--- conflicted
+++ resolved
@@ -1448,14 +1448,14 @@
 	return dt_virt;
 }
 
-<<<<<<< HEAD
+
 int __init arch_ioremap_p4d_supported(void)
 {
 	return 0;
 }
 
-=======
->>>>>>> 30baa092
+
+
 int __init arch_ioremap_pud_supported(void)
 {
 	/*

/*
 * Copyright (C) 2015 - ARM Ltd
 * Author: Marc Zyngier <marc.zyngier@arm.com>
 *
 * This program is free software; you can redistribute it and/or modify
 * it under the terms of the GNU General Public License version 2 as
 * published by the Free Software Foundation.
 *
 * This program is distributed in the hope that it will be useful,
 * but WITHOUT ANY WARRANTY; without even the implied warranty of
 * MERCHANTABILITY or FITNESS FOR A PARTICULAR PURPOSE.  See the
 * GNU General Public License for more details.
 *
 * You should have received a copy of the GNU General Public License
 * along with this program.  If not, see <http://www.gnu.org/licenses/>.
 */

#include <linux/arm-smccc.h>
#include <linux/types.h>
#include <linux/jump_label.h>
#include <uapi/linux/psci.h>

#include <kvm/arm_psci.h>

#include <asm/cpufeature.h>
#include <asm/extable.h>
#include <asm/kprobes.h>
#include <asm/kvm_asm.h>
#include <asm/kvm_emulate.h>
#include <asm/kvm_host.h>
#include <asm/kvm_hyp.h>
#include <asm/kvm_mmu.h>
#include <asm/fpsimd.h>
#include <asm/debug-monitors.h>
#include <asm/processor.h>
#include <asm/thread_info.h>
#include <asm/vectors.h>
<<<<<<< HEAD
=======

extern struct exception_table_entry __start___kvm_ex_table;
extern struct exception_table_entry __stop___kvm_ex_table;
>>>>>>> 30baa092

/* Check whether the FP regs were dirtied while in the host-side run loop: */
static bool __hyp_text update_fp_enabled(struct kvm_vcpu *vcpu)
{
	/*
	 * When the system doesn't support FP/SIMD, we cannot rely on
	 * the _TIF_FOREIGN_FPSTATE flag. However, we always inject an
	 * abort on the very first access to FP and thus we should never
	 * see KVM_ARM64_FP_ENABLED. For added safety, make sure we always
	 * trap the accesses.
	 */
	if (!system_supports_fpsimd() ||
	    vcpu->arch.host_thread_info->flags & _TIF_FOREIGN_FPSTATE)
		vcpu->arch.flags &= ~(KVM_ARM64_FP_ENABLED |
				      KVM_ARM64_FP_HOST);

	return !!(vcpu->arch.flags & KVM_ARM64_FP_ENABLED);
}

/* Save the 32-bit only FPSIMD system register state */
static void __hyp_text __fpsimd_save_fpexc32(struct kvm_vcpu *vcpu)
{
	if (!vcpu_el1_is_32bit(vcpu))
		return;

	vcpu->arch.ctxt.sys_regs[FPEXC32_EL2] = read_sysreg(fpexc32_el2);
}

static void __hyp_text __activate_traps_fpsimd32(struct kvm_vcpu *vcpu)
{
	/*
	 * We are about to set CPTR_EL2.TFP to trap all floating point
	 * register accesses to EL2, however, the ARM ARM clearly states that
	 * traps are only taken to EL2 if the operation would not otherwise
	 * trap to EL1.  Therefore, always make sure that for 32-bit guests,
	 * we set FPEXC.EN to prevent traps to EL1, when setting the TFP bit.
	 * If FP/ASIMD is not implemented, FPEXC is UNDEFINED and any access to
	 * it will cause an exception.
	 */
	if (vcpu_el1_is_32bit(vcpu) && system_supports_fpsimd()) {
		write_sysreg(1 << 30, fpexc32_el2);
		isb();
	}
}

static void __hyp_text __activate_traps_common(struct kvm_vcpu *vcpu)
{
	/* Trap on AArch32 cp15 c15 (impdef sysregs) accesses (EL1 or EL0) */
	write_sysreg(1 << 15, hstr_el2);

	/*
	 * Make sure we trap PMU access from EL0 to EL2. Also sanitize
	 * PMSELR_EL0 to make sure it never contains the cycle
	 * counter, which could make a PMXEVCNTR_EL0 access UNDEF at
	 * EL1 instead of being trapped to EL2.
	 */
	write_sysreg(0, pmselr_el0);
	write_sysreg(ARMV8_PMU_USERENR_MASK, pmuserenr_el0);
	write_sysreg(vcpu->arch.mdcr_el2, mdcr_el2);
}

static void __hyp_text __deactivate_traps_common(void)
{
	write_sysreg(0, hstr_el2);
	write_sysreg(0, pmuserenr_el0);
}

static void activate_traps_vhe(struct kvm_vcpu *vcpu)
{
	u64 val;

	val = read_sysreg(cpacr_el1);
	val |= CPACR_EL1_TTA;
	val &= ~CPACR_EL1_ZEN;
	if (!update_fp_enabled(vcpu)) {
		val &= ~CPACR_EL1_FPEN;
		__activate_traps_fpsimd32(vcpu);
	}

	write_sysreg(val, cpacr_el1);

	write_sysreg(kvm_get_hyp_vector(), vbar_el1);
}
NOKPROBE_SYMBOL(activate_traps_vhe);

static void __hyp_text __activate_traps_nvhe(struct kvm_vcpu *vcpu)
{
	u64 val;

	__activate_traps_common(vcpu);

	val = CPTR_EL2_DEFAULT;
	val |= CPTR_EL2_TTA | CPTR_EL2_TZ;
	if (!update_fp_enabled(vcpu)) {
		val |= CPTR_EL2_TFP;
		__activate_traps_fpsimd32(vcpu);
	}

	write_sysreg(val, cptr_el2);
}

static void __hyp_text __activate_traps(struct kvm_vcpu *vcpu)
{
	u64 hcr = vcpu->arch.hcr_el2;

	write_sysreg(hcr, hcr_el2);

	if (cpus_have_const_cap(ARM64_HAS_RAS_EXTN) && (hcr & HCR_VSE))
		write_sysreg_s(vcpu->arch.vsesr_el2, SYS_VSESR_EL2);

	if (has_vhe())
		activate_traps_vhe(vcpu);
	else
		__activate_traps_nvhe(vcpu);
}

static void deactivate_traps_vhe(void)
{
	const char *host_vectors = vectors;
	write_sysreg(HCR_HOST_VHE_FLAGS, hcr_el2);
	write_sysreg(CPACR_EL1_DEFAULT, cpacr_el1);

	if (!arm64_kernel_unmapped_at_el0())
		host_vectors = __this_cpu_read(this_cpu_vector);
	write_sysreg(host_vectors, vbar_el1);
}
NOKPROBE_SYMBOL(deactivate_traps_vhe);

static void __hyp_text __deactivate_traps_nvhe(void)
{
	u64 mdcr_el2 = read_sysreg(mdcr_el2);

	__deactivate_traps_common();

	mdcr_el2 &= MDCR_EL2_HPMN_MASK;
	mdcr_el2 |= MDCR_EL2_E2PB_MASK << MDCR_EL2_E2PB_SHIFT;

	write_sysreg(mdcr_el2, mdcr_el2);
	write_sysreg(HCR_HOST_NVHE_FLAGS, hcr_el2);
	write_sysreg(CPTR_EL2_DEFAULT, cptr_el2);
}

static void __hyp_text __deactivate_traps(struct kvm_vcpu *vcpu)
{
	/*
	 * If we pended a virtual abort, preserve it until it gets
	 * cleared. See D1.14.3 (Virtual Interrupts) for details, but
	 * the crucial bit is "On taking a vSError interrupt,
	 * HCR_EL2.VSE is cleared to 0."
	 */
	if (vcpu->arch.hcr_el2 & HCR_VSE)
		vcpu->arch.hcr_el2 = read_sysreg(hcr_el2);

	if (has_vhe())
		deactivate_traps_vhe();
	else
		__deactivate_traps_nvhe();
}

void activate_traps_vhe_load(struct kvm_vcpu *vcpu)
{
	__activate_traps_common(vcpu);
}

void deactivate_traps_vhe_put(void)
{
	u64 mdcr_el2 = read_sysreg(mdcr_el2);

	mdcr_el2 &= MDCR_EL2_HPMN_MASK |
		    MDCR_EL2_E2PB_MASK << MDCR_EL2_E2PB_SHIFT |
		    MDCR_EL2_TPMS;

	write_sysreg(mdcr_el2, mdcr_el2);

	__deactivate_traps_common();
}

static void __hyp_text __activate_vm(struct kvm *kvm)
{
	write_sysreg(kvm->arch.vttbr, vttbr_el2);
}

static void __hyp_text __deactivate_vm(struct kvm_vcpu *vcpu)
{
	write_sysreg(0, vttbr_el2);
}

/* Save VGICv3 state on non-VHE systems */
static void __hyp_text __hyp_vgic_save_state(struct kvm_vcpu *vcpu)
{
	if (static_branch_unlikely(&kvm_vgic_global_state.gicv3_cpuif)) {
		__vgic_v3_save_state(vcpu);
		__vgic_v3_deactivate_traps(vcpu);
	}
}

/* Restore VGICv3 state on non_VEH systems */
static void __hyp_text __hyp_vgic_restore_state(struct kvm_vcpu *vcpu)
{
	if (static_branch_unlikely(&kvm_vgic_global_state.gicv3_cpuif)) {
		__vgic_v3_activate_traps(vcpu);
		__vgic_v3_restore_state(vcpu);
	}
}

static bool __hyp_text __true_value(void)
{
	return true;
}

static bool __hyp_text __false_value(void)
{
	return false;
}

static hyp_alternate_select(__check_arm_834220,
			    __false_value, __true_value,
			    ARM64_WORKAROUND_834220);

static bool __hyp_text __translate_far_to_hpfar(u64 far, u64 *hpfar)
{
	u64 par, tmp;

	/*
	 * Resolve the IPA the hard way using the guest VA.
	 *
	 * Stage-1 translation already validated the memory access
	 * rights. As such, we can use the EL1 translation regime, and
	 * don't have to distinguish between EL0 and EL1 access.
	 *
	 * We do need to save/restore PAR_EL1 though, as we haven't
	 * saved the guest context yet, and we may return early...
	 */
	par = read_sysreg(par_el1);
	if (!__kvm_at("s1e1r", far))
		tmp = read_sysreg(par_el1);
	else
		tmp = 1; /* back to the guest */
	write_sysreg(par, par_el1);

	if (unlikely(tmp & 1))
		return false; /* Translation failed, back to guest */

	/* Convert PAR to HPFAR format */
	*hpfar = ((tmp >> 12) & ((1UL << 36) - 1)) << 4;
	return true;
}

static bool __hyp_text __populate_fault_info(struct kvm_vcpu *vcpu)
{
	u8 ec;
	u64 esr;
	u64 hpfar, far;

	esr = vcpu->arch.fault.esr_el2;
	ec = ESR_ELx_EC(esr);

	if (ec != ESR_ELx_EC_DABT_LOW && ec != ESR_ELx_EC_IABT_LOW)
		return true;

	far = read_sysreg_el2(far);

	/*
	 * The HPFAR can be invalid if the stage 2 fault did not
	 * happen during a stage 1 page table walk (the ESR_EL2.S1PTW
	 * bit is clear) and one of the two following cases are true:
	 *   1. The fault was due to a permission fault
	 *   2. The processor carries errata 834220
	 *
	 * Therefore, for all non S1PTW faults where we either have a
	 * permission fault or the errata workaround is enabled, we
	 * resolve the IPA using the AT instruction.
	 */
	if (!(esr & ESR_ELx_S1PTW) &&
	    (__check_arm_834220()() || (esr & ESR_ELx_FSC_TYPE) == FSC_PERM)) {
		if (!__translate_far_to_hpfar(far, &hpfar))
			return false;
	} else {
		hpfar = read_sysreg(hpfar_el2);
	}

	vcpu->arch.fault.far_el2 = far;
	vcpu->arch.fault.hpfar_el2 = hpfar;
	return true;
}

/* Skip an instruction which has been emulated. Returns true if
 * execution can continue or false if we need to exit hyp mode because
 * single-step was in effect.
 */
static bool __hyp_text __skip_instr(struct kvm_vcpu *vcpu)
{
	*vcpu_pc(vcpu) = read_sysreg_el2(elr);

	if (vcpu_mode_is_32bit(vcpu)) {
		vcpu->arch.ctxt.gp_regs.regs.pstate = read_sysreg_el2(spsr);
		kvm_skip_instr32(vcpu, kvm_vcpu_trap_il_is32bit(vcpu));
		write_sysreg_el2(vcpu->arch.ctxt.gp_regs.regs.pstate, spsr);
	} else {
		*vcpu_pc(vcpu) += 4;
	}

	write_sysreg_el2(*vcpu_pc(vcpu), elr);

	if (vcpu->guest_debug & KVM_GUESTDBG_SINGLESTEP) {
		vcpu->arch.fault.esr_el2 =
			(ESR_ELx_EC_SOFTSTP_LOW << ESR_ELx_EC_SHIFT) | 0x22;
		return false;
	} else {
		return true;
	}
}

static bool __hyp_text __hyp_switch_fpsimd(struct kvm_vcpu *vcpu)
{
	struct user_fpsimd_state *host_fpsimd = vcpu->arch.host_fpsimd_state;

	if (has_vhe())
		write_sysreg(read_sysreg(cpacr_el1) | CPACR_EL1_FPEN,
			     cpacr_el1);
	else
		write_sysreg(read_sysreg(cptr_el2) & ~(u64)CPTR_EL2_TFP,
			     cptr_el2);

	isb();

	if (vcpu->arch.flags & KVM_ARM64_FP_HOST) {
		/*
		 * In the SVE case, VHE is assumed: it is enforced by
		 * Kconfig and kvm_arch_init().
		 */
		if (system_supports_sve() &&
		    (vcpu->arch.flags & KVM_ARM64_HOST_SVE_IN_USE)) {
			struct thread_struct *thread = container_of(
				host_fpsimd,
				struct thread_struct, uw.fpsimd_state);

			sve_save_state(sve_pffr(thread), &host_fpsimd->fpsr);
		} else {
			__fpsimd_save_state(host_fpsimd);
		}

		vcpu->arch.flags &= ~KVM_ARM64_FP_HOST;
	}

	__fpsimd_restore_state(&vcpu->arch.ctxt.gp_regs.fp_regs);

	/* Skip restoring fpexc32 for AArch64 guests */
	if (!(read_sysreg(hcr_el2) & HCR_RW))
		write_sysreg(vcpu->arch.ctxt.sys_regs[FPEXC32_EL2],
			     fpexc32_el2);

	vcpu->arch.flags |= KVM_ARM64_FP_ENABLED;

	return true;
}

/*
 * Return true when we were able to fixup the guest exit and should return to
 * the guest, false when we should restore the host state and return to the
 * main run loop.
 */
static bool __hyp_text fixup_guest_exit(struct kvm_vcpu *vcpu, u64 *exit_code)
{
	if (ARM_EXCEPTION_CODE(*exit_code) != ARM_EXCEPTION_IRQ)
		vcpu->arch.fault.esr_el2 = read_sysreg_el2(esr);

	/*
	 * We're using the raw exception code in order to only process
	 * the trap if no SError is pending. We will come back to the
	 * same PC once the SError has been injected, and replay the
	 * trapping instruction.
	 */
	if (*exit_code != ARM_EXCEPTION_TRAP)
		goto exit;

	/*
	 * We trap the first access to the FP/SIMD to save the host context
	 * and restore the guest context lazily.
	 * If FP/SIMD is not implemented, handle the trap and inject an
	 * undefined instruction exception to the guest.
	 */
	if (system_supports_fpsimd() &&
	    kvm_vcpu_trap_get_class(vcpu) == ESR_ELx_EC_FP_ASIMD)
		return __hyp_switch_fpsimd(vcpu);

	if (!__populate_fault_info(vcpu))
		return true;

	if (static_branch_unlikely(&vgic_v2_cpuif_trap)) {
		bool valid;

		valid = kvm_vcpu_trap_get_class(vcpu) == ESR_ELx_EC_DABT_LOW &&
			kvm_vcpu_trap_get_fault_type(vcpu) == FSC_FAULT &&
			kvm_vcpu_dabt_isvalid(vcpu) &&
			!kvm_vcpu_dabt_isextabt(vcpu) &&
			!kvm_vcpu_abt_iss1tw(vcpu);

		if (valid) {
			int ret = __vgic_v2_perform_cpuif_access(vcpu);

			if (ret ==  1 && __skip_instr(vcpu))
				return true;

			if (ret == -1) {
				/* Promote an illegal access to an
				 * SError. If we would be returning
				 * due to single-step clear the SS
				 * bit so handle_exit knows what to
				 * do after dealing with the error.
				 */
				if (!__skip_instr(vcpu))
					*vcpu_cpsr(vcpu) &= ~DBG_SPSR_SS;
				*exit_code = ARM_EXCEPTION_EL1_SERROR;
			}

			goto exit;
		}
	}

	if (static_branch_unlikely(&vgic_v3_cpuif_trap) &&
	    (kvm_vcpu_trap_get_class(vcpu) == ESR_ELx_EC_SYS64 ||
	     kvm_vcpu_trap_get_class(vcpu) == ESR_ELx_EC_CP15_32)) {
		int ret = __vgic_v3_perform_cpuif_access(vcpu);

		if (ret == 1 && __skip_instr(vcpu))
			return true;
	}

exit:
	/* Return to the host kernel and handle the exit */
	return false;
}

static inline bool __hyp_text __needs_ssbd_off(struct kvm_vcpu *vcpu)
{
	if (!cpus_have_const_cap(ARM64_SSBD))
		return false;

	return !(vcpu->arch.workaround_flags & VCPU_WORKAROUND_2_FLAG);
}

static void __hyp_text __set_guest_arch_workaround_state(struct kvm_vcpu *vcpu)
{
#ifdef CONFIG_ARM64_SSBD
	/*
	 * The host runs with the workaround always present. If the
	 * guest wants it disabled, so be it...
	 */
	if (__needs_ssbd_off(vcpu) &&
	    __hyp_this_cpu_read(arm64_ssbd_callback_required))
		arm_smccc_1_1_smc(ARM_SMCCC_ARCH_WORKAROUND_2, 0, NULL);
#endif
}

static void __hyp_text __set_host_arch_workaround_state(struct kvm_vcpu *vcpu)
{
#ifdef CONFIG_ARM64_SSBD
	/*
	 * If the guest has disabled the workaround, bring it back on.
	 */
	if (__needs_ssbd_off(vcpu) &&
	    __hyp_this_cpu_read(arm64_ssbd_callback_required))
		arm_smccc_1_1_smc(ARM_SMCCC_ARCH_WORKAROUND_2, 1, NULL);
#endif
}

/* Switch to the guest for VHE systems running in EL2 */
int kvm_vcpu_run_vhe(struct kvm_vcpu *vcpu)
{
	struct kvm_cpu_context *host_ctxt;
	struct kvm_cpu_context *guest_ctxt;
	u64 exit_code;

	host_ctxt = vcpu->arch.host_cpu_context;
	host_ctxt->__hyp_running_vcpu = vcpu;
	guest_ctxt = &vcpu->arch.ctxt;

	sysreg_save_host_state_vhe(host_ctxt);

	__activate_traps(vcpu);
	__activate_vm(vcpu->kvm);

	sysreg_restore_guest_state_vhe(guest_ctxt);
	__debug_switch_to_guest(vcpu);

	__set_guest_arch_workaround_state(vcpu);

	do {
		/* Jump in the fire! */
		exit_code = __guest_enter(vcpu, host_ctxt);

		/* And we're baaack! */
	} while (fixup_guest_exit(vcpu, &exit_code));

	__set_host_arch_workaround_state(vcpu);

	sysreg_save_guest_state_vhe(guest_ctxt);

	__deactivate_traps(vcpu);

	sysreg_restore_host_state_vhe(host_ctxt);

	if (vcpu->arch.flags & KVM_ARM64_FP_ENABLED)
		__fpsimd_save_fpexc32(vcpu);

	__debug_switch_to_host(vcpu);

	return exit_code;
}
NOKPROBE_SYMBOL(kvm_vcpu_run_vhe);

/* Switch to the guest for legacy non-VHE systems */
int __hyp_text __kvm_vcpu_run_nvhe(struct kvm_vcpu *vcpu)
{
	struct kvm_cpu_context *host_ctxt;
	struct kvm_cpu_context *guest_ctxt;
	u64 exit_code;

	vcpu = kern_hyp_va(vcpu);

	host_ctxt = kern_hyp_va(vcpu->arch.host_cpu_context);
	host_ctxt->__hyp_running_vcpu = vcpu;
	guest_ctxt = &vcpu->arch.ctxt;

	__sysreg_save_state_nvhe(host_ctxt);
	__debug_save_host_buffers_nvhe(vcpu);

	__activate_traps(vcpu);
	__activate_vm(kern_hyp_va(vcpu->kvm));

	__hyp_vgic_restore_state(vcpu);
	__timer_enable_traps(vcpu);

	/*
	 * We must restore the 32-bit state before the sysregs, thanks
	 * to erratum #852523 (Cortex-A57) or #853709 (Cortex-A72).
	 */
	__sysreg32_restore_state(vcpu);
	__sysreg_restore_state_nvhe(guest_ctxt);
	__debug_switch_to_guest(vcpu);

	__set_guest_arch_workaround_state(vcpu);

	do {
		/* Jump in the fire! */
		exit_code = __guest_enter(vcpu, host_ctxt);

		/* And we're baaack! */
	} while (fixup_guest_exit(vcpu, &exit_code));

	__set_host_arch_workaround_state(vcpu);

	__sysreg_save_state_nvhe(guest_ctxt);
	__sysreg32_save_state(vcpu);
	__timer_disable_traps(vcpu);
	__hyp_vgic_save_state(vcpu);

	__deactivate_traps(vcpu);
	__deactivate_vm(vcpu);

	__sysreg_restore_state_nvhe(host_ctxt);

	if (vcpu->arch.flags & KVM_ARM64_FP_ENABLED)
		__fpsimd_save_fpexc32(vcpu);

	__debug_switch_to_host(vcpu);
	/*
	 * This must come after restoring the host sysregs, since a non-VHE
	 * system may enable SPE here and make use of the TTBRs.
	 */
	__debug_restore_host_buffers_nvhe(vcpu);

	return exit_code;
}

static const char __hyp_panic_string[] = "HYP panic:\nPS:%08llx PC:%016llx ESR:%08llx\nFAR:%016llx HPFAR:%016llx PAR:%016llx\nVCPU:%p\n";

static void __hyp_text __hyp_call_panic_nvhe(u64 spsr, u64 elr, u64 par,
					     struct kvm_cpu_context *__host_ctxt)
{
	struct kvm_vcpu *vcpu;
	unsigned long str_va;

	vcpu = __host_ctxt->__hyp_running_vcpu;

	if (read_sysreg(vttbr_el2)) {
		__timer_disable_traps(vcpu);
		__deactivate_traps(vcpu);
		__deactivate_vm(vcpu);
		__sysreg_restore_state_nvhe(__host_ctxt);
	}

	/*
	 * Force the panic string to be loaded from the literal pool,
	 * making sure it is a kernel address and not a PC-relative
	 * reference.
	 */
	asm volatile("ldr %0, =%1" : "=r" (str_va) : "S" (__hyp_panic_string));

	__hyp_do_panic(str_va,
		       spsr,  elr,
		       read_sysreg(esr_el2),   read_sysreg_el2(far),
		       read_sysreg(hpfar_el2), par, vcpu);
}

static void __hyp_call_panic_vhe(u64 spsr, u64 elr, u64 par,
				 struct kvm_cpu_context *host_ctxt)
{
	struct kvm_vcpu *vcpu;
	vcpu = host_ctxt->__hyp_running_vcpu;

	__deactivate_traps(vcpu);
	sysreg_restore_host_state_vhe(host_ctxt);

	panic(__hyp_panic_string,
	      spsr,  elr,
	      read_sysreg_el2(esr),   read_sysreg_el2(far),
	      read_sysreg(hpfar_el2), par, vcpu);
}
NOKPROBE_SYMBOL(__hyp_call_panic_vhe);

void __hyp_text __noreturn hyp_panic(struct kvm_cpu_context *host_ctxt)
{
	u64 spsr = read_sysreg_el2(spsr);
	u64 elr = read_sysreg_el2(elr);
	u64 par = read_sysreg(par_el1);

	if (!has_vhe())
		__hyp_call_panic_nvhe(spsr, elr, par, host_ctxt);
	else
		__hyp_call_panic_vhe(spsr, elr, par, host_ctxt);

	unreachable();
}

asmlinkage void __hyp_text kvm_unexpected_el2_exception(void)
{
	unsigned long addr, fixup;
	struct kvm_cpu_context *host_ctxt;
	struct exception_table_entry *entry, *end;
	unsigned long elr_el2 = read_sysreg(elr_el2);

	entry = hyp_symbol_addr(__start___kvm_ex_table);
	end = hyp_symbol_addr(__stop___kvm_ex_table);
	host_ctxt = __hyp_this_cpu_ptr(kvm_host_cpu_state);

	while (entry < end) {
		addr = (unsigned long)&entry->insn + entry->insn;
		fixup = (unsigned long)&entry->fixup + entry->fixup;

		if (addr != elr_el2) {
			entry++;
			continue;
		}

		write_sysreg(fixup, elr_el2);
		return;
	}

	hyp_panic(host_ctxt);
}<|MERGE_RESOLUTION|>--- conflicted
+++ resolved
@@ -35,12 +35,12 @@
 #include <asm/processor.h>
 #include <asm/thread_info.h>
 #include <asm/vectors.h>
-<<<<<<< HEAD
-=======
+
+
 
 extern struct exception_table_entry __start___kvm_ex_table;
 extern struct exception_table_entry __stop___kvm_ex_table;
->>>>>>> 30baa092
+
 
 /* Check whether the FP regs were dirtied while in the host-side run loop: */
 static bool __hyp_text update_fp_enabled(struct kvm_vcpu *vcpu)

--- conflicted
+++ resolved
@@ -143,18 +143,18 @@
 		__copy_hyp_vect_bpi(slot, hyp_vecs_start, hyp_vecs_end);
 	}
 
-<<<<<<< HEAD
+
 	__this_cpu_write(bp_hardening_data.hyp_vectors_slot, slot);
 	__this_cpu_write(bp_hardening_data.fn, fn);
 	__this_cpu_write(bp_hardening_data.template_start, hyp_vecs_start);
-=======
+
 	if (fn != __this_cpu_read(bp_hardening_data.fn)) {
 		__this_cpu_write(bp_hardening_data.hyp_vectors_slot, slot);
 		__this_cpu_write(bp_hardening_data.fn, fn);
 		__this_cpu_write(bp_hardening_data.template_start,
 				 hyp_vecs_start);
 	}
->>>>>>> 30baa092
+
 	spin_unlock(&bp_lock);
 }
 #else
@@ -671,7 +671,7 @@
 	return false;
 }
 
-<<<<<<< HEAD
+
 #ifdef CONFIG_ARM64_ERRATUM_1542418
 static void run_workaround_1542418_asid_rollover(const struct arm64_cpu_capabilities *c)
 {
@@ -683,7 +683,7 @@
 		arm64_workaround_1542418_asid_rollover();
 }
 #endif
-=======
+
 static bool __maybe_unused
 has_neoverse_n1_erratum_1542419(const struct arm64_cpu_capabilities *entry,
 				int scope)
@@ -695,7 +695,7 @@
 	WARN_ON(scope != SCOPE_LOCAL_CPU || preemptible());
 	return is_midr_in_range(midr, &range) && has_dic;
 }
->>>>>>> 30baa092
+
 
 #ifdef CONFIG_HARDEN_EL2_VECTORS
 
@@ -707,7 +707,7 @@
 
 #endif
 
-<<<<<<< HEAD
+
 #ifdef CONFIG_ARM64_ERRATUM_858921
 
 static const struct midr_range arm64_workaround_858921_cpus[] = {
@@ -743,7 +743,7 @@
 };
 
 #endif
-=======
+
 #ifdef CONFIG_ARM64_ERRATUM_1742098
 static struct midr_range broken_aarch32_aes[] = {
 	MIDR_RANGE(MIDR_CORTEX_A57, 0, 1, 0xf, 0xf),
@@ -752,7 +752,7 @@
 };
 #endif
 
->>>>>>> 30baa092
+
 
 const struct arm64_cpu_capabilities arm64_errata[] = {
 #if	defined(CONFIG_ARM64_ERRATUM_826319) || \
@@ -927,7 +927,7 @@
 		.matches = is_spectre_bhb_affected,
 		.cpu_enable = spectre_bhb_enable_mitigation,
 	},
-<<<<<<< HEAD
+
 #ifdef CONFIG_ARM64_ERRATUM_1188873
 	{
 		.desc = "ARM erratum 1188873",
@@ -935,8 +935,8 @@
 		ERRATA_MIDR_RANGE_LIST(arm64_workaround_1188873_cpus),
 	},
 #endif
-=======
->>>>>>> 30baa092
+
+
 #ifdef CONFIG_ARM64_ERRATUM_1463225
 	{
 		.desc = "ARM erratum 1463225",
@@ -953,14 +953,14 @@
 		.matches = needs_tx2_tvm_workaround,
 	},
 #endif
-<<<<<<< HEAD
+
 #ifdef CONFIG_ARM64_ERRATUM_1542418
 	{
 		.desc = "ARM erratum 1542418",
 		.capability = ARM64_WORKAROUND_1542418,
 		ERRATA_MIDR_RANGE(MIDR_CORTEX_A77, 0, 0, 1, 0),
 		.cpu_enable = run_workaround_1542418_asid_rollover,
-=======
+
 #ifdef CONFIG_ARM64_ERRATUM_1542419
 	{
 		/* we depend on the firmware portion for correctness */
@@ -977,7 +977,7 @@
 		.capability = ARM64_WORKAROUND_1742098,
 		CAP_MIDR_RANGE_LIST(broken_aarch32_aes),
 		.type = ARM64_CPUCAP_LOCAL_CPU_ERRATUM,
->>>>>>> 30baa092
+
 	},
 #endif
 	{
@@ -1072,10 +1072,10 @@
  *   software mitigation in the vectors is needed.
  * - Has CSV2.3, so is unaffected.
  */
-<<<<<<< HEAD
-
-=======
->>>>>>> 30baa092
+
+
+
+
 static enum mitigation_state spectre_bhb_state;
 
 enum mitigation_state arm64_get_spectre_bhb_state(void)
@@ -1286,16 +1286,16 @@
 		__copy_hyp_vect_bpi(slot, hyp_vecs_start, hyp_vecs_end);
 	}
 
-<<<<<<< HEAD
+
 	__this_cpu_write(bp_hardening_data.hyp_vectors_slot, slot);
 	__this_cpu_write(bp_hardening_data.template_start, hyp_vecs_start);
-=======
+
 	if (hyp_vecs_start != __this_cpu_read(bp_hardening_data.template_start)) {
 		__this_cpu_write(bp_hardening_data.hyp_vectors_slot, slot);
 		__this_cpu_write(bp_hardening_data.template_start,
 				 hyp_vecs_start);
 	}
->>>>>>> 30baa092
+
 	spin_unlock(&bp_lock);
 }
 #else
@@ -1331,9 +1331,9 @@
 	} else if (spectre_bhb_loop_affected(SCOPE_LOCAL_CPU)) {
 		switch (spectre_bhb_loop_affected(SCOPE_SYSTEM)) {
 		case 8:
-<<<<<<< HEAD
+
 			kvm_setup_bhb_slot(__spectre_bhb_loop_k8_start);
-=======
+
 			/*
 			 * A57/A72-r0 will already have selected the
 			 * spectre-indirect vector, which is sufficient
@@ -1341,7 +1341,7 @@
 			 */
 			if (!__this_cpu_read(bp_hardening_data.fn))
 				kvm_setup_bhb_slot(__spectre_bhb_loop_k8_start);
->>>>>>> 30baa092
+
 			break;
 		case 24:
 			kvm_setup_bhb_slot(__spectre_bhb_loop_k24_start);
@@ -1393,4 +1393,7 @@
 					 AARCH64_INSN_VARIANT_64BIT,
 					 AARCH64_INSN_MOVEWIDE_ZERO);
 	*updptr++ = cpu_to_le32(insn);
-}+
+}
+
+}

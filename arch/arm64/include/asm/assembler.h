/*
 * Based on arch/arm/include/asm/assembler.h, arch/arm/mm/proc-macros.S
 *
 * Copyright (C) 1996-2000 Russell King
 * Copyright (C) 2012 ARM Ltd.
 *
 * This program is free software; you can redistribute it and/or modify
 * it under the terms of the GNU General Public License version 2 as
 * published by the Free Software Foundation.
 *
 * This program is distributed in the hope that it will be useful,
 * but WITHOUT ANY WARRANTY; without even the implied warranty of
 * MERCHANTABILITY or FITNESS FOR A PARTICULAR PURPOSE.  See the
 * GNU General Public License for more details.
 *
 * You should have received a copy of the GNU General Public License
 * along with this program.  If not, see <http://www.gnu.org/licenses/>.
 */
#ifndef __ASSEMBLY__
#error "Only include this from assembly code"
#endif

#ifndef __ASM_ASSEMBLER_H
#define __ASM_ASSEMBLER_H

#include <asm-generic/export.h>

#include <asm/asm-offsets.h>
#include <asm/cpufeature.h>
#include <asm/debug-monitors.h>
#include <asm/page.h>
#include <asm/pgtable-hwdef.h>
#include <asm/ptrace.h>
#include <asm/thread_info.h>

#ifdef CONFIG_CFP
/*
 * Stack pushing/popping (register pairs only). Equivalent to store decrement
 * before, load increment after.
 */
	.macro	push, xreg1, xreg2
	stp	\xreg1, \xreg2, [sp, # -16] !
	.endm

	.macro	pop, xreg1, xreg2
	ldp	\xreg1, \xreg2, [sp], #16
	.endm
#endif

	.macro save_and_disable_daif, flags
	mrs	\flags, daif
	msr	daifset, #0xf
	.endm

	.macro disable_daif
	msr	daifset, #0xf
	.endm

	.macro enable_daif
	msr	daifclr, #0xf
	.endm

	.macro	restore_daif, flags:req
	msr	daif, \flags
	.endm

	/* Only on aarch64 pstate, PSR_D_BIT is different for aarch32 */
	.macro	inherit_daif, pstate:req, tmp:req
	and	\tmp, \pstate, #(PSR_D_BIT | PSR_A_BIT | PSR_I_BIT | PSR_F_BIT)
	msr	daif, \tmp
	.endm

	/* IRQ is the lowest priority flag, unconditionally unmask the rest. */
	.macro enable_da_f
	msr	daifclr, #(8 | 4 | 1)
	.endm

/*
 * Enable and disable interrupts.
 */
	.macro	disable_irq
	msr	daifset, #2
	.endm

	.macro	enable_irq
	msr	daifclr, #2
	.endm

	.macro	save_and_disable_irq, flags
	mrs	\flags, daif
	msr	daifset, #2
	.endm

	.macro	restore_irq, flags
	msr	daif, \flags
	.endm

/*
 * Save/disable and restore interrupts.
 */
	.macro	save_and_disable_irqs, olddaif
	mrs	\olddaif, daif
	disable_irq
	.endm

	.macro	restore_irqs, olddaif
	msr	daif, \olddaif
	.endm

	.macro	enable_dbg
	msr	daifclr, #8
	.endm

	.macro	disable_step_tsk, flgs, tmp
	tbz	\flgs, #TIF_SINGLESTEP, 9990f
	mrs	\tmp, mdscr_el1
	bic	\tmp, \tmp, #DBG_MDSCR_SS
	msr	mdscr_el1, \tmp
	isb	// Synchronise with enable_dbg
9990:
	.endm

	/* call with daif masked */
	.macro	enable_step_tsk, flgs, tmp
	tbz	\flgs, #TIF_SINGLESTEP, 9990f
	mrs	\tmp, mdscr_el1
	orr	\tmp, \tmp, #DBG_MDSCR_SS
	msr	mdscr_el1, \tmp
9990:
	.endm

/*
 * SMP data memory barrier
 */
	.macro	smp_dmb, opt
	dmb	\opt
	.endm

/*
 * RAS Error Synchronization barrier
 */
	.macro  esb
#ifdef CONFIG_ARM64_RAS_EXTN
	hint    #16
#else
	nop
#endif
	.endm

/*
 * Value prediction barrier
 */
	.macro	csdb
	hint	#20
	.endm

/*
 * Clear Branch History instruction
 */
	.macro clearbhb
	hint	#22
	.endm

/*
 * Sanitise a 64-bit bounded index wrt speculation, returning zero if out
 * of bounds.
 */
	.macro	mask_nospec64, idx, limit, tmp
	sub	\tmp, \idx, \limit
	bic	\tmp, \tmp, \idx
	and	\idx, \idx, \tmp, asr #63
	csdb
	.endm

/*
 * NOP sequence
 */
	.macro	nops, num
	.rept	\num
	nop
	.endr
	.endm

/*
 * Emit an entry into the exception table
 */
	.macro		_asm_extable, from, to
	.pushsection	__ex_table, "a"
	.align		3
	.long		(\from - .), (\to - .)
	.popsection
	.endm

#define USER(l, x...)				\
9999:	x;					\
	_asm_extable	9999b, l

/*
 * Register aliases.
 */
lr	.req	x30		// link register

/*
 * Vector entry
 */
	 .macro	ventry	label
	.align	7
	b	\label
	.endm

/*
 * Select code when configured for BE.
 */
#ifdef CONFIG_CPU_BIG_ENDIAN
#define CPU_BE(code...) code
#else
#define CPU_BE(code...)
#endif

/*
 * Select code when configured for LE.
 */
#ifdef CONFIG_CPU_BIG_ENDIAN
#define CPU_LE(code...)
#else
#define CPU_LE(code...) code
#endif

/*
 * Define a macro that constructs a 64-bit value by concatenating two
 * 32-bit registers. Note that on big endian systems the order of the
 * registers is swapped.
 */
#ifndef CONFIG_CPU_BIG_ENDIAN
	.macro	regs_to_64, rd, lbits, hbits
#else
	.macro	regs_to_64, rd, hbits, lbits
#endif
	orr	\rd, \lbits, \hbits, lsl #32
	.endm

/*
 * Pseudo-ops for PC-relative adr/ldr/str <reg>, <symbol> where
 * <symbol> is within the range +/- 4 GB of the PC.
 */
	/*
	 * @dst: destination register (64 bit wide)
	 * @sym: name of the symbol
	 */
	.macro	adr_l, dst, sym
	adrp	\dst, \sym
	add	\dst, \dst, :lo12:\sym
	.endm

	/*
	 * @dst: destination register (32 or 64 bit wide)
	 * @sym: name of the symbol
	 * @tmp: optional 64-bit scratch register to be used if <dst> is a
	 *       32-bit wide register, in which case it cannot be used to hold
	 *       the address
	 */
	.macro	ldr_l, dst, sym, tmp=
	.ifb	\tmp
	adrp	\dst, \sym
	ldr	\dst, [\dst, :lo12:\sym]
	.else
	adrp	\tmp, \sym
	ldr	\dst, [\tmp, :lo12:\sym]
	.endif
	.endm

	/*
	 * @src: source register (32 or 64 bit wide)
	 * @sym: name of the symbol
	 * @tmp: mandatory 64-bit scratch register to calculate the address
	 *       while <src> needs to be preserved.
	 */
	.macro	str_l, src, sym, tmp
	adrp	\tmp, \sym
	str	\src, [\tmp, :lo12:\sym]
	.endm

	/*
	 * @dst: Result of per_cpu(sym, smp_processor_id()) (can be SP)
	 * @sym: The name of the per-cpu variable
	 * @tmp: scratch register
	 */
	.macro adr_this_cpu, dst, sym, tmp
	adrp	\tmp, \sym
	add	\dst, \tmp, #:lo12:\sym
alternative_if_not ARM64_HAS_VIRT_HOST_EXTN
	mrs	\tmp, tpidr_el1
alternative_else
	mrs	\tmp, tpidr_el2
alternative_endif
	add	\dst, \dst, \tmp
	.endm

	/*
	 * @dst: Result of READ_ONCE(per_cpu(sym, smp_processor_id()))
	 * @sym: The name of the per-cpu variable
	 * @tmp: scratch register
	 */
	.macro ldr_this_cpu dst, sym, tmp
	adr_l	\dst, \sym
alternative_if_not ARM64_HAS_VIRT_HOST_EXTN
	mrs	\tmp, tpidr_el1
alternative_else
	mrs	\tmp, tpidr_el2
alternative_endif
	ldr	\dst, [\dst, \tmp]
	.endm

/*
 * vma_vm_mm - get mm pointer from vma pointer (vma->vm_mm)
 */
	.macro	vma_vm_mm, rd, rn
	ldr	\rd, [\rn, #VMA_VM_MM]
	.endm

/*
 * mmid - get context id from mm pointer (mm->context.id)
 */
	.macro	mmid, rd, rn
	ldr	\rd, [\rn, #MM_CONTEXT_ID]
	.endm
/*
 * read_ctr - read CTR_EL0. If the system has mismatched
 * cache line sizes, provide the system wide safe value
 * from arm64_ftr_reg_ctrel0.sys_val
 */
	.macro	read_ctr, reg
alternative_if_not ARM64_MISMATCHED_CACHE_LINE_SIZE
	mrs	\reg, ctr_el0			// read CTR
	nop
alternative_else
	ldr_l	\reg, arm64_ftr_reg_ctrel0 + ARM64_FTR_SYSVAL
alternative_endif
	.endm


/*
 * raw_dcache_line_size - get the minimum D-cache line size on this CPU
 * from the CTR register.
 */
	.macro	raw_dcache_line_size, reg, tmp
	mrs	\tmp, ctr_el0			// read CTR
	ubfm	\tmp, \tmp, #16, #19		// cache line size encoding
	mov	\reg, #4			// bytes per word
	lsl	\reg, \reg, \tmp		// actual cache line size
	.endm

/*
 * dcache_line_size - get the safe D-cache line size across all CPUs
 */
	.macro	dcache_line_size, reg, tmp
	read_ctr	\tmp
	ubfm		\tmp, \tmp, #16, #19	// cache line size encoding
	mov		\reg, #4		// bytes per word
	lsl		\reg, \reg, \tmp	// actual cache line size
	.endm

/*
 * raw_icache_line_size - get the minimum I-cache line size on this CPU
 * from the CTR register.
 */
	.macro	raw_icache_line_size, reg, tmp
	mrs	\tmp, ctr_el0			// read CTR
	and	\tmp, \tmp, #0xf		// cache line size encoding
	mov	\reg, #4			// bytes per word
	lsl	\reg, \reg, \tmp		// actual cache line size
	.endm

/*
 * icache_line_size - get the safe I-cache line size across all CPUs
 */
	.macro	icache_line_size, reg, tmp
	read_ctr	\tmp
	and		\tmp, \tmp, #0xf	// cache line size encoding
	mov		\reg, #4		// bytes per word
	lsl		\reg, \reg, \tmp	// actual cache line size
	.endm

/*
 * tcr_set_idmap_t0sz - update TCR.T0SZ so that we can load the ID map
 */
	.macro	tcr_set_idmap_t0sz, valreg, tmpreg
	ldr_l	\tmpreg, idmap_t0sz
	bfi	\valreg, \tmpreg, #TCR_T0SZ_OFFSET, #TCR_TxSZ_WIDTH
	.endm

/*
 * tcr_compute_pa_size - set TCR.(I)PS to the highest supported
 * ID_AA64MMFR0_EL1.PARange value
 *
 *	tcr:		register with the TCR_ELx value to be updated
 *	pos:		IPS or PS bitfield position
 *	tmp{0,1}:	temporary registers
 */
	.macro	tcr_compute_pa_size, tcr, pos, tmp0, tmp1
	mrs	\tmp0, ID_AA64MMFR0_EL1
	// Narrow PARange to fit the PS field in TCR_ELx
	ubfx	\tmp0, \tmp0, #ID_AA64MMFR0_PARANGE_SHIFT, #3
	mov	\tmp1, #ID_AA64MMFR0_PARANGE_MAX
	cmp	\tmp0, \tmp1
	csel	\tmp0, \tmp1, \tmp0, hi
	bfi	\tcr, \tmp0, \pos, #3
	.endm

/*
 * Macro to perform a data cache maintenance for the interval
 * [kaddr, kaddr + size)
 *
 * 	op:		operation passed to dc instruction
 * 	domain:		domain used in dsb instruciton
 * 	kaddr:		starting virtual address of the region
 * 	size:		size of the region
 * 	Corrupts:	kaddr, size, tmp1, tmp2
 */
	.macro __dcache_op_workaround_clean_cache, op, kaddr
alternative_if_not ARM64_WORKAROUND_CLEAN_CACHE
	dc	\op, \kaddr
alternative_else
	dc	civac, \kaddr
alternative_endif
	.endm

	.macro dcache_by_line_op op, domain, kaddr, size, tmp1, tmp2
	dcache_line_size \tmp1, \tmp2
	add	\size, \kaddr, \size
	sub	\tmp2, \tmp1, #1
	bic	\kaddr, \kaddr, \tmp2
9998:
	.ifc	\op, cvau
	__dcache_op_workaround_clean_cache \op, \kaddr
	.else
	.ifc	\op, cvac
	__dcache_op_workaround_clean_cache \op, \kaddr
	.else
	.ifc	\op, cvap
	sys	3, c7, c12, 1, \kaddr	// dc cvap
	.else
	dc	\op, \kaddr
	.endif
	.endif
	.endif
	add	\kaddr, \kaddr, \tmp1
	cmp	\kaddr, \size
	b.lo	9998b
	dsb	\domain
	.endm

/*
 * Macro to perform an instruction cache maintenance for the interval
 * [start, end)
 *
 * 	start, end:	virtual addresses describing the region
 *	label:		A label to branch to on user fault.
 * 	Corrupts:	tmp1, tmp2
 */
	.macro invalidate_icache_by_line start, end, tmp1, tmp2, label
	icache_line_size \tmp1, \tmp2
	sub	\tmp2, \tmp1, #1
	bic	\tmp2, \start, \tmp2
9997:
USER(\label, ic	ivau, \tmp2)			// invalidate I line PoU
	add	\tmp2, \tmp2, \tmp1
	cmp	\tmp2, \end
	b.lo	9997b
	dsb	ish
	isb
	.endm

/*
 * reset_pmuserenr_el0 - reset PMUSERENR_EL0 if PMUv3 present
 */
	.macro	reset_pmuserenr_el0, tmpreg
	mrs	\tmpreg, id_aa64dfr0_el1	// Check ID_AA64DFR0_EL1 PMUVer
	sbfx	\tmpreg, \tmpreg, #8, #4
	cmp	\tmpreg, #1			// Skip if no PMU present
	b.lt	9000f
	msr	pmuserenr_el0, xzr		// Disable PMU access from EL0
9000:
	.endm

/*
 * copy_page - copy src to dest using temp registers t1-t8
 */
	.macro copy_page dest:req src:req t1:req t2:req t3:req t4:req t5:req t6:req t7:req t8:req
9998:	ldp	\t1, \t2, [\src]
	ldp	\t3, \t4, [\src, #16]
	ldp	\t5, \t6, [\src, #32]
	ldp	\t7, \t8, [\src, #48]
	add	\src, \src, #64
	stnp	\t1, \t2, [\dest]
	stnp	\t3, \t4, [\dest, #16]
	stnp	\t5, \t6, [\dest, #32]
	stnp	\t7, \t8, [\dest, #48]
	add	\dest, \dest, #64
	tst	\src, #(PAGE_SIZE - 1)
	b.ne	9998b
	.endm

/*
 * Annotate a function as position independent, i.e., safe to be called before
 * the kernel virtual mapping is activated.
 */
#define ENDPIPROC(x)			\
	.globl	__pi_##x;		\
	.type 	__pi_##x, %function;	\
	.set	__pi_##x, x;		\
	.size	__pi_##x, . - x;	\
	ENDPROC(x)

/*
 * Annotate a function as being unsuitable for kprobes.
 */
#ifdef CONFIG_KPROBES
#define NOKPROBE(x)				\
	.pushsection "_kprobe_blacklist", "aw";	\
	.quad	x;				\
	.popsection;
#else
#define NOKPROBE(x)
#endif

#ifdef CONFIG_KASAN
#define EXPORT_SYMBOL_NOKASAN(name)
#else
#define EXPORT_SYMBOL_NOKASAN(name)	EXPORT_SYMBOL(name)
#endif

	/*
	 * Emit a 64-bit absolute little endian symbol reference in a way that
	 * ensures that it will be resolved at build time, even when building a
	 * PIE binary. This requires cooperation from the linker script, which
	 * must emit the lo32/hi32 halves individually.
	 */
	.macro	le64sym, sym
	.long	\sym\()_lo32
	.long	\sym\()_hi32
	.endm

	/*
	 * mov_q - move an immediate constant into a 64-bit register using
	 *         between 2 and 4 movz/movk instructions (depending on the
	 *         magnitude and sign of the operand)
	 */
	.macro	mov_q, reg, val
	.if (((\val) >> 31) == 0 || ((\val) >> 31) == 0x1ffffffff)
	movz	\reg, :abs_g1_s:\val
	.else
	.if (((\val) >> 47) == 0 || ((\val) >> 47) == 0x1ffff)
	movz	\reg, :abs_g2_s:\val
	.else
	movz	\reg, :abs_g3:\val
	movk	\reg, :abs_g2_nc:\val
	.endif
	movk	\reg, :abs_g1_nc:\val
	.endif
	movk	\reg, :abs_g0_nc:\val
	.endm

/*
 * Return the current thread_info.
 */
	.macro	get_thread_info, rd
	mrs	\rd, sp_el0
	.endm

/*
 * Arrange a physical address in a TTBR register, taking care of 52-bit
 * addresses.
 *
 * 	phys:	physical address, preserved
 * 	ttbr:	returns the TTBR value
 */
	.macro	phys_to_ttbr, ttbr, phys
#ifdef CONFIG_ARM64_PA_BITS_52
	orr	\ttbr, \phys, \phys, lsr #46
	and	\ttbr, \ttbr, #TTBR_BADDR_MASK_52
#else
	mov	\ttbr, \phys
#endif
	.endm

	.macro	phys_to_pte, pte, phys
#ifdef CONFIG_ARM64_PA_BITS_52
	/*
	 * We assume \phys is 64K aligned and this is guaranteed by only
	 * supporting this configuration with 64K pages.
	 */
	orr	\pte, \phys, \phys, lsr #36
	and	\pte, \pte, #PTE_ADDR_MASK
#else
	mov	\pte, \phys
#endif
	.endm

	.macro	pte_to_phys, phys, pte
#ifdef CONFIG_ARM64_PA_BITS_52
	ubfiz	\phys, \pte, #(48 - 16 - 12), #16
	bfxil	\phys, \pte, #16, #32
	lsl	\phys, \phys, #16
#else
	and	\phys, \pte, #PTE_ADDR_MASK
#endif
	.endm

/**
 * Errata workaround prior to disable MMU. Insert an ISB immediately prior
 * to executing the MSR that will change SCTLR_ELn[M] from a value of 1 to 0.
 */
	.macro pre_disable_mmu_workaround
#ifdef CONFIG_QCOM_FALKOR_ERRATUM_E1041
	isb
#endif
	.endm

	/*
	 * frame_push - Push @regcount callee saved registers to the stack,
	 *              starting at x19, as well as x29/x30, and set x29 to
	 *              the new value of sp. Add @extra bytes of stack space
	 *              for locals.
	 */
	.macro		frame_push, regcount:req, extra
	__frame		st, \regcount, \extra
	.endm

	/*
	 * frame_pop  - Pop the callee saved registers from the stack that were
	 *              pushed in the most recent call to frame_push, as well
	 *              as x29/x30 and any extra stack space that may have been
	 *              allocated.
	 */
	.macro		frame_pop
	__frame		ld
	.endm

	.macro		__frame_regs, reg1, reg2, op, num
	.if		.Lframe_regcount == \num
	\op\()r		\reg1, [sp, #(\num + 1) * 8]
	.elseif		.Lframe_regcount > \num
	\op\()p		\reg1, \reg2, [sp, #(\num + 1) * 8]
	.endif
	.endm

	.macro		__frame, op, regcount, extra=0
	.ifc		\op, st
	.if		(\regcount) < 0 || (\regcount) > 10
	.error		"regcount should be in the range [0 ... 10]"
	.endif
	.if		((\extra) % 16) != 0
	.error		"extra should be a multiple of 16 bytes"
	.endif
	.ifdef		.Lframe_regcount
	.if		.Lframe_regcount != -1
	.error		"frame_push/frame_pop may not be nested"
	.endif
	.endif
	.set		.Lframe_regcount, \regcount
	.set		.Lframe_extra, \extra
	.set		.Lframe_local_offset, ((\regcount + 3) / 2) * 16
	stp		x29, x30, [sp, #-.Lframe_local_offset - .Lframe_extra]!
	mov		x29, sp
	.endif

	__frame_regs	x19, x20, \op, 1
	__frame_regs	x21, x22, \op, 3
	__frame_regs	x23, x24, \op, 5
	__frame_regs	x25, x26, \op, 7
	__frame_regs	x27, x28, \op, 9

	.ifc		\op, ld
	.if		.Lframe_regcount == -1
	.error		"frame_push/frame_pop may not be nested"
	.endif
	ldp		x29, x30, [sp], #.Lframe_local_offset + .Lframe_extra
	.set		.Lframe_regcount, -1
	.endif
	.endm

/*
 * Check whether to yield to another runnable task from kernel mode NEON code
 * (which runs with preemption disabled).
 *
 * if_will_cond_yield_neon
 *        // pre-yield patchup code
 * do_cond_yield_neon
 *        // post-yield patchup code
 * endif_yield_neon    <label>
 *
 * where <label> is optional, and marks the point where execution will resume
 * after a yield has been performed. If omitted, execution resumes right after
 * the endif_yield_neon invocation. Note that the entire sequence, including
 * the provided patchup code, will be omitted from the image if CONFIG_PREEMPT
 * is not defined.
 *
 * As a convenience, in the case where no patchup code is required, the above
 * sequence may be abbreviated to
 *
 * cond_yield_neon <label>
 *
 * Note that the patchup code does not support assembler directives that change
 * the output section, any use of such directives is undefined.
 *
 * The yield itself consists of the following:
 * - Check whether the preempt count is exactly 1, in which case disabling
 *   preemption once will make the task preemptible. If this is not the case,
 *   yielding is pointless.
 * - Check whether TIF_NEED_RESCHED is set, and if so, disable and re-enable
 *   kernel mode NEON (which will trigger a reschedule), and branch to the
 *   yield fixup code.
 *
 * This macro sequence may clobber all CPU state that is not guaranteed by the
 * AAPCS to be preserved across an ordinary function call.
 */

	.macro		cond_yield_neon, lbl
	if_will_cond_yield_neon
	do_cond_yield_neon
	endif_yield_neon	\lbl
	.endm

	.macro		if_will_cond_yield_neon
#ifdef CONFIG_PREEMPT
	get_thread_info	x0
	ldr		w1, [x0, #TSK_TI_PREEMPT]
	ldr		x0, [x0, #TSK_TI_FLAGS]
	cmp		w1, #PREEMPT_DISABLE_OFFSET
	csel		x0, x0, xzr, eq
	tbnz		x0, #TIF_NEED_RESCHED, .Lyield_\@	// needs rescheduling?
	/* fall through to endif_yield_neon */
	.subsection	1
.Lyield_\@ :
#else
	.section	".discard.cond_yield_neon", "ax"
#endif
	.endm

	.macro		do_cond_yield_neon
	bl		kernel_neon_end
	bl		kernel_neon_begin
	.endm

	.macro		endif_yield_neon, lbl
	.ifnb		\lbl
	b		\lbl
	.else
	b		.Lyield_out_\@
	.endif
	.previous
.Lyield_out_\@ :
	.endm

	.macro __mitigate_spectre_bhb_loop      tmp
#ifdef CONFIG_MITIGATE_SPECTRE_BRANCH_HISTORY
alternative_cb  spectre_bhb_patch_loop_iter
	mov	\tmp, #32		// Patched to correct the immediate
alternative_cb_end
<<<<<<< HEAD
.Lspectre_bhb_loop\@ :
=======
.Lspectre_bhb_loop\@:
>>>>>>> 30baa092
	b	. + 4
	subs	\tmp, \tmp, #1
	b.ne	.Lspectre_bhb_loop\@
	dsb	nsh
	isb
#endif /* CONFIG_MITIGATE_SPECTRE_BRANCH_HISTORY */
	.endm

	/* Save/restores x0-x3 to the stack */
	.macro __mitigate_spectre_bhb_fw
#ifdef CONFIG_MITIGATE_SPECTRE_BRANCH_HISTORY
<<<<<<< HEAD
	stp	x0, x1, [sp, # -16] !
	stp	x2, x3, [sp, # -16] !
=======
	stp	x0, x1, [sp, #-16]!
	stp	x2, x3, [sp, #-16]!
>>>>>>> 30baa092
	mov	w0, #ARM_SMCCC_ARCH_WORKAROUND_3
alternative_cb	arm64_update_smccc_conduit
	nop					// Patched to SMC/HVC #0
alternative_cb_end
	ldp	x2, x3, [sp], #16
	ldp	x0, x1, [sp], #16
#endif /* CONFIG_MITIGATE_SPECTRE_BRANCH_HISTORY */
	.endm
#endif	/* __ASM_ASSEMBLER_H */<|MERGE_RESOLUTION|>--- conflicted
+++ resolved
@@ -758,11 +758,11 @@
 alternative_cb  spectre_bhb_patch_loop_iter
 	mov	\tmp, #32		// Patched to correct the immediate
 alternative_cb_end
-<<<<<<< HEAD
+
 .Lspectre_bhb_loop\@ :
-=======
+
 .Lspectre_bhb_loop\@:
->>>>>>> 30baa092
+
 	b	. + 4
 	subs	\tmp, \tmp, #1
 	b.ne	.Lspectre_bhb_loop\@
@@ -774,13 +774,13 @@
 	/* Save/restores x0-x3 to the stack */
 	.macro __mitigate_spectre_bhb_fw
 #ifdef CONFIG_MITIGATE_SPECTRE_BRANCH_HISTORY
-<<<<<<< HEAD
+
 	stp	x0, x1, [sp, # -16] !
 	stp	x2, x3, [sp, # -16] !
-=======
+
 	stp	x0, x1, [sp, #-16]!
 	stp	x2, x3, [sp, #-16]!
->>>>>>> 30baa092
+
 	mov	w0, #ARM_SMCCC_ARCH_WORKAROUND_3
 alternative_cb	arm64_update_smccc_conduit
 	nop					// Patched to SMC/HVC #0

--- conflicted
+++ resolved
@@ -53,19 +53,18 @@
 #define ARM64_HAS_STAGE2_FWB			32
 #define ARM64_WORKAROUND_1463225		33
 #define ARM64_SSBS				34
-<<<<<<< HEAD
 #define ARM64_WORKAROUND_1188873		35
 #define ARM64_WORKAROUND_1542418		36
 #define ARM64_SPECTRE_BHB			37
 
 /* kabi: reserve 38 - 62 for future cpu capabilities */
 #define ARM64_NCAPS				62
-=======
+
 #define ARM64_WORKAROUND_1542419		35
 #define ARM64_SPECTRE_BHB			36
 #define ARM64_WORKAROUND_1742098		37
 
 #define ARM64_NCAPS				38
->>>>>>> 30baa092
+
 
 #endif /* __ASM_CPUCAPS_H */
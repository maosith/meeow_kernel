--- conflicted
+++ resolved
@@ -717,11 +717,11 @@
 {
 	if (unlikely(!access_ok(type, ptr, len)))
 		return 0;
-<<<<<<< HEAD
+
 	__uaccess_begin();
-=======
+
 	__uaccess_begin_nospec();
->>>>>>> 30baa092
+
 	return 1;
 }
 

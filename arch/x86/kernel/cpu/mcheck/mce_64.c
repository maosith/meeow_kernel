/*
 * Machine check handler.
 * K8 parts Copyright 2002,2003 Andi Kleen, SuSE Labs.
 * Rest from unknown author(s).
 * 2004 Andi Kleen. Rewrote most of it.
 * Copyright 2008 Intel Corporation
 * Author: Andi Kleen
 */

#include <linux/init.h>
#include <linux/types.h>
#include <linux/kernel.h>
#include <linux/sched.h>
#include <linux/smp_lock.h>
#include <linux/string.h>
#include <linux/rcupdate.h>
#include <linux/kallsyms.h>
#include <linux/sysdev.h>
#include <linux/miscdevice.h>
#include <linux/fs.h>
#include <linux/capability.h>
#include <linux/cpu.h>
#include <linux/percpu.h>
#include <linux/poll.h>
#include <linux/thread_info.h>
#include <linux/ctype.h>
#include <linux/kmod.h>
#include <linux/kdebug.h>
#include <linux/kobject.h>
#include <linux/sysfs.h>
#include <linux/ratelimit.h>
#include <asm/processor.h>
#include <asm/msr.h>
#include <asm/mce.h>
#include <asm/uaccess.h>
#include <asm/smp.h>
#include <asm/idle.h>

#define MISC_MCELOG_MINOR 227

atomic_t mce_entry;

static int mce_dont_init;

/*
 * Tolerant levels:
 *   0: always panic on uncorrected errors, log corrected errors
 *   1: panic or SIGBUS on uncorrected errors, log corrected errors
 *   2: SIGBUS or log uncorrected errors (if possible), log corrected errors
 *   3: never panic or SIGBUS, log all errors (for testing only)
 */
static int tolerant = 1;
static int banks;
static u64 *bank;
static unsigned long notify_user;
static int rip_msr;
static int mce_bootlog = -1;
static atomic_t mce_events;

static char trigger[128];
static char *trigger_argv[2] = { trigger, NULL };

static DECLARE_WAIT_QUEUE_HEAD(mce_wait);

/* MCA banks polled by the period polling timer for corrected events */
DEFINE_PER_CPU(mce_banks_t, mce_poll_banks) = {
	[0 ... BITS_TO_LONGS(MAX_NR_BANKS)-1] = ~0UL
};

/* Do initial initialization of a struct mce */
void mce_setup(struct mce *m)
{
	memset(m, 0, sizeof(struct mce));
	m->cpu = smp_processor_id();
	rdtscll(m->tsc);
}

/*
 * Lockless MCE logging infrastructure.
 * This avoids deadlocks on printk locks without having to break locks. Also
 * separate MCEs from kernel messages to avoid bogus bug reports.
 */

static struct mce_log mcelog = {
	MCE_LOG_SIGNATURE,
	MCE_LOG_LEN,
};

void mce_log(struct mce *mce)
{
	unsigned next, entry;
	atomic_inc(&mce_events);
	mce->finished = 0;
	wmb();
	for (;;) {
		entry = rcu_dereference(mcelog.next);
		for (;;) {
			/* When the buffer fills up discard new entries. Assume
			   that the earlier errors are the more interesting. */
			if (entry >= MCE_LOG_LEN) {
				set_bit(MCE_OVERFLOW, (unsigned long *)&mcelog.flags);
				return;
			}
			/* Old left over entry. Skip. */
			if (mcelog.entry[entry].finished) {
				entry++;
				continue;
			}
			break;
		}
		smp_rmb();
		next = entry + 1;
		if (cmpxchg(&mcelog.next, entry, next) == entry)
			break;
	}
	memcpy(mcelog.entry + entry, mce, sizeof(struct mce));
	wmb();
	mcelog.entry[entry].finished = 1;
	wmb();

	set_bit(0, &notify_user);
}

static void print_mce(struct mce *m)
{
	printk(KERN_EMERG "\n"
	       KERN_EMERG "HARDWARE ERROR\n"
	       KERN_EMERG
	       "CPU %d: Machine Check Exception: %16Lx Bank %d: %016Lx\n",
	       m->cpu, m->mcgstatus, m->bank, m->status);
	if (m->ip) {
		printk(KERN_EMERG "RIP%s %02x:<%016Lx> ",
		       !(m->mcgstatus & MCG_STATUS_EIPV) ? " !INEXACT!" : "",
		       m->cs, m->ip);
		if (m->cs == __KERNEL_CS)
			print_symbol("{%s}", m->ip);
		printk("\n");
	}
	printk(KERN_EMERG "TSC %llx ", m->tsc);
	if (m->addr)
		printk("ADDR %llx ", m->addr);
	if (m->misc)
		printk("MISC %llx ", m->misc);
	printk("\n");
	printk(KERN_EMERG "This is not a software problem!\n");
	printk(KERN_EMERG "Run through mcelog --ascii to decode "
	       "and contact your hardware vendor\n");
}

static void mce_panic(char *msg, struct mce *backup, unsigned long start)
{
	int i;

	oops_begin();
	for (i = 0; i < MCE_LOG_LEN; i++) {
		unsigned long tsc = mcelog.entry[i].tsc;

		if (time_before(tsc, start))
			continue;
		print_mce(&mcelog.entry[i]);
		if (backup && mcelog.entry[i].tsc == backup->tsc)
			backup = NULL;
	}
	if (backup)
		print_mce(backup);
	panic(msg);
}

int mce_available(struct cpuinfo_x86 *c)
{
	if (mce_dont_init)
		return 0;
	return cpu_has(c, X86_FEATURE_MCE) && cpu_has(c, X86_FEATURE_MCA);
}

static inline void mce_get_rip(struct mce *m, struct pt_regs *regs)
{
	if (regs && (m->mcgstatus & MCG_STATUS_RIPV)) {
		m->ip = regs->ip;
		m->cs = regs->cs;
	} else {
		m->ip = 0;
		m->cs = 0;
	}
	if (rip_msr) {
		/* Assume the RIP in the MSR is exact. Is this true? */
		m->mcgstatus |= MCG_STATUS_EIPV;
		rdmsrl(rip_msr, m->ip);
		m->cs = 0;
	}
}

/*
 * Poll for corrected events or events that happened before reset.
 * Those are just logged through /dev/mcelog.
 *
 * This is executed in standard interrupt context.
 */
void machine_check_poll(enum mcp_flags flags, mce_banks_t *b)
{
	struct mce m;
	int i;

	mce_setup(&m);

	rdmsrl(MSR_IA32_MCG_STATUS, m.mcgstatus);
	for (i = 0; i < banks; i++) {
		if (!bank[i] || !test_bit(i, *b))
			continue;

		m.misc = 0;
		m.addr = 0;
		m.bank = i;
		m.tsc = 0;

		barrier();
		rdmsrl(MSR_IA32_MC0_STATUS + i*4, m.status);
		if (!(m.status & MCI_STATUS_VAL))
			continue;

		/*
		 * Uncorrected events are handled by the exception handler
		 * when it is enabled. But when the exception is disabled log
		 * everything.
		 *
		 * TBD do the same check for MCI_STATUS_EN here?
		 */
		if ((m.status & MCI_STATUS_UC) && !(flags & MCP_UC))
			continue;

		if (m.status & MCI_STATUS_MISCV)
			rdmsrl(MSR_IA32_MC0_MISC + i*4, m.misc);
		if (m.status & MCI_STATUS_ADDRV)
			rdmsrl(MSR_IA32_MC0_ADDR + i*4, m.addr);

		if (!(flags & MCP_TIMESTAMP))
			m.tsc = 0;
		/*
		 * Don't get the IP here because it's unlikely to
		 * have anything to do with the actual error location.
		 */

		mce_log(&m);
		add_taint(TAINT_MACHINE_CHECK);

		/*
		 * Clear state for this bank.
		 */
		wrmsrl(MSR_IA32_MC0_STATUS+4*i, 0);
	}

	/*
	 * Don't clear MCG_STATUS here because it's only defined for
	 * exceptions.
	 */
}

/*
 * The actual machine check handler. This only handles real
 * exceptions when something got corrupted coming in through int 18.
 *
 * This is executed in NMI context not subject to normal locking rules. This
 * implies that most kernel services cannot be safely used. Don't even
 * think about putting a printk in there!
 */
void do_machine_check(struct pt_regs * regs, long error_code)
{
	struct mce m, panicm;
	u64 mcestart = 0;
	int i;
	int panicm_found = 0;
	/*
	 * If no_way_out gets set, there is no safe way to recover from this
	 * MCE.  If tolerant is cranked up, we'll try anyway.
	 */
	int no_way_out = 0;
	/*
	 * If kill_it gets set, there might be a way to recover from this
	 * error.
	 */
	int kill_it = 0;
	DECLARE_BITMAP(toclear, MAX_NR_BANKS);

	atomic_inc(&mce_entry);

	if (notify_die(DIE_NMI, "machine check", regs, error_code,
			   18, SIGKILL) == NOTIFY_STOP)
		goto out2;
	if (!banks)
		goto out2;

	mce_setup(&m);

	rdmsrl(MSR_IA32_MCG_STATUS, m.mcgstatus);
	/* if the restart IP is not valid, we're done for */
	if (!(m.mcgstatus & MCG_STATUS_RIPV))
		no_way_out = 1;

	rdtscll(mcestart);
	barrier();

	for (i = 0; i < banks; i++) {
		__clear_bit(i, toclear);
		if (!bank[i])
			continue;

		m.misc = 0;
		m.addr = 0;
		m.bank = i;

		rdmsrl(MSR_IA32_MC0_STATUS + i*4, m.status);
		if ((m.status & MCI_STATUS_VAL) == 0)
			continue;

		/*
		 * Non uncorrected errors are handled by machine_check_poll
		 * Leave them alone.
		 */
		if ((m.status & MCI_STATUS_UC) == 0)
			continue;

		/*
		 * Set taint even when machine check was not enabled.
		 */
		add_taint(TAINT_MACHINE_CHECK);

		__set_bit(i, toclear);

		if (m.status & MCI_STATUS_EN) {
			/* if PCC was set, there's no way out */
			no_way_out |= !!(m.status & MCI_STATUS_PCC);
			/*
			 * If this error was uncorrectable and there was
			 * an overflow, we're in trouble.  If no overflow,
			 * we might get away with just killing a task.
			 */
			if (m.status & MCI_STATUS_UC) {
				if (tolerant < 1 || m.status & MCI_STATUS_OVER)
					no_way_out = 1;
				kill_it = 1;
			}
		} else {
			/*
			 * Machine check event was not enabled. Clear, but
			 * ignore.
			 */
			continue;
		}

		if (m.status & MCI_STATUS_MISCV)
			rdmsrl(MSR_IA32_MC0_MISC + i*4, m.misc);
		if (m.status & MCI_STATUS_ADDRV)
			rdmsrl(MSR_IA32_MC0_ADDR + i*4, m.addr);

		mce_get_rip(&m, regs);
		mce_log(&m);

		/* Did this bank cause the exception? */
		/* Assume that the bank with uncorrectable errors did it,
		   and that there is only a single one. */
		if ((m.status & MCI_STATUS_UC) && (m.status & MCI_STATUS_EN)) {
			panicm = m;
			panicm_found = 1;
		}
	}

	/* If we didn't find an uncorrectable error, pick
	   the last one (shouldn't happen, just being safe). */
	if (!panicm_found)
		panicm = m;

	/*
	 * If we have decided that we just CAN'T continue, and the user
	 *  has not set tolerant to an insane level, give up and die.
	 */
	if (no_way_out && tolerant < 3)
		mce_panic("Machine check", &panicm, mcestart);

	/*
	 * If the error seems to be unrecoverable, something should be
	 * done.  Try to kill as little as possible.  If we can kill just
	 * one task, do that.  If the user has set the tolerance very
	 * high, don't try to do anything at all.
	 */
	if (kill_it && tolerant < 3) {
		int user_space = 0;

		/*
		 * If the EIPV bit is set, it means the saved IP is the
		 * instruction which caused the MCE.
		 */
		if (m.mcgstatus & MCG_STATUS_EIPV)
			user_space = panicm.ip && (panicm.cs & 3);

		/*
		 * If we know that the error was in user space, send a
		 * SIGBUS.  Otherwise, panic if tolerance is low.
		 *
		 * force_sig() takes an awful lot of locks and has a slight
		 * risk of deadlocking.
		 */
		if (user_space) {
			force_sig(SIGBUS, current);
		} else if (panic_on_oops || tolerant < 2) {
			mce_panic("Uncorrected machine check",
				&panicm, mcestart);
		}
	}

	/* notify userspace ASAP */
	set_thread_flag(TIF_MCE_NOTIFY);

	/* the last thing we do is clear state */
	for (i = 0; i < banks; i++) {
		if (test_bit(i, toclear))
			wrmsrl(MSR_IA32_MC0_STATUS+4*i, 0);
	}
	wrmsrl(MSR_IA32_MCG_STATUS, 0);
 out2:
	atomic_dec(&mce_entry);
}

#ifdef CONFIG_X86_MCE_INTEL
/***
 * mce_log_therm_throt_event - Logs the thermal throttling event to mcelog
 * @cpu: The CPU on which the event occurred.
 * @status: Event status information
 *
 * This function should be called by the thermal interrupt after the
 * event has been processed and the decision was made to log the event
 * further.
 *
 * The status parameter will be saved to the 'status' field of 'struct mce'
 * and historically has been the register value of the
 * MSR_IA32_THERMAL_STATUS (Intel) msr.
 */
void mce_log_therm_throt_event(__u64 status)
{
	struct mce m;

	mce_setup(&m);
	m.bank = MCE_THERMAL_BANK;
	m.status = status;
	mce_log(&m);
}
#endif /* CONFIG_X86_MCE_INTEL */

/*
 * Periodic polling timer for "silent" machine check errors.  If the
 * poller finds an MCE, poll 2x faster.  When the poller finds no more
 * errors, poll 2x slower (up to check_interval seconds).
 */

static int check_interval = 5 * 60; /* 5 minutes */
static int next_interval; /* in jiffies */
static void mcheck_timer(unsigned long);
static DEFINE_PER_CPU(struct timer_list, mce_timer);

static void mcheck_timer(unsigned long data)
{
	struct timer_list *t = &per_cpu(mce_timer, data);

	WARN_ON(smp_processor_id() != data);

	if (mce_available(&current_cpu_data))
		machine_check_poll(MCP_TIMESTAMP,
				&__get_cpu_var(mce_poll_banks));

	/*
	 * Alert userspace if needed.  If we logged an MCE, reduce the
	 * polling interval, otherwise increase the polling interval.
	 */
	if (mce_notify_user()) {
		next_interval = max(next_interval/2, HZ/100);
	} else {
		next_interval = min(next_interval * 2,
				(int)round_jiffies_relative(check_interval*HZ));
	}

	t->expires = jiffies + next_interval;
	add_timer(t);
}

static void mce_do_trigger(struct work_struct *work)
{
	call_usermodehelper(trigger, trigger_argv, NULL, UMH_NO_WAIT);
}

static DECLARE_WORK(mce_trigger_work, mce_do_trigger);

/*
 * Notify the user(s) about new machine check events.
 * Can be called from interrupt context, but not from machine check/NMI
 * context.
 */
int mce_notify_user(void)
{
	/* Not more than two messages every minute */
	static DEFINE_RATELIMIT_STATE(ratelimit, 60*HZ, 2);

	clear_thread_flag(TIF_MCE_NOTIFY);
	if (test_and_clear_bit(0, &notify_user)) {
		wake_up_interruptible(&mce_wait);

		/*
		 * There is no risk of missing notifications because
		 * work_pending is always cleared before the function is
		 * executed.
		 */
		if (trigger[0] && !work_pending(&mce_trigger_work))
			schedule_work(&mce_trigger_work);

		if (__ratelimit(&ratelimit))
			printk(KERN_INFO "Machine check events logged\n");

		return 1;
	}
	return 0;
}

/* see if the idle task needs to notify userspace */
static int
mce_idle_callback(struct notifier_block *nfb, unsigned long action, void *junk)
{
	/* IDLE_END should be safe - interrupts are back on */
	if (action == IDLE_END && test_thread_flag(TIF_MCE_NOTIFY))
		mce_notify_user();

	return NOTIFY_OK;
}

static struct notifier_block mce_idle_notifier = {
	.notifier_call = mce_idle_callback,
};

static __init int periodic_mcheck_init(void)
{
       idle_notifier_register(&mce_idle_notifier);
       return 0;
}
__initcall(periodic_mcheck_init);

/*
 * Initialize Machine Checks for a CPU.
 */
static int mce_cap_init(void)
{
	u64 cap;
	unsigned b;

	rdmsrl(MSR_IA32_MCG_CAP, cap);
	b = cap & 0xff;
	if (b > MAX_NR_BANKS) {
		printk(KERN_WARNING
		       "MCE: Using only %u machine check banks out of %u\n",
			MAX_NR_BANKS, b);
		b = MAX_NR_BANKS;
	}

	/* Don't support asymmetric configurations today */
	WARN_ON(banks != 0 && b != banks);
	banks = b;
	if (!bank) {
		bank = kmalloc(banks * sizeof(u64), GFP_KERNEL);
		if (!bank)
			return -ENOMEM;
		memset(bank, 0xff, banks * sizeof(u64));
	}

	/* Use accurate RIP reporting if available. */
	if ((cap & (1<<9)) && ((cap >> 16) & 0xff) >= 9)
		rip_msr = MSR_IA32_MCG_EIP;

	return 0;
}

static void mce_init(void *dummy)
{
	u64 cap;
	int i;
	mce_banks_t all_banks;

	/*
	 * Log the machine checks left over from the previous reset.
	 */
	bitmap_fill(all_banks, MAX_NR_BANKS);
	machine_check_poll(MCP_UC, &all_banks);

	set_in_cr4(X86_CR4_MCE);

	rdmsrl(MSR_IA32_MCG_CAP, cap);
	if (cap & MCG_CTL_P)
		wrmsr(MSR_IA32_MCG_CTL, 0xffffffff, 0xffffffff);

	for (i = 0; i < banks; i++) {
		wrmsrl(MSR_IA32_MC0_CTL+4*i, bank[i]);
		wrmsrl(MSR_IA32_MC0_STATUS+4*i, 0);
	}
}

/* Add per CPU specific workarounds here */
static void mce_cpu_quirks(struct cpuinfo_x86 *c)
{
	/* This should be disabled by the BIOS, but isn't always */
	if (c->x86_vendor == X86_VENDOR_AMD) {
		if (c->x86 == 15 && banks > 4)
			/* disable GART TBL walk error reporting, which trips off
			   incorrectly with the IOMMU & 3ware & Cerberus. */
			clear_bit(10, (unsigned long *)&bank[4]);
		if(c->x86 <= 17 && mce_bootlog < 0)
			/* Lots of broken BIOS around that don't clear them
			   by default and leave crap in there. Don't log. */
			mce_bootlog = 0;
	}

}

static void mce_cpu_features(struct cpuinfo_x86 *c)
{
	switch (c->x86_vendor) {
	case X86_VENDOR_INTEL:
		mce_intel_feature_init(c);
		break;
	case X86_VENDOR_AMD:
		mce_amd_feature_init(c);
		break;
	default:
		break;
	}
}

static void mce_init_timer(void)
{
	struct timer_list *t = &__get_cpu_var(mce_timer);

	/* data race harmless because everyone sets to the same value */
	if (!next_interval)
		next_interval = check_interval * HZ;
	if (!next_interval)
		return;
	setup_timer(t, mcheck_timer, smp_processor_id());
<<<<<<< HEAD
	t->expires = round_jiffies_relative(jiffies + next_interval);
=======
	t->expires = round_jiffies(jiffies + next_interval);
>>>>>>> 88200bc2
	add_timer(t);
}

/*
 * Called for each booted CPU to set up machine checks.
 * Must be called with preempt off.
 */
void __cpuinit mcheck_init(struct cpuinfo_x86 *c)
{
	if (!mce_available(c))
		return;

	if (mce_cap_init() < 0) {
		mce_dont_init = 1;
		return;
	}
	mce_cpu_quirks(c);

	mce_init(NULL);
	mce_cpu_features(c);
	mce_init_timer();
}

/*
 * Character device to read and clear the MCE log.
 */

static DEFINE_SPINLOCK(mce_state_lock);
static int open_count;	/* #times opened */
static int open_exclu;	/* already open exclusive? */

static int mce_open(struct inode *inode, struct file *file)
{
	lock_kernel();
	spin_lock(&mce_state_lock);

	if (open_exclu || (open_count && (file->f_flags & O_EXCL))) {
		spin_unlock(&mce_state_lock);
		unlock_kernel();
		return -EBUSY;
	}

	if (file->f_flags & O_EXCL)
		open_exclu = 1;
	open_count++;

	spin_unlock(&mce_state_lock);
	unlock_kernel();

	return nonseekable_open(inode, file);
}

static int mce_release(struct inode *inode, struct file *file)
{
	spin_lock(&mce_state_lock);

	open_count--;
	open_exclu = 0;

	spin_unlock(&mce_state_lock);

	return 0;
}

static void collect_tscs(void *data)
{
	unsigned long *cpu_tsc = (unsigned long *)data;

	rdtscll(cpu_tsc[smp_processor_id()]);
}

static ssize_t mce_read(struct file *filp, char __user *ubuf, size_t usize,
			loff_t *off)
{
	unsigned long *cpu_tsc;
	static DEFINE_MUTEX(mce_read_mutex);
	unsigned prev, next;
	char __user *buf = ubuf;
	int i, err;

	cpu_tsc = kmalloc(nr_cpu_ids * sizeof(long), GFP_KERNEL);
	if (!cpu_tsc)
		return -ENOMEM;

	mutex_lock(&mce_read_mutex);
	next = rcu_dereference(mcelog.next);

	/* Only supports full reads right now */
	if (*off != 0 || usize < MCE_LOG_LEN*sizeof(struct mce)) {
		mutex_unlock(&mce_read_mutex);
		kfree(cpu_tsc);
		return -EINVAL;
	}

	err = 0;
	prev = 0;
	do {
		for (i = prev; i < next; i++) {
			unsigned long start = jiffies;

			while (!mcelog.entry[i].finished) {
				if (time_after_eq(jiffies, start + 2)) {
					memset(mcelog.entry + i, 0,
					       sizeof(struct mce));
					goto timeout;
				}
				cpu_relax();
			}
			smp_rmb();
			err |= copy_to_user(buf, mcelog.entry + i,
					    sizeof(struct mce));
			buf += sizeof(struct mce);
timeout:
			;
		}

		memset(mcelog.entry + prev, 0,
		       (next - prev) * sizeof(struct mce));
		prev = next;
		next = cmpxchg(&mcelog.next, prev, 0);
	} while (next != prev);

	synchronize_sched();

	/*
	 * Collect entries that were still getting written before the
	 * synchronize.
	 */
	on_each_cpu(collect_tscs, cpu_tsc, 1);
	for (i = next; i < MCE_LOG_LEN; i++) {
		if (mcelog.entry[i].finished &&
		    mcelog.entry[i].tsc < cpu_tsc[mcelog.entry[i].cpu]) {
			err |= copy_to_user(buf, mcelog.entry+i,
					    sizeof(struct mce));
			smp_rmb();
			buf += sizeof(struct mce);
			memset(&mcelog.entry[i], 0, sizeof(struct mce));
		}
	}
	mutex_unlock(&mce_read_mutex);
	kfree(cpu_tsc);
	return err ? -EFAULT : buf - ubuf;
}

static unsigned int mce_poll(struct file *file, poll_table *wait)
{
	poll_wait(file, &mce_wait, wait);
	if (rcu_dereference(mcelog.next))
		return POLLIN | POLLRDNORM;
	return 0;
}

static long mce_ioctl(struct file *f, unsigned int cmd, unsigned long arg)
{
	int __user *p = (int __user *)arg;

	if (!capable(CAP_SYS_ADMIN))
		return -EPERM;
	switch (cmd) {
	case MCE_GET_RECORD_LEN:
		return put_user(sizeof(struct mce), p);
	case MCE_GET_LOG_LEN:
		return put_user(MCE_LOG_LEN, p);
	case MCE_GETCLEAR_FLAGS: {
		unsigned flags;

		do {
			flags = mcelog.flags;
		} while (cmpxchg(&mcelog.flags, flags, 0) != flags);
		return put_user(flags, p);
	}
	default:
		return -ENOTTY;
	}
}

static const struct file_operations mce_chrdev_ops = {
	.open = mce_open,
	.release = mce_release,
	.read = mce_read,
	.poll = mce_poll,
	.unlocked_ioctl = mce_ioctl,
};

static struct miscdevice mce_log_device = {
	MISC_MCELOG_MINOR,
	"mcelog",
	&mce_chrdev_ops,
};

/*
 * Old style boot options parsing. Only for compatibility.
 */
static int __init mcheck_disable(char *str)
{
	mce_dont_init = 1;
	return 1;
}

/* mce=off disables machine check.
   mce=TOLERANCELEVEL (number, see above)
   mce=bootlog Log MCEs from before booting. Disabled by default on AMD.
   mce=nobootlog Don't log MCEs from before booting. */
static int __init mcheck_enable(char *str)
{
	if (!strcmp(str, "off"))
		mce_dont_init = 1;
	else if (!strcmp(str, "bootlog") || !strcmp(str,"nobootlog"))
		mce_bootlog = str[0] == 'b';
	else if (isdigit(str[0]))
		get_option(&str, &tolerant);
	else
		printk("mce= argument %s ignored. Please use /sys", str);
	return 1;
}

__setup("nomce", mcheck_disable);
__setup("mce=", mcheck_enable);

/*
 * Sysfs support
 */

/*
 * Disable machine checks on suspend and shutdown. We can't really handle
 * them later.
 */
static int mce_disable(void)
{
	int i;

	for (i = 0; i < banks; i++)
		wrmsrl(MSR_IA32_MC0_CTL + i*4, 0);
	return 0;
}

static int mce_suspend(struct sys_device *dev, pm_message_t state)
{
	return mce_disable();
}

static int mce_shutdown(struct sys_device *dev)
{
	return mce_disable();
}

/* On resume clear all MCE state. Don't want to see leftovers from the BIOS.
   Only one CPU is active at this time, the others get readded later using
   CPU hotplug. */
static int mce_resume(struct sys_device *dev)
{
	mce_init(NULL);
	mce_cpu_features(&current_cpu_data);
	return 0;
}

static void mce_cpu_restart(void *data)
{
	del_timer_sync(&__get_cpu_var(mce_timer));
	if (mce_available(&current_cpu_data))
		mce_init(NULL);
	mce_init_timer();
}

/* Reinit MCEs after user configuration changes */
static void mce_restart(void)
{
	next_interval = check_interval * HZ;
	on_each_cpu(mce_cpu_restart, NULL, 1);
}

static struct sysdev_class mce_sysclass = {
	.suspend = mce_suspend,
	.shutdown = mce_shutdown,
	.resume = mce_resume,
	.name = "machinecheck",
};

DEFINE_PER_CPU(struct sys_device, device_mce);
void (*threshold_cpu_callback)(unsigned long action, unsigned int cpu) __cpuinitdata;

/* Why are there no generic functions for this? */
#define ACCESSOR(name, var, start) \
	static ssize_t show_ ## name(struct sys_device *s,		\
				     struct sysdev_attribute *attr,	\
				     char *buf) {			\
		return sprintf(buf, "%lx\n", (unsigned long)var);	\
	}								\
	static ssize_t set_ ## name(struct sys_device *s,		\
				    struct sysdev_attribute *attr,	\
				    const char *buf, size_t siz) {	\
		char *end;						\
		unsigned long new = simple_strtoul(buf, &end, 0);	\
		if (end == buf) return -EINVAL;				\
		var = new;						\
		start;							\
		return end-buf;						\
	}								\
	static SYSDEV_ATTR(name, 0644, show_ ## name, set_ ## name);

static struct sysdev_attribute *bank_attrs;

static ssize_t show_bank(struct sys_device *s, struct sysdev_attribute *attr,
			 char *buf)
{
	u64 b = bank[attr - bank_attrs];
	return sprintf(buf, "%llx\n", b);
}

static ssize_t set_bank(struct sys_device *s, struct sysdev_attribute *attr,
			const char *buf, size_t siz)
{
	char *end;
	u64 new = simple_strtoull(buf, &end, 0);
	if (end == buf)
		return -EINVAL;
	bank[attr - bank_attrs] = new;
	mce_restart();
	return end-buf;
}

static ssize_t show_trigger(struct sys_device *s, struct sysdev_attribute *attr,
				char *buf)
{
	strcpy(buf, trigger);
	strcat(buf, "\n");
	return strlen(trigger) + 1;
}

static ssize_t set_trigger(struct sys_device *s, struct sysdev_attribute *attr,
				const char *buf,size_t siz)
{
	char *p;
	int len;
	strncpy(trigger, buf, sizeof(trigger));
	trigger[sizeof(trigger)-1] = 0;
	len = strlen(trigger);
	p = strchr(trigger, '\n');
	if (*p) *p = 0;
	return len;
}

static SYSDEV_ATTR(trigger, 0644, show_trigger, set_trigger);
static SYSDEV_INT_ATTR(tolerant, 0644, tolerant);
ACCESSOR(check_interval,check_interval,mce_restart())
static struct sysdev_attribute *mce_attributes[] = {
	&attr_tolerant.attr, &attr_check_interval, &attr_trigger,
	NULL
};

static cpumask_t mce_device_initialized = CPU_MASK_NONE;

/* Per cpu sysdev init.  All of the cpus still share the same ctl bank */
static __cpuinit int mce_create_device(unsigned int cpu)
{
	int err;
	int i;

	if (!mce_available(&boot_cpu_data))
		return -EIO;

	memset(&per_cpu(device_mce, cpu).kobj, 0, sizeof(struct kobject));
	per_cpu(device_mce,cpu).id = cpu;
	per_cpu(device_mce,cpu).cls = &mce_sysclass;

	err = sysdev_register(&per_cpu(device_mce,cpu));
	if (err)
		return err;

	for (i = 0; mce_attributes[i]; i++) {
		err = sysdev_create_file(&per_cpu(device_mce,cpu),
					 mce_attributes[i]);
		if (err)
			goto error;
	}
	for (i = 0; i < banks; i++) {
		err = sysdev_create_file(&per_cpu(device_mce, cpu),
					&bank_attrs[i]);
		if (err)
			goto error2;
	}
	cpu_set(cpu, mce_device_initialized);

	return 0;
error2:
	while (--i >= 0) {
		sysdev_remove_file(&per_cpu(device_mce, cpu),
					&bank_attrs[i]);
	}
error:
	while (--i >= 0) {
		sysdev_remove_file(&per_cpu(device_mce,cpu),
				   mce_attributes[i]);
	}
	sysdev_unregister(&per_cpu(device_mce,cpu));

	return err;
}

static __cpuinit void mce_remove_device(unsigned int cpu)
{
	int i;

	if (!cpu_isset(cpu, mce_device_initialized))
		return;

	for (i = 0; mce_attributes[i]; i++)
		sysdev_remove_file(&per_cpu(device_mce,cpu),
			mce_attributes[i]);
	for (i = 0; i < banks; i++)
		sysdev_remove_file(&per_cpu(device_mce, cpu),
			&bank_attrs[i]);
	sysdev_unregister(&per_cpu(device_mce,cpu));
	cpu_clear(cpu, mce_device_initialized);
}

/* Make sure there are no machine checks on offlined CPUs. */
static void mce_disable_cpu(void *h)
{
	int i;
	unsigned long action = *(unsigned long *)h;

	if (!mce_available(&current_cpu_data))
		return;
	if (!(action & CPU_TASKS_FROZEN))
		cmci_clear();
	for (i = 0; i < banks; i++)
		wrmsrl(MSR_IA32_MC0_CTL + i*4, 0);
}

static void mce_reenable_cpu(void *h)
{
	int i;
	unsigned long action = *(unsigned long *)h;

	if (!mce_available(&current_cpu_data))
		return;
	if (!(action & CPU_TASKS_FROZEN))
		cmci_reenable();
	for (i = 0; i < banks; i++)
		wrmsrl(MSR_IA32_MC0_CTL + i*4, bank[i]);
}

/* Get notified when a cpu comes on/off. Be hotplug friendly. */
static int __cpuinit mce_cpu_callback(struct notifier_block *nfb,
				      unsigned long action, void *hcpu)
{
	unsigned int cpu = (unsigned long)hcpu;
	struct timer_list *t = &per_cpu(mce_timer, cpu);

	switch (action) {
	case CPU_ONLINE:
	case CPU_ONLINE_FROZEN:
		mce_create_device(cpu);
		if (threshold_cpu_callback)
			threshold_cpu_callback(action, cpu);
		break;
	case CPU_DEAD:
	case CPU_DEAD_FROZEN:
		if (threshold_cpu_callback)
			threshold_cpu_callback(action, cpu);
		mce_remove_device(cpu);
		break;
	case CPU_DOWN_PREPARE:
	case CPU_DOWN_PREPARE_FROZEN:
		del_timer_sync(t);
		smp_call_function_single(cpu, mce_disable_cpu, &action, 1);
		break;
	case CPU_DOWN_FAILED:
	case CPU_DOWN_FAILED_FROZEN:
<<<<<<< HEAD
		t->expires = round_jiffies_relative(jiffies + next_interval);
=======
		t->expires = round_jiffies(jiffies + next_interval);
>>>>>>> 88200bc2
		add_timer_on(t, cpu);
		smp_call_function_single(cpu, mce_reenable_cpu, &action, 1);
		break;
	case CPU_POST_DEAD:
		/* intentionally ignoring frozen here */
		cmci_rediscover(cpu);
		break;
	}
	return NOTIFY_OK;
}

static struct notifier_block mce_cpu_notifier __cpuinitdata = {
	.notifier_call = mce_cpu_callback,
};

static __init int mce_init_banks(void)
{
	int i;

	bank_attrs = kzalloc(sizeof(struct sysdev_attribute) * banks,
				GFP_KERNEL);
	if (!bank_attrs)
		return -ENOMEM;

	for (i = 0; i < banks; i++) {
		struct sysdev_attribute *a = &bank_attrs[i];
		a->attr.name = kasprintf(GFP_KERNEL, "bank%d", i);
		if (!a->attr.name)
			goto nomem;
		a->attr.mode = 0644;
		a->show = show_bank;
		a->store = set_bank;
	}
	return 0;

nomem:
	while (--i >= 0)
		kfree(bank_attrs[i].attr.name);
	kfree(bank_attrs);
	bank_attrs = NULL;
	return -ENOMEM;
}

static __init int mce_init_device(void)
{
	int err;
	int i = 0;

	if (!mce_available(&boot_cpu_data))
		return -EIO;

	err = mce_init_banks();
	if (err)
		return err;

	err = sysdev_class_register(&mce_sysclass);
	if (err)
		return err;

	for_each_online_cpu(i) {
		err = mce_create_device(i);
		if (err)
			return err;
	}

	register_hotcpu_notifier(&mce_cpu_notifier);
	misc_register(&mce_log_device);
	return err;
}

device_initcall(mce_init_device);<|MERGE_RESOLUTION|>--- conflicted
+++ resolved
@@ -639,11 +639,7 @@
 	if (!next_interval)
 		return;
 	setup_timer(t, mcheck_timer, smp_processor_id());
-<<<<<<< HEAD
-	t->expires = round_jiffies_relative(jiffies + next_interval);
-=======
 	t->expires = round_jiffies(jiffies + next_interval);
->>>>>>> 88200bc2
 	add_timer(t);
 }
 
@@ -1114,11 +1110,7 @@
 		break;
 	case CPU_DOWN_FAILED:
 	case CPU_DOWN_FAILED_FROZEN:
-<<<<<<< HEAD
-		t->expires = round_jiffies_relative(jiffies + next_interval);
-=======
 		t->expires = round_jiffies(jiffies + next_interval);
->>>>>>> 88200bc2
 		add_timer_on(t, cpu);
 		smp_call_function_single(cpu, mce_reenable_cpu, &action, 1);
 		break;

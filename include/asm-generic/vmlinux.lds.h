/*
 * Helper macros to support writing architecture specific
 * linker scripts.
 *
 * A minimal linker scripts has following content:
 * [This is a sample, architectures may have special requiriements]
 *
 * OUTPUT_FORMAT(...)
 * OUTPUT_ARCH(...)
 * ENTRY(...)
 * SECTIONS
 * {
 *	. = START;
 *	__init_begin = .;
 *	HEAD_TEXT_SECTION
 *	INIT_TEXT_SECTION(PAGE_SIZE)
 *	INIT_DATA_SECTION(...)
 *	PERCPU_SECTION(CACHELINE_SIZE)
 *	__init_end = .;
 *
 *	_stext = .;
 *	TEXT_SECTION = 0
 *	_etext = .;
 *
 *      _sdata = .;
 *	RO_DATA_SECTION(PAGE_SIZE)
 *	RW_DATA_SECTION(...)
 *	_edata = .;
 *
 *	EXCEPTION_TABLE(...)
 *	NOTES
 *
 *	BSS_SECTION(0, 0, 0)
 *	_end = .;
 *
 *	STABS_DEBUG
 *	DWARF_DEBUG
 *
 *	DISCARDS		// must be the last
 * }
 *
 * [__init_begin, __init_end] is the init section that may be freed after init
 * 	// __init_begin and __init_end should be page aligned, so that we can
 *	// free the whole .init memory
 * [_stext, _etext] is the text section
 * [_sdata, _edata] is the data section
 *
 * Some of the included output section have their own set of constants.
 * Examples are: [__initramfs_start, __initramfs_end] for initramfs and
 *               [__nosave_begin, __nosave_end] for the nosave data
 */

#ifndef LOAD_OFFSET
#define LOAD_OFFSET 0
#endif

/* Align . to a 8 byte boundary equals to maximum function alignment. */
#define ALIGN_FUNCTION()  . = ALIGN(8)

/*
 * LD_DEAD_CODE_DATA_ELIMINATION option enables -fdata-sections, which
 * generates .data.identifier sections, which need to be pulled in with
 * .data. We don't want to pull in .data..other sections, which Linux
 * has defined. Same for text and bss.
 *
 * RODATA_MAIN is not used because existing code already defines .rodata.x
 * sections to be brought in with rodata.
 */
#if defined(CONFIG_LD_DEAD_CODE_DATA_ELIMINATION) || defined(CONFIG_LTO_CLANG)
#define TEXT_MAIN .text .text.[0-9a-zA-Z_]*
#define TEXT_CFI_MAIN .text.[0-9a-zA-Z_]*.cfi
#define DATA_MAIN .data .data.[0-9a-zA-Z_]* .data..LPBX*
#define SDATA_MAIN .sdata .sdata.[0-9a-zA-Z_]*
#define RODATA_MAIN .rodata .rodata.[0-9a-zA-Z_]*
#define BSS_MAIN .bss .bss.[0-9a-zA-Z_]*
#define SBSS_MAIN .sbss .sbss.[0-9a-zA-Z_]*
#else
#define TEXT_MAIN .text
#define TEXT_CFI_MAIN .text.cfi
#define DATA_MAIN .data
#define SDATA_MAIN .sdata
#define RODATA_MAIN .rodata
#define BSS_MAIN .bss
#define SBSS_MAIN .sbss
#endif

/*
 * Align to a 32 byte boundary equal to the
 * alignment gcc 4.5 uses for a struct
 */
#define STRUCT_ALIGNMENT 32
#define STRUCT_ALIGN() . = ALIGN(STRUCT_ALIGNMENT)

/* The actual configuration determine if the init/exit sections
 * are handled as text/data or they can be discarded (which
 * often happens at runtime)
 */
#ifdef CONFIG_HOTPLUG_CPU
#define CPU_KEEP(sec)    *(.cpu##sec)
#define CPU_DISCARD(sec)
#else
#define CPU_KEEP(sec)
#define CPU_DISCARD(sec) *(.cpu##sec)
#endif

#if defined(CONFIG_MEMORY_HOTPLUG)
#define MEM_KEEP(sec)    *(.mem##sec)
#define MEM_DISCARD(sec)
#else
#define MEM_KEEP(sec)
#define MEM_DISCARD(sec) *(.mem##sec)
#endif

#ifdef CONFIG_FTRACE_MCOUNT_RECORD
#define MCOUNT_REC()	. = ALIGN(8);				\
			__start_mcount_loc = .;			\
			KEEP(*(__mcount_loc))			\
			__stop_mcount_loc = .;
#else
#define MCOUNT_REC()
#endif

#ifdef CONFIG_TRACE_BRANCH_PROFILING
#define LIKELY_PROFILE()	__start_annotated_branch_profile = .;	\
				KEEP(*(_ftrace_annotated_branch))	\
				__stop_annotated_branch_profile = .;
#else
#define LIKELY_PROFILE()
#endif

#ifdef CONFIG_PROFILE_ALL_BRANCHES
#define BRANCH_PROFILE()	__start_branch_profile = .;		\
				KEEP(*(_ftrace_branch))			\
				__stop_branch_profile = .;
#else
#define BRANCH_PROFILE()
#endif

#ifdef CONFIG_KPROBES
#define KPROBE_BLACKLIST()	. = ALIGN(8);				      \
				__start_kprobe_blacklist = .;		      \
				KEEP(*(_kprobe_blacklist))		      \
				__stop_kprobe_blacklist = .;
#else
#define KPROBE_BLACKLIST()
#endif

#ifdef CONFIG_FUNCTION_ERROR_INJECTION
#define ERROR_INJECT_WHITELIST()	STRUCT_ALIGN();			      \
			__start_error_injection_whitelist = .;		      \
			KEEP(*(_error_injection_whitelist))		      \
			__stop_error_injection_whitelist = .;
#else
#define ERROR_INJECT_WHITELIST()
#endif

#ifdef CONFIG_EVENT_TRACING
#define FTRACE_EVENTS()	. = ALIGN(8);					\
			__start_ftrace_events = .;			\
			KEEP(*(_ftrace_events))				\
			__stop_ftrace_events = .;			\
			__start_ftrace_eval_maps = .;			\
			KEEP(*(_ftrace_eval_map))			\
			__stop_ftrace_eval_maps = .;
#else
#define FTRACE_EVENTS()
#endif

#ifdef CONFIG_TRACING
#define TRACE_PRINTKS()	 __start___trace_bprintk_fmt = .;      \
			 KEEP(*(__trace_printk_fmt)) /* Trace_printk fmt' pointer */ \
			 __stop___trace_bprintk_fmt = .;
#define TRACEPOINT_STR() __start___tracepoint_str = .;	\
			 KEEP(*(__tracepoint_str)) /* Trace_printk fmt' pointer */ \
			 __stop___tracepoint_str = .;
#else
#define TRACE_PRINTKS()
#define TRACEPOINT_STR()
#endif

#ifdef CONFIG_FTRACE_SYSCALLS
#define TRACE_SYSCALLS() . = ALIGN(8);					\
			 __start_syscalls_metadata = .;			\
			 KEEP(*(__syscalls_metadata))			\
			 __stop_syscalls_metadata = .;
#else
#define TRACE_SYSCALLS()
#endif

#ifdef CONFIG_BPF_EVENTS
#define BPF_RAW_TP() STRUCT_ALIGN();					\
			 __start__bpf_raw_tp = .;			\
			 KEEP(*(__bpf_raw_tp_map))			\
			 __stop__bpf_raw_tp = .;
#else
#define BPF_RAW_TP()
#endif

#ifdef CONFIG_SERIAL_EARLYCON
#define EARLYCON_TABLE() . = ALIGN(8);				\
			 __earlycon_table = .;			\
			 KEEP(*(__earlycon_table))		\
			 __earlycon_table_end = .;
#else
#define EARLYCON_TABLE()
#endif

#define ___OF_TABLE(cfg, name)	_OF_TABLE_##cfg(name)
#define __OF_TABLE(cfg, name)	___OF_TABLE(cfg, name)
#define OF_TABLE(cfg, name)	__OF_TABLE(IS_ENABLED(cfg), name)
#define _OF_TABLE_0(name)
#define _OF_TABLE_1(name)						\
	. = ALIGN(8);							\
	__##name##_of_table = .;					\
	KEEP(*(__##name##_of_table))					\
	KEEP(*(__##name##_of_table_end))

#define TIMER_OF_TABLES()	OF_TABLE(CONFIG_TIMER_OF, timer)
#define IRQCHIP_OF_MATCH_TABLE() OF_TABLE(CONFIG_IRQCHIP, irqchip)
#define CLK_OF_TABLES()		OF_TABLE(CONFIG_COMMON_CLK, clk)
#define RESERVEDMEM_OF_TABLES()	OF_TABLE(CONFIG_OF_RESERVED_MEM, reservedmem)
#define CPU_METHOD_OF_TABLES()	OF_TABLE(CONFIG_SMP, cpu_method)
#define CPUIDLE_METHOD_OF_TABLES() OF_TABLE(CONFIG_CPU_IDLE, cpuidle_method)

#ifdef CONFIG_ACPI
#define ACPI_PROBE_TABLE(name)						\
	. = ALIGN(8);							\
	__##name##_acpi_probe_table = .;				\
	KEEP(*(__##name##_acpi_probe_table))				\
	__##name##_acpi_probe_table_end = .;
#else
#define ACPI_PROBE_TABLE(name)
#endif

#define KERNEL_DTB()							\
	STRUCT_ALIGN();							\
	__dtb_start = .;						\
	KEEP(*(.dtb.init.rodata))					\
	__dtb_end = .;

/*
 * .data section
 */
#define DATA_DATA							\
	*(.xiptext)							\
	*(DATA_MAIN)							\
	*(.data..decrypted)						\
	*(.ref.data)							\
	*(.data..shared_aligned) /* percpu related */			\
	MEM_KEEP(init.data*)						\
	MEM_KEEP(exit.data*)						\
	*(.data.unlikely)						\
	__start_once = .;						\
	*(.data.once)							\
	__end_once = .;							\
	STRUCT_ALIGN();							\
	*(__tracepoints)						\
	/* implement dynamic printk debug */				\
	. = ALIGN(8);                                                   \
	__start___jump_table = .;					\
	KEEP(*(__jump_table))                                           \
	__stop___jump_table = .;					\
	. = ALIGN(8);							\
	__start___verbose = .;						\
	KEEP(*(__verbose))                                              \
	__stop___verbose = .;						\
	LIKELY_PROFILE()		       				\
	BRANCH_PROFILE()						\
	TRACE_PRINTKS()							\
	BPF_RAW_TP()							\
	TRACEPOINT_STR()

/*
 * Data section helpers
 */
#define NOSAVE_DATA							\
	. = ALIGN(PAGE_SIZE);						\
	__nosave_begin = .;						\
	*(.data..nosave)						\
	. = ALIGN(PAGE_SIZE);						\
	__nosave_end = .;

#define PAGE_ALIGNED_DATA(page_align)					\
	. = ALIGN(page_align);						\
	*(.data..page_aligned)						\
	. = ALIGN(page_align);

#define READ_MOSTLY_DATA(align)						\
	. = ALIGN(align);						\
	*(.data..read_mostly)						\
	. = ALIGN(align);

#define CACHELINE_ALIGNED_DATA(align)					\
	. = ALIGN(align);						\
	*(.data..cacheline_aligned)

#define INIT_TASK_DATA(align)						\
	. = ALIGN(align);						\
	__start_init_task = .;						\
	init_thread_union = .;						\
	init_stack = .;							\
	KEEP(*(.data..init_task))					\
	KEEP(*(.data..init_thread_info))				\
	. = __start_init_task + THREAD_SIZE;				\
	__end_init_task = .;

/*
 * Allow architectures to handle ro_after_init data on their
 * own by defining an empty RO_AFTER_INIT_DATA.
 */
#ifndef RO_AFTER_INIT_DATA
#define RO_AFTER_INIT_DATA						\
	. = ALIGN(8);							\
	__start_ro_after_init = .;					\
	*(.data..ro_after_init)						\
	__end_ro_after_init = .;
#endif

#ifdef CONFIG_UH_RKP
#define PG_IDMAP							\
	. = ALIGN(PAGE_SIZE);						\
	idmap_pg_dir = .;						\
	. += IDMAP_DIR_SIZE;

#define PG_SWAP								\
	. = ALIGN(PAGE_SIZE);						\
	swapper_pg_dir = .;						\
	. += SWAPPER_DIR_SIZE;						\
	swapper_pg_end = .;						

#ifdef CONFIG_ARM64_SW_TTBR0_PAN
#define PG_RESERVED							\
	. = ALIGN(PAGE_SIZE);						\
	reserved_ttbr0 = .;						\
	. += RESERVED_TTBR0_SIZE;
#else
#define PG_RESERVED
#endif

#ifdef CONFIG_UNMAP_KERNEL_AT_EL0
#define PG_TRAMP							\
	. = ALIGN(PAGE_SIZE);						\
	tramp_pg_dir = .;						\
	. += PAGE_SIZE;
#else
#define PG_TRAMP
#endif

#define RKP_RO_DATA							\
	PG_IDMAP							\
	PG_SWAP								\
	PG_RESERVED							\
	PG_TRAMP

#define RKP_RO_SECTION							\
	. = ALIGN(4096);						\
	.rkp_bss          : AT(ADDR(.rkp_bss) - LOAD_OFFSET) {		\
		*(.rkp_bss.page_aligned)				\
		*(.rkp_bss)						\
	} = 0								\
				 					\
	.rkp_ro          : AT(ADDR(.rkp_ro) - LOAD_OFFSET) {		\
		*(.rkp_ro)						\
		*(.kdp_ro)						\
		RKP_RO_DATA	/* Read only after init */		\
	}								\

#else
#define RKP_RO_SECTION
#endif


/*
 * Read only Data
 */
#define RO_DATA_SECTION(align)						\
	. = ALIGN((align));						\
	.rodata           : AT(ADDR(.rodata) - LOAD_OFFSET) {		\
		__start_rodata = .;					\
		*(.rodata) *(.rodata.*)					\
		RO_AFTER_INIT_DATA	/* Read only after init */	\
		KEEP(*(__vermagic))	/* Kernel version magic */	\
		. = ALIGN(8);						\
		__start___tracepoints_ptrs = .;				\
		KEEP(*(__tracepoints_ptrs)) /* Tracepoints: pointer array */ \
		__stop___tracepoints_ptrs = .;				\
		*(__tracepoints_strings)/* Tracepoints: strings */	\
	}								\
									\
	.rodata1          : AT(ADDR(.rodata1) - LOAD_OFFSET) {		\
		*(.rodata1)						\
	}								\
									\
	/*CONFIG_RKP_UH*/						\
	RKP_RO_SECTION							\
	/* PCI quirks */						\
	.pci_fixup        : AT(ADDR(.pci_fixup) - LOAD_OFFSET) {	\
		__start_pci_fixups_early = .;				\
		KEEP(*(.pci_fixup_early))				\
		__end_pci_fixups_early = .;				\
		__start_pci_fixups_header = .;				\
		KEEP(*(.pci_fixup_header))				\
		__end_pci_fixups_header = .;				\
		__start_pci_fixups_final = .;				\
		KEEP(*(.pci_fixup_final))				\
		__end_pci_fixups_final = .;				\
		__start_pci_fixups_enable = .;				\
		KEEP(*(.pci_fixup_enable))				\
		__end_pci_fixups_enable = .;				\
		__start_pci_fixups_resume = .;				\
		KEEP(*(.pci_fixup_resume))				\
		__end_pci_fixups_resume = .;				\
		__start_pci_fixups_resume_early = .;			\
		KEEP(*(.pci_fixup_resume_early))			\
		__end_pci_fixups_resume_early = .;			\
		__start_pci_fixups_suspend = .;				\
		KEEP(*(.pci_fixup_suspend))				\
		__end_pci_fixups_suspend = .;				\
		__start_pci_fixups_suspend_late = .;			\
		KEEP(*(.pci_fixup_suspend_late))			\
		__end_pci_fixups_suspend_late = .;			\
	}								\
									\
	/* Built-in firmware blobs */					\
	.builtin_fw : AT(ADDR(.builtin_fw) - LOAD_OFFSET) ALIGN(8) {	\
		__start_builtin_fw = .;					\
		KEEP(*(.builtin_fw))					\
		__end_builtin_fw = .;					\
	}								\
									\
	TRACEDATA							\
									\
	/* Kernel symbol table: Normal symbols */			\
	__ksymtab         : AT(ADDR(__ksymtab) - LOAD_OFFSET) {		\
		__start___ksymtab = .;					\
		KEEP(*(SORT(___ksymtab+*)))				\
		__stop___ksymtab = .;					\
	}								\
									\
	/* Kernel symbol table: GPL-only symbols */			\
	__ksymtab_gpl     : AT(ADDR(__ksymtab_gpl) - LOAD_OFFSET) {	\
		__start___ksymtab_gpl = .;				\
		KEEP(*(SORT(___ksymtab_gpl+*)))				\
		__stop___ksymtab_gpl = .;				\
	}								\
									\
	/* Kernel symbol table: Normal unused symbols */		\
	__ksymtab_unused  : AT(ADDR(__ksymtab_unused) - LOAD_OFFSET) {	\
		__start___ksymtab_unused = .;				\
		KEEP(*(SORT(___ksymtab_unused+*)))			\
		__stop___ksymtab_unused = .;				\
	}								\
									\
	/* Kernel symbol table: GPL-only unused symbols */		\
	__ksymtab_unused_gpl : AT(ADDR(__ksymtab_unused_gpl) - LOAD_OFFSET) { \
		__start___ksymtab_unused_gpl = .;			\
		KEEP(*(SORT(___ksymtab_unused_gpl+*)))			\
		__stop___ksymtab_unused_gpl = .;			\
	}								\
									\
	/* Kernel symbol table: GPL-future-only symbols */		\
	__ksymtab_gpl_future : AT(ADDR(__ksymtab_gpl_future) - LOAD_OFFSET) { \
		__start___ksymtab_gpl_future = .;			\
		KEEP(*(SORT(___ksymtab_gpl_future+*)))			\
		__stop___ksymtab_gpl_future = .;			\
	}								\
									\
	/* Kernel symbol table: Normal symbols */			\
	__kcrctab         : AT(ADDR(__kcrctab) - LOAD_OFFSET) {		\
		__start___kcrctab = .;					\
		KEEP(*(SORT(___kcrctab+*)))				\
		__stop___kcrctab = .;					\
	}								\
									\
	/* Kernel symbol table: GPL-only symbols */			\
	__kcrctab_gpl     : AT(ADDR(__kcrctab_gpl) - LOAD_OFFSET) {	\
		__start___kcrctab_gpl = .;				\
		KEEP(*(SORT(___kcrctab_gpl+*)))				\
		__stop___kcrctab_gpl = .;				\
	}								\
									\
	/* Kernel symbol table: Normal unused symbols */		\
	__kcrctab_unused  : AT(ADDR(__kcrctab_unused) - LOAD_OFFSET) {	\
		__start___kcrctab_unused = .;				\
		KEEP(*(SORT(___kcrctab_unused+*)))			\
		__stop___kcrctab_unused = .;				\
	}								\
									\
	/* Kernel symbol table: GPL-only unused symbols */		\
	__kcrctab_unused_gpl : AT(ADDR(__kcrctab_unused_gpl) - LOAD_OFFSET) { \
		__start___kcrctab_unused_gpl = .;			\
		KEEP(*(SORT(___kcrctab_unused_gpl+*)))			\
		__stop___kcrctab_unused_gpl = .;			\
	}								\
									\
	/* Kernel symbol table: GPL-future-only symbols */		\
	__kcrctab_gpl_future : AT(ADDR(__kcrctab_gpl_future) - LOAD_OFFSET) { \
		__start___kcrctab_gpl_future = .;			\
		KEEP(*(SORT(___kcrctab_gpl_future+*)))			\
		__stop___kcrctab_gpl_future = .;			\
	}								\
									\
	/* Kernel symbol table: strings */				\
        __ksymtab_strings : AT(ADDR(__ksymtab_strings) - LOAD_OFFSET) {	\
		*(__ksymtab_strings)					\
	}								\
									\
	/* __*init sections */						\
	__init_rodata : AT(ADDR(__init_rodata) - LOAD_OFFSET) {		\
		*(.ref.rodata)						\
		MEM_KEEP(init.rodata)					\
		MEM_KEEP(exit.rodata)					\
	}								\
									\
	/* Built-in module parameters. */				\
	__param : AT(ADDR(__param) - LOAD_OFFSET) {			\
		__start___param = .;					\
		KEEP(*(__param))					\
		__stop___param = .;					\
	}								\
									\
	/* Built-in module versions. */					\
	__modver : AT(ADDR(__modver) - LOAD_OFFSET) {			\
		__start___modver = .;					\
		KEEP(*(__modver))					\
		__stop___modver = .;					\
		. = ALIGN((align));					\
		__end_rodata = .;					\
	}								\
	. = ALIGN((align));

/* RODATA & RO_DATA provided for backward compatibility.
 * All archs are supposed to use RO_DATA() */
#define RODATA          RO_DATA_SECTION(4096)
#define RO_DATA(align)  RO_DATA_SECTION(align)

#define SECURITY_INIT							\
	.security_initcall.init : AT(ADDR(.security_initcall.init) - LOAD_OFFSET) { \
		__security_initcall_start = .;				\
		KEEP(*(.security_initcall.init))			\
		__security_initcall_end = .;				\
	}

/*
 * Non-instrumentable text section
 */
#define NOINSTR_TEXT							\
		ALIGN_FUNCTION();					\
		__noinstr_text_start = .;				\
		*(.noinstr.text)					\
		__noinstr_text_end = .;

/*
 * .text section. Map to function alignment to avoid address changes
 * during second ld run in second ld pass when generating System.map
 *
 * TEXT_MAIN here will match .text.fixup and .text.unlikely if dead
 * code elimination is enabled, so these sections should be converted
 * to use ".." first.
 */
#define TEXT_TEXT							\
		ALIGN_FUNCTION();					\
<<<<<<< HEAD
		*(.text.hot TEXT_MAIN .text.fixup .text.unlikely)	\
		*(TEXT_CFI_MAIN) 					\
=======
		*(.text.hot .text.hot.*)				\
		*(TEXT_MAIN .text.fixup)				\
		*(.text.unlikely .text.unlikely.*)			\
		*(.text.unknown .text.unknown.*)			\
		NOINSTR_TEXT						\
>>>>>>> 30baa092
		*(.text..refcount)					\
		*(.text..ftrace)					\
		*(.ref.text)						\
		*(.text.asan.* .text.tsan.*)				\
	MEM_KEEP(init.text*)						\
	MEM_KEEP(exit.text*)						\


/* sched.text is aling to function alignment to secure we have same
 * address even at second ld pass when generating System.map */
#define SCHED_TEXT							\
		ALIGN_FUNCTION();					\
		__sched_text_start = .;					\
		*(.sched.text)						\
		__sched_text_end = .;

/* spinlock.text is aling to function alignment to secure we have same
 * address even at second ld pass when generating System.map */
#define LOCK_TEXT							\
		ALIGN_FUNCTION();					\
		__lock_text_start = .;					\
		*(.spinlock.text)					\
		__lock_text_end = .;

#define CPUIDLE_TEXT							\
		ALIGN_FUNCTION();					\
		__cpuidle_text_start = .;				\
		*(.cpuidle.text)					\
		__cpuidle_text_end = .;

#define KPROBES_TEXT							\
		ALIGN_FUNCTION();					\
		__kprobes_text_start = .;				\
		*(.kprobes.text)					\
		__kprobes_text_end = .;

#define ENTRY_TEXT							\
		ALIGN_FUNCTION();					\
		__entry_text_start = .;					\
		*(.entry.text)						\
		__entry_text_end = .;

#define IRQENTRY_TEXT							\
		ALIGN_FUNCTION();					\
		__irqentry_text_start = .;				\
		*(.irqentry.text)					\
		__irqentry_text_end = .;

#define SOFTIRQENTRY_TEXT						\
		ALIGN_FUNCTION();					\
		__softirqentry_text_start = .;				\
		*(.softirqentry.text)					\
		__softirqentry_text_end = .;

/* Section used for early init (in .S files) */
#define HEAD_TEXT  KEEP(*(.head.text))

#define HEAD_TEXT_SECTION							\
	.head.text : AT(ADDR(.head.text) - LOAD_OFFSET) {		\
		HEAD_TEXT						\
	}

/*
 * Exception table
 */
#define EXCEPTION_TABLE(align)						\
	. = ALIGN(align);						\
	__ex_table : AT(ADDR(__ex_table) - LOAD_OFFSET) {		\
		__start___ex_table = .;					\
		KEEP(*(__ex_table))					\
		__stop___ex_table = .;					\
	}

/*
 * Init task
 */
#define INIT_TASK_DATA_SECTION(align)					\
	. = ALIGN(align);						\
	.data..init_task :  AT(ADDR(.data..init_task) - LOAD_OFFSET) {	\
		INIT_TASK_DATA(align)					\
	}

#ifdef CONFIG_CONSTRUCTORS
#define KERNEL_CTORS()	. = ALIGN(8);			   \
			__ctors_start = .;		   \
			KEEP(*(.ctors))			   \
			KEEP(*(SORT(.init_array.*)))	   \
			KEEP(*(.init_array))		   \
			__ctors_end = .;
#else
#define KERNEL_CTORS()
#endif

/* init and exit section handling */
#define INIT_DATA							\
	KEEP(*(SORT(___kentry+*)))					\
	*(.init.data init.data.*)					\
	MEM_DISCARD(init.data*)						\
	KERNEL_CTORS()							\
	MCOUNT_REC()							\
	*(.init.rodata .init.rodata.*)					\
	FTRACE_EVENTS()							\
	TRACE_SYSCALLS()						\
	KPROBE_BLACKLIST()						\
	ERROR_INJECT_WHITELIST()					\
	MEM_DISCARD(init.rodata)					\
	CLK_OF_TABLES()							\
	RESERVEDMEM_OF_TABLES()						\
	TIMER_OF_TABLES()						\
	CPU_METHOD_OF_TABLES()						\
	CPUIDLE_METHOD_OF_TABLES()					\
	KERNEL_DTB()							\
	IRQCHIP_OF_MATCH_TABLE()					\
	ACPI_PROBE_TABLE(irqchip)					\
	ACPI_PROBE_TABLE(timer)						\
	EARLYCON_TABLE()

#define INIT_TEXT							\
	*(.init.text .init.text.*)					\
	*(.text.startup)						\
	MEM_DISCARD(init.text*)

#define EXIT_DATA							\
	*(.exit.data .exit.data.*)					\
	*(.fini_array .fini_array.*)					\
	*(.dtors .dtors.*)						\
	MEM_DISCARD(exit.data*)						\
	MEM_DISCARD(exit.rodata*)

#define EXIT_TEXT							\
	*(.exit.text)							\
	*(.text.exit)							\
	MEM_DISCARD(exit.text)

#define EXIT_CALL							\
	*(.exitcall.exit)

/*
 * bss (Block Started by Symbol) - uninitialized data
 * zeroed during startup
 */
#define SBSS(sbss_align)						\
	. = ALIGN(sbss_align);						\
	.sbss : AT(ADDR(.sbss) - LOAD_OFFSET) {				\
		*(.dynsbss)						\
		*(SBSS_MAIN)						\
		*(.scommon)						\
	}

/*
 * Allow archectures to redefine BSS_FIRST_SECTIONS to add extra
 * sections to the front of bss.
 */
#ifndef BSS_FIRST_SECTIONS
#define BSS_FIRST_SECTIONS
#endif

#define BSS(bss_align)							\
	. = ALIGN(bss_align);						\
	.bss : AT(ADDR(.bss) - LOAD_OFFSET) {				\
		BSS_FIRST_SECTIONS					\
		. = ALIGN(PAGE_SIZE);					\
		*(.bss..page_aligned)					\
		. = ALIGN(PAGE_SIZE);					\
		*(.dynbss)						\
		*(BSS_MAIN)						\
		*(COMMON)						\
	}

/*
 * DWARF debug sections.
 * Symbols in the DWARF debugging sections are relative to
 * the beginning of the section so we begin them at 0.
 */
#define DWARF_DEBUG							\
		/* DWARF 1 */						\
		.debug          0 : { *(.debug) }			\
		.line           0 : { *(.line) }			\
		/* GNU DWARF 1 extensions */				\
		.debug_srcinfo  0 : { *(.debug_srcinfo) }		\
		.debug_sfnames  0 : { *(.debug_sfnames) }		\
		/* DWARF 1.1 and DWARF 2 */				\
		.debug_aranges  0 : { *(.debug_aranges) }		\
		.debug_pubnames 0 : { *(.debug_pubnames) }		\
		/* DWARF 2 */						\
		.debug_info     0 : { *(.debug_info			\
				.gnu.linkonce.wi.*) }			\
		.debug_abbrev   0 : { *(.debug_abbrev) }		\
		.debug_line     0 : { *(.debug_line) }			\
		.debug_frame    0 : { *(.debug_frame) }			\
		.debug_str      0 : { *(.debug_str) }			\
		.debug_loc      0 : { *(.debug_loc) }			\
		.debug_macinfo  0 : { *(.debug_macinfo) }		\
		.debug_pubtypes 0 : { *(.debug_pubtypes) }		\
		/* DWARF 3 */						\
		.debug_ranges	0 : { *(.debug_ranges) }		\
		/* SGI/MIPS DWARF 2 extensions */			\
		.debug_weaknames 0 : { *(.debug_weaknames) }		\
		.debug_funcnames 0 : { *(.debug_funcnames) }		\
		.debug_typenames 0 : { *(.debug_typenames) }		\
		.debug_varnames  0 : { *(.debug_varnames) }		\
		/* GNU DWARF 2 extensions */				\
		.debug_gnu_pubnames 0 : { *(.debug_gnu_pubnames) }	\
		.debug_gnu_pubtypes 0 : { *(.debug_gnu_pubtypes) }	\
		/* DWARF 4 */						\
		.debug_types	0 : { *(.debug_types) }			\
		/* DWARF 5 */						\
		.debug_addr	0 : { *(.debug_addr) }			\
		.debug_line_str	0 : { *(.debug_line_str) }		\
		.debug_loclists	0 : { *(.debug_loclists) }		\
		.debug_macro	0 : { *(.debug_macro) }			\
		.debug_names	0 : { *(.debug_names) }			\
		.debug_rnglists	0 : { *(.debug_rnglists) }		\
		.debug_str_offsets	0 : { *(.debug_str_offsets) }

		/* Stabs debugging sections.  */
#define STABS_DEBUG							\
		.stab 0 : { *(.stab) }					\
		.stabstr 0 : { *(.stabstr) }				\
		.stab.excl 0 : { *(.stab.excl) }			\
		.stab.exclstr 0 : { *(.stab.exclstr) }			\
		.stab.index 0 : { *(.stab.index) }			\
		.stab.indexstr 0 : { *(.stab.indexstr) }		\
		.comment 0 : { *(.comment) }

#ifdef CONFIG_GENERIC_BUG
#define BUG_TABLE							\
	. = ALIGN(8);							\
	__bug_table : AT(ADDR(__bug_table) - LOAD_OFFSET) {		\
		__start___bug_table = .;				\
		KEEP(*(__bug_table))					\
		__stop___bug_table = .;					\
	}
#else
#define BUG_TABLE
#endif

#ifdef CONFIG_UNWINDER_ORC
#define ORC_UNWIND_TABLE						\
	. = ALIGN(4);							\
	.orc_unwind_ip : AT(ADDR(.orc_unwind_ip) - LOAD_OFFSET) {	\
		__start_orc_unwind_ip = .;				\
		KEEP(*(.orc_unwind_ip))					\
		__stop_orc_unwind_ip = .;				\
	}								\
	. = ALIGN(2);							\
	.orc_unwind : AT(ADDR(.orc_unwind) - LOAD_OFFSET) {		\
		__start_orc_unwind = .;					\
		KEEP(*(.orc_unwind))					\
		__stop_orc_unwind = .;					\
	}								\
	. = ALIGN(4);							\
	.orc_lookup : AT(ADDR(.orc_lookup) - LOAD_OFFSET) {		\
		orc_lookup = .;						\
		. += (((SIZEOF(.text) + LOOKUP_BLOCK_SIZE - 1) /	\
			LOOKUP_BLOCK_SIZE) + 1) * 4;			\
		orc_lookup_end = .;					\
	}
#else
#define ORC_UNWIND_TABLE
#endif

#ifdef CONFIG_PM_TRACE
#define TRACEDATA							\
	. = ALIGN(4);							\
	.tracedata : AT(ADDR(.tracedata) - LOAD_OFFSET) {		\
		__tracedata_start = .;					\
		KEEP(*(.tracedata))					\
		__tracedata_end = .;					\
	}
#else
#define TRACEDATA
#endif

#define NOTES								\
	.notes : AT(ADDR(.notes) - LOAD_OFFSET) {			\
		__start_notes = .;					\
		KEEP(*(.note.*))					\
		__stop_notes = .;					\
	}

#define INIT_SETUP(initsetup_align)					\
		. = ALIGN(initsetup_align);				\
		__setup_start = .;					\
		KEEP(*(.init.setup))					\
		__setup_end = .;

#define INIT_CALLS_LEVEL(level)						\
		__initcall##level##_start = .;				\
		KEEP(*(.initcall##level##.init))			\
		KEEP(*(.initcall##level##s.init))			\

#ifdef CONFIG_DEFERRED_INITCALLS
#define DEFERRED_INITCALLS(level)					\
		__deferred_initcall_start = .;		\
		KEEP(*(.deferred_initcall##level##.init))		\
		KEEP(*(.deferred_initcall##level##s.init))		\
		__deferred_initcall_end = .;
#endif

#ifdef CONFIG_DEFERRED_INITCALLS
#define INIT_CALLS							\
		__initcall_start = .;					\
		KEEP(*(.initcallearly.init))				\
		INIT_CALLS_LEVEL(0)					\
		INIT_CALLS_LEVEL(1)					\
		INIT_CALLS_LEVEL(2)					\
		INIT_CALLS_LEVEL(3)					\
		INIT_CALLS_LEVEL(4)					\
		INIT_CALLS_LEVEL(5)					\
		INIT_CALLS_LEVEL(rootfs)				\
		INIT_CALLS_LEVEL(6)					\
		INIT_CALLS_LEVEL(7)					\
		__initcall_end = .;					\
		DEFERRED_INITCALLS(0)
#else
#define INIT_CALLS							\
		__initcall_start = .;					\
		KEEP(*(.initcallearly.init))				\
		INIT_CALLS_LEVEL(0)					\
		INIT_CALLS_LEVEL(1)					\
		INIT_CALLS_LEVEL(2)					\
		INIT_CALLS_LEVEL(3)					\
		INIT_CALLS_LEVEL(4)					\
		INIT_CALLS_LEVEL(5)					\
		INIT_CALLS_LEVEL(rootfs)				\
		INIT_CALLS_LEVEL(6)					\
		INIT_CALLS_LEVEL(7)					\
		__initcall_end = .;
#endif

#define CON_INITCALL							\
		__con_initcall_start = .;				\
		KEEP(*(.con_initcall.init))				\
		__con_initcall_end = .;

#define SECURITY_INITCALL						\
		__security_initcall_start = .;				\
		KEEP(*(.security_initcall.init))			\
		__security_initcall_end = .;

#ifdef CONFIG_KUNIT
/* Alignment must be consistent with (test_module *) in include/test/test.h */
#define KUNIT_TEST_MODULES						\
		. = ALIGN(8);						\
		__test_modules_start = .;				\
		KEEP(*(.test_modules))					\
		__test_modules_end = .;
#else
#define KUNIT_TEST_MODULES
#endif

#ifdef CONFIG_BLK_DEV_INITRD
#define INIT_RAM_FS							\
	. = ALIGN(4);							\
	__initramfs_start = .;						\
	KEEP(*(.init.ramfs))						\
	. = ALIGN(8);							\
	KEEP(*(.init.ramfs.info))
#else
#define INIT_RAM_FS
#endif

/*
 * Memory encryption operates on a page basis. Since we need to clear
 * the memory encryption mask for this section, it needs to be aligned
 * on a page boundary and be a page-size multiple in length.
 *
 * Note: We use a separate section so that only this section gets
 * decrypted to avoid exposing more than we wish.
 */
#ifdef CONFIG_AMD_MEM_ENCRYPT
#define PERCPU_DECRYPTED_SECTION					\
	. = ALIGN(PAGE_SIZE);						\
	*(.data..percpu..decrypted)					\
	. = ALIGN(PAGE_SIZE);
#else
#define PERCPU_DECRYPTED_SECTION
#endif


/*
 * Default discarded sections.
 *
 * Some archs want to discard exit text/data at runtime rather than
 * link time due to cross-section references such as alt instructions,
 * bug table, eh_frame, etc.  DISCARDS must be the last of output
 * section definitions so that such archs put those in earlier section
 * definitions.
 */
#define DISCARDS							\
	/DISCARD/ : {							\
	EXIT_TEXT							\
	EXIT_DATA							\
	EXIT_CALL							\
	*(.discard)							\
	*(.discard.*)							\
	}

/**
 * PERCPU_INPUT - the percpu input sections
 * @cacheline: cacheline size
 *
 * The core percpu section names and core symbols which do not rely
 * directly upon load addresses.
 *
 * @cacheline is used to align subsections to avoid false cacheline
 * sharing between subsections for different purposes.
 */
#define PERCPU_INPUT(cacheline)						\
	__per_cpu_start = .;						\
	*(.data..percpu..first)						\
	. = ALIGN(PAGE_SIZE);						\
	*(.data..percpu..page_aligned)					\
	. = ALIGN(cacheline);						\
	*(.data..percpu..read_mostly)					\
	. = ALIGN(cacheline);						\
	*(.data..percpu)						\
	*(.data..percpu..shared_aligned)				\
	PERCPU_DECRYPTED_SECTION					\
	__per_cpu_end = .;

/**
 * PERCPU_VADDR - define output section for percpu area
 * @cacheline: cacheline size
 * @vaddr: explicit base address (optional)
 * @phdr: destination PHDR (optional)
 *
 * Macro which expands to output section for percpu area.
 *
 * @cacheline is used to align subsections to avoid false cacheline
 * sharing between subsections for different purposes.
 *
 * If @vaddr is not blank, it specifies explicit base address and all
 * percpu symbols will be offset from the given address.  If blank,
 * @vaddr always equals @laddr + LOAD_OFFSET.
 *
 * @phdr defines the output PHDR to use if not blank.  Be warned that
 * output PHDR is sticky.  If @phdr is specified, the next output
 * section in the linker script will go there too.  @phdr should have
 * a leading colon.
 *
 * Note that this macros defines __per_cpu_load as an absolute symbol.
 * If there is no need to put the percpu section at a predetermined
 * address, use PERCPU_SECTION.
 */
#define PERCPU_VADDR(cacheline, vaddr, phdr)				\
	__per_cpu_load = .;						\
	.data..percpu vaddr : AT(__per_cpu_load - LOAD_OFFSET) {	\
		PERCPU_INPUT(cacheline)					\
	} phdr								\
	. = __per_cpu_load + SIZEOF(.data..percpu);

/**
 * PERCPU_SECTION - define output section for percpu area, simple version
 * @cacheline: cacheline size
 *
 * Align to PAGE_SIZE and outputs output section for percpu area.  This
 * macro doesn't manipulate @vaddr or @phdr and __per_cpu_load and
 * __per_cpu_start will be identical.
 *
 * This macro is equivalent to ALIGN(PAGE_SIZE); PERCPU_VADDR(@cacheline,,)
 * except that __per_cpu_load is defined as a relative symbol against
 * .data..percpu which is required for relocatable x86_32 configuration.
 */
#define PERCPU_SECTION(cacheline)					\
	. = ALIGN(PAGE_SIZE);						\
	.data..percpu	: AT(ADDR(.data..percpu) - LOAD_OFFSET) {	\
		__per_cpu_load = .;					\
		PERCPU_INPUT(cacheline)					\
	}


/*
 * Definition of the high level *_SECTION macros
 * They will fit only a subset of the architectures
 */


/*
 * Writeable data.
 * All sections are combined in a single .data section.
 * The sections following CONSTRUCTORS are arranged so their
 * typical alignment matches.
 * A cacheline is typical/always less than a PAGE_SIZE so
 * the sections that has this restriction (or similar)
 * is located before the ones requiring PAGE_SIZE alignment.
 * NOSAVE_DATA starts and ends with a PAGE_SIZE alignment which
 * matches the requirement of PAGE_ALIGNED_DATA.
 *
 * use 0 as page_align if page_aligned data is not used */
#define RW_DATA_SECTION(cacheline, pagealigned, inittask)		\
	. = ALIGN(PAGE_SIZE);						\
	.data : AT(ADDR(.data) - LOAD_OFFSET) {				\
		INIT_TASK_DATA(inittask)				\
		NOSAVE_DATA						\
		PAGE_ALIGNED_DATA(pagealigned)				\
		CACHELINE_ALIGNED_DATA(cacheline)			\
		READ_MOSTLY_DATA(cacheline)				\
		DATA_DATA						\
		CONSTRUCTORS						\
	}								\
	BUG_TABLE							\

#define INIT_TEXT_SECTION(inittext_align)				\
	. = ALIGN(inittext_align);					\
	.init.text : AT(ADDR(.init.text) - LOAD_OFFSET) {		\
		_sinittext = .;						\
		INIT_TEXT						\
		_einittext = .;						\
	}

#define INIT_DATA_SECTION(initsetup_align)				\
	.init.data : AT(ADDR(.init.data) - LOAD_OFFSET) {		\
		INIT_DATA						\
		INIT_SETUP(initsetup_align)				\
		INIT_CALLS						\
		CON_INITCALL						\
		SECURITY_INITCALL					\
		INIT_RAM_FS						\
		KUNIT_TEST_MODULES					\
	}

#define BSS_SECTION(sbss_align, bss_align, stop_align)			\
	. = ALIGN(sbss_align);						\
	__bss_start = .;						\
	SBSS(sbss_align)						\
	BSS(bss_align)							\
	. = ALIGN(stop_align);						\
	__bss_stop = .;<|MERGE_RESOLUTION|>--- conflicted
+++ resolved
@@ -560,16 +560,13 @@
  */
 #define TEXT_TEXT							\
 		ALIGN_FUNCTION();					\
-<<<<<<< HEAD
 		*(.text.hot TEXT_MAIN .text.fixup .text.unlikely)	\
 		*(TEXT_CFI_MAIN) 					\
-=======
 		*(.text.hot .text.hot.*)				\
 		*(TEXT_MAIN .text.fixup)				\
 		*(.text.unlikely .text.unlikely.*)			\
 		*(.text.unknown .text.unknown.*)			\
 		NOINSTR_TEXT						\
->>>>>>> 30baa092
 		*(.text..refcount)					\
 		*(.text..ftrace)					\
 		*(.ref.text)						\

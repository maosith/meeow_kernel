/*
 * DRBG based on NIST SP800-90A
 *
 * Copyright Stephan Mueller <smueller@chronox.de>, 2014
 *
 * Redistribution and use in source and binary forms, with or without
 * modification, are permitted provided that the following conditions
 * are met:
 * 1. Redistributions of source code must retain the above copyright
 *    notice, and the entire permission notice in its entirety,
 *    including the disclaimer of warranties.
 * 2. Redistributions in binary form must reproduce the above copyright
 *    notice, this list of conditions and the following disclaimer in the
 *    documentation and/or other materials provided with the distribution.
 * 3. The name of the author may not be used to endorse or promote
 *    products derived from this software without specific prior
 *    written permission.
 *
 * ALTERNATIVELY, this product may be distributed under the terms of
 * the GNU General Public License, in which case the provisions of the GPL are
 * required INSTEAD OF the above restrictions.  (This clause is
 * necessary due to a potential bad interaction between the GPL and
 * the restrictions contained in a BSD-style copyright.)
 *
 * THIS SOFTWARE IS PROVIDED ``AS IS'' AND ANY EXPRESS OR IMPLIED
 * WARRANTIES, INCLUDING, BUT NOT LIMITED TO, THE IMPLIED WARRANTIES
 * OF MERCHANTABILITY AND FITNESS FOR A PARTICULAR PURPOSE, ALL OF
 * WHICH ARE HEREBY DISCLAIMED.  IN NO EVENT SHALL THE AUTHOR BE
 * LIABLE FOR ANY DIRECT, INDIRECT, INCIDENTAL, SPECIAL, EXEMPLARY, OR
 * CONSEQUENTIAL DAMAGES (INCLUDING, BUT NOT LIMITED TO, PROCUREMENT
 * OF SUBSTITUTE GOODS OR SERVICES; LOSS OF USE, DATA, OR PROFITS; OR
 * BUSINESS INTERRUPTION) HOWEVER CAUSED AND ON ANY THEORY OF
 * LIABILITY, WHETHER IN CONTRACT, STRICT LIABILITY, OR TORT
 * (INCLUDING NEGLIGENCE OR OTHERWISE) ARISING IN ANY WAY OUT OF THE
 * USE OF THIS SOFTWARE, EVEN IF NOT ADVISED OF THE POSSIBILITY OF SUCH
 * DAMAGE.
 */

#ifndef _DRBG_H
#define _DRBG_H


#include <linux/random.h>
#include <linux/scatterlist.h>
#include <crypto/hash.h>
#include <crypto/skcipher.h>
#include <linux/module.h>
#include <linux/crypto.h>
#include <linux/slab.h>
#include <crypto/internal/rng.h>
#include <crypto/rng.h>
#include <linux/fips.h>
#include <linux/mutex.h>
#include <linux/list.h>
#include <linux/workqueue.h>

/*
 * Concatenation Helper and string operation helper
 *
 * SP800-90A requires the concatenation of different data. To avoid copying
 * buffers around or allocate additional memory, the following data structure
 * is used to point to the original memory with its size. In addition, it
 * is used to build a linked list. The linked list defines the concatenation
 * of individual buffers. The order of memory block referenced in that
 * linked list determines the order of concatenation.
 */
struct drbg_string {
	const unsigned char *buf;
	size_t len;
	struct list_head list;
};

static inline void drbg_string_fill(struct drbg_string *string,
				    const unsigned char *buf, size_t len)
{
	string->buf = buf;
	string->len = len;
	INIT_LIST_HEAD(&string->list);
}

struct drbg_state;
typedef uint32_t drbg_flag_t;

struct drbg_core {
	drbg_flag_t flags;	/* flags for the cipher */
	__u8 statelen;		/* maximum state length */
	__u8 blocklen_bytes;	/* block size of output in bytes */
	char cra_name[CRYPTO_MAX_ALG_NAME]; /* mapping to kernel crypto API */
	 /* kernel crypto API backend cipher name */
	char backend_cra_name[CRYPTO_MAX_ALG_NAME];
};

struct drbg_state_ops {
	int (*update)(struct drbg_state *drbg, struct list_head *seed,
		      int reseed);
	int (*generate)(struct drbg_state *drbg,
			unsigned char *buf, unsigned int buflen,
			struct list_head *addtl);
	int (*crypto_init)(struct drbg_state *drbg);
	int (*crypto_fini)(struct drbg_state *drbg);

};

struct drbg_test_data {
	struct drbg_string *testentropy; /* TEST PARAMETER: test entropy */
};

enum drbg_seed_state {
	DRBG_SEED_STATE_UNSEEDED,
	DRBG_SEED_STATE_PARTIAL, /* Seeded with !rng_is_initialized() */
	DRBG_SEED_STATE_FULL,
};

struct drbg_state {
	struct mutex drbg_mutex;	/* lock around DRBG */
	unsigned char *V;	/* internal state 10.1.1.1 1a) */
	unsigned char *Vbuf;
	/* hash: static value 10.1.1.1 1b) hmac / ctr: key */
	unsigned char *C;
	unsigned char *Cbuf;
	/* Number of RNG requests since last reseed -- 10.1.1.1 1c) */
	size_t reseed_ctr;
	size_t reseed_threshold;
	 /* some memory the DRBG can use for its operation */
	unsigned char *scratchpad;
	unsigned char *scratchpadbuf;
	void *priv_data;	/* Cipher handle */

	struct crypto_skcipher *ctr_handle;	/* CTR mode cipher handle */
	struct skcipher_request *ctr_req;	/* CTR mode request handle */
	__u8 *outscratchpadbuf;			/* CTR mode output scratchpad */
        __u8 *outscratchpad;			/* CTR mode aligned outbuf */
	struct crypto_wait ctr_wait;		/* CTR mode async wait obj */
	struct scatterlist sg_in, sg_out;	/* CTR mode SGLs */

	enum drbg_seed_state seeded;		/* DRBG fully seeded? */
	bool pr;		/* Prediction resistance enabled? */
<<<<<<< HEAD
 #ifdef CONFIG_CRYPTO_FIPS /* FIPS_140_2 */
	bool hw_entropy;
 #endif
	struct work_struct seed_work;	/* asynchronous seeding support */
=======
	bool fips_primed;	/* Continuous test primed? */
	unsigned char *prev;	/* FIPS 140-2 continuous test value */
>>>>>>> 30baa092
	struct crypto_rng *jent;
	const struct drbg_state_ops *d_ops;
	const struct drbg_core *core;
	struct drbg_string test_data;
};

static inline __u8 drbg_statelen(struct drbg_state *drbg)
{
	if (drbg && drbg->core)
		return drbg->core->statelen;
	return 0;
}

static inline __u8 drbg_blocklen(struct drbg_state *drbg)
{
	if (drbg && drbg->core)
		return drbg->core->blocklen_bytes;
	return 0;
}

static inline __u8 drbg_keylen(struct drbg_state *drbg)
{
	if (drbg && drbg->core)
		return (drbg->core->statelen - drbg->core->blocklen_bytes);
	return 0;
}

static inline size_t drbg_max_request_bytes(struct drbg_state *drbg)
{
	/* SP800-90A requires the limit 2**19 bits, but we return bytes */
	return (1 << 16);
}

static inline size_t drbg_max_addtl(struct drbg_state *drbg)
{
	/* SP800-90A requires 2**35 bytes additional info str / pers str */
#if (__BITS_PER_LONG == 32)
	/*
	 * SP800-90A allows smaller maximum numbers to be returned -- we
	 * return SIZE_MAX - 1 to allow the verification of the enforcement
	 * of this value in drbg_healthcheck_sanity.
	 */
	return (SIZE_MAX - 1);
#else
	return (1UL<<35);
#endif
}

static inline size_t drbg_max_requests(struct drbg_state *drbg)
{
	/* SP800-90A requires 2**48 maximum requests before reseeding */
	return (1<<20);
}

/*
 * This is a wrapper to the kernel crypto API function of
 * crypto_rng_generate() to allow the caller to provide additional data.
 *
 * @drng DRBG handle -- see crypto_rng_get_bytes
 * @outbuf output buffer -- see crypto_rng_get_bytes
 * @outlen length of output buffer -- see crypto_rng_get_bytes
 * @addtl_input additional information string input buffer
 * @addtllen length of additional information string buffer
 *
 * return
 *	see crypto_rng_get_bytes
 */
static inline int crypto_drbg_get_bytes_addtl(struct crypto_rng *drng,
			unsigned char *outbuf, unsigned int outlen,
			struct drbg_string *addtl)
{
	return crypto_rng_generate(drng, addtl->buf, addtl->len,
				   outbuf, outlen);
}

/*
 * TEST code
 *
 * This is a wrapper to the kernel crypto API function of
 * crypto_rng_generate() to allow the caller to provide additional data and
 * allow furnishing of test_data
 *
 * @drng DRBG handle -- see crypto_rng_get_bytes
 * @outbuf output buffer -- see crypto_rng_get_bytes
 * @outlen length of output buffer -- see crypto_rng_get_bytes
 * @addtl_input additional information string input buffer
 * @addtllen length of additional information string buffer
 * @test_data filled test data
 *
 * return
 *	see crypto_rng_get_bytes
 */
static inline int crypto_drbg_get_bytes_addtl_test(struct crypto_rng *drng,
			unsigned char *outbuf, unsigned int outlen,
			struct drbg_string *addtl,
			struct drbg_test_data *test_data)
{
	crypto_rng_set_entropy(drng, test_data->testentropy->buf,
			       test_data->testentropy->len);
	return crypto_rng_generate(drng, addtl->buf, addtl->len,
				   outbuf, outlen);
}

/*
 * TEST code
 *
 * This is a wrapper to the kernel crypto API function of
 * crypto_rng_reset() to allow the caller to provide test_data
 *
 * @drng DRBG handle -- see crypto_rng_reset
 * @pers personalization string input buffer
 * @perslen length of additional information string buffer
 * @test_data filled test data
 *
 * return
 *	see crypto_rng_reset
 */
static inline int crypto_drbg_reset_test(struct crypto_rng *drng,
					 struct drbg_string *pers,
					 struct drbg_test_data *test_data)
{
	crypto_rng_set_entropy(drng, test_data->testentropy->buf,
			       test_data->testentropy->len);
	return crypto_rng_reset(drng, pers->buf, pers->len);
}

/* DRBG type flags */
#define DRBG_CTR	((drbg_flag_t)1<<0)
#define DRBG_HMAC	((drbg_flag_t)1<<1)
#define DRBG_HASH	((drbg_flag_t)1<<2)
#define DRBG_TYPE_MASK	(DRBG_CTR | DRBG_HMAC | DRBG_HASH)
/* DRBG strength flags */
#define DRBG_STRENGTH128	((drbg_flag_t)1<<3)
#define DRBG_STRENGTH192	((drbg_flag_t)1<<4)
#define DRBG_STRENGTH256	((drbg_flag_t)1<<5)
#define DRBG_STRENGTH_MASK	(DRBG_STRENGTH128 | DRBG_STRENGTH192 | \
				 DRBG_STRENGTH256)

enum drbg_prefixes {
	DRBG_PREFIX0 = 0x00,
	DRBG_PREFIX1,
	DRBG_PREFIX2,
	DRBG_PREFIX3
};

#endif /* _DRBG_H */<|MERGE_RESOLUTION|>--- conflicted
+++ resolved
@@ -135,15 +135,15 @@
 
 	enum drbg_seed_state seeded;		/* DRBG fully seeded? */
 	bool pr;		/* Prediction resistance enabled? */
-<<<<<<< HEAD
+
  #ifdef CONFIG_CRYPTO_FIPS /* FIPS_140_2 */
 	bool hw_entropy;
  #endif
 	struct work_struct seed_work;	/* asynchronous seeding support */
-=======
+
 	bool fips_primed;	/* Continuous test primed? */
 	unsigned char *prev;	/* FIPS 140-2 continuous test value */
->>>>>>> 30baa092
+
 	struct crypto_rng *jent;
 	const struct drbg_state_ops *d_ops;
 	const struct drbg_core *core;

/*
 *  Copyright (c) 1999 Andreas Gal
 *  Copyright (c) 2000-2001 Vojtech Pavlik
 *  Copyright (c) 2006-2007 Jiri Kosina
 */
/*
 * This program is free software; you can redistribute it and/or modify
 * it under the terms of the GNU General Public License as published by
 * the Free Software Foundation; either version 2 of the License, or
 * (at your option) any later version.
 *
 * This program is distributed in the hope that it will be useful,
 * but WITHOUT ANY WARRANTY; without even the implied warranty of
 * MERCHANTABILITY or FITNESS FOR A PARTICULAR PURPOSE.  See the
 * GNU General Public License for more details.
 *
 * You should have received a copy of the GNU General Public License
 * along with this program; if not, write to the Free Software
 * Foundation, Inc., 59 Temple Place, Suite 330, Boston, MA 02111-1307 USA
 *
 * Should you need to contact me, the author, you can do so either by
 * e-mail - mail your message to <vojtech@ucw.cz>, or by paper mail:
 * Vojtech Pavlik, Simunkova 1594, Prague 8, 182 00 Czech Republic
 */
#ifndef __HID_H
#define __HID_H


#include <linux/bitops.h>
#include <linux/types.h>
#include <linux/slab.h>
#include <linux/list.h>
#include <linux/mod_devicetable.h> /* hid_device_id */
#include <linux/timer.h>
#include <linux/workqueue.h>
#include <linux/input.h>
#include <linux/semaphore.h>
#include <linux/mutex.h>
#include <linux/power_supply.h>
#include <uapi/linux/hid.h>

/*
 * We parse each description item into this structure. Short items data
 * values are expanded to 32-bit signed int, long items contain a pointer
 * into the data area.
 */

struct hid_item {
	unsigned  format;
	__u8      size;
	__u8      type;
	__u8      tag;
	union {
	    __u8   u8;
	    __s8   s8;
	    __u16  u16;
	    __s16  s16;
	    __u32  u32;
	    __s32  s32;
	    __u8  *longdata;
	} data;
};

/*
 * HID report item format
 */

#define HID_ITEM_FORMAT_SHORT	0
#define HID_ITEM_FORMAT_LONG	1

/*
 * Special tag indicating long items
 */

#define HID_ITEM_TAG_LONG	15

/*
 * HID report descriptor item type (prefix bit 2,3)
 */

#define HID_ITEM_TYPE_MAIN		0
#define HID_ITEM_TYPE_GLOBAL		1
#define HID_ITEM_TYPE_LOCAL		2
#define HID_ITEM_TYPE_RESERVED		3

/*
 * HID report descriptor main item tags
 */

#define HID_MAIN_ITEM_TAG_INPUT			8
#define HID_MAIN_ITEM_TAG_OUTPUT		9
#define HID_MAIN_ITEM_TAG_FEATURE		11
#define HID_MAIN_ITEM_TAG_BEGIN_COLLECTION	10
#define HID_MAIN_ITEM_TAG_END_COLLECTION	12

/*
 * HID report descriptor main item contents
 */

#define HID_MAIN_ITEM_CONSTANT		0x001
#define HID_MAIN_ITEM_VARIABLE		0x002
#define HID_MAIN_ITEM_RELATIVE		0x004
#define HID_MAIN_ITEM_WRAP		0x008
#define HID_MAIN_ITEM_NONLINEAR		0x010
#define HID_MAIN_ITEM_NO_PREFERRED	0x020
#define HID_MAIN_ITEM_NULL_STATE	0x040
#define HID_MAIN_ITEM_VOLATILE		0x080
#define HID_MAIN_ITEM_BUFFERED_BYTE	0x100

/*
 * HID report descriptor collection item types
 */

#define HID_COLLECTION_PHYSICAL		0
#define HID_COLLECTION_APPLICATION	1
#define HID_COLLECTION_LOGICAL		2

/*
 * HID report descriptor global item tags
 */

#define HID_GLOBAL_ITEM_TAG_USAGE_PAGE		0
#define HID_GLOBAL_ITEM_TAG_LOGICAL_MINIMUM	1
#define HID_GLOBAL_ITEM_TAG_LOGICAL_MAXIMUM	2
#define HID_GLOBAL_ITEM_TAG_PHYSICAL_MINIMUM	3
#define HID_GLOBAL_ITEM_TAG_PHYSICAL_MAXIMUM	4
#define HID_GLOBAL_ITEM_TAG_UNIT_EXPONENT	5
#define HID_GLOBAL_ITEM_TAG_UNIT		6
#define HID_GLOBAL_ITEM_TAG_REPORT_SIZE		7
#define HID_GLOBAL_ITEM_TAG_REPORT_ID		8
#define HID_GLOBAL_ITEM_TAG_REPORT_COUNT	9
#define HID_GLOBAL_ITEM_TAG_PUSH		10
#define HID_GLOBAL_ITEM_TAG_POP			11

/*
 * HID report descriptor local item tags
 */

#define HID_LOCAL_ITEM_TAG_USAGE		0
#define HID_LOCAL_ITEM_TAG_USAGE_MINIMUM	1
#define HID_LOCAL_ITEM_TAG_USAGE_MAXIMUM	2
#define HID_LOCAL_ITEM_TAG_DESIGNATOR_INDEX	3
#define HID_LOCAL_ITEM_TAG_DESIGNATOR_MINIMUM	4
#define HID_LOCAL_ITEM_TAG_DESIGNATOR_MAXIMUM	5
#define HID_LOCAL_ITEM_TAG_STRING_INDEX		7
#define HID_LOCAL_ITEM_TAG_STRING_MINIMUM	8
#define HID_LOCAL_ITEM_TAG_STRING_MAXIMUM	9
#define HID_LOCAL_ITEM_TAG_DELIMITER		10

/*
 * HID usage tables
 */

#define HID_USAGE_PAGE		0xffff0000

#define HID_UP_UNDEFINED	0x00000000
#define HID_UP_GENDESK		0x00010000
#define HID_UP_SIMULATION	0x00020000
#define HID_UP_GENDEVCTRLS	0x00060000
#define HID_UP_KEYBOARD		0x00070000
#define HID_UP_LED		0x00080000
#define HID_UP_BUTTON		0x00090000
#define HID_UP_ORDINAL		0x000a0000
#define HID_UP_TELEPHONY	0x000b0000
#define HID_UP_CONSUMER		0x000c0000
#define HID_UP_DIGITIZER	0x000d0000
#define HID_UP_PID		0x000f0000
#define HID_UP_HPVENDOR         0xff7f0000
#define HID_UP_HPVENDOR2        0xff010000
#define HID_UP_MSVENDOR		0xff000000
#define HID_UP_CUSTOM		0x00ff0000
#define HID_UP_LOGIVENDOR	0xffbc0000
#define HID_UP_LOGIVENDOR2   0xff090000
#define HID_UP_LOGIVENDOR3   0xff430000
#define HID_UP_LNVENDOR		0xffa00000
#define HID_UP_SENSOR		0x00200000
#define HID_UP_ASUSVENDOR	0xff310000

#define HID_USAGE		0x0000ffff

#define HID_GD_POINTER		0x00010001
#define HID_GD_MOUSE		0x00010002
#define HID_GD_JOYSTICK		0x00010004
#define HID_GD_GAMEPAD		0x00010005
#define HID_GD_KEYBOARD		0x00010006
#define HID_GD_KEYPAD		0x00010007
#define HID_GD_MULTIAXIS	0x00010008
/*
 * Microsoft Win8 Wireless Radio Controls extensions CA, see:
 * http://www.usb.org/developers/hidpage/HUTRR40RadioHIDUsagesFinal.pdf
 */
#define HID_GD_WIRELESS_RADIO_CTLS	0x0001000c
/*
 * System Multi-Axis, see:
 * http://www.usb.org/developers/hidpage/HUTRR62_-_Generic_Desktop_CA_for_System_Multi-Axis_Controllers.txt
 */
#define HID_GD_SYSTEM_MULTIAXIS	0x0001000e

#define HID_GD_X		0x00010030
#define HID_GD_Y		0x00010031
#define HID_GD_Z		0x00010032
#define HID_GD_RX		0x00010033
#define HID_GD_RY		0x00010034
#define HID_GD_RZ		0x00010035
#define HID_GD_SLIDER		0x00010036
#define HID_GD_DIAL		0x00010037
#define HID_GD_WHEEL		0x00010038
#define HID_GD_HATSWITCH	0x00010039
#define HID_GD_BUFFER		0x0001003a
#define HID_GD_BYTECOUNT	0x0001003b
#define HID_GD_MOTION		0x0001003c
#define HID_GD_START		0x0001003d
#define HID_GD_SELECT		0x0001003e
#define HID_GD_VX		0x00010040
#define HID_GD_VY		0x00010041
#define HID_GD_VZ		0x00010042
#define HID_GD_VBRX		0x00010043
#define HID_GD_VBRY		0x00010044
#define HID_GD_VBRZ		0x00010045
#define HID_GD_VNO		0x00010046
#define HID_GD_FEATURE		0x00010047
#define HID_GD_SYSTEM_CONTROL	0x00010080
#define HID_GD_UP		0x00010090
#define HID_GD_DOWN		0x00010091
#define HID_GD_RIGHT		0x00010092
#define HID_GD_LEFT		0x00010093
/* Microsoft Win8 Wireless Radio Controls CA usage codes */
#define HID_GD_RFKILL_BTN	0x000100c6
#define HID_GD_RFKILL_LED	0x000100c7
#define HID_GD_RFKILL_SWITCH	0x000100c8

#define HID_DC_BATTERYSTRENGTH	0x00060020

#define HID_CP_CONSUMER_CONTROL	0x000c0001

#define HID_DG_DIGITIZER	0x000d0001
#define HID_DG_PEN		0x000d0002
#define HID_DG_LIGHTPEN		0x000d0003
#define HID_DG_TOUCHSCREEN	0x000d0004
#define HID_DG_TOUCHPAD		0x000d0005
#define HID_DG_STYLUS		0x000d0020
#define HID_DG_PUCK		0x000d0021
#define HID_DG_FINGER		0x000d0022
#define HID_DG_TIPPRESSURE	0x000d0030
#define HID_DG_BARRELPRESSURE	0x000d0031
#define HID_DG_INRANGE		0x000d0032
#define HID_DG_TOUCH		0x000d0033
#define HID_DG_UNTOUCH		0x000d0034
#define HID_DG_TAP		0x000d0035
#define HID_DG_TABLETFUNCTIONKEY	0x000d0039
#define HID_DG_PROGRAMCHANGEKEY	0x000d003a
#define HID_DG_BATTERYSTRENGTH	0x000d003b
#define HID_DG_INVERT		0x000d003c
#define HID_DG_TILT_X		0x000d003d
#define HID_DG_TILT_Y		0x000d003e
#define HID_DG_TWIST		0x000d0041
#define HID_DG_TIPSWITCH	0x000d0042
#define HID_DG_TIPSWITCH2	0x000d0043
#define HID_DG_BARRELSWITCH	0x000d0044
#define HID_DG_ERASER		0x000d0045
#define HID_DG_TABLETPICK	0x000d0046

#define HID_CP_CONSUMERCONTROL	0x000c0001
#define HID_CP_NUMERICKEYPAD	0x000c0002
#define HID_CP_PROGRAMMABLEBUTTONS	0x000c0003
#define HID_CP_MICROPHONE	0x000c0004
#define HID_CP_HEADPHONE	0x000c0005
#define HID_CP_GRAPHICEQUALIZER	0x000c0006
#define HID_CP_FUNCTIONBUTTONS	0x000c0036
#define HID_CP_SELECTION	0x000c0080
#define HID_CP_MEDIASELECTION	0x000c0087
#define HID_CP_SELECTDISC	0x000c00ba
#define HID_CP_VOLUMEUP		0x000c00e9
#define HID_CP_VOLUMEDOWN	0x000c00ea
#define HID_CP_PLAYBACKSPEED	0x000c00f1
#define HID_CP_PROXIMITY	0x000c0109
#define HID_CP_SPEAKERSYSTEM	0x000c0160
#define HID_CP_CHANNELLEFT	0x000c0161
#define HID_CP_CHANNELRIGHT	0x000c0162
#define HID_CP_CHANNELCENTER	0x000c0163
#define HID_CP_CHANNELFRONT	0x000c0164
#define HID_CP_CHANNELCENTERFRONT	0x000c0165
#define HID_CP_CHANNELSIDE	0x000c0166
#define HID_CP_CHANNELSURROUND	0x000c0167
#define HID_CP_CHANNELLOWFREQUENCYENHANCEMENT	0x000c0168
#define HID_CP_CHANNELTOP	0x000c0169
#define HID_CP_CHANNELUNKNOWN	0x000c016a
#define HID_CP_APPLICATIONLAUNCHBUTTONS	0x000c0180
#define HID_CP_GENERICGUIAPPLICATIONCONTROLS	0x000c0200

#define HID_DG_DEVICECONFIG	0x000d000e
#define HID_DG_DEVICESETTINGS	0x000d0023
#define HID_DG_AZIMUTH		0x000d003f
#define HID_DG_CONFIDENCE	0x000d0047
#define HID_DG_WIDTH		0x000d0048
#define HID_DG_HEIGHT		0x000d0049
#define HID_DG_CONTACTID	0x000d0051
#define HID_DG_INPUTMODE	0x000d0052
#define HID_DG_DEVICEINDEX	0x000d0053
#define HID_DG_CONTACTCOUNT	0x000d0054
#define HID_DG_CONTACTMAX	0x000d0055
#define HID_DG_SCANTIME		0x000d0056
#define HID_DG_SURFACESWITCH	0x000d0057
#define HID_DG_BUTTONSWITCH	0x000d0058
#define HID_DG_BUTTONTYPE	0x000d0059
#define HID_DG_BARRELSWITCH2	0x000d005a
#define HID_DG_TOOLSERIALNUMBER	0x000d005b
#define HID_DG_LATENCYMODE	0x000d0060

#define HID_VD_ASUS_CUSTOM_MEDIA_KEYS	0xff310076
/*
 * HID report types --- Ouch! HID spec says 1 2 3!
 */

#define HID_INPUT_REPORT	0
#define HID_OUTPUT_REPORT	1
#define HID_FEATURE_REPORT	2

#define HID_REPORT_TYPES	3

/*
 * HID connect requests
 */

#define HID_CONNECT_HIDINPUT		BIT(0)
#define HID_CONNECT_HIDINPUT_FORCE	BIT(1)
#define HID_CONNECT_HIDRAW		BIT(2)
#define HID_CONNECT_HIDDEV		BIT(3)
#define HID_CONNECT_HIDDEV_FORCE	BIT(4)
#define HID_CONNECT_FF			BIT(5)
#define HID_CONNECT_DRIVER		BIT(6)
#define HID_CONNECT_DEFAULT	(HID_CONNECT_HIDINPUT|HID_CONNECT_HIDRAW| \
		HID_CONNECT_HIDDEV|HID_CONNECT_FF)

/*
 * HID device quirks.
 */

/* 
 * Increase this if you need to configure more HID quirks at module load time
 */
#define MAX_USBHID_BOOT_QUIRKS 4

#define HID_QUIRK_INVERT			BIT(0)
#define HID_QUIRK_NOTOUCH			BIT(1)
#define HID_QUIRK_IGNORE			BIT(2)
#define HID_QUIRK_NOGET				BIT(3)
#define HID_QUIRK_HIDDEV_FORCE			BIT(4)
#define HID_QUIRK_BADPAD			BIT(5)
#define HID_QUIRK_MULTI_INPUT			BIT(6)
#define HID_QUIRK_HIDINPUT_FORCE		BIT(7)
/* BIT(8) reserved for backward compatibility, was HID_QUIRK_NO_EMPTY_INPUT */
/* BIT(9) reserved for backward compatibility, was NO_INIT_INPUT_REPORTS */
#define HID_QUIRK_ALWAYS_POLL			BIT(10)
#define HID_QUIRK_INPUT_PER_APP			BIT(11)
#define HID_QUIRK_X_INVERT			BIT(12)
#define HID_QUIRK_Y_INVERT			BIT(13)
#define HID_QUIRK_SKIP_OUTPUT_REPORTS		BIT(16)
#define HID_QUIRK_SKIP_OUTPUT_REPORT_ID		BIT(17)
#define HID_QUIRK_NO_OUTPUT_REPORTS_ON_INTR_EP	BIT(18)
#define HID_QUIRK_HAVE_SPECIAL_DRIVER		BIT(19)
#define HID_QUIRK_INCREMENT_USAGE_ON_DUPLICATE	BIT(20)
#define HID_QUIRK_FULLSPEED_INTERVAL		BIT(28)
#define HID_QUIRK_NO_INIT_REPORTS		BIT(29)
#define HID_QUIRK_NO_IGNORE			BIT(30)
#define HID_QUIRK_NO_INPUT_SYNC			BIT(31)

/*
 * HID device groups
 *
 * Note: HID_GROUP_ANY is declared in linux/mod_devicetable.h
 * and has a value of 0x0000
 */
#define HID_GROUP_GENERIC			0x0001
#define HID_GROUP_MULTITOUCH			0x0002
#define HID_GROUP_SENSOR_HUB			0x0003
#define HID_GROUP_MULTITOUCH_WIN_8		0x0004

/*
 * Vendor specific HID device groups
 */
#define HID_GROUP_RMI				0x0100
#define HID_GROUP_WACOM				0x0101
#define HID_GROUP_LOGITECH_DJ_DEVICE		0x0102
#define HID_GROUP_STEAM				0x0103

/*
 * HID protocol status
 */
#define HID_REPORT_PROTOCOL	1
#define HID_BOOT_PROTOCOL	0

/*
 * This is the global environment of the parser. This information is
 * persistent for main-items. The global environment can be saved and
 * restored with PUSH/POP statements.
 */

struct hid_global {
	unsigned usage_page;
	__s32    logical_minimum;
	__s32    logical_maximum;
	__s32    physical_minimum;
	__s32    physical_maximum;
	__s32    unit_exponent;
	unsigned unit;
	unsigned report_id;
	unsigned report_size;
	unsigned report_count;
};

/*
 * This is the local environment. It is persistent up the next main-item.
 */

#define HID_MAX_USAGES			12288
#define HID_DEFAULT_NUM_COLLECTIONS	16

struct hid_local {
	unsigned usage[HID_MAX_USAGES]; /* usage array */
	u8 usage_size[HID_MAX_USAGES]; /* usage size array */
	unsigned collection_index[HID_MAX_USAGES]; /* collection index array */
	unsigned usage_index;
	unsigned usage_minimum;
	unsigned delimiter_depth;
	unsigned delimiter_branch;
};

/*
 * This is the collection stack. We climb up the stack to determine
 * application and function of each field.
 */

struct hid_collection {
	unsigned type;
	unsigned usage;
	unsigned level;
};

struct hid_usage {
	unsigned  hid;			/* hid usage code */
	unsigned  collection_index;	/* index into collection array */
	unsigned  usage_index;		/* index into usage array */
	/* hidinput data */
	__u16     code;			/* input driver code */
	__u8      type;			/* input driver type */
	__s8	  hat_min;		/* hat switch fun */
	__s8	  hat_max;		/* ditto */
	__s8	  hat_dir;		/* ditto */
};

struct hid_input;

struct hid_field {
	unsigned  physical;		/* physical usage for this field */
	unsigned  logical;		/* logical usage for this field */
	unsigned  application;		/* application usage for this field */
	struct hid_usage *usage;	/* usage table for this function */
	unsigned  maxusage;		/* maximum usage index */
	unsigned  flags;		/* main-item flags (i.e. volatile,array,constant) */
	unsigned  report_offset;	/* bit offset in the report */
	unsigned  report_size;		/* size of this field in the report */
	unsigned  report_count;		/* number of this field in the report */
	unsigned  report_type;		/* (input,output,feature) */
	__s32    *value;		/* last known value(s) */
	__s32     logical_minimum;
	__s32     logical_maximum;
	__s32     physical_minimum;
	__s32     physical_maximum;
	__s32     unit_exponent;
	unsigned  unit;
	struct hid_report *report;	/* associated report */
	unsigned index;			/* index into report->field[] */
	/* hidinput data */
	struct hid_input *hidinput;	/* associated input structure */
	__u16 dpad;			/* dpad input code */
};

#define HID_MAX_FIELDS 256

struct hid_report {
	struct list_head list;
	struct list_head hidinput_list;
	unsigned int id;				/* id of this report */
	unsigned int type;				/* report type */
	unsigned int application;			/* application usage for this report */
	struct hid_field *field[HID_MAX_FIELDS];	/* fields of the report */
	unsigned maxfield;				/* maximum valid field index */
	unsigned size;					/* size of the report (bits) */
	struct hid_device *device;			/* associated device */
};

#define HID_MAX_IDS 256

struct hid_report_enum {
	unsigned numbered;
	struct list_head report_list;
	struct hid_report *report_id_hash[HID_MAX_IDS];
};

#define HID_MIN_BUFFER_SIZE	64		/* make sure there is at least a packet size of space */
#define HID_MAX_BUFFER_SIZE	8192		/* 8kb */
#define HID_CONTROL_FIFO_SIZE	256		/* to init devices with >100 reports */
#define HID_OUTPUT_FIFO_SIZE	64

struct hid_control_fifo {
	unsigned char dir;
	struct hid_report *report;
	char *raw_report;
};

struct hid_output_fifo {
	struct hid_report *report;
	char *raw_report;
};

#define HID_CLAIMED_INPUT	BIT(0)
#define HID_CLAIMED_HIDDEV	BIT(1)
#define HID_CLAIMED_HIDRAW	BIT(2)
#define HID_CLAIMED_DRIVER	BIT(3)

#define HID_STAT_ADDED		BIT(0)
#define HID_STAT_PARSED		BIT(1)
#define HID_STAT_DUP_DETECTED	BIT(2)
#define HID_STAT_REPROBED	BIT(3)

struct hid_input {
	struct list_head list;
	struct hid_report *report;
	struct input_dev *input;
	const char *name;
	bool registered;
	struct list_head reports;	/* the list of reports */
	unsigned int application;	/* application usage for this input */
};

enum hid_type {
	HID_TYPE_OTHER = 0,
	HID_TYPE_USBMOUSE,
	HID_TYPE_USBNONE
};

enum hid_battery_status {
	HID_BATTERY_UNKNOWN = 0,
	HID_BATTERY_QUERIED,		/* Kernel explicitly queried battery strength */
	HID_BATTERY_REPORTED,		/* Device sent unsolicited battery strength report */
};

struct hid_driver;
struct hid_ll_driver;

struct hid_device {							/* device report descriptor */
	__u8 *dev_rdesc;
	unsigned dev_rsize;
	__u8 *rdesc;
	unsigned rsize;
	struct hid_collection *collection;				/* List of HID collections */
	unsigned collection_size;					/* Number of allocated hid_collections */
	unsigned maxcollection;						/* Number of parsed collections */
	unsigned maxapplication;					/* Number of applications */
	__u16 bus;							/* BUS ID */
	__u16 group;							/* Report group */
	__u32 vendor;							/* Vendor ID */
	__u32 product;							/* Product ID */
	__u32 version;							/* HID version */
	enum hid_type type;						/* device type (mouse, kbd, ...) */
	unsigned country;						/* HID country */
	struct hid_report_enum report_enum[HID_REPORT_TYPES];
	struct work_struct led_work;					/* delayed LED worker */

	struct semaphore driver_input_lock;				/* protects the current driver */
	struct device dev;						/* device */
	struct hid_driver *driver;

	struct hid_ll_driver *ll_driver;
	struct mutex ll_open_lock;
	unsigned int ll_open_count;

#ifdef CONFIG_HID_BATTERY_STRENGTH
	/*
	 * Power supply information for HID devices which report
	 * battery strength. power_supply was successfully registered if
	 * battery is non-NULL.
	 */
	struct power_supply *battery;
	__s32 battery_capacity;
	__s32 battery_min;
	__s32 battery_max;
	__s32 battery_report_type;
	__s32 battery_report_id;
	enum hid_battery_status battery_status;
	bool battery_avoid_query;
#endif

	unsigned long status;						/* see STAT flags above */
	unsigned claimed;						/* Claimed by hidinput, hiddev? */
	unsigned quirks;						/* Various quirks the device can pull on us */
	bool io_started;						/* If IO has started */

	struct list_head inputs;					/* The list of inputs */
	void *hiddev;							/* The hiddev structure */
	void *hidraw;

	char name[128];							/* Device name */
	char phys[64];							/* Device physical location */
	char uniq[64];							/* Device unique identifier (serial #) */

	void *driver_data;

	/* temporary hid_ff handling (until moved to the drivers) */
	int (*ff_init)(struct hid_device *);

	/* hiddev event handler */
	int (*hiddev_connect)(struct hid_device *, unsigned int);
	void (*hiddev_disconnect)(struct hid_device *);
	void (*hiddev_hid_event) (struct hid_device *, struct hid_field *field,
				  struct hid_usage *, __s32);
	void (*hiddev_report_event) (struct hid_device *, struct hid_report *);

	/* debugging support via debugfs */
	unsigned short debug;
	struct dentry *debug_dir;
	struct dentry *debug_rdesc;
	struct dentry *debug_events;
	struct list_head debug_list;
	spinlock_t  debug_list_lock;
	wait_queue_head_t debug_wait;
};

#define to_hid_device(pdev) \
	container_of(pdev, struct hid_device, dev)

static inline void *hid_get_drvdata(struct hid_device *hdev)
{
	return dev_get_drvdata(&hdev->dev);
}

static inline void hid_set_drvdata(struct hid_device *hdev, void *data)
{
	dev_set_drvdata(&hdev->dev, data);
}

#define HID_GLOBAL_STACK_SIZE 4
#define HID_COLLECTION_STACK_SIZE 4

#define HID_SCAN_FLAG_MT_WIN_8			BIT(0)
#define HID_SCAN_FLAG_VENDOR_SPECIFIC		BIT(1)
#define HID_SCAN_FLAG_GD_POINTER		BIT(2)

struct hid_parser {
	struct hid_global     global;
	struct hid_global     global_stack[HID_GLOBAL_STACK_SIZE];
	unsigned int          global_stack_ptr;
	struct hid_local      local;
	unsigned int         *collection_stack;
	unsigned int          collection_stack_ptr;
	unsigned int          collection_stack_size;
	struct hid_device    *device;
	unsigned int          scan_flags;
};

struct hid_class_descriptor {
	__u8  bDescriptorType;
	__le16 wDescriptorLength;
} __attribute__ ((packed));

struct hid_descriptor {
	__u8  bLength;
	__u8  bDescriptorType;
	__le16 bcdHID;
	__u8  bCountryCode;
	__u8  bNumDescriptors;

	struct hid_class_descriptor desc[1];
} __attribute__ ((packed));

#define HID_DEVICE(b, g, ven, prod)					\
	.bus = (b), .group = (g), .vendor = (ven), .product = (prod)
#define HID_USB_DEVICE(ven, prod)				\
	.bus = BUS_USB, .vendor = (ven), .product = (prod)
#define HID_BLUETOOTH_DEVICE(ven, prod)					\
	.bus = BUS_BLUETOOTH, .vendor = (ven), .product = (prod)
#define HID_I2C_DEVICE(ven, prod)				\
	.bus = BUS_I2C, .vendor = (ven), .product = (prod)

#define HID_REPORT_ID(rep) \
	.report_type = (rep)
#define HID_USAGE_ID(uhid, utype, ucode) \
	.usage_hid = (uhid), .usage_type = (utype), .usage_code = (ucode)
/* we don't want to catch types and codes equal to 0 */
#define HID_TERMINATOR		(HID_ANY_ID - 1)

struct hid_report_id {
	__u32 report_type;
};
struct hid_usage_id {
	__u32 usage_hid;
	__u32 usage_type;
	__u32 usage_code;
};

/**
 * struct hid_driver
 * @name: driver name (e.g. "Footech_bar-wheel")
 * @id_table: which devices is this driver for (must be non-NULL for probe
 * 	      to be called)
 * @dyn_list: list of dynamically added device ids
 * @dyn_lock: lock protecting @dyn_list
 * @match: check if the given device is handled by this driver
 * @probe: new device inserted
 * @remove: device removed (NULL if not a hot-plug capable driver)
 * @report_table: on which reports to call raw_event (NULL means all)
 * @raw_event: if report in report_table, this hook is called (NULL means nop)
 * @usage_table: on which events to call event (NULL means all)
 * @event: if usage in usage_table, this hook is called (NULL means nop)
 * @report: this hook is called after parsing a report (NULL means nop)
 * @report_fixup: called before report descriptor parsing (NULL means nop)
 * @input_mapping: invoked on input registering before mapping an usage
 * @input_mapped: invoked on input registering after mapping an usage
 * @input_configured: invoked just before the device is registered
 * @feature_mapping: invoked on feature registering
 * @suspend: invoked on suspend (NULL means nop)
 * @resume: invoked on resume if device was not reset (NULL means nop)
 * @reset_resume: invoked on resume if device was reset (NULL means nop)
 *
 * probe should return -errno on error, or 0 on success. During probe,
 * input will not be passed to raw_event unless hid_device_io_start is
 * called.
 *
 * raw_event and event should return 0 on no action performed, 1 when no
 * further processing should be done and negative on error
 *
 * input_mapping shall return a negative value to completely ignore this usage
 * (e.g. doubled or invalid usage), zero to continue with parsing of this
 * usage by generic code (no special handling needed) or positive to skip
 * generic parsing (needed special handling which was done in the hook already)
 * input_mapped shall return negative to inform the layer that this usage
 * should not be considered for further processing or zero to notify that
 * no processing was performed and should be done in a generic manner
 * Both these functions may be NULL which means the same behavior as returning
 * zero from them.
 */
struct hid_driver {
	char *name;
	const struct hid_device_id *id_table;

	struct list_head dyn_list;
	spinlock_t dyn_lock;

	bool (*match)(struct hid_device *dev, bool ignore_special_driver);
	int (*probe)(struct hid_device *dev, const struct hid_device_id *id);
	void (*remove)(struct hid_device *dev);

	const struct hid_report_id *report_table;
	int (*raw_event)(struct hid_device *hdev, struct hid_report *report,
			u8 *data, int size);
	const struct hid_usage_id *usage_table;
	int (*event)(struct hid_device *hdev, struct hid_field *field,
			struct hid_usage *usage, __s32 value);
	void (*report)(struct hid_device *hdev, struct hid_report *report);

	__u8 *(*report_fixup)(struct hid_device *hdev, __u8 *buf,
			unsigned int *size);

	int (*input_mapping)(struct hid_device *hdev,
			struct hid_input *hidinput, struct hid_field *field,
			struct hid_usage *usage, unsigned long **bit, int *max);
	int (*input_mapped)(struct hid_device *hdev,
			struct hid_input *hidinput, struct hid_field *field,
			struct hid_usage *usage, unsigned long **bit, int *max);
	int (*input_configured)(struct hid_device *hdev,
				struct hid_input *hidinput);
	void (*feature_mapping)(struct hid_device *hdev,
			struct hid_field *field,
			struct hid_usage *usage);
#ifdef CONFIG_PM
	int (*suspend)(struct hid_device *hdev, pm_message_t message);
	int (*resume)(struct hid_device *hdev);
	int (*reset_resume)(struct hid_device *hdev);
#endif
/* private: */
	struct device_driver driver;
};

#define to_hid_driver(pdrv) \
	container_of(pdrv, struct hid_driver, driver)

/**
 * hid_ll_driver - low level driver callbacks
 * @start: called on probe to start the device
 * @stop: called on remove
 * @open: called by input layer on open
 * @close: called by input layer on close
 * @power: request underlying hardware to enter requested power mode
 * @parse: this method is called only once to parse the device data,
 *	   shouldn't allocate anything to not leak memory
 * @request: send report request to device (e.g. feature report)
 * @wait: wait for buffered io to complete (send/recv reports)
 * @raw_request: send raw report request to device (e.g. feature report)
 * @output_report: send output report to device
 * @idle: send idle request to device
 * @max_buffer_size: over-ride maximum data buffer size (default: HID_MAX_BUFFER_SIZE)
 */
struct hid_ll_driver {
	int (*start)(struct hid_device *hdev);
	void (*stop)(struct hid_device *hdev);

	int (*open)(struct hid_device *hdev);
	void (*close)(struct hid_device *hdev);

	int (*power)(struct hid_device *hdev, int level);

	int (*parse)(struct hid_device *hdev);

	void (*request)(struct hid_device *hdev,
			struct hid_report *report, int reqtype);

	int (*wait)(struct hid_device *hdev);

	int (*raw_request) (struct hid_device *hdev, unsigned char reportnum,
			    __u8 *buf, size_t len, unsigned char rtype,
			    int reqtype);

	int (*output_report) (struct hid_device *hdev, __u8 *buf, size_t len);

	int (*idle)(struct hid_device *hdev, int report, int idle, int reqtype);

	unsigned int max_buffer_size;
};

extern struct hid_ll_driver i2c_hid_ll_driver;
extern struct hid_ll_driver hidp_hid_driver;
extern struct hid_ll_driver uhid_hid_driver;
extern struct hid_ll_driver usb_hid_driver;

static inline bool hid_is_using_ll_driver(struct hid_device *hdev,
		struct hid_ll_driver *driver)
{
	return hdev->ll_driver == driver;
}

static inline bool hid_is_usb(struct hid_device *hdev)
{
	return hid_is_using_ll_driver(hdev, &usb_hid_driver);
}

#define	PM_HINT_FULLON	1<<5
#define PM_HINT_NORMAL	1<<1

/* Applications from HID Usage Tables 4/8/99 Version 1.1 */
/* We ignore a few input applications that are not widely used */
#define IS_INPUT_APPLICATION(a) (((a >= 0x00010000) && (a <= 0x00010008)) || (a == 0x00010080) || (a == 0x000c0001) || ((a >= 0x000d0002) && (a <= 0x000d0006)))

/* HID core API */

extern int hid_debug;

extern bool hid_ignore(struct hid_device *);
extern int hid_add_device(struct hid_device *);
extern void hid_destroy_device(struct hid_device *);

extern struct bus_type hid_bus_type;

extern int __must_check __hid_register_driver(struct hid_driver *,
		struct module *, const char *mod_name);

/* use a define to avoid include chaining to get THIS_MODULE & friends */
#define hid_register_driver(driver) \
	__hid_register_driver(driver, THIS_MODULE, KBUILD_MODNAME)

extern void hid_unregister_driver(struct hid_driver *);

/**
 * module_hid_driver() - Helper macro for registering a HID driver
 * @__hid_driver: hid_driver struct
 *
 * Helper macro for HID drivers which do not do anything special in module
 * init/exit. This eliminates a lot of boilerplate. Each module may only
 * use this macro once, and calling it replaces module_init() and module_exit()
 */
#define module_hid_driver(__hid_driver) \
	module_driver(__hid_driver, hid_register_driver, \
		      hid_unregister_driver)

extern void hidinput_hid_event(struct hid_device *, struct hid_field *, struct hid_usage *, __s32);
extern void hidinput_report_event(struct hid_device *hid, struct hid_report *report);
extern int hidinput_connect(struct hid_device *hid, unsigned int force);
extern void hidinput_disconnect(struct hid_device *);

int hid_set_field(struct hid_field *, unsigned, __s32);
int hid_input_report(struct hid_device *, int type, u8 *, u32, int);
int hidinput_find_field(struct hid_device *hid, unsigned int type, unsigned int code, struct hid_field **field);
struct hid_field *hidinput_get_led_field(struct hid_device *hid);
unsigned int hidinput_count_leds(struct hid_device *hid);
__s32 hidinput_calc_abs_res(const struct hid_field *field, __u16 code);
void hid_output_report(struct hid_report *report, __u8 *data);
void __hid_request(struct hid_device *hid, struct hid_report *rep, int reqtype);
u8 *hid_alloc_report_buf(struct hid_report *report, gfp_t flags);
struct hid_device *hid_allocate_device(void);
struct hid_report *hid_register_report(struct hid_device *device,
				       unsigned int type, unsigned int id,
				       unsigned int application);
int hid_parse_report(struct hid_device *hid, __u8 *start, unsigned size);
struct hid_report *hid_validate_values(struct hid_device *hid,
				       unsigned int type, unsigned int id,
				       unsigned int field_index,
				       unsigned int report_counts);
int hid_open_report(struct hid_device *device);
int hid_check_keys_pressed(struct hid_device *hid);
int hid_connect(struct hid_device *hid, unsigned int connect_mask);
void hid_disconnect(struct hid_device *hid);
bool hid_match_one_id(const struct hid_device *hdev,
		      const struct hid_device_id *id);
const struct hid_device_id *hid_match_id(const struct hid_device *hdev,
					 const struct hid_device_id *id);
const struct hid_device_id *hid_match_device(struct hid_device *hdev,
					     struct hid_driver *hdrv);
bool hid_compare_device_paths(struct hid_device *hdev_a,
			      struct hid_device *hdev_b, char separator);
s32 hid_snto32(__u32 value, unsigned n);
__u32 hid_field_extract(const struct hid_device *hid, __u8 *report,
		     unsigned offset, unsigned n);

/**
 * hid_device_io_start - enable HID input during probe, remove
 *
 * @hid - the device
 *
 * This should only be called during probe or remove and only be
 * called by the thread calling probe or remove. It will allow
 * incoming packets to be delivered to the driver.
 */
static inline void hid_device_io_start(struct hid_device *hid) {
	if (hid->io_started) {
		dev_warn(&hid->dev, "io already started\n");
		return;
	}
	hid->io_started = true;
	up(&hid->driver_input_lock);
}

/**
 * hid_device_io_stop - disable HID input during probe, remove
 *
 * @hid - the device
 *
 * Should only be called after hid_device_io_start. It will prevent
 * incoming packets from going to the driver for the duration of
 * probe, remove. If called during probe, packets will still go to the
 * driver after probe is complete. This function should only be called
 * by the thread calling probe or remove.
 */
static inline void hid_device_io_stop(struct hid_device *hid) {
	if (!hid->io_started) {
		dev_warn(&hid->dev, "io already stopped\n");
		return;
	}
	hid->io_started = false;
	down(&hid->driver_input_lock);
}

/**
 * hid_map_usage - map usage input bits
 *
 * @hidinput: hidinput which we are interested in
 * @usage: usage to fill in
 * @bit: pointer to input->{}bit (out parameter)
 * @max: maximal valid usage->code to consider later (out parameter)
 * @type: input event type (EV_KEY, EV_REL, ...)
 * @c: code which corresponds to this usage and type
 *
 * The value pointed to by @bit will be set to NULL if either @type is
 * an unhandled event type, or if @c is out of range for @type. This
 * can be used as an error condition.
 */
static inline void hid_map_usage(struct hid_input *hidinput,
		struct hid_usage *usage, unsigned long **bit, int *max,
		__u8 type, unsigned int c)
{
	struct input_dev *input = hidinput->input;
	unsigned long *bmap = NULL;
	unsigned int limit = 0;

	switch (type) {
	case EV_ABS:
		bmap = input->absbit;
		limit = ABS_MAX;
		break;
	case EV_REL:
		bmap = input->relbit;
		limit = REL_MAX;
		break;
	case EV_KEY:
		bmap = input->keybit;
		limit = KEY_MAX;
		break;
	case EV_LED:
		bmap = input->ledbit;
		limit = LED_MAX;
		break;
	}

	if (unlikely(c > limit || !bmap)) {
		pr_warn_ratelimited("%s: Invalid code %d type %d\n",
<<<<<<< HEAD
				input->name, c, type);
=======
				    input->name, c, type);
>>>>>>> 30baa092
		*bit = NULL;
		return;
	}

	usage->type = type;
	usage->code = c;
	*max = limit;
	*bit = bmap;
}

/**
 * hid_map_usage_clear - map usage input bits and clear the input bit
 *
 * The same as hid_map_usage, except the @c bit is also cleared in supported
 * bits (@bit).
 */
static inline void hid_map_usage_clear(struct hid_input *hidinput,
		struct hid_usage *usage, unsigned long **bit, int *max,
		__u8 type, __u16 c)
{
	hid_map_usage(hidinput, usage, bit, max, type, c);
	if (*bit)
		clear_bit(usage->code, *bit);
}

/**
 * hid_parse - parse HW reports
 *
 * @hdev: hid device
 *
 * Call this from probe after you set up the device (if needed). Your
 * report_fixup will be called (if non-NULL) after reading raw report from
 * device before passing it to hid layer for real parsing.
 */
static inline int __must_check hid_parse(struct hid_device *hdev)
{
	return hid_open_report(hdev);
}

int __must_check hid_hw_start(struct hid_device *hdev,
			      unsigned int connect_mask);
void hid_hw_stop(struct hid_device *hdev);
int __must_check hid_hw_open(struct hid_device *hdev);
void hid_hw_close(struct hid_device *hdev);

/**
 * hid_hw_power - requests underlying HW to go into given power mode
 *
 * @hdev: hid device
 * @level: requested power level (one of %PM_HINT_* defines)
 *
 * This function requests underlying hardware to enter requested power
 * mode.
 */

static inline int hid_hw_power(struct hid_device *hdev, int level)
{
	return hdev->ll_driver->power ? hdev->ll_driver->power(hdev, level) : 0;
}


/**
 * hid_hw_request - send report request to device
 *
 * @hdev: hid device
 * @report: report to send
 * @reqtype: hid request type
 */
static inline void hid_hw_request(struct hid_device *hdev,
				  struct hid_report *report, int reqtype)
{
	if (hdev->ll_driver->request)
		return hdev->ll_driver->request(hdev, report, reqtype);

	__hid_request(hdev, report, reqtype);
}

/**
 * hid_hw_raw_request - send report request to device
 *
 * @hdev: hid device
 * @reportnum: report ID
 * @buf: in/out data to transfer
 * @len: length of buf
 * @rtype: HID report type
 * @reqtype: HID_REQ_GET_REPORT or HID_REQ_SET_REPORT
 *
 * @return: count of data transfered, negative if error
 *
 * Same behavior as hid_hw_request, but with raw buffers instead.
 */
static inline int hid_hw_raw_request(struct hid_device *hdev,
				  unsigned char reportnum, __u8 *buf,
				  size_t len, unsigned char rtype, int reqtype)
{
	if (len < 1 || len > HID_MAX_BUFFER_SIZE || !buf)
		return -EINVAL;

	return hdev->ll_driver->raw_request(hdev, reportnum, buf, len,
						    rtype, reqtype);
}

/**
 * hid_hw_output_report - send output report to device
 *
 * @hdev: hid device
 * @buf: raw data to transfer
 * @len: length of buf
 *
 * @return: count of data transfered, negative if error
 */
static inline int hid_hw_output_report(struct hid_device *hdev, __u8 *buf,
					size_t len)
{
	if (len < 1 || len > HID_MAX_BUFFER_SIZE || !buf)
		return -EINVAL;

	if (hdev->ll_driver->output_report)
		return hdev->ll_driver->output_report(hdev, buf, len);

	return -ENOSYS;
}

/**
 * hid_hw_idle - send idle request to device
 *
 * @hdev: hid device
 * @report: report to control
 * @idle: idle state
 * @reqtype: hid request type
 */
static inline int hid_hw_idle(struct hid_device *hdev, int report, int idle,
		int reqtype)
{
	if (hdev->ll_driver->idle)
		return hdev->ll_driver->idle(hdev, report, idle, reqtype);

	return 0;
}

/**
 * hid_hw_wait - wait for buffered io to complete
 *
 * @hdev: hid device
 */
static inline void hid_hw_wait(struct hid_device *hdev)
{
	if (hdev->ll_driver->wait)
		hdev->ll_driver->wait(hdev);
}

/**
 * hid_report_len - calculate the report length
 *
 * @report: the report we want to know the length
 */
static inline u32 hid_report_len(struct hid_report *report)
{
	return DIV_ROUND_UP(report->size, 8) + (report->id > 0);
}

int hid_report_raw_event(struct hid_device *hid, int type, u8 *data, u32 size,
		int interrupt);

/* HID quirks API */
unsigned long hid_lookup_quirk(const struct hid_device *hdev);
int hid_quirks_init(char **quirks_param, __u16 bus, int count);
void hid_quirks_exit(__u16 bus);

#ifdef CONFIG_HID_PID
int hid_pidff_init(struct hid_device *hid);
#else
#define hid_pidff_init NULL
#endif

#define dbg_hid(format, arg...)						\
do {									\
	if (hid_debug)							\
		printk(KERN_DEBUG "%s: " format, __FILE__, ##arg);	\
} while (0)

#define hid_printk(level, hid, fmt, arg...)		\
	dev_printk(level, &(hid)->dev, fmt, ##arg)
#define hid_emerg(hid, fmt, arg...)			\
	dev_emerg(&(hid)->dev, fmt, ##arg)
#define hid_crit(hid, fmt, arg...)			\
	dev_crit(&(hid)->dev, fmt, ##arg)
#define hid_alert(hid, fmt, arg...)			\
	dev_alert(&(hid)->dev, fmt, ##arg)
#define hid_err(hid, fmt, arg...)			\
	dev_err(&(hid)->dev, fmt, ##arg)
#define hid_notice(hid, fmt, arg...)			\
	dev_notice(&(hid)->dev, fmt, ##arg)
#define hid_warn(hid, fmt, arg...)			\
	dev_warn(&(hid)->dev, fmt, ##arg)
#define hid_info(hid, fmt, arg...)			\
	dev_info(&(hid)->dev, fmt, ##arg)
#define hid_dbg(hid, fmt, arg...)			\
	dev_dbg(&(hid)->dev, fmt, ##arg)

#endif<|MERGE_RESOLUTION|>--- conflicted
+++ resolved
@@ -1002,11 +1002,11 @@
 
 	if (unlikely(c > limit || !bmap)) {
 		pr_warn_ratelimited("%s: Invalid code %d type %d\n",
-<<<<<<< HEAD
+
 				input->name, c, type);
-=======
+
 				    input->name, c, type);
->>>>>>> 30baa092
+
 		*bit = NULL;
 		return;
 	}

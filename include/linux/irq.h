--- conflicted
+++ resolved
@@ -210,12 +210,12 @@
  * IRQD_CAN_RESERVE		- Can use reservation mode
  * IRQD_MSI_NOMASK_QUIRK	- Non-maskable MSI quirk for affinity change
  *				  required
-<<<<<<< HEAD
+
  * IRQD_PERF_CRITICAL		- IRQ is performance-critical
-=======
+
  * IRQD_AFFINITY_ON_ACTIVATE	- Affinity is set on activation. Don't call
  *				  irq_chip::irq_set_affinity() when deactivated.
->>>>>>> 30baa092
+
  */
 enum {
 	IRQD_TRIGGER_MASK		= 0xf,
@@ -239,11 +239,11 @@
 	IRQD_DEFAULT_TRIGGER_SET	= (1 << 25),
 	IRQD_CAN_RESERVE		= (1 << 26),
 	IRQD_MSI_NOMASK_QUIRK		= (1 << 27),
-<<<<<<< HEAD
+
 	IRQD_PERF_CRITICAL		= (1 << 30),
-=======
+
 	IRQD_AFFINITY_ON_ACTIVATE	= (1 << 29),
->>>>>>> 30baa092
+
 };
 
 #define __irqd_to_state(d) ACCESS_PRIVATE((d)->common, state_use_accessors)

// SPDX-License-Identifier: GPL-2.0
/*
 *  debugfs.h - a tiny little debug file system
 *
 *  Copyright (C) 2004 Greg Kroah-Hartman <greg@kroah.com>
 *  Copyright (C) 2004 IBM Inc.
 *
 *  debugfs is for people to use instead of /proc or /sys.
 *  See Documentation/filesystems/ for more details.
 */

#ifndef _DEBUGFS_H_
#define _DEBUGFS_H_

#include <linux/fs.h>
#include <linux/seq_file.h>

#include <linux/types.h>
#include <linux/compiler.h>

struct device;
struct file_operations;

struct debugfs_blob_wrapper {
	void *data;
	unsigned long size;
};

struct debugfs_reg32 {
	char *name;
	unsigned long offset;
};

struct debugfs_regset32 {
	const struct debugfs_reg32 *regs;
	int nregs;
	void __iomem *base;
};

extern struct dentry *arch_debugfs_dir;

#define DEFINE_DEBUGFS_ATTRIBUTE_XSIGNED(__fops, __get, __set, __fmt, __is_signed)	\
static int __fops ## _open(struct inode *inode, struct file *file)	\
{									\
	__simple_attr_check_format(__fmt, 0ull);			\
	return simple_attr_open(inode, file, __get, __set, __fmt);	\
}									\
static const struct file_operations __fops = {				\
	.owner	 = THIS_MODULE,						\
	.open	 = __fops ## _open,					\
	.release = simple_attr_release,					\
	.read	 = debugfs_attr_read,					\
	.write	 = (__is_signed) ? debugfs_attr_write_signed : debugfs_attr_write,	\
	.llseek  = no_llseek,						\
}

<<<<<<< HEAD
=======
#define DEFINE_DEBUGFS_ATTRIBUTE(__fops, __get, __set, __fmt)		\
	DEFINE_DEBUGFS_ATTRIBUTE_XSIGNED(__fops, __get, __set, __fmt, false)

#define DEFINE_DEBUGFS_ATTRIBUTE_SIGNED(__fops, __get, __set, __fmt)	\
	DEFINE_DEBUGFS_ATTRIBUTE_XSIGNED(__fops, __get, __set, __fmt, true)

>>>>>>> 30baa092
typedef struct vfsmount *(*debugfs_automount_t)(struct dentry *, void *);

#if defined(CONFIG_DEBUG_FS)

struct dentry *debugfs_lookup(const char *name, struct dentry *parent);

struct dentry *debugfs_create_file(const char *name, umode_t mode,
				   struct dentry *parent, void *data,
				   const struct file_operations *fops);
struct dentry *debugfs_create_file_unsafe(const char *name, umode_t mode,
				   struct dentry *parent, void *data,
				   const struct file_operations *fops);

struct dentry *debugfs_create_file_size(const char *name, umode_t mode,
					struct dentry *parent, void *data,
					const struct file_operations *fops,
					loff_t file_size);

struct dentry *debugfs_create_dir(const char *name, struct dentry *parent);

struct dentry *debugfs_create_symlink(const char *name, struct dentry *parent,
				      const char *dest);

struct dentry *debugfs_create_automount(const char *name,
					struct dentry *parent,
					debugfs_automount_t f,
					void *data);

void debugfs_remove(struct dentry *dentry);
void debugfs_remove_recursive(struct dentry *dentry);

void debugfs_lookup_and_remove(const char *name, struct dentry *parent);

const struct file_operations *debugfs_real_fops(const struct file *filp);

int debugfs_file_get(struct dentry *dentry);
void debugfs_file_put(struct dentry *dentry);

ssize_t debugfs_attr_read(struct file *file, char __user *buf,
			size_t len, loff_t *ppos);
ssize_t debugfs_attr_write(struct file *file, const char __user *buf,
			size_t len, loff_t *ppos);
ssize_t debugfs_attr_write_signed(struct file *file, const char __user *buf,
			size_t len, loff_t *ppos);

struct dentry *debugfs_rename(struct dentry *old_dir, struct dentry *old_dentry,
                struct dentry *new_dir, const char *new_name);

struct dentry *debugfs_create_u8(const char *name, umode_t mode,
				 struct dentry *parent, u8 *value);
struct dentry *debugfs_create_u16(const char *name, umode_t mode,
				  struct dentry *parent, u16 *value);
struct dentry *debugfs_create_u32(const char *name, umode_t mode,
				  struct dentry *parent, u32 *value);
struct dentry *debugfs_create_u64(const char *name, umode_t mode,
				  struct dentry *parent, u64 *value);
struct dentry *debugfs_create_ulong(const char *name, umode_t mode,
				    struct dentry *parent, unsigned long *value);
struct dentry *debugfs_create_x8(const char *name, umode_t mode,
				 struct dentry *parent, u8 *value);
struct dentry *debugfs_create_x16(const char *name, umode_t mode,
				  struct dentry *parent, u16 *value);
struct dentry *debugfs_create_x32(const char *name, umode_t mode,
				  struct dentry *parent, u32 *value);
struct dentry *debugfs_create_x64(const char *name, umode_t mode,
				  struct dentry *parent, u64 *value);
struct dentry *debugfs_create_size_t(const char *name, umode_t mode,
				     struct dentry *parent, size_t *value);
struct dentry *debugfs_create_atomic_t(const char *name, umode_t mode,
				     struct dentry *parent, atomic_t *value);
struct dentry *debugfs_create_bool(const char *name, umode_t mode,
				  struct dentry *parent, bool *value);

struct dentry *debugfs_create_blob(const char *name, umode_t mode,
				  struct dentry *parent,
				  struct debugfs_blob_wrapper *blob);

struct dentry *debugfs_create_regset32(const char *name, umode_t mode,
				     struct dentry *parent,
				     struct debugfs_regset32 *regset);

void debugfs_print_regs32(struct seq_file *s, const struct debugfs_reg32 *regs,
			  int nregs, void __iomem *base, char *prefix);

struct dentry *debugfs_create_u32_array(const char *name, umode_t mode,
					struct dentry *parent,
					u32 *array, u32 elements);

struct dentry *debugfs_create_devm_seqfile(struct device *dev, const char *name,
					   struct dentry *parent,
					   int (*read_fn)(struct seq_file *s,
							  void *data));

bool debugfs_initialized(void);

ssize_t debugfs_read_file_bool(struct file *file, char __user *user_buf,
			       size_t count, loff_t *ppos);

ssize_t debugfs_write_file_bool(struct file *file, const char __user *user_buf,
				size_t count, loff_t *ppos);

#else

#include <linux/err.h>

/*
 * We do not return NULL from these functions if CONFIG_DEBUG_FS is not enabled
 * so users have a chance to detect if there was a real error or not.  We don't
 * want to duplicate the design decision mistakes of procfs and devfs again.
 */

static inline struct dentry *debugfs_lookup(const char *name,
					    struct dentry *parent)
{
	return ERR_PTR(-ENODEV);
}

static inline struct dentry *debugfs_create_file(const char *name, umode_t mode,
					struct dentry *parent, void *data,
					const struct file_operations *fops)
{
	return ERR_PTR(-ENODEV);
}

static inline struct dentry *debugfs_create_file_unsafe(const char *name,
					umode_t mode, struct dentry *parent,
					void *data,
					const struct file_operations *fops)
{
	return ERR_PTR(-ENODEV);
}

static inline struct dentry *debugfs_create_file_size(const char *name, umode_t mode,
					struct dentry *parent, void *data,
					const struct file_operations *fops,
					loff_t file_size)
{
	return ERR_PTR(-ENODEV);
}

static inline struct dentry *debugfs_create_dir(const char *name,
						struct dentry *parent)
{
	return ERR_PTR(-ENODEV);
}

static inline struct dentry *debugfs_create_symlink(const char *name,
						    struct dentry *parent,
						    const char *dest)
{
	return ERR_PTR(-ENODEV);
}

static inline struct dentry *debugfs_create_automount(const char *name,
					struct dentry *parent,
					debugfs_automount_t f,
					void *data)
{
	return ERR_PTR(-ENODEV);
}

static inline void debugfs_remove(struct dentry *dentry)
{ }

static inline void debugfs_remove_recursive(struct dentry *dentry)
{ }

static inline void debugfs_lookup_and_remove(const char *name,
					     struct dentry *parent)
{ }

const struct file_operations *debugfs_real_fops(const struct file *filp);

static inline int debugfs_file_get(struct dentry *dentry)
{
	return 0;
}

static inline void debugfs_file_put(struct dentry *dentry)
{ }

static inline ssize_t debugfs_attr_read(struct file *file, char __user *buf,
					size_t len, loff_t *ppos)
{
	return -ENODEV;
}

static inline ssize_t debugfs_attr_write(struct file *file,
					const char __user *buf,
					size_t len, loff_t *ppos)
{
	return -ENODEV;
}

static inline ssize_t debugfs_attr_write_signed(struct file *file,
					const char __user *buf,
					size_t len, loff_t *ppos)
{
	return -ENODEV;
}

static inline struct dentry *debugfs_rename(struct dentry *old_dir, struct dentry *old_dentry,
                struct dentry *new_dir, char *new_name)
{
	return ERR_PTR(-ENODEV);
}

static inline struct dentry *debugfs_create_u8(const char *name, umode_t mode,
					       struct dentry *parent,
					       u8 *value)
{
	return ERR_PTR(-ENODEV);
}

static inline struct dentry *debugfs_create_u16(const char *name, umode_t mode,
						struct dentry *parent,
						u16 *value)
{
	return ERR_PTR(-ENODEV);
}

static inline struct dentry *debugfs_create_u32(const char *name, umode_t mode,
						struct dentry *parent,
						u32 *value)
{
	return ERR_PTR(-ENODEV);
}

static inline struct dentry *debugfs_create_u64(const char *name, umode_t mode,
						struct dentry *parent,
						u64 *value)
{
	return ERR_PTR(-ENODEV);
}

static inline struct dentry *debugfs_create_ulong(const char *name,
						umode_t mode,
						struct dentry *parent,
						unsigned long *value)
{
	return ERR_PTR(-ENODEV);
}

static inline struct dentry *debugfs_create_x8(const char *name, umode_t mode,
					       struct dentry *parent,
					       u8 *value)
{
	return ERR_PTR(-ENODEV);
}

static inline struct dentry *debugfs_create_x16(const char *name, umode_t mode,
						struct dentry *parent,
						u16 *value)
{
	return ERR_PTR(-ENODEV);
}

static inline struct dentry *debugfs_create_x32(const char *name, umode_t mode,
						struct dentry *parent,
						u32 *value)
{
	return ERR_PTR(-ENODEV);
}

static inline struct dentry *debugfs_create_x64(const char *name, umode_t mode,
						struct dentry *parent,
						u64 *value)
{
	return ERR_PTR(-ENODEV);
}

static inline struct dentry *debugfs_create_size_t(const char *name, umode_t mode,
				     struct dentry *parent,
				     size_t *value)
{
	return ERR_PTR(-ENODEV);
}

static inline struct dentry *debugfs_create_atomic_t(const char *name, umode_t mode,
				     struct dentry *parent, atomic_t *value)
{
	return ERR_PTR(-ENODEV);
}

static inline struct dentry *debugfs_create_bool(const char *name, umode_t mode,
						 struct dentry *parent,
						 bool *value)
{
	return ERR_PTR(-ENODEV);
}

static inline struct dentry *debugfs_create_blob(const char *name, umode_t mode,
				  struct dentry *parent,
				  struct debugfs_blob_wrapper *blob)
{
	return ERR_PTR(-ENODEV);
}

static inline struct dentry *debugfs_create_regset32(const char *name,
				   umode_t mode, struct dentry *parent,
				   struct debugfs_regset32 *regset)
{
	return ERR_PTR(-ENODEV);
}

static inline void debugfs_print_regs32(struct seq_file *s, const struct debugfs_reg32 *regs,
			 int nregs, void __iomem *base, char *prefix)
{
}

static inline bool debugfs_initialized(void)
{
	return false;
}

static inline struct dentry *debugfs_create_u32_array(const char *name, umode_t mode,
					struct dentry *parent,
					u32 *array, u32 elements)
{
	return ERR_PTR(-ENODEV);
}

static inline struct dentry *debugfs_create_devm_seqfile(struct device *dev,
							 const char *name,
							 struct dentry *parent,
					   int (*read_fn)(struct seq_file *s,
							  void *data))
{
	return ERR_PTR(-ENODEV);
}

static inline ssize_t debugfs_read_file_bool(struct file *file,
					     char __user *user_buf,
					     size_t count, loff_t *ppos)
{
	return -ENODEV;
}

static inline ssize_t debugfs_write_file_bool(struct file *file,
					      const char __user *user_buf,
					      size_t count, loff_t *ppos)
{
	return -ENODEV;
}

#endif

#endif<|MERGE_RESOLUTION|>--- conflicted
+++ resolved
@@ -54,15 +54,15 @@
 	.llseek  = no_llseek,						\
 }
 
-<<<<<<< HEAD
-=======
+
+
 #define DEFINE_DEBUGFS_ATTRIBUTE(__fops, __get, __set, __fmt)		\
 	DEFINE_DEBUGFS_ATTRIBUTE_XSIGNED(__fops, __get, __set, __fmt, false)
 
 #define DEFINE_DEBUGFS_ATTRIBUTE_SIGNED(__fops, __get, __set, __fmt)	\
 	DEFINE_DEBUGFS_ATTRIBUTE_XSIGNED(__fops, __get, __set, __fmt, true)
 
->>>>>>> 30baa092
+
 typedef struct vfsmount *(*debugfs_automount_t)(struct dentry *, void *);
 
 #if defined(CONFIG_DEBUG_FS)

--- conflicted
+++ resolved
@@ -751,14 +751,14 @@
  * filenames are presented in encrypted form.  Therefore, we'll try to set up
  * the directory's encryption key, but even without it the lookup can continue.
  *
-<<<<<<< HEAD
+
  * After calling this function, a filesystem should ensure that it's dentry
  * operations contain fscrypt_d_revalidate if DCACHE_ENCRYPTED_NAME was set,
  * so that the dentry can be invalidated if the key is later added.
-=======
+
  * This also installs a custom ->d_revalidate() method which will invalidate the
  * dentry if it was created without the key and the key is later added.
->>>>>>> 30baa092
+
  *
  * Return: 0 on success; -ENOENT if key is unavailable but the filename isn't a
  * correctly formed encoded ciphertext name, so a negative dentry should be

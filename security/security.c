--- conflicted
+++ resolved
@@ -954,14 +954,14 @@
 	ret = call_int_hook(mmap_file, 0, file, prot, prot_adj, flags);
 	if (ret)
 		return ret;
-<<<<<<< HEAD
+
 	ret = five_file_mmap(file, prot);
 	if (ret)
 		return ret;
 	return ima_file_mmap(file, prot);
-=======
+
 	return ima_file_mmap(file, prot, prot_adj, flags);
->>>>>>> 30baa092
+
 }
 
 int security_mmap_addr(unsigned long addr)

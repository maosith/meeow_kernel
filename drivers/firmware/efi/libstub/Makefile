--- conflicted
+++ resolved
@@ -28,13 +28,13 @@
 				   -D__NO_FORTIFY \
 				   $(call cc-option,-ffreestanding) \
 				   $(call cc-option,-fno-stack-protector) \
-<<<<<<< HEAD
+
 				   -D__DISABLE_EXPORTS \
 				   $(DISABLE_LTO)
-=======
+
 				   $(call cc-option,-fno-addrsig) \
 				   -D__DISABLE_EXPORTS
->>>>>>> 30baa092
+
 
 GCOV_PROFILE			:= n
 KASAN_SANITIZE			:= n

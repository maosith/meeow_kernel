--- conflicted
+++ resolved
@@ -387,12 +387,17 @@
 
 	if (data[IFLA_RMNET_MUX_ID]) {
 		mux_id = nla_get_u16(data[IFLA_RMNET_MUX_ID]);
-<<<<<<< HEAD
+
 		ep = rmnet_get_endpoint(port, priv->mux_id);
 		if (!ep)
 			return -ENODEV;
-=======
->>>>>>> 30baa092
+
+		hlist_del_init_rcu(&ep->hlnode);
+		hlist_add_head_rcu(&ep->hlnode, &port->muxed_ep[mux_id]);
+
+		ep->mux_id = mux_id;
+		priv->mux_id = mux_id;
+
 
 		if (mux_id != priv->mux_id) {
 			struct rmnet_endpoint *ep;
@@ -414,6 +419,7 @@
 			ep->mux_id = mux_id;
 			priv->mux_id = mux_id;
 		}
+
 	}
 
 	if (data[IFLA_RMNET_FLAGS]) {

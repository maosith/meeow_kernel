/* SPDX-License-Identifier: ISC */
/*
 * Copyright (c) 2012-2017 Qualcomm Atheros, Inc.
 * Copyright (c) 2018-2020, The Linux Foundation. All rights reserved.
 */

#ifndef __WIL6210_H__
#define __WIL6210_H__

#include <linux/etherdevice.h>
#include <linux/netdevice.h>
#include <linux/wireless.h>
#include <net/cfg80211.h>
#include <linux/timex.h>
#include <linux/types.h>
#include <linux/irqreturn.h>
#include "wmi.h"
#include "wil_platform.h"
#include "ftm.h"
#include "fw.h"

extern bool no_fw_recovery;
extern bool country_specific_board_file;
extern bool ignore_reg_hints;
extern bool debug_fw;
extern u8 oob_mode;
extern unsigned int mtu_max;
extern unsigned short rx_ring_overflow_thrsh;
extern int agg_wsize;
extern bool rx_align_2;
extern bool rx_large_buf;
extern bool debug_fw;
extern bool disable_ap_sme;
extern bool ftm_mode;
extern ushort headroom_size;
extern bool drop_if_ring_full;
extern int n_msi;
extern uint max_assoc_sta;
extern bool drop_if_ring_full;
extern bool ac_queues;
extern uint rx_ring_order;
extern uint tx_ring_order;
extern uint bcast_ring_order;

struct wil6210_priv;
struct wil6210_vif;
union wil_tx_desc;

#define WIL_NAME "wil6210"

#define WIL_FW_NAME_DEFAULT "wil6210.fw"
#define WIL_FW_NAME_FTM_DEFAULT "wil6210_ftm.fw"

#define WIL_FW_NAME_SPARROW_PLUS "wil6210_sparrow_plus.fw"
#define WIL_FW_NAME_FTM_SPARROW_PLUS "wil6210_sparrow_plus_ftm.fw"

#define WIL_FW_NAME_TALYN "wil6436.fw"
#define WIL_FW_NAME_FTM_TALYN "wil6436_ftm.fw"
#define WIL_BRD_NAME_TALYN "wil6436.brd"

#define WIL_BOARD_FILE_NAME "wil6210.brd" /* board & radio parameters */

#define WIL_DEFAULT_BUS_REQUEST_KBPS 128000 /* ~1Gbps */
#define WIL_MAX_BUS_REQUEST_KBPS 800000 /* ~6.1Gbps */
#define WIL_11AD_BUS_REQUEST_KBPS 600000 /* ~4.6Gbps */
#define WIL_11AY_BUS_REQUEST_KBPS 1300000 /* ~10.1Gbps */

#define WIL_NUM_LATENCY_BINS 200

/* maximum number of virtual interfaces the driver supports
 * (including the main interface)
 */
#define WIL_MAX_VIFS 4

#define WIL_BRD_SUFFIX_LEN 4 /* max 3 letters + terminating null */

/**
 * extract bits [@b0:@b1] (inclusive) from the value @x
 * it should be @b0 <= @b1, or result is incorrect
 */
static inline u32 WIL_GET_BITS(u32 x, int b0, int b1)
{
	return (x >> b0) & ((1 << (b1 - b0 + 1)) - 1);
}

#define WIL6210_MIN_MEM_SIZE (2 * 1024 * 1024UL)
#define WIL6210_MAX_MEM_SIZE (4 * 1024 * 1024UL)

#define WIL_TX_Q_LEN_DEFAULT		(4000)
#define WIL_RX_RING_SIZE_ORDER_DEFAULT	(10)
#define WIL_RX_RING_SIZE_ORDER_TALYN_DEFAULT	(11)
#define WIL_TX_RING_SIZE_ORDER_DEFAULT	(12)
#define WIL_BCAST_RING_SIZE_ORDER_DEFAULT	(7)
#define WIL_BCAST_MCS0_LIMIT		(1024) /* limit for MCS0 frame size */
/* limit ring size in range [32..32k] */
#define WIL_RING_SIZE_ORDER_MIN	(5)
#define WIL_RING_SIZE_ORDER_MAX	(15)
#define WIL6210_MAX_TX_RINGS	(24) /* HW limit */
#define WIL6210_MAX_CID		(20) /* max number of stations */
#define WIL6210_RX_DESC_MAX_CID	(8)  /* HW limit */
#define WIL6210_NAPI_BUDGET	(16) /* arbitrary */
#define WIL_MAX_AMPDU_SIZE	(64 * 1024) /* FW/HW limit */
#define WIL_MAX_AGG_WSIZE	(32) /* FW/HW limit */
#define WIL_MAX_AMPDU_SIZE_128	(128 * 1024) /* FW/HW limit */
#define WIL_MAX_AGG_WSIZE_64	(64) /* FW/HW limit */
#define WIL6210_MAX_STATUS_RINGS	(8)
#define WIL6210_MAX_HEADROOM_SIZE      (256)
#define WIL_WMI_CALL_GENERAL_TO_MS 100
#define WIL_DEFAULT_TX_RESERVED_ENTRIES (16)

/* Hardware offload block adds the following:
 * 26 bytes - 3-address QoS data header
 *  8 bytes - IV + EIV (for GCMP)
 *  8 bytes - SNAP
 * 16 bytes - MIC (for GCMP)
 *  4 bytes - CRC
 */
#define WIL_MAX_MPDU_OVERHEAD	(62)

struct wil_suspend_count_stats {
	unsigned long successful_suspends;
	unsigned long successful_resumes;
	unsigned long failed_suspends;
	unsigned long failed_resumes;
};

struct wil_suspend_stats {
	struct wil_suspend_count_stats r_off;
	struct wil_suspend_count_stats r_on;
	unsigned long rejected_by_device; /* only radio on */
	unsigned long rejected_by_host;
};

/* Calculate MAC buffer size for the firmware. It includes all overhead,
 * as it will go over the air, and need to be 8 byte aligned
 */
static inline u32 wil_mtu2macbuf(u32 mtu)
{
	return ALIGN(mtu + WIL_MAX_MPDU_OVERHEAD, 8);
}

/* MTU for Ethernet need to take into account 8-byte SNAP header
 * to be added when encapsulating Ethernet frame into 802.11
 */
#define WIL_MAX_ETH_MTU		(IEEE80211_MAX_DATA_LEN_DMG - 8)
/* Max supported by wil6210 value for interrupt threshold is 5sec. */
#define WIL6210_ITR_TRSH_MAX (5000000)
#define WIL6210_ITR_TX_INTERFRAME_TIMEOUT_DEFAULT (13) /* usec */
#define WIL6210_ITR_RX_INTERFRAME_TIMEOUT_DEFAULT (13) /* usec */
#define WIL6210_ITR_TX_MAX_BURST_DURATION_DEFAULT (500) /* usec */
#define WIL6210_ITR_RX_MAX_BURST_DURATION_DEFAULT (500) /* usec */
#define WIL6210_FW_RECOVERY_RETRIES	(5) /* try to recover this many times */
#define WIL6210_FW_RECOVERY_TO	msecs_to_jiffies(5000)
#define WIL6210_SCAN_TO		msecs_to_jiffies(10000)
#define WIL6210_DISCONNECT_TO_MS (2000)
#define WIL6210_RX_HIGH_TRSH_INIT		(0)
#define WIL6210_RX_HIGH_TRSH_DEFAULT \
				(1 << (WIL_RX_RING_SIZE_ORDER_DEFAULT - 3))
#define WIL_MAX_DMG_AID 254 /* for DMG only 1-254 allowed (see
			     * 802.11REVmc/D5.0, section 9.4.1.8)
			     */
/* Hardware definitions begin */

/*
 * Mapping
 * RGF File      | Host addr    |  FW addr
 *               |              |
 * user_rgf      | 0x000000     | 0x880000
 *  dma_rgf      | 0x001000     | 0x881000
 * pcie_rgf      | 0x002000     | 0x882000
 *               |              |
 */

/* Where various structures placed in host address space */
#define WIL6210_FW_HOST_OFF      (0x880000UL)

#define HOSTADDR(fwaddr)        (fwaddr - WIL6210_FW_HOST_OFF)

/*
 * Interrupt control registers block
 *
 * each interrupt controlled by the same bit in all registers
 */
struct RGF_ICR {
	u32 ICC; /* Cause Control, RW: 0 - W1C, 1 - COR */
	u32 ICR; /* Cause, W1C/COR depending on ICC */
	u32 ICM; /* Cause masked (ICR & ~IMV), W1C/COR depending on ICC */
	u32 ICS; /* Cause Set, WO */
	u32 IMV; /* Mask, RW+S/C */
	u32 IMS; /* Mask Set, write 1 to set */
	u32 IMC; /* Mask Clear, write 1 to clear */
} __packed;

/* registers - FW addresses */
#define RGF_USER_USAGE_1		(0x880004)
#define RGF_USER_USAGE_2		(0x880008)
#define RGF_USER_USAGE_6		(0x880018)
	#define BIT_SPI_SENSING_SUPPORT		BIT(28)
	#define BIT_USER_OOB_MODE		BIT(31)
	#define BIT_USER_OOB_R2_MODE		BIT(30)
#define RGF_USER_USAGE_8		(0x880020)
	#define BIT_USER_PREVENT_DEEP_SLEEP	BIT(0)
	#define BIT_USER_SUPPORT_T_POWER_ON_0	BIT(1)
	#define BIT_USER_EXT_CLK		BIT(2)
#define RGF_USER_HW_MACHINE_STATE	(0x8801dc)
	#define HW_MACHINE_BOOT_DONE	(0x3fffffd)
#define RGF_USER_USER_CPU_0		(0x8801e0)
	#define BIT_USER_USER_CPU_MAN_RST	BIT(1) /* user_cpu_man_rst */
#define RGF_USER_CPU_PC			(0x8801e8)
#define RGF_USER_MAC_CPU_0		(0x8801fc)
	#define BIT_USER_MAC_CPU_MAN_RST	BIT(1) /* mac_cpu_man_rst */
#define RGF_USER_USER_SCRATCH_PAD	(0x8802bc)
#define RGF_USER_BL			(0x880A3C) /* Boot Loader */
#define RGF_USER_FW_REV_ID		(0x880a8c) /* chip revision */
#define RGF_USER_FW_CALIB_RESULT	(0x880a90) /* b0-7:result
						    * b8-15:signature
						    */
	#define CALIB_RESULT_SIGNATURE	(0x11)
#define RGF_USER_CLKS_CTL_0		(0x880abc)
	#define BIT_USER_CLKS_CAR_AHB_SW_SEL	BIT(1) /* ref clk/PLL */
	#define BIT_USER_CLKS_RST_PWGD	BIT(11) /* reset on "power good" */
#define RGF_USER_CLKS_CTL_SW_RST_VEC_0	(0x880b04)
#define RGF_USER_CLKS_CTL_SW_RST_VEC_1	(0x880b08)
#define RGF_USER_CLKS_CTL_SW_RST_VEC_2	(0x880b0c)
#define RGF_USER_CLKS_CTL_SW_RST_VEC_3	(0x880b10)
#define RGF_USER_CLKS_CTL_SW_RST_MASK_0	(0x880b14)
	#define BIT_HPAL_PERST_FROM_PAD	BIT(6)
	#define BIT_CAR_PERST_RST	BIT(7)
#define RGF_USER_USER_ICR		(0x880b4c) /* struct RGF_ICR */
	#define BIT_USER_USER_ICR_SW_INT_2	BIT(18)
#define RGF_USER_CLKS_CTL_EXT_SW_RST_VEC_0	(0x880c18)
#define RGF_USER_CLKS_CTL_EXT_SW_RST_VEC_1	(0x880c2c)
#define RGF_USER_SPARROW_M_4			(0x880c50) /* Sparrow */
	#define BIT_SPARROW_M_4_SEL_SLEEP_OR_REF	BIT(2)
#define RGF_USER_OTP_HW_RD_MACHINE_1	(0x880ce0)
	#define BIT_OTP_SIGNATURE_ERR_TALYN_MB		BIT(0)
	#define BIT_OTP_HW_SECTION_DONE_TALYN_MB	BIT(2)
	#define BIT_NO_FLASH_INDICATION			BIT(8)
#define RGF_USER_XPM_IFC_RD_TIME1	(0x880cec)
#define RGF_USER_XPM_IFC_RD_TIME2	(0x880cf0)
#define RGF_USER_XPM_IFC_RD_TIME3	(0x880cf4)
#define RGF_USER_XPM_IFC_RD_TIME4	(0x880cf8)
#define RGF_USER_XPM_IFC_RD_TIME5	(0x880cfc)
#define RGF_USER_XPM_IFC_RD_TIME6	(0x880d00)
#define RGF_USER_XPM_IFC_RD_TIME7	(0x880d04)
#define RGF_USER_XPM_IFC_RD_TIME8	(0x880d08)
#define RGF_USER_XPM_IFC_RD_TIME9	(0x880d0c)
#define RGF_USER_XPM_IFC_RD_TIME10	(0x880d10)
#define RGF_USER_XPM_RD_DOUT_SAMPLE_TIME (0x880d64)

#define RGF_DMA_EP_TX_ICR		(0x881bb4) /* struct RGF_ICR */
	#define BIT_DMA_EP_TX_ICR_TX_DONE	BIT(0)
	#define BIT_DMA_EP_TX_ICR_TX_DONE_N(n)	BIT(n+1) /* n = [0..23] */
#define RGF_DMA_EP_RX_ICR		(0x881bd0) /* struct RGF_ICR */
	#define BIT_DMA_EP_RX_ICR_RX_DONE	BIT(0)
	#define BIT_DMA_EP_RX_ICR_RX_HTRSH	BIT(1)
#define RGF_DMA_EP_MISC_ICR		(0x881bec) /* struct RGF_ICR */
	#define BIT_DMA_EP_MISC_ICR_RX_HTRSH	BIT(0)
	#define BIT_DMA_EP_MISC_ICR_TX_NO_ACT	BIT(1)
	#define BIT_DMA_EP_MISC_ICR_HALP	BIT(27)
	#define BIT_DMA_EP_MISC_ICR_FW_INT(n)	BIT(28+n) /* n = [0..3] */

/* Legacy interrupt moderation control (before Sparrow v2)*/
#define RGF_DMA_ITR_CNT_TRSH		(0x881c5c)
#define RGF_DMA_ITR_CNT_DATA		(0x881c60)
#define RGF_DMA_ITR_CNT_CRL		(0x881c64)
	#define BIT_DMA_ITR_CNT_CRL_EN		BIT(0)
	#define BIT_DMA_ITR_CNT_CRL_EXT_TICK	BIT(1)
	#define BIT_DMA_ITR_CNT_CRL_FOREVER	BIT(2)
	#define BIT_DMA_ITR_CNT_CRL_CLR		BIT(3)
	#define BIT_DMA_ITR_CNT_CRL_REACH_TRSH	BIT(4)

/* Offload control (Sparrow B0+) */
#define RGF_DMA_OFUL_NID_0		(0x881cd4)
	#define BIT_DMA_OFUL_NID_0_RX_EXT_TR_EN		BIT(0)
	#define BIT_DMA_OFUL_NID_0_TX_EXT_TR_EN		BIT(1)
	#define BIT_DMA_OFUL_NID_0_RX_EXT_A3_SRC	BIT(2)
	#define BIT_DMA_OFUL_NID_0_TX_EXT_A3_SRC	BIT(3)

/* New (sparrow v2+) interrupt moderation control */
#define RGF_DMA_ITR_TX_DESQ_NO_MOD		(0x881d40)
#define RGF_DMA_ITR_TX_CNT_TRSH			(0x881d34)
#define RGF_DMA_ITR_TX_CNT_DATA			(0x881d38)
#define RGF_DMA_ITR_TX_CNT_CTL			(0x881d3c)
	#define BIT_DMA_ITR_TX_CNT_CTL_EN		BIT(0)
	#define BIT_DMA_ITR_TX_CNT_CTL_EXT_TIC_SEL	BIT(1)
	#define BIT_DMA_ITR_TX_CNT_CTL_FOREVER		BIT(2)
	#define BIT_DMA_ITR_TX_CNT_CTL_CLR		BIT(3)
	#define BIT_DMA_ITR_TX_CNT_CTL_REACHED_TRESH	BIT(4)
	#define BIT_DMA_ITR_TX_CNT_CTL_CROSS_EN		BIT(5)
	#define BIT_DMA_ITR_TX_CNT_CTL_FREE_RUNNIG	BIT(6)
#define RGF_DMA_ITR_TX_IDL_CNT_TRSH			(0x881d60)
#define RGF_DMA_ITR_TX_IDL_CNT_DATA			(0x881d64)
#define RGF_DMA_ITR_TX_IDL_CNT_CTL			(0x881d68)
	#define BIT_DMA_ITR_TX_IDL_CNT_CTL_EN			BIT(0)
	#define BIT_DMA_ITR_TX_IDL_CNT_CTL_EXT_TIC_SEL		BIT(1)
	#define BIT_DMA_ITR_TX_IDL_CNT_CTL_FOREVER		BIT(2)
	#define BIT_DMA_ITR_TX_IDL_CNT_CTL_CLR			BIT(3)
	#define BIT_DMA_ITR_TX_IDL_CNT_CTL_REACHED_TRESH	BIT(4)
#define RGF_DMA_ITR_RX_DESQ_NO_MOD		(0x881d50)
#define RGF_DMA_ITR_RX_CNT_TRSH			(0x881d44)
#define RGF_DMA_ITR_RX_CNT_DATA			(0x881d48)
#define RGF_DMA_ITR_RX_CNT_CTL			(0x881d4c)
	#define BIT_DMA_ITR_RX_CNT_CTL_EN		BIT(0)
	#define BIT_DMA_ITR_RX_CNT_CTL_EXT_TIC_SEL	BIT(1)
	#define BIT_DMA_ITR_RX_CNT_CTL_FOREVER		BIT(2)
	#define BIT_DMA_ITR_RX_CNT_CTL_CLR		BIT(3)
	#define BIT_DMA_ITR_RX_CNT_CTL_REACHED_TRESH	BIT(4)
	#define BIT_DMA_ITR_RX_CNT_CTL_CROSS_EN		BIT(5)
	#define BIT_DMA_ITR_RX_CNT_CTL_FREE_RUNNIG	BIT(6)
#define RGF_DMA_ITR_RX_IDL_CNT_TRSH			(0x881d54)
#define RGF_DMA_ITR_RX_IDL_CNT_DATA			(0x881d58)
#define RGF_DMA_ITR_RX_IDL_CNT_CTL			(0x881d5c)
	#define BIT_DMA_ITR_RX_IDL_CNT_CTL_EN			BIT(0)
	#define BIT_DMA_ITR_RX_IDL_CNT_CTL_EXT_TIC_SEL		BIT(1)
	#define BIT_DMA_ITR_RX_IDL_CNT_CTL_FOREVER		BIT(2)
	#define BIT_DMA_ITR_RX_IDL_CNT_CTL_CLR			BIT(3)
	#define BIT_DMA_ITR_RX_IDL_CNT_CTL_REACHED_TRESH	BIT(4)
#define RGF_DMA_MISC_CTL				(0x881d6c)
	#define BIT_OFUL34_RDY_VALID_BUG_FIX_EN			BIT(7)

#define RGF_DMA_PSEUDO_CAUSE		(0x881c68)
#define RGF_DMA_PSEUDO_CAUSE_MASK_SW	(0x881c6c)
#define RGF_DMA_PSEUDO_CAUSE_MASK_FW	(0x881c70)
	#define BIT_DMA_PSEUDO_CAUSE_RX		BIT(0)
	#define BIT_DMA_PSEUDO_CAUSE_TX		BIT(1)
	#define BIT_DMA_PSEUDO_CAUSE_MISC	BIT(2)

#define RGF_HP_CTRL			(0x88265c)
#define RGF_PAL_UNIT_ICR		(0x88266c) /* struct RGF_ICR */
#define RGF_PCIE_LOS_COUNTER_CTL	(0x882dc4)

/* MAC timer, usec, for packet lifetime */
#define RGF_MAC_MTRL_COUNTER_0		(0x886aa8)

#define RGF_CAF_ICR_TALYN_MB		(0x8893d4) /* struct RGF_ICR */
#define RGF_CAF_ICR			(0x88946c) /* struct RGF_ICR */
#define RGF_CAF_OSC_CONTROL		(0x88afa4)
	#define BIT_CAF_OSC_XTAL_EN		BIT(0)
#define RGF_CAF_PLL_LOCK_STATUS		(0x88afec)
	#define BIT_CAF_OSC_DIG_XTAL_STABLE	BIT(0)

#define RGF_OTP_QC_SECURED		(0x8a0038)
	#define BIT_BOOT_FROM_ROM		BIT(31)

/* eDMA */
#define RGF_SCM_PTRS_SUBQ_RD_PTR	(0x8b4000)
#define RGF_SCM_PTRS_COMPQ_RD_PTR	(0x8b4100)
#define RGF_DMA_SCM_SUBQ_CONS		(0x8b60ec)
#define RGF_DMA_SCM_COMPQ_PROD		(0x8b616c)

#define RGF_INT_COUNT_ON_SPECIAL_EVT	(0x8b62d8)

#define RGF_INT_CTRL_INT_GEN_CFG	(0x8bc000)
#define RGF_INT_GEN_TIME_UNIT_LIMIT	(0x8bc0c8)

#define RGF_INT_GEN_CTRL		(0x8bc0ec)
	#define BIT_CONTROL_0			BIT(0)

/* eDMA status interrupts */
#define RGF_INT_GEN_RX_ICR		(0x8bc0f4)
	#define BIT_RX_STATUS_IRQ BIT(WIL_RX_STATUS_IRQ_IDX)
#define RGF_INT_GEN_TX_ICR		(0x8bc110)
	#define BIT_TX_STATUS_IRQ BIT(WIL_TX_STATUS_IRQ_IDX)
#define RGF_INT_CTRL_RX_INT_MASK	(0x8bc12c)
#define RGF_INT_CTRL_TX_INT_MASK	(0x8bc130)

#define RGF_INT_GEN_IDLE_TIME_LIMIT	(0x8bc134)

#define USER_EXT_USER_PMU_3		(0x88d00c)
	#define BIT_PMU_DEVICE_RDY		BIT(0)

#define RGF_USER_JTAG_DEV_ID	(0x880b34) /* device ID */
	#define JTAG_DEV_ID_SPARROW	(0x2632072f)
	#define JTAG_DEV_ID_TALYN	(0x7e0e1)
	#define JTAG_DEV_ID_TALYN_MB	(0x1007e0e1)

#define RGF_USER_REVISION_ID		(0x88afe4)
#define RGF_USER_REVISION_ID_MASK	(3)
	#define REVISION_ID_SPARROW_B0	(0x0)
	#define REVISION_ID_SPARROW_D0	(0x3)

#define RGF_OTP_MAC_TALYN_MB		(0x8a0304)
#define RGF_OTP_OEM_MAC			(0x8a0334)
#define RGF_OTP_MAC			(0x8a0620)

/* Talyn-MB */
#define RGF_USER_USER_CPU_0_TALYN_MB	(0x8c0138)
#define RGF_USER_MAC_CPU_0_TALYN_MB	(0x8c0154)

/* crash codes for FW/Ucode stored here */

/* ASSERT RGFs */
#define SPARROW_RGF_FW_ASSERT_CODE	(0x91f020)
#define SPARROW_RGF_UCODE_ASSERT_CODE	(0x91f028)
#define TALYN_RGF_FW_ASSERT_CODE	(0xa37020)
#define TALYN_RGF_UCODE_ASSERT_CODE	(0xa37028)

enum {
	HW_VER_UNKNOWN,
	HW_VER_SPARROW_B0, /* REVISION_ID_SPARROW_B0 */
	HW_VER_SPARROW_D0, /* REVISION_ID_SPARROW_D0 */
	HW_VER_TALYN,	/* JTAG_DEV_ID_TALYN */
	HW_VER_TALYN_MB	/* JTAG_DEV_ID_TALYN_MB */
};

/* popular locations */
#define RGF_MBOX   RGF_USER_USER_SCRATCH_PAD
#define HOST_MBOX   HOSTADDR(RGF_MBOX)
#define SW_INT_MBOX BIT_USER_USER_ICR_SW_INT_2

/* ISR register bits */
#define ISR_MISC_FW_READY	BIT_DMA_EP_MISC_ICR_FW_INT(0)
#define ISR_MISC_MBOX_EVT	BIT_DMA_EP_MISC_ICR_FW_INT(1)
#define ISR_MISC_FW_ERROR	BIT_DMA_EP_MISC_ICR_FW_INT(3)

#define WIL_DATA_COMPLETION_TO_MS 200

/* Hardware definitions end */
#define SPARROW_FW_MAPPING_TABLE_SIZE 10
#define TALYN_FW_MAPPING_TABLE_SIZE 13
#define TALYN_MB_FW_MAPPING_TABLE_SIZE 19
#define MAX_FW_MAPPING_TABLE_SIZE 19

/* Common representation of physical address in wil ring */
struct wil_ring_dma_addr {
	__le32 addr_low;
	__le16 addr_high;
} __packed;

struct fw_map {
	u32 from; /* linker address - from, inclusive */
	u32 to;   /* linker address - to, exclusive */
	u32 host; /* PCI/Host address - BAR0 + 0x880000 */
	const char *name; /* for debugfs */
	bool fw; /* true if FW mapping, false if UCODE mapping */
	bool crash_dump; /* true if should be dumped during crash dump */
};

/* array size should be in sync with actual definition in the wmi.c */
extern const struct fw_map sparrow_fw_mapping[SPARROW_FW_MAPPING_TABLE_SIZE];
extern const struct fw_map sparrow_d0_mac_rgf_ext;
extern const struct fw_map talyn_fw_mapping[TALYN_FW_MAPPING_TABLE_SIZE];
extern const struct fw_map talyn_mb_fw_mapping[TALYN_MB_FW_MAPPING_TABLE_SIZE];
extern struct fw_map fw_mapping[MAX_FW_MAPPING_TABLE_SIZE];

/**
 * mk_cidxtid - construct @cidxtid field
 * @cid: CID value
 * @tid: TID value
 *
 * @cidxtid field encoded as bits 0..3 - CID; 4..7 - TID
 */
static inline u8 mk_cidxtid(u8 cid, u8 tid)
{
	return ((tid & 0xf) << 4) | (cid & 0xf);
}

/**
 * parse_cidxtid - parse @cidxtid field
 * @cid: store CID value here
 * @tid: store TID value here
 *
 * @cidxtid field encoded as bits 0..3 - CID; 4..7 - TID
 */
static inline void parse_cidxtid(u8 cidxtid, u8 *cid, u8 *tid)
{
	*cid = cidxtid & 0xf;
	*tid = (cidxtid >> 4) & 0xf;
}

/**
 * wil_cid_valid - check cid is valid
 * @cid: CID value
 */
static inline bool wil_cid_valid(int cid)
{
	return (cid >= 0 && cid < max_assoc_sta && cid < WIL6210_MAX_CID);
}

struct wil6210_mbox_ring {
	u32 base;
	u16 entry_size; /* max. size of mbox entry, incl. all headers */
	u16 size;
	u32 tail;
	u32 head;
} __packed;

struct wil6210_mbox_ring_desc {
	__le32 sync;
	__le32 addr;
} __packed;

/* at HOST_OFF_WIL6210_MBOX_CTL */
struct wil6210_mbox_ctl {
	struct wil6210_mbox_ring tx;
	struct wil6210_mbox_ring rx;
} __packed;

struct wil6210_mbox_hdr {
	__le16 seq;
	__le16 len; /* payload, bytes after this header */
	__le16 type;
	u8 flags;
	u8 reserved;
} __packed;

#define WIL_MBOX_HDR_TYPE_WMI (0)

/* max. value for wil6210_mbox_hdr.len */
#define MAX_MBOXITEM_SIZE   (240)

struct pending_wmi_event {
	struct list_head list;
	struct {
		struct wil6210_mbox_hdr hdr;
		struct wmi_cmd_hdr wmi;
		u8 data[0];
	} __packed event;
};

enum { /* for wil_ctx.mapped_as */
	wil_mapped_as_none = 0,
	wil_mapped_as_single = 1,
	wil_mapped_as_page = 2,
};

/* for wil_ctx.flags */
#define WIL_CTX_FLAG_RESERVED_USED 0x01

/**
 * struct wil_ctx - software context for ring descriptor
 */
struct wil_ctx {
	struct sk_buff *skb;
	u8 nr_frags;
	u8 mapped_as:4;
	u8 flags:4;
};

struct wil_desc_ring_rx_swtail { /* relevant for enhanced DMA only */
	u32 *va;
	dma_addr_t pa;
};

/**
 * A general ring structure, used for RX and TX.
 * In legacy DMA it represents the vring,
 * In enahnced DMA it represents the descriptor ring (vrings are handled by FW)
 */
struct wil_ring {
	dma_addr_t pa;
	volatile union wil_ring_desc *va;
	u16 size; /* number of wil_ring_desc elements */
	u32 swtail;
	u32 swhead;
	u32 hwtail; /* write here to inform hw */
	struct wil_ctx *ctx; /* ctx[size] - software context */
	struct wil_desc_ring_rx_swtail edma_rx_swtail;
	bool is_rx;
};

/**
 * Additional data for Rx ring.
 * Used for enhanced DMA RX chaining.
 */
struct wil_ring_rx_data {
	/* the skb being assembled */
	struct sk_buff *skb;
	/* true if we are skipping a bad fragmented packet */
	bool skipping;
	u16 buff_size;
};

/**
 * Status ring structure, used for enhanced DMA completions for RX and TX.
 */
struct wil_status_ring {
	dma_addr_t pa;
	void *va; /* pointer to ring_[tr]x_status elements */
	u16 size; /* number of status elements */
	size_t elem_size; /* status element size in bytes */
	u32 swhead;
	u32 hwtail; /* write here to inform hw */
	bool is_rx;
	u8 desc_rdy_pol; /* Expected descriptor ready bit polarity */
	struct wil_ring_rx_data rx_data;
	u32 invalid_buff_id_cnt; /* relevant only for RX */
};

#define WIL_STA_TID_NUM (16)
#define WIL_MCS_MAX (15) /* Maximum MCS supported */

struct wil_net_stats {
	unsigned long	rx_packets;
	unsigned long	tx_packets;
	unsigned long	rx_bytes;
	unsigned long	tx_bytes;
	unsigned long	tx_errors;
	u32 tx_latency_min_us;
	u32 tx_latency_max_us;
	u64 tx_latency_total_us;
	unsigned long	rx_dropped;
	unsigned long	rx_non_data_frame;
	unsigned long	rx_short_frame;
	unsigned long	rx_large_frame;
	unsigned long	rx_replay;
	unsigned long	rx_mic_error;
	unsigned long	rx_key_error; /* eDMA specific */
	unsigned long	rx_amsdu_error; /* eDMA specific */
	unsigned long	rx_csum_err;
	u16 last_mcs_rx;
	u8 last_cb_mode_rx;
	u64 rx_per_mcs[WIL_MCS_MAX + 1];
	u32 ft_roams; /* relevant in STA mode */
};

/**
 * struct tx_rx_ops - different TX/RX ops for legacy and enhanced
 * DMA flow
 */
struct wil_txrx_ops {
	void (*configure_interrupt_moderation)(struct wil6210_priv *wil);
	/* TX ops */
	int (*ring_init_tx)(struct wil6210_vif *vif, int ring_id,
			    int size, int cid, int tid);
	void (*ring_fini_tx)(struct wil6210_priv *wil, struct wil_ring *ring);
	int (*ring_init_bcast)(struct wil6210_vif *vif, int id, int size);
	int (*tx_init)(struct wil6210_priv *wil);
	void (*tx_fini)(struct wil6210_priv *wil);
	int (*tx_desc_map)(union wil_tx_desc *desc, dma_addr_t pa,
			   u32 len, int ring_index);
	void (*tx_desc_unmap)(struct device *dev,
			      union wil_tx_desc *desc,
			      struct wil_ctx *ctx);
	int (*tx_ring_tso)(struct wil6210_priv *wil, struct wil6210_vif *vif,
			   struct wil_ring *ring, struct sk_buff *skb);
	int (*tx_ring_modify)(struct wil6210_vif *vif, int ring_id,
			      int cid, int tid);
	irqreturn_t (*irq_tx)(int irq, void *cookie);
	/* RX ops */
	int (*rx_init)(struct wil6210_priv *wil, uint ring_order);
	void (*rx_fini)(struct wil6210_priv *wil);
	int (*wmi_addba_rx_resp)(struct wil6210_priv *wil, u8 mid, u8 cid,
				 u8 tid, u8 token, u16 status, bool amsdu,
				 u16 agg_wsize, u16 timeout);
	void (*get_reorder_params)(struct wil6210_priv *wil,
				   struct sk_buff *skb, int *tid, int *cid,
				   int *mid, u16 *seq, int *mcast, int *retry);
	void (*get_netif_rx_params)(struct sk_buff *skb,
				    int *cid, int *security);
	int (*rx_crypto_check)(struct wil6210_priv *wil, struct sk_buff *skb);
	int (*rx_error_check)(struct wil6210_priv *wil, struct sk_buff *skb,
			      struct wil_net_stats *stats);
	bool (*is_rx_idle)(struct wil6210_priv *wil);
	irqreturn_t (*irq_rx)(int irq, void *cookie);
};

/**
 * Additional data for Tx ring
 */
struct wil_ring_tx_data {
	bool dot1x_open;
	int enabled;
	cycles_t idle, last_idle, begin;
	u8 agg_wsize; /* agreed aggregation window, 0 - no agg */
	u16 agg_timeout;
	u8 agg_amsdu;
	bool addba_in_progress; /* if set, agg_xxx is for request in progress */
	u8 mid;
	spinlock_t lock;
	u32 tx_reserved_count; /* available reserved tx entries */
	u32 tx_reserved_count_used;
	u32 tx_reserved_count_not_avail;
};

enum { /* for wil6210_priv.status */
	wil_status_fwready = 0, /* FW operational */
	wil_status_dontscan,
	wil_status_mbox_ready, /* MBOX structures ready */
	wil_status_irqen, /* interrupts enabled - for debug */
	wil_status_napi_en, /* NAPI enabled protected by wil->mutex */
	wil_status_resetting, /* reset in progress */
	wil_status_suspending, /* suspend in progress */
	wil_status_suspended, /* suspend completed, device is suspended */
	wil_status_resuming, /* resume in progress */
	wil_status_pci_linkdown, /* pci linkdown occurred */
	wil_status_last /* keep last */
};

struct pci_dev;

/**
 * struct tid_ampdu_rx - TID aggregation information (Rx).
 *
 * @reorder_buf: buffer to reorder incoming aggregated MPDUs
 * @last_rx: jiffies of last rx activity
 * @head_seq_num: head sequence number in reordering buffer.
 * @stored_mpdu_num: number of MPDUs in reordering buffer
 * @ssn: Starting Sequence Number expected to be aggregated.
 * @buf_size: buffer size for incoming A-MPDUs
 * @ssn_last_drop: SSN of the last dropped frame
 * @total: total number of processed incoming frames
 * @drop_dup: duplicate frames dropped for this reorder buffer
 * @drop_old: old frames dropped for this reorder buffer
 * @first_time: true when this buffer used 1-st time
 * @mcast_last_seq: sequence number (SN) of last received multicast packet
 * @drop_dup_mcast: duplicate multicast frames dropped for this reorder buffer
 */
struct wil_tid_ampdu_rx {
	struct sk_buff **reorder_buf;
	unsigned long last_rx;
	u16 head_seq_num;
	u16 stored_mpdu_num;
	u16 ssn;
	u16 buf_size;
	u16 ssn_last_drop;
	unsigned long long total; /* frames processed */
	unsigned long long drop_dup;
	unsigned long long drop_old;
	bool first_time; /* is it 1-st time this buffer used? */
	u16 mcast_last_seq; /* multicast dup detection */
	unsigned long long drop_dup_mcast;
};

/**
 * struct wil_tid_crypto_rx_single - TID crypto information (Rx).
 *
 * @pn: GCMP PN for the session
 * @key_set: valid key present
 */
struct wil_tid_crypto_rx_single {
	u8 pn[IEEE80211_GCMP_PN_LEN];
	bool key_set;
};

struct wil_tid_crypto_rx {
	struct wil_tid_crypto_rx_single key_id[4];
};

struct wil_p2p_info {
	struct ieee80211_channel listen_chan;
	u8 discovery_started;
	u64 cookie;
	struct wireless_dev *pending_listen_wdev;
	unsigned int listen_duration;
	struct timer_list discovery_timer; /* listen/search duration */
	struct work_struct discovery_expired_work; /* listen/search expire */
	struct work_struct delayed_listen_work; /* listen after scan done */
};

enum wil_sta_status {
	wil_sta_unused = 0,
	wil_sta_conn_pending = 1,
	wil_sta_connected = 2,
};

enum wil_rekey_state {
	WIL_REKEY_IDLE = 0,
	WIL_REKEY_M3_RECEIVED = 1,
	WIL_REKEY_WAIT_M4_SENT = 2,
};

/**
 * struct wil_sta_info - data for peer
 *
 * Peer identified by its CID (connection ID)
 * NIC performs beam forming for each peer;
 * if no beam forming done, frame exchange is not
 * possible.
 */
struct wil_sta_info {
	u8 addr[ETH_ALEN];
	u8 mid;
	enum wil_sta_status status;
	struct wil_net_stats stats;
	/**
	 * 20 latency bins. 1st bin counts packets with latency
	 * of 0..tx_latency_res, last bin counts packets with latency
	 * of 19*tx_latency_res and above.
	 * tx_latency_res is configured from "tx_latency" debug-fs.
	 */
	u64 *tx_latency_bins;
	struct wmi_link_stats_basic fw_stats_basic;
	/* Rx BACK */
	struct wil_tid_ampdu_rx *tid_rx[WIL_STA_TID_NUM];
	spinlock_t tid_rx_lock; /* guarding tid_rx array */
	unsigned long tid_rx_timer_expired[BITS_TO_LONGS(WIL_STA_TID_NUM)];
	unsigned long tid_rx_stop_requested[BITS_TO_LONGS(WIL_STA_TID_NUM)];
	struct wil_tid_crypto_rx tid_crypto_rx[WIL_STA_TID_NUM];
	struct wil_tid_crypto_rx group_crypto_rx;
	u8 aid; /* 1-254; 0 if unknown/not reported */
	u8 fst_link_loss;
};

enum {
	fw_recovery_idle = 0,
	fw_recovery_pending = 1,
	fw_recovery_running = 2,
};

enum {
	hw_capa_no_flash,
	hw_capa_last
};

struct wil_probe_client_req {
	struct list_head list;
	u64 cookie;
	u8 cid;
};

struct pmc_ctx {
	/* alloc, free, and read operations must own the lock */
	struct mutex		lock;
	struct vring_tx_desc	*pring_va;
	dma_addr_t		pring_pa;
	struct desc_alloc_info  *descriptors;
	int			last_cmd_status;
	int			num_descriptors;
	int			descriptor_size;
};

struct wil_halp {
	struct mutex		lock; /* protect halp ref_cnt */
	unsigned int		ref_cnt;
	struct completion	comp;
<<<<<<< HEAD
	atomic_t		handle_icr;
=======
	u8			handle_icr;
>>>>>>> 30baa092
};

struct wil_blob_wrapper {
	struct wil6210_priv *wil;
	struct debugfs_blob_wrapper blob;
};

#define WIL_LED_MAX_ID			(2)
#define WIL_LED_INVALID_ID		(0xF)
#define WIL_LED_BLINK_ON_SLOW_MS	(300)
#define WIL_LED_BLINK_OFF_SLOW_MS	(300)
#define WIL_LED_BLINK_ON_MED_MS		(200)
#define WIL_LED_BLINK_OFF_MED_MS	(200)
#define WIL_LED_BLINK_ON_FAST_MS	(100)
#define WIL_LED_BLINK_OFF_FAST_MS	(100)
enum {
	WIL_LED_TIME_SLOW = 0,
	WIL_LED_TIME_MED,
	WIL_LED_TIME_FAST,
	WIL_LED_TIME_LAST,
};

struct blink_on_off_time {
	u32 on_ms;
	u32 off_ms;
};

struct wil_debugfs_iomem_data {
	void *offset;
	struct wil6210_priv *wil;
};

struct wil_debugfs_data {
	struct wil_debugfs_iomem_data *data_arr;
	int iomem_data_count;
};

extern struct blink_on_off_time led_blink_time[WIL_LED_TIME_LAST];
extern u8 led_id;
extern u8 led_polarity;

enum wil6210_vif_status {
	wil_vif_fwconnecting,
	wil_vif_fwconnected,
	wil_vif_ft_roam,
	wil_vif_status_last /* keep last */
};

struct wil6210_vif {
	struct wireless_dev wdev;
	struct net_device *ndev;
	struct wil6210_priv *wil;
	u8 mid;
	DECLARE_BITMAP(status, wil_vif_status_last);
	u32 privacy; /* secure connection? */
	u16 channel; /* relevant in AP mode */
	u8 wmi_edmg_channel; /* relevant in AP mode */
	u8 hidden_ssid; /* relevant in AP mode */
	u32 ap_isolate; /* no intra-BSS communication */
	bool pbss;
	int bi;
	u8 *proberesp, *proberesp_ies, *assocresp_ies;
	size_t proberesp_len, proberesp_ies_len, assocresp_ies_len;
	u8 ssid[IEEE80211_MAX_SSID_LEN];
	size_t ssid_len;
	u8 gtk_index;
	u8 gtk[WMI_MAX_KEY_LEN];
	size_t gtk_len;
	int bcast_ring;
	struct cfg80211_bss *bss; /* connected bss, relevant in STA mode */
	int locally_generated_disc; /* relevant in STA mode */
	struct timer_list connect_timer;
	struct work_struct disconnect_worker;
	/* scan */
	struct cfg80211_scan_request *scan_request;
	struct timer_list scan_timer; /* detect scan timeout */
	struct wil_p2p_info p2p;
	/* fine timing measurement */
	struct wil_ftm_priv ftm;
	/* keep alive */
	struct list_head probe_client_pending;
	struct mutex probe_client_mutex; /* protect @probe_client_pending */
	struct work_struct probe_client_worker;
	int net_queue_stopped; /* netif_tx_stop_all_queues invoked */
	bool fw_stats_ready; /* per-cid statistics are ready inside sta_info */
	u64 fw_stats_tsf; /* measurement timestamp */

	/* PTK rekey race prevention, this is relevant to station mode only */
	enum wil_rekey_state ptk_rekey_state;
	struct work_struct enable_tx_key_worker;
};

/**
 * RX buffer allocated for enhanced DMA RX descriptors
 */
struct wil_rx_buff {
	struct sk_buff *skb;
	struct list_head list;
	int id;
};

/**
 * During Rx completion processing, the driver extracts a buffer ID which
 * is used as an index to the rx_buff_mgmt.buff_arr array and then the SKB
 * is given to the network stack and the buffer is moved from the 'active'
 * list to the 'free' list.
 * During Rx refill, SKBs are attached to free buffers and moved to the
 * 'active' list.
 */
struct wil_rx_buff_mgmt {
	struct wil_rx_buff *buff_arr;
	size_t size; /* number of items in buff_arr */
	struct list_head active;
	struct list_head free;
	unsigned long free_list_empty_cnt; /* statistics */
};

struct wil_fw_stats_global {
	bool ready;
	u64 tsf; /* measurement timestamp */
	struct wmi_link_stats_global stats;
};

struct wil_brd_info {
	u32 file_addr;
	u32 file_max_size;
};

struct wil_ftm_offsets {
	u8 enabled;
	unsigned int tx_offset;
	unsigned int rx_offset;
};

enum wil_fw_state {
	/* When driver loaded with debug_fw the FW state is unknown */
	WIL_FW_STATE_UNKNOWN,
	WIL_FW_STATE_DOWN, /* FW not loaded or not ready yet */
	WIL_FW_STATE_READY,/* FW is ready*/
	/* Detected FW error before FW sent ready indication */
	WIL_FW_STATE_ERROR_BEFORE_READY,
	/* Detected FW error after FW sent ready indication */
	WIL_FW_STATE_ERROR,
};

struct wil6210_priv {
	struct pci_dev *pdev;
	u32 bar_size;
	struct wiphy *wiphy;
	struct net_device *main_ndev;
	int n_msi;
	void __iomem *csr;
	DECLARE_BITMAP(status, wil_status_last);
	u8 fw_version[ETHTOOL_FWVERS_LEN];
	u32 hw_version;
	u8 chip_revision;
	const char *hw_name;
	const char *wil_fw_name;
	char *board_file;
	char board_file_reg_suffix[WIL_BRD_SUFFIX_LEN]; /* empty or CN or FCC */
	u32 num_of_brd_entries;
	struct wil_brd_info *brd_info;
	DECLARE_BITMAP(hw_capa, hw_capa_last);
	DECLARE_BITMAP(fw_capabilities, WMI_FW_CAPABILITY_MAX);
	DECLARE_BITMAP(platform_capa, WIL_PLATFORM_CAPA_MAX);
	u32 recovery_count; /* num of FW recovery attempts in a short time */
	u32 recovery_state; /* FW recovery state machine */
	unsigned long last_fw_recovery; /* jiffies of last fw recovery */
	wait_queue_head_t wq; /* for all wait_event() use */
	u8 max_vifs; /* maximum number of interfaces, including main */
	struct wil6210_vif *vifs[WIL_MAX_VIFS];
	struct mutex vif_mutex; /* protects access to VIF entries */
	atomic_t connected_vifs;
	/* profile */
	struct cfg80211_chan_def monitor_chandef;
	u32 monitor_flags;
	int sinfo_gen;
	/* interrupt moderation */
	u32 tx_max_burst_duration;
	u32 tx_interframe_timeout;
	u32 rx_max_burst_duration;
	u32 rx_interframe_timeout;
	/* cached ISR registers */
	u32 isr_misc;
	/* mailbox related */
	struct mutex wmi_mutex;
	struct wil6210_mbox_ctl mbox_ctl;
	struct completion wmi_ready;
	struct completion wmi_call;
	u16 wmi_seq;
	u16 reply_id; /**< wait for this WMI event */
	u8 reply_mid;
	void *reply_buf;
	u16 reply_size;
	struct workqueue_struct *wmi_wq; /* for deferred calls */
	struct work_struct wmi_event_worker;
	struct workqueue_struct *wq_service;
	struct work_struct fw_error_worker;	/* for FW error recovery */
	struct list_head pending_wmi_ev;
	/*
	 * protect pending_wmi_ev
	 * - fill in IRQ from wil6210_irq_misc,
	 * - consumed in thread by wmi_event_worker
	 */
	spinlock_t wmi_ev_lock;
	spinlock_t net_queue_lock; /* guarding stop/wake netif queue */
	spinlock_t eap_lock; /* guarding access to eap rekey fields */
	struct napi_struct napi_rx;
	struct napi_struct napi_tx;
	struct net_device napi_ndev; /* dummy net_device serving all VIFs */

	/* DMA related */
	struct wil_ring ring_rx;
	unsigned int rx_buf_len;
	struct wil_ring ring_tx[WIL6210_MAX_TX_RINGS];
	struct wil_ring_tx_data ring_tx_data[WIL6210_MAX_TX_RINGS];
	struct wil_status_ring srings[WIL6210_MAX_STATUS_RINGS];
	u8 num_rx_status_rings;
	int tx_sring_idx;
	int rx_sring_idx;
	u8 ring2cid_tid[WIL6210_MAX_TX_RINGS][2]; /* [0] - CID, [1] - TID */
	struct wil_sta_info sta[WIL6210_MAX_CID];
	u32 ring_idle_trsh; /* HW fetches up to 16 descriptors at once  */
	u32 dma_addr_size; /* indicates dma addr size */
	struct wil_rx_buff_mgmt rx_buff_mgmt;
	bool use_enhanced_dma_hw;
	struct wil_txrx_ops txrx_ops;

	struct mutex mutex; /* for wil6210_priv access in wil_{up|down} */
	/* for synchronizing device memory access while reset or suspend */
	struct rw_semaphore mem_lock;
	/* statistics */
	atomic_t isr_count_rx, isr_count_tx;
	/* debugfs */
	struct dentry *debug;
	struct wil_blob_wrapper blobs[MAX_FW_MAPPING_TABLE_SIZE];
	u8 discovery_mode;
	u8 abft_len;
	u8 wakeup_trigger;
	struct wil_suspend_stats suspend_stats;
	struct wil_debugfs_data dbg_data;
	/* set to WIL_EDMG_DISABLE to force disable EDMG */
	u8 force_edmg_channel;
	bool tx_latency; /* collect TX latency measurements */
	size_t tx_latency_res; /* bin resolution in usec */

	void *platform_handle;
	struct wil_platform_ops platform_ops;
	bool keep_radio_on_during_sleep;
	u8 ap_ps; /* AP mode power save enabled */

	struct pmc_ctx pmc;

	u8 p2p_dev_started;

	/* P2P_DEVICE vif */
	struct wireless_dev *p2p_wdev;
	struct wireless_dev *radio_wdev;

	/* High Access Latency Policy voting */
	struct wil_halp halp;

	enum wmi_ps_profile_type ps_profile;

	int fw_calib_result;
	u8 tt_data_set;
	struct wmi_tt_data tt_data;
	struct {
		u8 enabled;
		short omni;
		short direct;
	} snr_thresh;

	struct wil_ftm_offsets ftm_txrx_offset;

	/* VR profile, VR is disabled on profile 0 */
	u8 vr_profile;

	/* current reg domain configured in kernel */
	char regdomain[3]; /* alpha2 */

	struct notifier_block pm_notify;

	bool suspend_resp_rcvd;
	bool suspend_resp_comp;
	u32 bus_request_kbps;
	u32 bus_request_kbps_pre_suspend;

	u32 rgf_fw_assert_code_addr;
	u32 rgf_ucode_assert_code_addr;
	u32 iccm_base;

	u8 publish_nl_evt; /* deliver WMI events to user space */
	u8 force_wmi_send; /* allow WMI command while FW in sysassert */

	/* relevant only for eDMA */
	bool use_compressed_rx_status;
	u32 rx_status_ring_order;
	u32 tx_status_ring_order;
	u32 rx_buff_id_count;
	bool amsdu_en;
	bool use_rx_hw_reordering;
	bool secured_boot;
	u8 boot_config;

	struct wil_fw_stats_global fw_stats_global;

	u32 max_agg_wsize;
	u32 max_ampdu_size;

	enum wil_fw_state fw_state;
	struct work_struct pci_linkdown_recovery_worker;
	void *ipa_handle;

	u32 tx_reserved_entries; /* Used only in Talyn code-path */
	s32 cqm_rssi_thold;
};

#define wil_to_wiphy(i) (i->wiphy)
#define wil_to_dev(i) (wiphy_dev(wil_to_wiphy(i)))
#define wiphy_to_wil(w) (struct wil6210_priv *)(wiphy_priv(w))
#define wdev_to_wil(w) (struct wil6210_priv *)(wdev_priv(w))
#define ndev_to_wil(n) (wdev_to_wil(n->ieee80211_ptr))
#define ndev_to_vif(n) (struct wil6210_vif *)(netdev_priv(n))
#define vif_to_wil(v) (v->wil)
#define vif_to_ndev(v) (v->ndev)
#define vif_to_wdev(v) (&v->wdev)
#define GET_MAX_VIFS(wil) min_t(int, (wil)->max_vifs, WIL_MAX_VIFS)

static inline struct wil6210_vif *wdev_to_vif(struct wil6210_priv *wil,
					      struct wireless_dev *wdev)
{
	/* main interface is shared with P2P device */
	if (wdev == wil->p2p_wdev)
		return ndev_to_vif(wil->main_ndev);
	else
		return container_of(wdev, struct wil6210_vif, wdev);
}

static inline struct wireless_dev *
vif_to_radio_wdev(struct wil6210_priv *wil, struct wil6210_vif *vif)
{
	/* main interface is shared with P2P device */
	if (vif->mid)
		return vif_to_wdev(vif);
	else
		return wil->radio_wdev;
}

__printf(2, 3)
void wil_dbg_trace(struct wil6210_priv *wil, const char *fmt, ...);
__printf(2, 3)
void __wil_err(struct wil6210_priv *wil, const char *fmt, ...);
__printf(2, 3)
void __wil_err_ratelimited(struct wil6210_priv *wil, const char *fmt, ...);
__printf(2, 3)
void __wil_info(struct wil6210_priv *wil, const char *fmt, ...);
__printf(2, 3)
void wil_dbg_ratelimited(const struct wil6210_priv *wil, const char *fmt, ...);
#define wil_dbg(wil, fmt, arg...) do { \
	netdev_dbg(wil->main_ndev, fmt, ##arg); \
	wil_dbg_trace(wil, fmt, ##arg); \
} while (0)

#define wil_dbg_irq(wil, fmt, arg...) wil_dbg(wil, "DBG[ IRQ]" fmt, ##arg)
#define wil_dbg_txrx(wil, fmt, arg...) wil_dbg(wil, "DBG[TXRX]" fmt, ##arg)
#define wil_dbg_wmi(wil, fmt, arg...) wil_dbg(wil, "DBG[ WMI]" fmt, ##arg)
#define wil_dbg_misc(wil, fmt, arg...) wil_dbg(wil, "DBG[MISC]" fmt, ##arg)
#define wil_dbg_pm(wil, fmt, arg...) wil_dbg(wil, "DBG[ PM ]" fmt, ##arg)
#define wil_err(wil, fmt, arg...) __wil_err(wil, "%s: " fmt, __func__, ##arg)
#define wil_info(wil, fmt, arg...) __wil_info(wil, "%s: " fmt, __func__, ##arg)
#define wil_err_ratelimited(wil, fmt, arg...) \
	__wil_err_ratelimited(wil, "%s: " fmt, __func__, ##arg)

/* target operations */
/* register read */
static inline u32 wil_r(struct wil6210_priv *wil, u32 reg)
{
	return readl(wil->csr + HOSTADDR(reg));
}

/* register write. wmb() to make sure it is completed */
static inline void wil_w(struct wil6210_priv *wil, u32 reg, u32 val)
{
	writel(val, wil->csr + HOSTADDR(reg));
	wmb(); /* wait for write to propagate to the HW */
}

/* register set = read, OR, write */
static inline void wil_s(struct wil6210_priv *wil, u32 reg, u32 val)
{
	wil_w(wil, reg, wil_r(wil, reg) | val);
}

/* register clear = read, AND with inverted, write */
static inline void wil_c(struct wil6210_priv *wil, u32 reg, u32 val)
{
	wil_w(wil, reg, wil_r(wil, reg) & ~val);
}

void wil_get_board_file(struct wil6210_priv *wil, char *buf, size_t len);

#if defined(CONFIG_DYNAMIC_DEBUG)
#define wil_hex_dump_txrx(prefix_str, prefix_type, rowsize,	\
			  groupsize, buf, len, ascii)		\
			  print_hex_dump_debug("DBG[TXRX]" prefix_str,\
					 prefix_type, rowsize,	\
					 groupsize, buf, len, ascii)

#define wil_hex_dump_wmi(prefix_str, prefix_type, rowsize,	\
			 groupsize, buf, len, ascii)		\
			 print_hex_dump_debug("DBG[ WMI]" prefix_str,\
					prefix_type, rowsize,	\
					groupsize, buf, len, ascii)

#define wil_hex_dump_misc(prefix_str, prefix_type, rowsize,	\
			  groupsize, buf, len, ascii)		\
			  print_hex_dump_debug("DBG[MISC]" prefix_str,\
					prefix_type, rowsize,	\
					groupsize, buf, len, ascii)
#else /* defined(CONFIG_DYNAMIC_DEBUG) */
static inline
void wil_hex_dump_txrx(const char *prefix_str, int prefix_type, int rowsize,
		       int groupsize, const void *buf, size_t len, bool ascii)
{
}

static inline
void wil_hex_dump_wmi(const char *prefix_str, int prefix_type, int rowsize,
		      int groupsize, const void *buf, size_t len, bool ascii)
{
}

static inline
void wil_hex_dump_misc(const char *prefix_str, int prefix_type, int rowsize,
		       int groupsize, const void *buf, size_t len, bool ascii)
{
}
#endif /* defined(CONFIG_DYNAMIC_DEBUG) */

void wil_memcpy_fromio_32(void *dst, const volatile void __iomem *src,
			  size_t count);
void wil_memcpy_toio_32(volatile void __iomem *dst, const void *src,
			size_t count);
int wil_mem_access_lock(struct wil6210_priv *wil);
void wil_mem_access_unlock(struct wil6210_priv *wil);

void wil_wiphy_init(struct wil6210_priv *wil);
struct wil6210_vif *
wil_vif_alloc(struct wil6210_priv *wil, const char *name,
	      unsigned char name_assign_type, enum nl80211_iftype iftype);
void wil_vif_free(struct wil6210_vif *vif);
void *wil_if_alloc(struct device *dev);
bool wil_has_other_active_ifaces(struct wil6210_priv *wil,
				 struct net_device *ndev, bool up, bool ok);
bool wil_has_active_ifaces(struct wil6210_priv *wil, bool up, bool ok);
void wil_if_free(struct wil6210_priv *wil);
int wil_vif_add(struct wil6210_priv *wil, struct wil6210_vif *vif);
int wil_if_add(struct wil6210_priv *wil);
void wil_vif_remove(struct wil6210_priv *wil, u8 mid);
void wil_if_remove(struct wil6210_priv *wil);
int wil_priv_init(struct wil6210_priv *wil);
void wil_priv_deinit(struct wil6210_priv *wil);
int wil_ps_update(struct wil6210_priv *wil,
		  enum wmi_ps_profile_type ps_profile);
int wil_reset(struct wil6210_priv *wil, bool no_fw);
void wil_fw_error_recovery(struct wil6210_priv *wil);
void wil_set_recovery_state(struct wil6210_priv *wil, int state);
bool wil_is_recovery_blocked(struct wil6210_priv *wil);
int wil_up(struct wil6210_priv *wil);
int __wil_up(struct wil6210_priv *wil);
int wil_down(struct wil6210_priv *wil);
int __wil_down(struct wil6210_priv *wil);
void wil_refresh_fw_capabilities(struct wil6210_priv *wil);
void wil_mbox_ring_le2cpus(struct wil6210_mbox_ring *r);
int wil_find_cid(struct wil6210_priv *wil, u8 mid, const u8 *mac);
int wil_find_cid_by_idx(struct wil6210_priv *wil, u8 mid, int idx);
void wil_set_ethtoolops(struct net_device *ndev);
int wil_vr_update_profile(struct wil6210_priv *wil, u8 profile);

struct fw_map *wil_find_fw_mapping(const char *section);
void __iomem *wmi_buffer_block(struct wil6210_priv *wil, __le32 ptr, u32 size);
void __iomem *wmi_buffer(struct wil6210_priv *wil, __le32 ptr);
void __iomem *wmi_addr(struct wil6210_priv *wil, u32 ptr);
int wmi_read_hdr(struct wil6210_priv *wil, __le32 ptr,
		 struct wil6210_mbox_hdr *hdr);
int wmi_send(struct wil6210_priv *wil, u16 cmdid, u8 mid, void *buf, u16 len);
int wmi_force_send(struct wil6210_priv *wil, u16 cmdid, u8 mid, void *buf,
		   u16 len);
void wmi_recv_cmd(struct wil6210_priv *wil);
int wmi_call(struct wil6210_priv *wil, u16 cmdid, u8 mid, void *buf, u16 len,
	     u16 reply_id, void *reply, u16 reply_size, int to_msec);
void wmi_event_worker(struct work_struct *work);
void wmi_event_flush(struct wil6210_priv *wil);
int wmi_set_ssid(struct wil6210_vif *vif, u8 ssid_len, const void *ssid);
int wmi_get_ssid(struct wil6210_vif *vif, u8 *ssid_len, void *ssid);
int wmi_set_channel(struct wil6210_priv *wil, int channel);
int wmi_get_channel(struct wil6210_priv *wil, int *channel);
int wmi_del_cipher_key(struct wil6210_vif *vif, u8 key_index,
		       const void *mac_addr, int key_usage);
int wmi_add_cipher_key(struct wil6210_vif *vif, u8 key_index,
		       const void *mac_addr, int key_len, const void *key,
		       int key_usage);
int wmi_echo(struct wil6210_priv *wil);
int wmi_set_ie(struct wil6210_vif *vif, u8 type, u16 ie_len, const void *ie);
int wmi_rx_chain_add(struct wil6210_priv *wil, struct wil_ring *vring);
int wmi_update_ft_ies(struct wil6210_vif *vif, u16 ie_len, const void *ie);
int wmi_rxon(struct wil6210_priv *wil, bool on);
int wmi_get_temperature(struct wil6210_priv *wil, u32 *t_m, u32 *t_r);
int wmi_get_all_temperatures(struct wil6210_priv *wil,
			     struct wmi_temp_sense_all_done_event
			     *sense_all_evt);
int wmi_disconnect_sta(struct wil6210_vif *vif, const u8 *mac, u16 reason,
		       bool del_sta);
int wmi_addba(struct wil6210_priv *wil, u8 mid,
	      u8 ringid, u8 size, u16 timeout);
int wmi_delba_tx(struct wil6210_priv *wil, u8 mid, u8 ringid, u16 reason);
int wmi_delba_rx(struct wil6210_priv *wil, u8 mid, u8 cid, u8 tid, u16 reason);
int wmi_addba_rx_resp(struct wil6210_priv *wil,
		      u8 mid, u8 cid, u8 tid, u8 token,
		      u16 status, bool amsdu, u16 agg_wsize, u16 timeout);
int wmi_ps_dev_profile_cfg(struct wil6210_priv *wil,
			   enum wmi_ps_profile_type ps_profile);
int wmi_set_mgmt_retry(struct wil6210_priv *wil, u8 retry_short);
int wmi_get_mgmt_retry(struct wil6210_priv *wil, u8 *retry_short);
int wmi_new_sta(struct wil6210_vif *vif, const u8 *mac, u8 aid);
int wmi_set_tt_cfg(struct wil6210_priv *wil, struct wmi_tt_data *tt_data);
int wmi_get_tt_cfg(struct wil6210_priv *wil, struct wmi_tt_data *tt_data);
int wmi_port_allocate(struct wil6210_priv *wil, u8 mid,
		      const u8 *mac, enum nl80211_iftype iftype);
int wmi_port_delete(struct wil6210_priv *wil, u8 mid);
int wmi_link_stats_cfg(struct wil6210_vif *vif, u32 type, u8 cid, u32 interval);
int wmi_set_tof_tx_rx_offset(struct wil6210_priv *wil, u32 tx_offset,
			     u32 rx_offset);
int wil_addba_rx_request(struct wil6210_priv *wil, u8 mid, u8 cid, u8 tid,
			 u8 dialog_token, __le16 ba_param_set,
			 __le16 ba_timeout, __le16 ba_seq_ctrl);
int wil_addba_tx_request(struct wil6210_priv *wil, u8 ringid, u16 wsize);

void wil6210_clear_irq(struct wil6210_priv *wil);
int wil6210_init_irq(struct wil6210_priv *wil, int irq);
void wil6210_fini_irq(struct wil6210_priv *wil, int irq);
void wil_mask_irq(struct wil6210_priv *wil);
void wil_unmask_irq(struct wil6210_priv *wil);
void wil_configure_interrupt_moderation(struct wil6210_priv *wil);
void wil_disable_irq(struct wil6210_priv *wil);
void wil_enable_irq(struct wil6210_priv *wil);
void wil6210_mask_halp(struct wil6210_priv *wil);
irqreturn_t wil6210_irq_misc(int irq, void *cookie);
irqreturn_t wil6210_irq_misc_thread(int irq, void *cookie);

/* P2P */
bool wil_p2p_is_social_scan(struct cfg80211_scan_request *request);
int wil_p2p_search(struct wil6210_vif *vif,
		   struct cfg80211_scan_request *request);
int wil_p2p_listen(struct wil6210_priv *wil, struct wireless_dev *wdev,
		   unsigned int duration, struct ieee80211_channel *chan,
		   u64 *cookie);
u8 wil_p2p_stop_discovery(struct wil6210_vif *vif);
int wil_p2p_cancel_listen(struct wil6210_vif *vif, u64 cookie);
void wil_p2p_listen_expired(struct work_struct *work);
void wil_p2p_search_expired(struct work_struct *work);
void wil_p2p_stop_radio_operations(struct wil6210_priv *wil);
void wil_p2p_delayed_listen_work(struct work_struct *work);

/* WMI for P2P */
int wmi_p2p_cfg(struct wil6210_vif *vif, int channel, int bi);
int wmi_start_listen(struct wil6210_vif *vif);
int wmi_start_search(struct wil6210_vif *vif);
int wmi_stop_discovery(struct wil6210_vif *vif);

int wil_cfg80211_mgmt_tx(struct wiphy *wiphy, struct wireless_dev *wdev,
			 struct cfg80211_mgmt_tx_params *params,
			 u64 *cookie);
void wil_cfg80211_ap_recovery(struct wil6210_priv *wil);

void wil_nl_60g_fw_state_change(struct wil6210_priv *wil,
				enum wil_fw_state fw_state);
int wil_cfg80211_iface_combinations_from_fw(
	struct wil6210_priv *wil,
	const struct wil_fw_record_concurrency *conc);
int wil_vif_prepare_stop(struct wil6210_vif *vif);

#if defined(CONFIG_WIL6210_DEBUGFS)
int wil6210_debugfs_init(struct wil6210_priv *wil);
void wil6210_debugfs_remove(struct wil6210_priv *wil);
#else
static inline int wil6210_debugfs_init(struct wil6210_priv *wil) { return 0; }
static inline void wil6210_debugfs_remove(struct wil6210_priv *wil) {}
static inline int wil_led_blink_set(struct wil6210_priv *wil,
				    const char *buf)
{
	return 0;
}
#endif

int wil6210_sysfs_init(struct wil6210_priv *wil);
void wil6210_sysfs_remove(struct wil6210_priv *wil);

int wil_board_file_set(struct wil6210_priv *wil, const char *buf,
		       size_t count);
int wil_snr_thresh_set(struct wil6210_priv *wil, const char *buf);
int wil_ftm_offset_set(struct wil6210_priv *wil, const char *buf);
int wil_tt_set(struct wil6210_priv *wil, const char *buf,
	       size_t count);
int wil_qos_weights_set(struct wil6210_priv *wil, const char *buf,
			size_t count);
int wil_led_blink_set(struct wil6210_priv *wil, const char *buf);

int wil_cid_fill_sinfo(struct wil6210_vif *vif, int cid,
		       struct station_info *sinfo);

struct wil6210_priv *wil_cfg80211_init(struct device *dev);
void wil_cfg80211_deinit(struct wil6210_priv *wil);
void wil_p2p_wdev_free(struct wil6210_priv *wil);

int wmi_set_mac_address(struct wil6210_priv *wil, void *addr);
int wmi_pcp_start(struct wil6210_vif *vif, int bi, u8 wmi_nettype, u8 chan,
		  u8 edmg_chan, u8 hidden_ssid, u8 is_go);
int wmi_pcp_stop(struct wil6210_vif *vif);
int wmi_led_cfg(struct wil6210_priv *wil, bool enable);
int wmi_abort_scan(struct wil6210_vif *vif);
void wil_abort_scan(struct wil6210_vif *vif, bool sync);
void wil_abort_scan_all_vifs(struct wil6210_priv *wil, bool sync);
void wil6210_bus_request(struct wil6210_priv *wil, u32 kbps);
int wmi_aoa_meas(struct wil6210_priv *wil, const void *mac_addr, u8 chan,
		 u8 type);
void wil6210_disconnect(struct wil6210_vif *vif, const u8 *bssid,
			u16 reason_code);
void wil6210_disconnect_complete(struct wil6210_vif *vif, const u8 *bssid,
				 u16 reason_code);
void wil_probe_client_flush(struct wil6210_vif *vif);
void wil_probe_client_worker(struct work_struct *work);
void wil_disconnect_worker(struct work_struct *work);
void wil_enable_tx_key_worker(struct work_struct *work);

void wil_init_txrx_ops(struct wil6210_priv *wil);

void wil_fw_recovery(struct wil6210_priv *wil);
void wil_pci_linkdown_recovery_worker(struct work_struct *work);

/* TX API */
int wil_ring_init_tx(struct wil6210_vif *vif, int cid);
int wil_vring_init_bcast(struct wil6210_vif *vif, int id, int size);
int wil_bcast_init(struct wil6210_vif *vif);
void wil_bcast_fini(struct wil6210_vif *vif);
void wil_bcast_fini_all(struct wil6210_priv *wil);

void wil_update_net_queues(struct wil6210_priv *wil, struct wil6210_vif *vif,
			   struct wil_ring *ring, bool should_stop);
void wil_update_net_queues_bh(struct wil6210_priv *wil, struct wil6210_vif *vif,
			      struct wil_ring *ring, bool check_stop);
netdev_tx_t wil_start_xmit(struct sk_buff *skb, struct net_device *ndev);
int wil_tx_complete(struct wil6210_vif *vif, int ringid);
void wil_tx_complete_handle_eapol(struct wil6210_vif *vif,
				  struct sk_buff *skb);
void wil6210_unmask_irq_tx(struct wil6210_priv *wil);
void wil6210_unmask_irq_tx_edma(struct wil6210_priv *wil);

/* RX API */
void wil_rx_handle(struct wil6210_priv *wil, int *quota);
void wil6210_unmask_irq_rx(struct wil6210_priv *wil);
void wil6210_unmask_irq_rx_edma(struct wil6210_priv *wil);
void wil_set_crypto_rx(u8 key_index, enum wmi_key_usage key_usage,
		       struct wil_sta_info *cs,
		       struct key_params *params);

int wil_iftype_nl2wmi(enum nl80211_iftype type);

int wil_ioctl(struct wil6210_priv *wil, void __user *data, int cmd);
int wil_request_firmware(struct wil6210_priv *wil, const char *name,
			 bool load);
int wil_request_board(struct wil6210_priv *wil, const char *name);
bool wil_fw_verify_file_exists(struct wil6210_priv *wil, const char *name);

void wil_pm_runtime_allow(struct wil6210_priv *wil);
void wil_pm_runtime_forbid(struct wil6210_priv *wil);
int wil_pm_runtime_get(struct wil6210_priv *wil);
void wil_pm_runtime_put(struct wil6210_priv *wil);

int wil_can_suspend(struct wil6210_priv *wil, bool is_runtime);
int wil_suspend(struct wil6210_priv *wil, bool is_runtime, bool keep_radio_on);
int wil_resume(struct wil6210_priv *wil, bool is_runtime, bool keep_radio_on);
bool wil_is_wmi_idle(struct wil6210_priv *wil);
int wmi_resume(struct wil6210_priv *wil);
int wmi_suspend(struct wil6210_priv *wil);
bool wil_is_tx_idle(struct wil6210_priv *wil);

int wil_fw_copy_crash_dump(struct wil6210_priv *wil, void *dest, u32 size);
void wil_fw_core_dump(struct wil6210_priv *wil);

void wil_halp_vote(struct wil6210_priv *wil);
void wil_halp_unvote(struct wil6210_priv *wil);
void wil6210_set_halp(struct wil6210_priv *wil);
void wil6210_clear_halp(struct wil6210_priv *wil);

int wmi_set_vr_profile(struct wil6210_priv *wil, u8 profile);
const char *
wil_get_vr_profile_name(enum wmi_vr_profile profile);

void wil_ftm_init(struct wil6210_vif *vif);
void wil_ftm_deinit(struct wil6210_vif *vif);
void wil_ftm_stop_operations(struct wil6210_priv *wil);
void wil_aoa_cfg80211_meas_result(struct wil6210_vif *vif,
				  struct wil_aoa_meas_result *result);

void wil_ftm_evt_session_ended(struct wil6210_vif *vif,
			       struct wmi_tof_session_end_event *evt);
void wil_ftm_evt_per_dest_res(struct wil6210_vif *vif,
			      struct wmi_tof_ftm_per_dest_res_event *evt);
void wil_aoa_evt_meas(struct wil6210_vif *vif,
		      struct wmi_aoa_meas_event *evt,
		      int len);
void wil_nl_60g_receive_wmi_evt(struct wil6210_priv *wil, u8 *cmd, int len);
/* link loss */
int wmi_link_maintain_cfg_write(struct wil6210_priv *wil,
				const u8 *addr,
				bool fst_link_loss);

int wmi_set_snr_thresh(struct wil6210_priv *wil, short omni, short direct);

int wmi_start_sched_scan(struct wil6210_priv *wil,
			 struct cfg80211_sched_scan_request *request);
int wmi_stop_sched_scan(struct wil6210_priv *wil);
int wmi_mgmt_tx(struct wil6210_vif *vif, const u8 *buf, size_t len);
int wmi_mgmt_tx_ext(struct wil6210_vif *vif, const u8 *buf, size_t len,
		    u8 channel, u16 duration_ms);
int wmi_rbufcap_cfg(struct wil6210_priv *wil, bool enable, u16 threshold);

int wil_wmi2spec_ch(u8 wmi_ch, u8 *spec_ch);
int wil_spec2wmi_ch(u8 spec_ch, u8 *wmi_ch);
void wil_update_supported_bands(struct wil6210_priv *wil);

int reverse_memcmp(const void *cs, const void *ct, size_t count);

/* WMI for enhanced DMA */
int wil_wmi_tx_sring_cfg(struct wil6210_priv *wil, int ring_id, u8 irq_mode);
int wil_wmi_cfg_def_rx_offload(struct wil6210_priv *wil,
			       u16 max_rx_pl_per_desc, bool checksum);
int wil_wmi_rx_sring_add(struct wil6210_priv *wil, u16 ring_id);
int wil_wmi_rx_desc_ring_add(struct wil6210_priv *wil, int status_ring_id);
int wil_wmi_tx_desc_ring_add(struct wil6210_vif *vif, int ring_id, int cid,
			     int tid, int sring_id, u8 irq_mode);
int wil_wmi_bcast_desc_ring_add(struct wil6210_vif *vif, int ring_id,
				int sring_id);
int wmi_addba_rx_resp_edma(struct wil6210_priv *wil, u8 mid, u8 cid,
			   u8 tid, u8 token, u16 status, bool amsdu,
			   u16 agg_wsize, u16 timeout);

void update_supported_bands(struct wil6210_priv *wil);
int wmi_reset_spi_slave(struct wil6210_priv *wil);

void wil_clear_fw_log_addr(struct wil6210_priv *wil);
int wmi_set_cqm_rssi_config(struct wil6210_priv *wil,
			    s32 rssi_thold, u32 rssi_hyst);
int wmi_set_fst_config(struct wil6210_priv *wil, const u8 *bssid, u8 enabled,
		       u8 entry_mcs, u8 exit_mcs, u8 slevel);
#endif /* __WIL6210_H__ */<|MERGE_RESOLUTION|>--- conflicted
+++ resolved
@@ -825,11 +825,11 @@
 	struct mutex		lock; /* protect halp ref_cnt */
 	unsigned int		ref_cnt;
 	struct completion	comp;
-<<<<<<< HEAD
+
 	atomic_t		handle_icr;
-=======
+
 	u8			handle_icr;
->>>>>>> 30baa092
+
 };
 
 struct wil_blob_wrapper {

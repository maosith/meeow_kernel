// SPDX-License-Identifier: GPL-2.0-only
/*
 * Copyright (c) 2015,2019  The Linux Foundation. All rights reserved.
 */

#include <linux/delay.h>
#include <linux/highmem.h>
#include <linux/io.h>
#include <linux/iopoll.h>
#include <linux/module.h>
#include <linux/dma-mapping.h>
#include <linux/slab.h>
#include <linux/scatterlist.h>
#include <linux/platform_device.h>
#include <linux/ktime.h>

#include <linux/mmc/mmc.h>
#include <linux/mmc/host.h>
#include <linux/mmc/card.h>

#include "../core/queue.h"
#include "cqhci.h"
#include "cqhci-crypto.h"

#include "sdhci-msm.h"

#define DCMD_SLOT 31
#define NUM_SLOTS 32

struct cqhci_slot {
	struct mmc_request *mrq;
	unsigned int flags;
#define CQHCI_EXTERNAL_TIMEOUT	BIT(0)
#define CQHCI_COMPLETED		BIT(1)
#define CQHCI_HOST_CRC		BIT(2)
#define CQHCI_HOST_TIMEOUT	BIT(3)
#define CQHCI_HOST_OTHER	BIT(4)
};

static inline u8 *get_desc(struct cqhci_host *cq_host, u8 tag)
{
	return cq_host->desc_base + (tag * cq_host->slot_sz);
}

static inline u8 *get_link_desc(struct cqhci_host *cq_host, u8 tag)
{
	u8 *desc = get_desc(cq_host, tag);

	return desc + cq_host->task_desc_len;
}

static inline dma_addr_t get_trans_desc_dma(struct cqhci_host *cq_host, u8 tag)
{
	return cq_host->trans_desc_dma_base +
		(cq_host->mmc->max_segs * tag *
		 cq_host->trans_desc_len);
}

static inline u8 *get_trans_desc(struct cqhci_host *cq_host, u8 tag)
{
	return cq_host->trans_desc_base +
		(cq_host->trans_desc_len * cq_host->mmc->max_segs * tag);
}

static void setup_trans_desc(struct cqhci_host *cq_host, u8 tag)
{
	u8 *link_temp;
	dma_addr_t trans_temp;

	link_temp = get_link_desc(cq_host, tag);
	trans_temp = get_trans_desc_dma(cq_host, tag);

	memset(link_temp, 0, cq_host->link_desc_len);
	if (cq_host->link_desc_len > 8)
		*(link_temp + 8) = 0;

	if (tag == DCMD_SLOT && (cq_host->mmc->caps2 & MMC_CAP2_CQE_DCMD)) {
		*link_temp = CQHCI_VALID(0) | CQHCI_ACT(0) | CQHCI_END(1);
		return;
	}

	*link_temp = CQHCI_VALID(1) | CQHCI_ACT(0x6) | CQHCI_END(0);

	if (cq_host->dma64) {
		__le64 *data_addr = (__le64 __force *)(link_temp + 4);

		data_addr[0] = cpu_to_le64(trans_temp);
	} else {
		__le32 *data_addr = (__le32 __force *)(link_temp + 4);

		data_addr[0] = cpu_to_le32(trans_temp);
	}
}

static void cqhci_set_irqs(struct cqhci_host *cq_host, u32 set)
{
	cqhci_writel(cq_host, set, CQHCI_ISTE);
	cqhci_writel(cq_host, set, CQHCI_ISGE);
}

#define DRV_NAME "cqhci"

#define CQHCI_DUMP(f, x...) \
	pr_err("%s: " DRV_NAME ": " f, mmc_hostname(mmc), ## x)

static void cqhci_dumpregs(struct cqhci_host *cq_host)
{
	struct mmc_host *mmc = cq_host->mmc;
	int offset = 0;

	if (cq_host->offset_changed)
		offset = CQE_V5_VENDOR_CFG;

	mmc_log_string(mmc,
	"CQHCI_CTL=0x%08x CQHCI_IS=0x%08x CQHCI_ISTE=0x%08x CQHCI_ISGE=0x%08x CQHCI_TDBR=0x%08x CQHCI_TCN=0x%08x CQHCI_DQS=0x%08x CQHCI_DPT=0x%08x CQHCI_TERRI=0x%08x CQHCI_CRI=0x%08x CQHCI_CRA=0x%08x CQHCI_CRDCT=0x%08x\n",
	cqhci_readl(cq_host, CQHCI_CTL), cqhci_readl(cq_host, CQHCI_IS),
	cqhci_readl(cq_host, CQHCI_ISTE), cqhci_readl(cq_host, CQHCI_ISGE),
	cqhci_readl(cq_host, CQHCI_TDBR), cqhci_readl(cq_host, CQHCI_TCN),
	cqhci_readl(cq_host, CQHCI_DQS), cqhci_readl(cq_host, CQHCI_DPT),
	cqhci_readl(cq_host, CQHCI_TERRI), cqhci_readl(cq_host, CQHCI_CRI),
	cqhci_readl(cq_host, CQHCI_CRA), cqhci_readl(cq_host, CQHCI_CRDCT));

	CQHCI_DUMP("============ CQHCI REGISTER DUMP ===========\n");

	CQHCI_DUMP("Caps:      0x%08x | Version:  0x%08x\n",
		   cqhci_readl(cq_host, CQHCI_CAP),
		   cqhci_readl(cq_host, CQHCI_VER));
	CQHCI_DUMP("Config:    0x%08x | Control:  0x%08x\n",
		   cqhci_readl(cq_host, CQHCI_CFG),
		   cqhci_readl(cq_host, CQHCI_CTL));
	CQHCI_DUMP("Int stat:  0x%08x | Int enab: 0x%08x\n",
		   cqhci_readl(cq_host, CQHCI_IS),
		   cqhci_readl(cq_host, CQHCI_ISTE));
	CQHCI_DUMP("Int sig:   0x%08x | Int Coal: 0x%08x\n",
		   cqhci_readl(cq_host, CQHCI_ISGE),
		   cqhci_readl(cq_host, CQHCI_IC));
	CQHCI_DUMP("TDL base:  0x%08x | TDL up32: 0x%08x\n",
		   cqhci_readl(cq_host, CQHCI_TDLBA),
		   cqhci_readl(cq_host, CQHCI_TDLBAU));
	CQHCI_DUMP("Doorbell:  0x%08x | TCN:      0x%08x\n",
		   cqhci_readl(cq_host, CQHCI_TDBR),
		   cqhci_readl(cq_host, CQHCI_TCN));
	CQHCI_DUMP("Dev queue: 0x%08x | Dev Pend: 0x%08x\n",
		   cqhci_readl(cq_host, CQHCI_DQS),
		   cqhci_readl(cq_host, CQHCI_DPT));
	CQHCI_DUMP("Task clr:  0x%08x | SSC1:     0x%08x\n",
		   cqhci_readl(cq_host, CQHCI_TCLR),
		   cqhci_readl(cq_host, CQHCI_SSC1));
	CQHCI_DUMP("SSC2:      0x%08x | DCMD rsp: 0x%08x\n",
		   cqhci_readl(cq_host, CQHCI_SSC2),
		   cqhci_readl(cq_host, CQHCI_CRDCT));
	CQHCI_DUMP("RED mask:  0x%08x | TERRI:    0x%08x\n",
		   cqhci_readl(cq_host, CQHCI_RMEM),
		   cqhci_readl(cq_host, CQHCI_TERRI));
	CQHCI_DUMP("Resp idx:  0x%08x | Resp arg: 0x%08x\n",
		   cqhci_readl(cq_host, CQHCI_CRI),
		   cqhci_readl(cq_host, CQHCI_CRA));
	CQHCI_DUMP("Vendor cfg 0x%08x\n",
		   cqhci_readl(cq_host, CQHCI_VENDOR_CFG + offset));

	cqhci_crypto_debug(cq_host);

	if (cq_host->ops->dumpregs)
		cq_host->ops->dumpregs(mmc);
	else
		CQHCI_DUMP(": ===========================================\n");
}

/**
 * The allocated descriptor table for task, link & transfer descritors
 * looks like:
 * |----------|
 * |task desc |  |->|----------|
 * |----------|  |  |trans desc|
 * |link desc-|->|  |----------|
 * |----------|          .
 *      .                .
 *  no. of slots      max-segs
 *      .           |----------|
 * |----------|
 * The idea here is to create the [task+trans] table and mark & point the
 * link desc to the transfer desc table on a per slot basis.
 */
static int cqhci_host_alloc_tdl(struct cqhci_host *cq_host)
{
	int i = 0;

	/* task descriptor can be 64/128 bit irrespective of arch */
	if (cq_host->caps & CQHCI_TASK_DESC_SZ_128) {
		cqhci_writel(cq_host, cqhci_readl(cq_host, CQHCI_CFG) |
			       CQHCI_TASK_DESC_SZ, CQHCI_CFG);
		cq_host->task_desc_len = 16;
	} else {
		cq_host->task_desc_len = 8;
	}

	/*
	 * 96 bits length of transfer desc instead of 128 bits which means
	 * ADMA would expect next valid descriptor at the 96th bit
	 * or 128th bit
	 */
	if (cq_host->dma64) {
		if (cq_host->quirks & CQHCI_QUIRK_SHORT_TXFR_DESC_SZ)
			cq_host->trans_desc_len = 12;
		else
			cq_host->trans_desc_len = 16;
		cq_host->link_desc_len = 16;
	} else {
		cq_host->trans_desc_len = 8;
		cq_host->link_desc_len = 8;
	}

	/* total size of a slot: 1 task & 1 transfer (link) */
	cq_host->slot_sz = cq_host->task_desc_len + cq_host->link_desc_len;

	cq_host->desc_size = cq_host->slot_sz * cq_host->num_slots;

	cq_host->data_size = cq_host->trans_desc_len * cq_host->mmc->max_segs *
		cq_host->mmc->cqe_qdepth;

	pr_debug("%s: cqhci: desc_size: %zu data_sz: %zu slot-sz: %d\n",
		 mmc_hostname(cq_host->mmc), cq_host->desc_size, cq_host->data_size,
		 cq_host->slot_sz);

	/*
	 * allocate a dma-mapped chunk of memory for the descriptors
	 * allocate a dma-mapped chunk of memory for link descriptors
	 * setup each link-desc memory offset per slot-number to
	 * the descriptor table.
	 */
	cq_host->desc_base = dmam_alloc_coherent(mmc_dev(cq_host->mmc),
						 cq_host->desc_size,
						 &cq_host->desc_dma_base,
						 GFP_KERNEL);
	if (!cq_host->desc_base)
		return -ENOMEM;

	cq_host->trans_desc_base = dmam_alloc_coherent(mmc_dev(cq_host->mmc),
					      cq_host->data_size,
					      &cq_host->trans_desc_dma_base,
					      GFP_KERNEL);
	if (!cq_host->trans_desc_base) {
		dmam_free_coherent(mmc_dev(cq_host->mmc), cq_host->desc_size,
				   cq_host->desc_base,
				   cq_host->desc_dma_base);
		cq_host->desc_base = NULL;
		cq_host->desc_dma_base = 0;
		return -ENOMEM;
	}

	pr_debug("%s: cqhci: desc-base: 0x%p trans-base: 0x%p\n desc_dma 0x%llx trans_dma: 0x%llx\n",
		 mmc_hostname(cq_host->mmc), cq_host->desc_base, cq_host->trans_desc_base,
		(unsigned long long)cq_host->desc_dma_base,
		(unsigned long long)cq_host->trans_desc_dma_base);

	for (; i < (cq_host->num_slots); i++)
		setup_trans_desc(cq_host, i);

	return 0;
}

static void __cqhci_enable(struct cqhci_host *cq_host)
{
	struct mmc_host *mmc = cq_host->mmc;
	u32 cqcfg;

	cqcfg = cqhci_readl(cq_host, CQHCI_CFG);

	/* Configuration must not be changed while enabled */
	if (cqcfg & CQHCI_ENABLE) {
		cqcfg &= ~CQHCI_ENABLE;
		cqhci_writel(cq_host, cqcfg, CQHCI_CFG);
	}

	cqcfg &= ~(CQHCI_DCMD | CQHCI_TASK_DESC_SZ);

	if (mmc->caps2 & MMC_CAP2_CQE_DCMD)
		cqcfg |= CQHCI_DCMD;

	if (cq_host->caps & CQHCI_TASK_DESC_SZ_128)
		cqcfg |= CQHCI_TASK_DESC_SZ;

	if (cqhci_host_is_crypto_supported(cq_host)) {
//		cqhci_crypto_enable(cq_host);
		cqcfg |= CQHCI_ICE_ENABLE;
		/* For SDHC v5.0 onwards, ICE 3.0 specific registers are added
		 * in CQ register space, due to which few CQ registers are
		 * shifted. Set offset_changed boolean to use updated address.
		 */
		 cq_host->offset_changed = true;
	}

	cqhci_writel(cq_host, cqcfg, CQHCI_CFG);

	cqcfg |= CQHCI_ENABLE;
	cqhci_writel(cq_host, cqcfg, CQHCI_CFG);

	cqhci_writel(cq_host, lower_32_bits(cq_host->desc_dma_base),
		     CQHCI_TDLBA);
	cqhci_writel(cq_host, upper_32_bits(cq_host->desc_dma_base),
		     CQHCI_TDLBAU);

	cqhci_writel(cq_host, cq_host->rca, CQHCI_SSC2);

	/* send QSR at lesser intervals than the default */
	cqhci_writel(cq_host, SEND_QSR_INTERVAL, CQHCI_SSC1);

	cqhci_set_irqs(cq_host, 0);

	if (cqhci_readl(cq_host, CQHCI_CTL) & CQHCI_HALT)
		cqhci_writel(cq_host, 0, CQHCI_CTL);

	mmc->cqe_on = true;

	if (cq_host->ops->enable)
		cq_host->ops->enable(mmc);

	/* Ensure all writes are done before interrupts are enabled */
	wmb();

	cqhci_set_irqs(cq_host, CQHCI_IS_MASK);

	cq_host->activated = true;
	mmc_log_string(mmc, "CQ enabled\n");
}

static void __cqhci_disable(struct cqhci_host *cq_host)
{
	u32 cqcfg;

//	if (cqhci_host_is_crypto_supported(cq_host))
//		cqhci_crypto_disable(cq_host);

	cqcfg = cqhci_readl(cq_host, CQHCI_CFG);
	cqcfg &= ~CQHCI_ENABLE;
	cqhci_writel(cq_host, cqcfg, CQHCI_CFG);

	cq_host->mmc->cqe_on = false;

	cq_host->activated = false;

	mmc_log_string(cq_host->mmc, "CQ disabled\n");
}

int cqhci_suspend(struct mmc_host *mmc)
{
	struct cqhci_host *cq_host = mmc->cqe_private;

	cqhci_crypto_suspend(cq_host);

	if (cq_host->enabled)
		__cqhci_disable(cq_host);

	return 0;
}
EXPORT_SYMBOL(cqhci_suspend);

int cqhci_resume(struct mmc_host *mmc)
{
	/* Re-enable is done upon first request */
	return 0;
}
EXPORT_SYMBOL(cqhci_resume);

static int cqhci_enable(struct mmc_host *mmc, struct mmc_card *card)
{
	struct cqhci_host *cq_host = mmc->cqe_private;
	int err;

	if (cq_host->enabled)
		return 0;

	cq_host->rca = card->rca;

	err = cqhci_host_alloc_tdl(cq_host);
	if (err)
		return err;
    if (cqhci_host_is_crypto_supported(cq_host))
        cqhci_crypto_enable(cq_host);

	__cqhci_enable(cq_host);

	cq_host->enabled = true;

#ifdef DEBUG
	cqhci_dumpregs(cq_host);
#endif
	return 0;
}

/* CQHCI is idle and should halt immediately, so set a small timeout */
#define CQHCI_OFF_TIMEOUT 100

static u32 cqhci_read_ctl(struct cqhci_host *cq_host)
{
	return cqhci_readl(cq_host, CQHCI_CTL);
}

static void cqhci_off(struct mmc_host *mmc)
{
	struct cqhci_host *cq_host = mmc->cqe_private;
	u32 reg;
	int err;

	if (!cq_host->enabled || !mmc->cqe_on || cq_host->recovery_halt) {
		pr_debug("%s: %s: CQE is already %s\n", mmc_hostname(mmc),
				__func__, mmc->cqe_on ? "off" : "on");
		return;
	}

	if (cq_host->ops->disable)
		cq_host->ops->disable(mmc, false);

	cqhci_writel(cq_host, CQHCI_HALT, CQHCI_CTL);

<<<<<<< HEAD
	timeout = ktime_add_us(ktime_get(), CQHCI_OFF_TIMEOUT);
	while (1) {
		timed_out = ktime_compare(ktime_get(), timeout) > 0;
		reg = cqhci_readl(cq_host, CQHCI_CTL);
		if ((reg & CQHCI_HALT) || timed_out)
			break;
	}

	if (timed_out && !(reg & CQHCI_HALT))
=======
	err = readx_poll_timeout(cqhci_read_ctl, cq_host, reg,
				 reg & CQHCI_HALT, 0, CQHCI_OFF_TIMEOUT);
	if (err < 0)
>>>>>>> 30baa092
		pr_err("%s: cqhci: CQE stuck on\n", mmc_hostname(mmc));
	else {
		pr_debug("%s: cqhci: CQE off\n", mmc_hostname(mmc));
		mmc_log_string(mmc, "cqhci: CQE off\n");
	}
	mmc->cqe_on = false;
}

static void cqhci_disable(struct mmc_host *mmc)
{
	struct cqhci_host *cq_host = mmc->cqe_private;

	if (!cq_host->enabled)
		return;

	cqhci_off(mmc);
    if (cqhci_host_is_crypto_supported(cq_host))
        cqhci_crypto_disable(cq_host);

	__cqhci_disable(cq_host);

	dmam_free_coherent(mmc_dev(mmc), cq_host->data_size,
			   cq_host->trans_desc_base,
			   cq_host->trans_desc_dma_base);

	dmam_free_coherent(mmc_dev(mmc), cq_host->desc_size,
			   cq_host->desc_base,
			   cq_host->desc_dma_base);

	cq_host->trans_desc_base = NULL;
	cq_host->desc_base = NULL;

	cq_host->enabled = false;
}

static void cqhci_prep_task_desc(struct mmc_request *mrq,
					u64 *data, bool intr)
{
	u32 req_flags = mrq->data->flags;

	*data = CQHCI_VALID(1) |
		CQHCI_END(1) |
		CQHCI_INT(intr) |
		CQHCI_ACT(0x5) |
		CQHCI_FORCED_PROG(!!(req_flags & MMC_DATA_FORCED_PRG)) |
		CQHCI_DATA_TAG(!!(req_flags & MMC_DATA_DAT_TAG)) |
		CQHCI_DATA_DIR(!!(req_flags & MMC_DATA_READ)) |
		CQHCI_PRIORITY(!!(req_flags & MMC_DATA_PRIO)) |
		CQHCI_QBAR(!!(req_flags & MMC_DATA_QBR)) |
		CQHCI_REL_WRITE(!!(req_flags & MMC_DATA_REL_WR)) |
		CQHCI_BLK_COUNT(mrq->data->blocks) |
		CQHCI_BLK_ADDR((u64)mrq->data->blk_addr);

	pr_debug("%s: cqhci: tag %d task descriptor 0x016%llx\n",
		 mmc_hostname(mrq->host), mrq->tag, (unsigned long long)*data);
}

static int cqhci_dma_map(struct mmc_host *host, struct mmc_request *mrq)
{
	int sg_count;
	struct mmc_data *data = mrq->data;

	if (!data)
		return -EINVAL;

	sg_count = dma_map_sg(mmc_dev(host), data->sg,
			      data->sg_len,
			      (data->flags & MMC_DATA_WRITE) ?
			      DMA_TO_DEVICE : DMA_FROM_DEVICE);
	if (!sg_count) {
		pr_err("%s: sg-len: %d\n", __func__, data->sg_len);
		return -ENOMEM;
	}

	return sg_count;
}

static void cqhci_set_tran_desc(u8 *desc, dma_addr_t addr, int len, bool end,
				bool dma64)
{
	__le32 *attr = (__le32 __force *)desc;

	*attr = (CQHCI_VALID(1) |
		 CQHCI_END(end ? 1 : 0) |
		 CQHCI_INT(0) |
		 CQHCI_ACT(0x4) |
		 CQHCI_DAT_LENGTH(len));

	if (dma64) {
		__le64 *dataddr = (__le64 __force *)(desc + 4);

		dataddr[0] = cpu_to_le64(addr);
	} else {
		__le32 *dataddr = (__le32 __force *)(desc + 4);

		dataddr[0] = cpu_to_le32(addr);
	}
}

static int cqhci_prep_tran_desc(struct mmc_request *mrq,
			       struct cqhci_host *cq_host, int tag)
{
	struct mmc_data *data = mrq->data;
	int i, sg_count, len;
	bool end = false;
	bool dma64 = cq_host->dma64;
	dma_addr_t addr;
	u8 *desc;
	struct scatterlist *sg;

	sg_count = cqhci_dma_map(mrq->host, mrq);
	if (sg_count < 0) {
		pr_err("%s: %s: unable to map sg lists, %d\n",
				mmc_hostname(mrq->host), __func__, sg_count);
		return sg_count;
	}

	desc = get_trans_desc(cq_host, tag);

	for_each_sg(data->sg, sg, sg_count, i) {
		addr = sg_dma_address(sg);
		len = sg_dma_len(sg);

		if ((i+1) == sg_count)
			end = true;
		cqhci_set_tran_desc(desc, addr, len, end, dma64);
		desc += cq_host->trans_desc_len;
	}

	return 0;
}

static void cqhci_prep_dcmd_desc(struct mmc_host *mmc,
				   struct mmc_request *mrq)
{
	u64 *task_desc = NULL;
	u64 data = 0;
	u8 resp_type;
	u8 *desc;
	__le64 *dataddr;
	struct cqhci_host *cq_host = mmc->cqe_private;
	u8 timing;

	if (!(mrq->cmd->flags & MMC_RSP_PRESENT)) {
		resp_type = 0x0;
		timing = 0x1;
	} else {
		if (mrq->cmd->flags & MMC_RSP_BUSY) {
			resp_type = 0x3;
			timing = 0x0;
		} else {
			resp_type = 0x2;
			timing = 0x1;
		}
	}

	task_desc = (__le64 __force *)get_desc(cq_host, cq_host->dcmd_slot);
	memset(task_desc, 0, cq_host->task_desc_len);
	data |= (CQHCI_VALID(1) |
		 CQHCI_END(1) |
		 CQHCI_INT(1) |
		 CQHCI_QBAR(1) |
		 CQHCI_ACT(0x5) |
		 CQHCI_CMD_INDEX(mrq->cmd->opcode) |
		 CQHCI_CMD_TIMING(timing) | CQHCI_RESP_TYPE(resp_type));
	*task_desc |= data;
	desc = (u8 *)task_desc;
	pr_debug("%s: cqhci: dcmd: cmd: %d timing: %d resp: %d\n",
		 mmc_hostname(mmc), mrq->cmd->opcode, timing, resp_type);
	dataddr = (__le64 __force *)(desc + 4);
	dataddr[0] = cpu_to_le64((u64)mrq->cmd->arg);

}

static void cqhci_pm_qos_vote(struct sdhci_host *host, struct mmc_request *mrq)
{
	struct sdhci_pltfm_host *pltfm_host = sdhci_priv(host);
	struct sdhci_msm_host *msm_host = pltfm_host->priv;
	struct mmc_queue_req *mqrq = container_of(mrq, struct mmc_queue_req,
						  brq.mrq);
	struct request *req = mmc_queue_req_to_req(mqrq);

	sdhci_msm_pm_qos_cpu_vote(host,
		msm_host->pdata->pm_qos_data.cmdq_latency, req->cpu);
}

static void cqhci_pm_qos_unvote(struct sdhci_host *host,
						struct mmc_request *mrq)
{
	struct mmc_queue_req *mqrq = container_of(mrq, struct mmc_queue_req,
						  brq.mrq);
	struct request *req = mmc_queue_req_to_req(mqrq);

	/* use async as we're inside an atomic context (soft-irq) */
	sdhci_msm_pm_qos_cpu_unvote(host, req->cpu, true);
}

static void cqhci_post_req(struct mmc_host *host, struct mmc_request *mrq)
{
	struct mmc_data *data = mrq->data;
	struct sdhci_host *sdhci_host = mmc_priv(host);

	if (data) {
		dma_unmap_sg(mmc_dev(host), data->sg, data->sg_len,
			     (data->flags & MMC_DATA_READ) ?
			     DMA_FROM_DEVICE : DMA_TO_DEVICE);

		/* we're in atomic context (soft-irq) so unvote async. */
		sdhci_msm_pm_qos_irq_unvote(sdhci_host, true);
		cqhci_pm_qos_unvote(sdhci_host, mrq);
	}
}

static inline int cqhci_tag(struct mmc_request *mrq)
{
	return mrq->cmd ? DCMD_SLOT : mrq->tag;
}

static inline
void cqhci_prep_crypto_desc(struct cqhci_host *cq_host, u64 *task_desc,
			u64 ice_ctx)
{
	u64 *ice_desc = NULL;

	if (cq_host->caps & CQHCI_CAP_CRYPTO_SUPPORT) {
		/*
		 * Get the address of ice context for the given task descriptor.
		 * ice context is present in the upper 64bits of task descriptor
		 * ice_conext_base_address = task_desc + 8-bytes
		 */
		ice_desc = (u64 *)((u8 *)task_desc +
					CQHCI_TASK_DESC_ICE_PARAM_OFFSET);
		memset(ice_desc, 0, CQHCI_TASK_DESC_ICE_PARAMS_SIZE);

		/*
		 *  Assign upper 64bits data of task descritor with ice context
		 */
		if (ice_ctx)
			*ice_desc = cpu_to_le64(ice_ctx);
	}
}

static int cqhci_request(struct mmc_host *mmc, struct mmc_request *mrq)
{
	int err = 0;
	u64 data = 0;
	u64 *task_desc = NULL;
	int tag = cqhci_tag(mrq);
	struct cqhci_host *cq_host = mmc->cqe_private;
	unsigned long flags;
	struct sdhci_host *host = mmc_priv(mmc);
	u64 ice_ctx = 0;

	if (!cq_host->enabled) {
		pr_err("%s: cqhci: not enabled\n", mmc_hostname(mmc));
		return -EINVAL;
	}

	/* First request after resume has to re-enable */
	if (!cq_host->activated)
		__cqhci_enable(cq_host);

	if (!mmc->cqe_on) {
		cqhci_writel(cq_host, 0, CQHCI_CTL);
		mmc->cqe_on = true;
		mmc_log_string(mmc, "cqhci: CQE on\n");
		pr_debug("%s: cqhci: CQE on\n", mmc_hostname(mmc));
		if (cqhci_readl(cq_host, CQHCI_CTL) && CQHCI_HALT) {
			pr_err("%s: cqhci: CQE failed to exit halt state\n",
			       mmc_hostname(mmc));
		}
		if (cq_host->ops->enable)
			cq_host->ops->enable(mmc);
	}

	if (mrq->data) {
		err = cqhci_crypto_get_ctx(cq_host, mrq, &ice_ctx);
		if (err) {
			mmc->err_stats[MMC_ERR_ICE_CFG]++;
			pr_err("%s: failed to retrieve crypto ctx for tag %d\n",
				mmc_hostname(mmc), tag);
			goto out;
		}
		task_desc = (__le64 __force *)get_desc(cq_host, tag);
		cqhci_prep_task_desc(mrq, &data, 1);
		*task_desc = cpu_to_le64(data);
		cqhci_prep_crypto_desc(cq_host, task_desc, ice_ctx);

		err = cqhci_prep_tran_desc(mrq, cq_host, tag);
		if (err) {
			pr_err("%s: cqhci: failed to setup tx desc: %d\n",
			       mmc_hostname(mmc), err);
			goto out;
		}
		/* PM QoS */
		sdhci_msm_pm_qos_irq_vote(host);
		cqhci_pm_qos_vote(host, mrq);
	} else {
		cqhci_prep_dcmd_desc(mmc, mrq);
	}

	spin_lock_irqsave(&cq_host->lock, flags);

	if (cq_host->recovery_halt) {
		err = -EBUSY;
		goto out_unlock;
	}

	cq_host->slot[tag].mrq = mrq;
	cq_host->slot[tag].flags = 0;

	cq_host->qcnt += 1;

	/* Ensure the task descriptor list is flushed before ringing doorbell */
	wmb();
	if (cqhci_readl(cq_host, CQHCI_TDBR) & (1 << tag)) {
		cqhci_dumpregs(cq_host);
		BUG();
	}
	mmc_log_string(mmc, "tag: %d\n", tag);
	/* Make sure descriptors are ready before ringing the doorbell */
	wmb();
	cqhci_writel(cq_host, 1 << tag, CQHCI_TDBR);
	/* Commit the doorbell write immediately */
	wmb();
	if (!(cqhci_readl(cq_host, CQHCI_TDBR) & (1 << tag)))
		pr_debug("%s: cqhci: doorbell not set for tag %d\n",
			 mmc_hostname(mmc), tag);
out_unlock:
	spin_unlock_irqrestore(&cq_host->lock, flags);

	if (err)
		cqhci_post_req(mmc, mrq);

	if (mrq->data)
		cqhci_complete_crypto_desc(cq_host, mrq, NULL);
out:
	return err;
}

static void cqhci_crypto_update_queue(struct mmc_host *mmc,
					struct request_queue *queue)
{
	struct cqhci_host *cq_host;

	if (!mmc) {
		pr_err("%s mmc host is NULL\n", __func__);
		return;
	}

	cq_host = mmc->cqe_private;
	if (!cq_host) {
		pr_err("%s cq host is NULL\n", __func__);
		return;
	}

	if (cq_host->caps & CQHCI_CAP_CRYPTO_SUPPORT) {
		if (queue)
			cqhci_crypto_setup_rq_keyslot_manager(cq_host, queue);
		else
			pr_err("%s can not register keyslot manager\n",
				mmc_hostname(mmc));
	}
}

static void cqhci_recovery_needed(struct mmc_host *mmc, struct mmc_request *mrq,
				  bool notify)
{
	struct cqhci_host *cq_host = mmc->cqe_private;

	if (!cq_host->recovery_halt) {
		cq_host->recovery_halt = true;
		pr_debug("%s: cqhci: recovery needed\n", mmc_hostname(mmc));
		wake_up(&cq_host->wait_queue);
		if (notify && mrq->recovery_notifier)
			mrq->recovery_notifier(mrq);
	}
}

static unsigned int cqhci_error_flags(int error1, int error2)
{
	int error = error1 ? error1 : error2;

	switch (error) {
	case -EILSEQ:
		return CQHCI_HOST_CRC;
	case -ETIMEDOUT:
		return CQHCI_HOST_TIMEOUT;
	default:
		return CQHCI_HOST_OTHER;
	}
}

static void cqhci_error_irq(struct mmc_host *mmc, u32 status, int cmd_error,
			    int data_error)
{
	struct cqhci_host *cq_host = mmc->cqe_private;
	struct cqhci_slot *slot;
	u32 terri;
	int tag;

	spin_lock(&cq_host->lock);

	terri = cqhci_readl(cq_host, CQHCI_TERRI);

	pr_err("%s: cqhci: error IRQ status: 0x%08x cmd error %d data error %d TERRI: 0x%08x\n",
		 mmc_hostname(mmc), status, cmd_error, data_error, terri);
	mmc_log_string(mmc, "%s: cqhci: status:0x%08x TERRI:0x%08x\n",
		 mmc_hostname(mmc), status, terri);

	/* Forget about errors when recovery has already been triggered */
	if (cq_host->recovery_halt)
		goto out_unlock;

	if (!cq_host->qcnt) {
		WARN_ONCE(1, "%s: cqhci: error when idle. IRQ status: 0x%08x cmd error %d data error %d TERRI: 0x%08x\n",
			  mmc_hostname(mmc), status, cmd_error, data_error,
			  terri);
		goto out_unlock;
	}

	if (CQHCI_TERRI_C_VALID(terri)) {
		tag = CQHCI_TERRI_C_TASK(terri);
		slot = &cq_host->slot[tag];
		if (slot->mrq) {
			slot->flags = cqhci_error_flags(cmd_error, data_error);
			cqhci_recovery_needed(mmc, slot->mrq, true);
		}
	}

	if (CQHCI_TERRI_D_VALID(terri)) {
		tag = CQHCI_TERRI_D_TASK(terri);
		slot = &cq_host->slot[tag];
		if (slot->mrq) {
			slot->flags = cqhci_error_flags(data_error, cmd_error);
			cqhci_recovery_needed(mmc, slot->mrq, true);
		}
	}

	if (!cq_host->recovery_halt) {
		/*
		 * The only way to guarantee forward progress is to mark at
		 * least one task in error, so if none is indicated, pick one.
		 */
		for (tag = 0; tag < NUM_SLOTS; tag++) {
			slot = &cq_host->slot[tag];
			if (!slot->mrq)
				continue;
			slot->flags = cqhci_error_flags(data_error, cmd_error);
			cqhci_recovery_needed(mmc, slot->mrq, true);
			break;
		}
	}

out_unlock:
	spin_unlock(&cq_host->lock);
}

static void cqhci_finish_mrq(struct mmc_host *mmc, unsigned int tag)
{
	struct cqhci_host *cq_host = mmc->cqe_private;
	struct cqhci_slot *slot = &cq_host->slot[tag];
	struct mmc_request *mrq = slot->mrq;
	struct mmc_data *data;
	int offset = 0;

	if (cq_host->offset_changed)
		offset = CQE_V5_VENDOR_CFG;
	if (!mrq) {
		WARN_ONCE(1, "%s: cqhci: spurious TCN for tag %d\n",
			  mmc_hostname(mmc), tag);
		return;
	}

	/* No completions allowed during recovery */
	if (cq_host->recovery_halt) {
		slot->flags |= CQHCI_COMPLETED;
		return;
	}

	slot->mrq = NULL;

	cq_host->qcnt -= 1;

	data = mrq->data;
	if (data) {
		cqhci_complete_crypto_desc(cq_host, mrq, NULL);

		if (data->error)
			data->bytes_xfered = 0;
		else
			data->bytes_xfered = data->blksz * data->blocks;
	} else {
		cqhci_writel(cq_host, cqhci_readl(cq_host,
				CQHCI_VENDOR_CFG + offset) |
				CMDQ_SEND_STATUS_TRIGGER,
				CQHCI_VENDOR_CFG + offset);
	}

	mmc_cqe_request_done(mmc, mrq);
}

irqreturn_t cqhci_irq(struct mmc_host *mmc, u32 intmask, int cmd_error,
		      int data_error)
{
	u32 status, ice_err;
	unsigned long tag = 0, comp_status;
	struct cqhci_host *cq_host = mmc->cqe_private;

	status = cqhci_readl(cq_host, CQHCI_IS);
	ice_err = status & (CQHCI_IS_GCE | CQHCI_IS_ICCE);

	pr_debug("%s: cqhci: IRQ status: 0x%08x\n", mmc_hostname(mmc), status);
	mmc_log_string(mmc, "CQIS: 0x%x cmd_error : %d data_err: %d\n",
		status, cmd_error, data_error);

	if ((status & CQHCI_IS_RED) || cmd_error || data_error || ice_err) {
		pr_err("%s: cqhci: error IRQ status: 0x%08x cmd error %d data error %d\n",
			mmc_hostname(mmc), status, cmd_error, data_error);
		cqhci_dumpregs(cq_host);
		mmc->need_hw_reset = true;
		cqhci_writel(cq_host, status, CQHCI_IS);
		cqhci_error_irq(mmc, status, cmd_error, data_error);
	} else {
		/* Clear interrupt */
		cqhci_writel(cq_host, status, CQHCI_IS);
	}

	if (status & CQHCI_IS_TCC) {
		/* read TCN and complete the request */
		comp_status = cqhci_readl(cq_host, CQHCI_TCN);
		cqhci_writel(cq_host, comp_status, CQHCI_TCN);
		pr_debug("%s: cqhci: TCN: 0x%08lx\n",
			 mmc_hostname(mmc), comp_status);

		spin_lock(&cq_host->lock);

		for_each_set_bit(tag, &comp_status, cq_host->num_slots) {
			/* complete the corresponding mrq */
			pr_debug("%s: cqhci: completing tag %lu\n",
				 mmc_hostname(mmc), tag);
			mmc_log_string(mmc, "completing tag -> %lu\n", tag);
			cqhci_finish_mrq(mmc, tag);
		}

		if (cq_host->waiting_for_idle && !cq_host->qcnt) {
			cq_host->waiting_for_idle = false;
			wake_up(&cq_host->wait_queue);
		}

		spin_unlock(&cq_host->lock);
	}

	if (status & CQHCI_IS_TCL)
		wake_up(&cq_host->wait_queue);

	if (status & CQHCI_IS_HAC)
		wake_up(&cq_host->wait_queue);

	return IRQ_HANDLED;
}
EXPORT_SYMBOL(cqhci_irq);

static bool cqhci_is_idle(struct cqhci_host *cq_host, int *ret)
{
	unsigned long flags;
	bool is_idle;

	spin_lock_irqsave(&cq_host->lock, flags);
	is_idle = !cq_host->qcnt || cq_host->recovery_halt;
	*ret = cq_host->recovery_halt ? -EBUSY : 0;
	cq_host->waiting_for_idle = !is_idle;
	spin_unlock_irqrestore(&cq_host->lock, flags);

	return is_idle;
}

static int cqhci_wait_for_idle(struct mmc_host *mmc)
{
	struct cqhci_host *cq_host = mmc->cqe_private;
	int ret;

	wait_event(cq_host->wait_queue, cqhci_is_idle(cq_host, &ret));

	return ret;
}

static bool cqhci_timeout(struct mmc_host *mmc, struct mmc_request *mrq,
			  bool *recovery_needed)
{
	struct cqhci_host *cq_host = mmc->cqe_private;
	int tag = cqhci_tag(mrq);
	struct cqhci_slot *slot = &cq_host->slot[tag];
	unsigned long flags;
	bool timed_out;

	spin_lock_irqsave(&cq_host->lock, flags);
	timed_out = slot->mrq == mrq;
	if (timed_out) {
		slot->flags |= CQHCI_EXTERNAL_TIMEOUT;
		cqhci_recovery_needed(mmc, mrq, false);
		*recovery_needed = cq_host->recovery_halt;
	}
	spin_unlock_irqrestore(&cq_host->lock, flags);

	if (timed_out) {
		pr_err("%s: cqhci: timeout for tag %d\n",
		       mmc_hostname(mmc), tag);
		cqhci_dumpregs(cq_host);
	}

	return timed_out;
}

static bool cqhci_tasks_cleared(struct cqhci_host *cq_host)
{
	return !(cqhci_readl(cq_host, CQHCI_CTL) & CQHCI_CLEAR_ALL_TASKS);
}

static bool cqhci_clear_all_tasks(struct mmc_host *mmc, unsigned int timeout)
{
	struct cqhci_host *cq_host = mmc->cqe_private;
	bool ret;
	u32 ctl;

	cqhci_set_irqs(cq_host, CQHCI_IS_TCL);

	ctl = cqhci_readl(cq_host, CQHCI_CTL);
	ctl |= CQHCI_CLEAR_ALL_TASKS;
	cqhci_writel(cq_host, ctl, CQHCI_CTL);

	wait_event_timeout(cq_host->wait_queue, cqhci_tasks_cleared(cq_host),
			   msecs_to_jiffies(timeout) + 1);

	cqhci_set_irqs(cq_host, 0);

	ret = cqhci_tasks_cleared(cq_host);

	if (!ret)
		pr_debug("%s: cqhci: Failed to clear tasks\n",
			 mmc_hostname(mmc));

	return ret;
}

static bool cqhci_halted(struct cqhci_host *cq_host)
{
	return cqhci_readl(cq_host, CQHCI_CTL) & CQHCI_HALT;
}

static bool cqhci_halt(struct mmc_host *mmc, unsigned int timeout)
{
	struct cqhci_host *cq_host = mmc->cqe_private;
	bool ret;
	u32 ctl;

	if (cqhci_halted(cq_host)) {
		pr_debug("%s: CQE is already halted.\n", mmc_hostname(mmc));
		return true;
	}

	cqhci_set_irqs(cq_host, CQHCI_IS_HAC);

	ctl = cqhci_readl(cq_host, CQHCI_CTL);
	ctl |= CQHCI_HALT;
	cqhci_writel(cq_host, ctl, CQHCI_CTL);

	wait_event_timeout(cq_host->wait_queue, cqhci_halted(cq_host),
			   msecs_to_jiffies(timeout) + 1);

	cqhci_set_irqs(cq_host, 0);

	ret = cqhci_halted(cq_host);

	if (!ret)
		pr_err("%s: cqhci: Failed to halt\n", mmc_hostname(mmc));

	mmc_log_string(mmc, "halt done with ret %d\n", ret);
	return ret;
}

/*
 * After halting we expect to be able to use the command line. We interpret the
 * failure to halt to mean the data lines might still be in use (and the upper
 * layers will need to send a STOP command), so we set the timeout based on a
 * generous command timeout.
 */
#define CQHCI_START_HALT_TIMEOUT	5000

static void cqhci_recovery_start(struct mmc_host *mmc)
{
	struct cqhci_host *cq_host = mmc->cqe_private;

	pr_debug("%s: cqhci: %s\n", mmc_hostname(mmc), __func__);

	cqhci_crypto_reset(cq_host);

	WARN_ON(!cq_host->recovery_halt);

	cqhci_halt(mmc, CQHCI_START_HALT_TIMEOUT);

	if (cq_host->ops->disable)
		cq_host->ops->disable(mmc, true);

	mmc->cqe_on = false;
}

static int cqhci_error_from_flags(unsigned int flags)
{
	if (!flags)
		return 0;

	/* CRC errors might indicate re-tuning so prefer to report that */
	if (flags & CQHCI_HOST_CRC)
		return -EILSEQ;

	if (flags & (CQHCI_EXTERNAL_TIMEOUT | CQHCI_HOST_TIMEOUT))
		return -ETIMEDOUT;

	return -EIO;
}

static void cqhci_recover_mrq(struct cqhci_host *cq_host, unsigned int tag)
{
	struct cqhci_slot *slot = &cq_host->slot[tag];
	struct mmc_request *mrq = slot->mrq;
	struct mmc_data *data;

	if (!mrq)
		return;

	slot->mrq = NULL;

	cq_host->qcnt -= 1;

	data = mrq->data;
	if (data) {
		data->bytes_xfered = 0;
		data->error = cqhci_error_from_flags(slot->flags);
	} else {
		mrq->cmd->error = cqhci_error_from_flags(slot->flags);
	}

	mmc_cqe_request_done(cq_host->mmc, mrq);
}

static void cqhci_recover_mrqs(struct cqhci_host *cq_host)
{
	int i;

	for (i = 0; i < cq_host->num_slots; i++)
		cqhci_recover_mrq(cq_host, i);
}

/*
 * By now the command and data lines should be unused so there is no reason for
 * CQHCI to take a long time to halt, but if it doesn't halt there could be
 * problems clearing tasks, so be generous.
 */
#define CQHCI_FINISH_HALT_TIMEOUT	20

/* CQHCI could be expected to clear it's internal state pretty quickly */
#define CQHCI_CLEAR_TIMEOUT		20

static void cqhci_recovery_finish(struct mmc_host *mmc)
{
	struct cqhci_host *cq_host = mmc->cqe_private;
	unsigned long flags;
	u32 cqcfg;
	bool ok;

	pr_debug("%s: cqhci: %s\n", mmc_hostname(mmc), __func__);

	WARN_ON(!cq_host->recovery_halt);

	ok = cqhci_halt(mmc, CQHCI_FINISH_HALT_TIMEOUT);

	if (!cqhci_clear_all_tasks(mmc, CQHCI_CLEAR_TIMEOUT))
		ok = false;

	/*
	 * The specification contradicts itself, by saying that tasks cannot be
	 * cleared if CQHCI does not halt, but if CQHCI does not halt, it should
	 * be disabled/re-enabled, but not to disable before clearing tasks.
	 * Have a go anyway.
	 */
	if (!ok) {
		pr_debug("%s: cqhci: disable / re-enable\n", mmc_hostname(mmc));
		cqcfg = cqhci_readl(cq_host, CQHCI_CFG);
		cqcfg &= ~CQHCI_ENABLE;
		cqhci_writel(cq_host, cqcfg, CQHCI_CFG);
		cqcfg |= CQHCI_ENABLE;
		cqhci_writel(cq_host, cqcfg, CQHCI_CFG);
		/* Be sure that there are no tasks */
		ok = cqhci_halt(mmc, CQHCI_FINISH_HALT_TIMEOUT);
		if (!cqhci_clear_all_tasks(mmc, CQHCI_CLEAR_TIMEOUT))
			ok = false;
		WARN_ON(!ok);
	}

	cqhci_recover_mrqs(cq_host);

	WARN_ON(cq_host->qcnt);

	spin_lock_irqsave(&cq_host->lock, flags);
	cq_host->qcnt = 0;
	cq_host->recovery_halt = false;
	mmc->cqe_on = false;
	spin_unlock_irqrestore(&cq_host->lock, flags);

	/* Ensure all writes are done before interrupts are re-enabled */
	wmb();

	cqhci_writel(cq_host, CQHCI_IS_HAC | CQHCI_IS_TCL, CQHCI_IS);

	cqhci_set_irqs(cq_host, CQHCI_IS_MASK);

	cqhci_crypto_recovery_finish(cq_host);

	pr_debug("%s: cqhci: recovery done\n", mmc_hostname(mmc));
	mmc_log_string(mmc, "recovery done\n");
}

static const struct mmc_cqe_ops cqhci_cqe_ops = {
	.cqe_enable = cqhci_enable,
	.cqe_disable = cqhci_disable,
	.cqe_request = cqhci_request,
	.cqe_post_req = cqhci_post_req,
	.cqe_off = cqhci_off,
	.cqe_wait_for_idle = cqhci_wait_for_idle,
	.cqe_timeout = cqhci_timeout,
	.cqe_recovery_start = cqhci_recovery_start,
	.cqe_recovery_finish = cqhci_recovery_finish,
	.cqe_crypto_update_queue = cqhci_crypto_update_queue,
};

struct cqhci_host *cqhci_pltfm_init(struct platform_device *pdev)
{
	struct cqhci_host *cq_host;
	struct resource *cqhci_memres = NULL;

	/* check and setup CMDQ interface */
	cqhci_memres = platform_get_resource_byname(pdev, IORESOURCE_MEM,
						   "cqhci_mem");
	if (!cqhci_memres) {
		dev_dbg(&pdev->dev, "CMDQ not supported\n");
		return ERR_PTR(-EINVAL);
	}

	cq_host = devm_kzalloc(&pdev->dev, sizeof(*cq_host), GFP_KERNEL);
	if (!cq_host)
		return ERR_PTR(-ENOMEM);
	cq_host->mmio = devm_ioremap(&pdev->dev,
				     cqhci_memres->start,
				     resource_size(cqhci_memres));
	if (!cq_host->mmio) {
		dev_err(&pdev->dev, "failed to remap cqhci regs\n");
		return ERR_PTR(-EBUSY);
	}
	dev_dbg(&pdev->dev, "CMDQ ioremap: done\n");

	return cq_host;
}
EXPORT_SYMBOL(cqhci_pltfm_init);

static unsigned int cqhci_ver_major(struct cqhci_host *cq_host)
{
	return CQHCI_VER_MAJOR(cqhci_readl(cq_host, CQHCI_VER));
}

static unsigned int cqhci_ver_minor(struct cqhci_host *cq_host)
{
	u32 ver = cqhci_readl(cq_host, CQHCI_VER);

	return CQHCI_VER_MINOR1(ver) * 10 + CQHCI_VER_MINOR2(ver);
}

int cqhci_init(struct cqhci_host *cq_host, struct mmc_host *mmc,
	      bool dma64)
{
	int err;
	u32 cqcap = 0;

	cq_host->dma64 = dma64;
	cq_host->mmc = mmc;
	cq_host->mmc->cqe_private = cq_host;

	cq_host->num_slots = NUM_SLOTS;
	cq_host->dcmd_slot = DCMD_SLOT;

	mmc->cqe_ops = &cqhci_cqe_ops;

	mmc->cqe_qdepth = NUM_SLOTS;
	if (mmc->caps2 & MMC_CAP2_CQE_DCMD)
		mmc->cqe_qdepth -= 1;

	cqcap = cqhci_readl(cq_host, CQHCI_CAP);

	cq_host->slot = devm_kcalloc(mmc_dev(mmc), cq_host->num_slots,
				     sizeof(*cq_host->slot), GFP_KERNEL);
	if (!cq_host->slot) {
		err = -ENOMEM;
		goto out_err;
	}

	spin_lock_init(&cq_host->lock);

	err = cqhci_host_init_crypto(cq_host);
	if (err) {
		pr_err("%s: CQHCI version %u.%02u Crypto init failed err %d\n",
		       mmc_hostname(mmc), cqhci_ver_major(cq_host),
		       cqhci_ver_minor(cq_host), err);
	}

	init_completion(&cq_host->halt_comp);
	init_waitqueue_head(&cq_host->wait_queue);

	pr_info("%s: CQHCI version %u.%02u\n",
		mmc_hostname(mmc), cqhci_ver_major(cq_host),
		cqhci_ver_minor(cq_host));

	return 0;

out_err:
	pr_err("%s: CQHCI version %u.%02u failed to initialize, error %d\n",
	       mmc_hostname(mmc), cqhci_ver_major(cq_host),
	       cqhci_ver_minor(cq_host), err);
	return err;
}
EXPORT_SYMBOL(cqhci_init);

MODULE_AUTHOR("Venkat Gopalakrishnan <venkatg@codeaurora.org>");
MODULE_DESCRIPTION("Command Queue Host Controller Interface driver");
MODULE_LICENSE("GPL v2");<|MERGE_RESOLUTION|>--- conflicted
+++ resolved
@@ -307,8 +307,15 @@
 
 	cqhci_set_irqs(cq_host, 0);
 
+
+
+	cqcfg |= CQHCI_ENABLE;
+
+	cqhci_writel(cq_host, cqcfg, CQHCI_CFG);
+
 	if (cqhci_readl(cq_host, CQHCI_CTL) & CQHCI_HALT)
 		cqhci_writel(cq_host, 0, CQHCI_CTL);
+
 
 	mmc->cqe_on = true;
 
@@ -413,7 +420,7 @@
 
 	cqhci_writel(cq_host, CQHCI_HALT, CQHCI_CTL);
 
-<<<<<<< HEAD
+
 	timeout = ktime_add_us(ktime_get(), CQHCI_OFF_TIMEOUT);
 	while (1) {
 		timed_out = ktime_compare(ktime_get(), timeout) > 0;
@@ -423,11 +430,11 @@
 	}
 
 	if (timed_out && !(reg & CQHCI_HALT))
-=======
+
 	err = readx_poll_timeout(cqhci_read_ctl, cq_host, reg,
 				 reg & CQHCI_HALT, 0, CQHCI_OFF_TIMEOUT);
 	if (err < 0)
->>>>>>> 30baa092
+
 		pr_err("%s: cqhci: CQE stuck on\n", mmc_hostname(mmc));
 	else {
 		pr_debug("%s: cqhci: CQE off\n", mmc_hostname(mmc));

--- conflicted
+++ resolved
@@ -1229,6 +1229,14 @@
 void sdhci_msm_mm_dbg_configure(struct sdhci_host *host, u32 mask,
 			u32 match, u32 bit_shift, u32 testbus)
 {
+
+
+	struct sdhci_host *host = mmc_priv(mmc);
+	int tuning_seq_cnt = 10;
+	u8 phase, tuned_phases[16], tuned_phase_cnt = 0;
+	int rc;
+	struct mmc_ios ios = host->mmc->ios;
+
 	struct sdhci_pltfm_host *pltfm_host = sdhci_priv(host);
 	struct sdhci_msm_host *msm_host = pltfm_host->priv;
 	struct platform_device *pdev = msm_host->pdev;
@@ -1291,7 +1299,6 @@
 static ssize_t show_mask_and_match(struct device *dev,
 				struct device_attribute *attr, char *buf)
 {
-<<<<<<< HEAD
 	struct sdhci_host *host = dev_get_drvdata(dev);
 
 	if (!host)
@@ -1422,11 +1429,6 @@
 	u8 phase, *data_buf, tuned_phases[NUM_TUNING_PHASES], tuned_phase_cnt;
 	const u32 *tuning_block_pattern = tuning_block_64;
 	int size = sizeof(tuning_block_64); /* Tuning pattern size in bytes */
-=======
-	struct sdhci_host *host = mmc_priv(mmc);
-	int tuning_seq_cnt = 10;
-	u8 phase, tuned_phases[16], tuned_phase_cnt = 0;
->>>>>>> 30baa092
 	int rc;
 	struct mmc_host *mmc = host->mmc;
 	struct mmc_ios	ios = host->mmc->ios;
@@ -1449,10 +1451,10 @@
 		return 0;
 
 	/*
-<<<<<<< HEAD
+
 	 * Don't allow re-tuning for CRC errors observed for any commands
 	 * that are sent during tuning sequence itself.
-=======
+
 	 * Clear tuning_done flag before tuning to ensure proper
 	 * HS400 settings.
 	 */
@@ -1462,7 +1464,7 @@
 	 * For HS400 tuning in HS200 timing requires:
 	 * - select MCLK/2 in VENDOR_SPEC
 	 * - program MCLK to 400MHz (or nearest supported) in GCC
->>>>>>> 30baa092
+
 	 */
 	if (msm_host->tuning_in_progress)
 		return 0;
@@ -5131,6 +5133,7 @@
 	.hw_reset = sdhci_msm_hw_reset,
 };
 
+
 static void sdhci_set_default_hw_caps(struct sdhci_msm_host *msm_host,
 		struct sdhci_host *host)
 {
@@ -5679,10 +5682,9 @@
 	return retval;
 }
 
-<<<<<<< HEAD
 static struct device_type sdcard_type = {
 	.uevent = sdhci_sec_sdcard_uevent,
-=======
+
 static const struct sdhci_pltfm_data sdhci_msm_pdata = {
 	.quirks = SDHCI_QUIRK_BROKEN_CARD_DETECTION |
 		  SDHCI_QUIRK_SINGLE_POWER_WRITE |
@@ -5691,7 +5693,7 @@
 
 	.quirks2 = SDHCI_QUIRK2_PRESET_VALUE_BROKEN,
 	.ops = &sdhci_msm_ops,
->>>>>>> 30baa092
+
 };
 #endif
 
@@ -6048,6 +6050,7 @@
 		goto vreg_deinit;
 	}
 
+
 	/* Enable pwr irq interrupts */
 	sdhci_msm_writel_relaxed(INT_MASK, host,
 		msm_host_offset->CORE_PWRCTL_MASK);
@@ -6172,7 +6175,6 @@
 		goto vreg_deinit;
 	}
 
-<<<<<<< HEAD
 	/*
 	 * To avoid polling and to avoid this R1b command conversion
 	 * to R1 command if the requested busy timeout > host's max
@@ -6182,11 +6184,11 @@
 
 	msm_host->pltfm_init_done = true;
 
-=======
+
 	msm_host->mmc->caps |= MMC_CAP_WAIT_WHILE_BUSY | MMC_CAP_NEED_RSP_BUSY;
 
 	pm_runtime_get_noresume(&pdev->dev);
->>>>>>> 30baa092
+
 	pm_runtime_set_active(&pdev->dev);
 	pm_runtime_enable(&pdev->dev);
 	pm_runtime_set_autosuspend_delay(&pdev->dev, MSM_AUTOSUSPEND_DELAY_MS);

/*
 *  Copyright (C) 2003 Russell King, All Rights Reserved.
 *  Copyright 2006-2007 Pierre Ossman
 *
 * This program is free software; you can redistribute it and/or modify
 * it under the terms of the GNU General Public License version 2 as
 * published by the Free Software Foundation.
 *
 */
#include <linux/slab.h>
#include <linux/module.h>
#include <linux/blkdev.h>
#include <linux/backing-dev.h>
#include <linux/freezer.h>
#include <linux/kthread.h>
#include <linux/scatterlist.h>
#include <linux/dma-mapping.h>

#include <linux/mmc/card.h>
#include <linux/mmc/host.h>

#include "queue.h"
#include "block.h"
#include "core.h"
#include "card.h"
#include "host.h"

static inline bool mmc_cqe_dcmd_busy(struct mmc_queue *mq)
{
	/* Allow only 1 DCMD at a time */
	return mq->in_flight[MMC_ISSUE_DCMD];
}

void mmc_cqe_check_busy(struct mmc_queue *mq)
{
	if ((mq->cqe_busy & MMC_CQE_DCMD_BUSY) && !mmc_cqe_dcmd_busy(mq))
		mq->cqe_busy &= ~MMC_CQE_DCMD_BUSY;

	mq->cqe_busy &= ~MMC_CQE_QUEUE_FULL;
}

static inline bool mmc_cqe_can_dcmd(struct mmc_host *host)
{
	return host->caps2 & MMC_CAP2_CQE_DCMD;
}

static enum mmc_issue_type mmc_cqe_issue_type(struct mmc_host *host,
					      struct request *req)
{
	switch (req_op(req)) {
	case REQ_OP_DRV_IN:
	case REQ_OP_DRV_OUT:
	case REQ_OP_DISCARD:
	case REQ_OP_SECURE_ERASE:
		return MMC_ISSUE_SYNC;
	case REQ_OP_FLUSH:
		return mmc_cqe_can_dcmd(host) ? MMC_ISSUE_DCMD : MMC_ISSUE_SYNC;
	default:
		return MMC_ISSUE_ASYNC;
	}
}

enum mmc_issue_type mmc_issue_type(struct mmc_queue *mq, struct request *req)
{
	struct mmc_host *host = mq->card->host;

	if (mq->use_cqe)
		return mmc_cqe_issue_type(host, req);

	if (req_op(req) == REQ_OP_READ || req_op(req) == REQ_OP_WRITE)
		return MMC_ISSUE_ASYNC;

	return MMC_ISSUE_SYNC;
}

static void __mmc_cqe_recovery_notifier(struct mmc_queue *mq)
{
	if (!mq->recovery_needed) {
		mq->recovery_needed = true;
		schedule_work(&mq->recovery_work);
	}
}

void mmc_cqe_recovery_notifier(struct mmc_request *mrq)
{
	struct mmc_queue_req *mqrq = container_of(mrq, struct mmc_queue_req,
						  brq.mrq);
	struct request *req = mmc_queue_req_to_req(mqrq);
	struct request_queue *q = req->q;
	struct mmc_queue *mq = q->queuedata;
	unsigned long flags;

	spin_lock_irqsave(q->queue_lock, flags);
	__mmc_cqe_recovery_notifier(mq);
	spin_unlock_irqrestore(q->queue_lock, flags);
}

static enum blk_eh_timer_return mmc_cqe_timed_out(struct request *req)
{
	struct mmc_queue_req *mqrq = req_to_mmc_queue_req(req);
	struct mmc_request *mrq = &mqrq->brq.mrq;
	struct mmc_queue *mq = req->q->queuedata;
	struct mmc_host *host = mq->card->host;
	enum mmc_issue_type issue_type = mmc_issue_type(mq, req);
	bool recovery_needed = false;

	mmc_log_string(host,
			"Request timed out! Active reqs: %d Req: %p Tag: %d\n",
			mmc_cqe_qcnt(mq), req, req->tag);
	switch (issue_type) {
	case MMC_ISSUE_ASYNC:
	case MMC_ISSUE_DCMD:
		if (host->cqe_ops->cqe_timeout(host, mrq, &recovery_needed)) {
			if (recovery_needed)
				mmc_cqe_recovery_notifier(mrq);
			return BLK_EH_RESET_TIMER;
		}
<<<<<<< HEAD

		pr_info("%s: %s: Timeout even before req reaching LDD, completing the req. Active reqs: %d Req: %p Tag: %d\n",
				mmc_hostname(host), __func__,
				mmc_cqe_qcnt(mq), req, req->tag);
		mmc_log_string(host,
				"Timeout even before req reaching LDD,completing the req. Active reqs: %d Req: %p Tag: %d\n",
				mmc_cqe_qcnt(mq), req, req->tag);
=======
>>>>>>> 30baa092
		/* The request has gone already */
		return BLK_EH_DONE;
	default:
		/* Timeout is handled by mmc core */
		return BLK_EH_RESET_TIMER;
	}
}

static enum blk_eh_timer_return mmc_mq_timed_out(struct request *req,
						 bool reserved)
{
	struct request_queue *q = req->q;
	struct mmc_queue *mq = q->queuedata;
	unsigned long flags;
	bool ignore_tout;

	spin_lock_irqsave(q->queue_lock, flags);
<<<<<<< HEAD

	if (mq->recovery_needed || !mq->use_cqe) {
		ret = BLK_EH_RESET_TIMER;
		spin_unlock_irqrestore(q->queue_lock, flags);
	} else {
		spin_unlock_irqrestore(q->queue_lock, flags);
		ret = mmc_cqe_timed_out(req);
	}
=======
	ignore_tout = mq->recovery_needed || !mq->use_cqe;
	spin_unlock_irqrestore(q->queue_lock, flags);
>>>>>>> 30baa092

	return ignore_tout ? BLK_EH_RESET_TIMER : mmc_cqe_timed_out(req);
}

static void mmc_mq_recovery_handler(struct work_struct *work)
{
	struct mmc_queue *mq = container_of(work, struct mmc_queue,
					    recovery_work);
	struct request_queue *q = mq->queue;

	mmc_get_card(mq->card, &mq->ctx);

	mq->in_recovery = true;

	if (mq->use_cqe)
		mmc_blk_cqe_recovery(mq);
	else
		mmc_blk_mq_recovery(mq);

	mq->in_recovery = false;

	spin_lock_irq(q->queue_lock);
	mq->recovery_needed = false;
	spin_unlock_irq(q->queue_lock);

	mmc_put_card(mq->card, &mq->ctx);

	blk_mq_run_hw_queues(q, true);
}

static struct scatterlist *mmc_alloc_sg(int sg_len, gfp_t gfp)
{
	struct scatterlist *sg;

	sg = kmalloc_array(sg_len, sizeof(*sg), gfp);
	if (sg)
		sg_init_table(sg, sg_len);

	return sg;
}

static void mmc_queue_setup_discard(struct request_queue *q,
				    struct mmc_card *card)
{
	unsigned max_discard;

	max_discard = mmc_calc_max_discard(card);
	if (!max_discard)
		return;

	blk_queue_flag_set(QUEUE_FLAG_DISCARD, q);
	blk_queue_max_discard_sectors(q, max_discard);
	q->limits.discard_granularity = card->pref_erase << 9;
	/* granularity must not be greater than max. discard */
	if (card->pref_erase > max_discard)
		q->limits.discard_granularity = SECTOR_SIZE;
	if (mmc_can_secure_erase_trim(card))
		blk_queue_flag_set(QUEUE_FLAG_SECERASE, q);
}

/**
 * mmc_init_request() - initialize the MMC-specific per-request data
 * @q: the request queue
 * @req: the request
 * @gfp: memory allocation policy
 */
static int __mmc_init_request(struct mmc_queue *mq, struct request *req,
			      gfp_t gfp)
{
	struct mmc_queue_req *mq_rq = req_to_mmc_queue_req(req);
	struct mmc_host *host;

	if (!mq)
		return -ENODEV;
	host = mq->card->host;

	mq_rq->sg = mmc_alloc_sg(host->max_segs, gfp);
	if (!mq_rq->sg)
		return -ENOMEM;

	return 0;
}

static void mmc_exit_request(struct request_queue *q, struct request *req)
{
	struct mmc_queue_req *mq_rq = req_to_mmc_queue_req(req);

	kfree(mq_rq->sg);
	mq_rq->sg = NULL;
}

static int mmc_mq_init_request(struct blk_mq_tag_set *set, struct request *req,
			       unsigned int hctx_idx, unsigned int numa_node)
{
	return __mmc_init_request(set->driver_data, req, GFP_KERNEL);
}

static void mmc_mq_exit_request(struct blk_mq_tag_set *set, struct request *req,
				unsigned int hctx_idx)
{
	struct mmc_queue *mq = set->driver_data;

	mmc_exit_request(mq->queue, req);
}

static blk_status_t mmc_mq_queue_rq(struct blk_mq_hw_ctx *hctx,
				    const struct blk_mq_queue_data *bd)
{
	struct request *req = bd->rq;
	struct request_queue *q = req->q;
	struct mmc_queue *mq = q->queuedata;
	struct mmc_card *card = mq->card;
	struct mmc_host *host = card->host;
	enum mmc_issue_type issue_type;
	enum mmc_issued issued;
	bool get_card, cqe_retune_ok;
	int ret;

	if (mmc_card_removed(mq->card)) {
		req->rq_flags |= RQF_QUIET;
		return BLK_STS_IOERR;
	}

	issue_type = mmc_issue_type(mq, req);

	spin_lock_irq(q->queue_lock);

	if (mq->recovery_needed || mq->busy) {
		spin_unlock_irq(q->queue_lock);
		return BLK_STS_RESOURCE;
	}

	switch (issue_type) {
	case MMC_ISSUE_DCMD:
		if (mmc_cqe_dcmd_busy(mq)) {
			mq->cqe_busy |= MMC_CQE_DCMD_BUSY;
			spin_unlock_irq(q->queue_lock);
			return BLK_STS_RESOURCE;
		}
		break;
	case MMC_ISSUE_ASYNC:
		break;
	default:
		/*
		 * Timeouts are handled by mmc core, and we don't have a host
		 * API to abort requests, so we can't handle the timeout anyway.
		 * However, when the timeout happens, blk_mq_complete_request()
		 * no longer works (to stop the request disappearing under us).
		 * To avoid racing with that, set a large timeout.
		 */
		req->timeout = 600 * HZ;
		break;
	}

	/* Parallel dispatch of requests is not supported at the moment */
	mq->busy = true;

	mq->in_flight[issue_type] += 1;
	atomic_inc(&host->active_reqs);
	get_card = (mmc_tot_in_flight(mq) == 1);
	cqe_retune_ok = (mmc_cqe_qcnt(mq) == 1);

	spin_unlock_irq(q->queue_lock);

	if (!(req->rq_flags & RQF_DONTPREP)) {
		req_to_mmc_queue_req(req)->retries = 0;
		req->rq_flags |= RQF_DONTPREP;
	}

	if (get_card)
		mmc_get_card(card, &mq->ctx);

	if (mq->use_cqe) {
		host->retune_now = host->need_retune && cqe_retune_ok &&
				   !host->hold_retune;
	}

	blk_mq_start_request(req);

	issued = mmc_blk_mq_issue_rq(mq, req);

	switch (issued) {
	case MMC_REQ_BUSY:
		ret = BLK_STS_RESOURCE;
		break;
	case MMC_REQ_FAILED_TO_START:
		ret = BLK_STS_IOERR;
		break;
	default:
		ret = BLK_STS_OK;
		break;
	}

	if (issued != MMC_REQ_STARTED) {
		bool put_card = false;

		spin_lock_irq(q->queue_lock);
		mq->in_flight[issue_type] -= 1;
		atomic_dec(&host->active_reqs);
		if (mmc_tot_in_flight(mq) == 0)
			put_card = true;
		mq->busy = false;
		spin_unlock_irq(q->queue_lock);
		if (put_card)
			mmc_put_card(card, &mq->ctx);
	} else {
		WRITE_ONCE(mq->busy, false);
	}

	return ret;
}

static const struct blk_mq_ops mmc_mq_ops = {
	.queue_rq	= mmc_mq_queue_rq,
	.init_request	= mmc_mq_init_request,
	.exit_request	= mmc_mq_exit_request,
	.complete	= mmc_blk_mq_complete,
	.timeout	= mmc_mq_timed_out,
};

static void mmc_setup_queue(struct mmc_queue *mq, struct mmc_card *card)
{
	struct mmc_host *host = card->host;
	u64 limit = BLK_BOUNCE_HIGH;
	unsigned block_size = 512;

	if (mmc_dev(host)->dma_mask && *mmc_dev(host)->dma_mask)
		limit = (u64)dma_max_pfn(mmc_dev(host)) << PAGE_SHIFT;

	blk_queue_flag_set(QUEUE_FLAG_NONROT, mq->queue);
	blk_queue_flag_clear(QUEUE_FLAG_ADD_RANDOM, mq->queue);
	if (mmc_can_erase(card))
		mmc_queue_setup_discard(mq->queue, card);

	blk_queue_bounce_limit(mq->queue, limit);
	blk_queue_max_hw_sectors(mq->queue,
		min(host->max_blk_count, host->max_req_size / 512));
	blk_queue_max_segments(mq->queue, host->max_segs);

<<<<<<< HEAD
	if (host->ops->init)
		host->ops->init(host);

	if (mmc_card_mmc(card))
=======
	if (mmc_card_mmc(card) && card->ext_csd.data_sector_size) {
>>>>>>> 30baa092
		block_size = card->ext_csd.data_sector_size;
		WARN_ON(block_size != 512 && block_size != 4096);
	}

	blk_queue_logical_block_size(mq->queue, block_size);
	blk_queue_max_segment_size(mq->queue,
			round_down(host->max_seg_size, block_size));

	INIT_WORK(&mq->recovery_work, mmc_mq_recovery_handler);
	INIT_WORK(&mq->complete_work, mmc_blk_mq_complete_work);

	if (mmc_card_sd(card)) {
		/* decrease max # of requests to 32. The goal of this tuning is
		 * reducing the time for draining elevator when elevator_switch
		 * function is called. It is effective for slow external sdcard.
		 */
		mq->queue->nr_requests = BLKDEV_MAX_RQ / 8;
		if (mq->queue->nr_requests < 32)
			mq->queue->nr_requests = 32;
#ifdef CONFIG_LARGE_DIRTY_BUFFER
		/* apply more throttle on external sdcard */
		mq->queue->backing_dev_info->capabilities |= BDI_CAP_STRICTLIMIT;
		bdi_set_min_ratio(mq->queue->backing_dev_info, 30);
		bdi_set_max_ratio(mq->queue->backing_dev_info, 60);
#endif
		pr_info("Parameters for external-sdcard: min/max_ratio: %u/%u "
			"strictlimit: on nr_requests: %lu read_ahead_kb: %lu\n",
			mq->queue->backing_dev_info->min_ratio,
			mq->queue->backing_dev_info->max_ratio,
			mq->queue->nr_requests,
			mq->queue->backing_dev_info->ra_pages * 4);
	}

	mutex_init(&mq->complete_lock);

	init_waitqueue_head(&mq->wait);

	if (host->cqe_ops && host->cqe_ops->cqe_crypto_update_queue)
		host->cqe_ops->cqe_crypto_update_queue(host, mq->queue);
}

static int mmc_mq_init_queue(struct mmc_queue *mq, int q_depth,
			     const struct blk_mq_ops *mq_ops, spinlock_t *lock)
{
	int ret;

	memset(&mq->tag_set, 0, sizeof(mq->tag_set));
	mq->tag_set.ops = mq_ops;
	mq->tag_set.queue_depth = q_depth;
	mq->tag_set.numa_node = NUMA_NO_NODE;
	mq->tag_set.flags = BLK_MQ_F_SHOULD_MERGE | BLK_MQ_F_SG_MERGE |
			    BLK_MQ_F_BLOCKING;
	mq->tag_set.nr_hw_queues = 1;
	mq->tag_set.cmd_size = sizeof(struct mmc_queue_req);
	mq->tag_set.driver_data = mq;

	ret = blk_mq_alloc_tag_set(&mq->tag_set);
	if (ret)
		return ret;

	mq->queue = blk_mq_init_queue(&mq->tag_set);
	if (IS_ERR(mq->queue)) {
		ret = PTR_ERR(mq->queue);
		goto free_tag_set;
	}

	mq->queue->queue_lock = lock;
	mq->queue->queuedata = mq;

	return 0;

free_tag_set:
	blk_mq_free_tag_set(&mq->tag_set);

	return ret;
}

/* Set queue depth to get a reasonable value for q->nr_requests */
#define MMC_QUEUE_DEPTH 64

static int mmc_mq_init(struct mmc_queue *mq, struct mmc_card *card,
			 spinlock_t *lock)
{
	struct mmc_host *host = card->host;
	int q_depth;
	int ret;

	/*
	 * The queue depth for CQE must match the hardware because the request
	 * tag is used to index the hardware queue.
	 */
	if (mq->use_cqe)
		q_depth = min_t(int, card->ext_csd.cmdq_depth, host->cqe_qdepth);
	else
		q_depth = MMC_QUEUE_DEPTH;

	ret = mmc_mq_init_queue(mq, q_depth, &mmc_mq_ops, lock);
	if (ret)
		return ret;

	blk_queue_rq_timeout(mq->queue, 60 * HZ);

	mmc_setup_queue(mq, card);

	return 0;
}

/**
 * mmc_init_queue - initialise a queue structure.
 * @mq: mmc queue
 * @card: mmc card to attach this queue
 * @lock: queue lock
 * @subname: partition subname
 *
 * Initialise a MMC card request queue.
 */
int mmc_init_queue(struct mmc_queue *mq, struct mmc_card *card,
		   spinlock_t *lock, const char *subname)
{
	struct mmc_host *host = card->host;

	mq->card = card;

	mq->use_cqe = host->cqe_enabled;

	return mmc_mq_init(mq, card, lock);
}

void mmc_queue_suspend(struct mmc_queue *mq)
{
	blk_mq_quiesce_queue(mq->queue);

	/*
	 * The host remains claimed while there are outstanding requests, so
	 * simply claiming and releasing here ensures there are none.
	 */
	mmc_claim_host(mq->card->host);
	mmc_release_host(mq->card->host);
}

void mmc_queue_resume(struct mmc_queue *mq)
{
	blk_mq_unquiesce_queue(mq->queue);
}

void mmc_cleanup_queue(struct mmc_queue *mq)
{
	struct request_queue *q = mq->queue;

#ifdef CONFIG_LARGE_DIRTY_BUFFER
	/* Restore bdi min/max ratio before device removal */
	bdi_set_min_ratio(q->backing_dev_info, 0);
	bdi_set_max_ratio(q->backing_dev_info, 100);
#endif

	/*
	 * The legacy code handled the possibility of being suspended,
	 * so do that here too.
	 */
	if (blk_queue_quiesced(q))
		blk_mq_unquiesce_queue(q);

	if (likely(!blk_queue_dead(q)))
		blk_cleanup_queue(q);
	blk_mq_free_tag_set(&mq->tag_set);

	/*
	 * A request can be completed before the next request, potentially
	 * leaving a complete_work with nothing to do. Such a work item might
	 * still be queued at this point. Flush it.
	 */
	flush_work(&mq->complete_work);

	mq->card = NULL;
}

/*
 * Prepare the sg list(s) to be handed of to the host driver
 */
unsigned int mmc_queue_map_sg(struct mmc_queue *mq, struct mmc_queue_req *mqrq)
{
	struct request *req = mmc_queue_req_to_req(mqrq);

	return blk_rq_map_sg(mq->queue, req, mqrq->sg);
}<|MERGE_RESOLUTION|>--- conflicted
+++ resolved
@@ -115,7 +115,7 @@
 				mmc_cqe_recovery_notifier(mrq);
 			return BLK_EH_RESET_TIMER;
 		}
-<<<<<<< HEAD
+
 
 		pr_info("%s: %s: Timeout even before req reaching LDD, completing the req. Active reqs: %d Req: %p Tag: %d\n",
 				mmc_hostname(host), __func__,
@@ -123,8 +123,8 @@
 		mmc_log_string(host,
 				"Timeout even before req reaching LDD,completing the req. Active reqs: %d Req: %p Tag: %d\n",
 				mmc_cqe_qcnt(mq), req, req->tag);
-=======
->>>>>>> 30baa092
+
+
 		/* The request has gone already */
 		return BLK_EH_DONE;
 	default:
@@ -142,7 +142,7 @@
 	bool ignore_tout;
 
 	spin_lock_irqsave(q->queue_lock, flags);
-<<<<<<< HEAD
+
 
 	if (mq->recovery_needed || !mq->use_cqe) {
 		ret = BLK_EH_RESET_TIMER;
@@ -151,10 +151,10 @@
 		spin_unlock_irqrestore(q->queue_lock, flags);
 		ret = mmc_cqe_timed_out(req);
 	}
-=======
+
 	ignore_tout = mq->recovery_needed || !mq->use_cqe;
 	spin_unlock_irqrestore(q->queue_lock, flags);
->>>>>>> 30baa092
+
 
 	return ignore_tout ? BLK_EH_RESET_TIMER : mmc_cqe_timed_out(req);
 }
@@ -394,14 +394,14 @@
 		min(host->max_blk_count, host->max_req_size / 512));
 	blk_queue_max_segments(mq->queue, host->max_segs);
 
-<<<<<<< HEAD
+
 	if (host->ops->init)
 		host->ops->init(host);
 
 	if (mmc_card_mmc(card))
-=======
+
 	if (mmc_card_mmc(card) && card->ext_csd.data_sector_size) {
->>>>>>> 30baa092
+
 		block_size = card->ext_csd.data_sector_size;
 		WARN_ON(block_size != 512 && block_size != 4096);
 	}

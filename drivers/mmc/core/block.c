/*
 * Block driver for media (i.e., flash cards)
 *
 * Copyright 2002 Hewlett-Packard Company
 * Copyright 2005-2008 Pierre Ossman
 *
 * Use consistent with the GNU GPL is permitted,
 * provided that this copyright notice is
 * preserved in its entirety in all copies and derived works.
 *
 * HEWLETT-PACKARD COMPANY MAKES NO WARRANTIES, EXPRESSED OR IMPLIED,
 * AS TO THE USEFULNESS OR CORRECTNESS OF THIS CODE OR ITS
 * FITNESS FOR ANY PARTICULAR PURPOSE.
 *
 * Many thanks to Alessandro Rubini and Jonathan Corbet!
 *
 * Author:  Andrew Christian
 *          28 May 2002
 */
#include <linux/moduleparam.h>
#include <linux/module.h>
#include <linux/init.h>

#include <linux/kernel.h>
#include <linux/fs.h>
#include <linux/slab.h>
#include <linux/errno.h>
#include <linux/hdreg.h>
#include <linux/kdev_t.h>
#include <linux/blkdev.h>
#include <linux/cdev.h>
#include <linux/mutex.h>
#include <linux/scatterlist.h>
#include <linux/string_helpers.h>
#include <linux/delay.h>
#include <linux/capability.h>
#include <linux/compat.h>
#include <linux/pm_runtime.h>
#include <linux/idr.h>
#include <linux/debugfs.h>

#include <linux/mmc/ioctl.h>
#include <linux/mmc/card.h>
#include <linux/mmc/host.h>
#include <linux/mmc/mmc.h>
#include <linux/mmc/sd.h>

#include <linux/uaccess.h>

#include "queue.h"
#include "block.h"
#include "core.h"
#include "card.h"
#include "host.h"
#include "bus.h"
#include "mmc_ops.h"
#include "quirks.h"
#include "sd_ops.h"

#ifdef CONFIG_MMC_SUPPORT_STLOG
#include <linux/fslog.h>
#else
#define ST_LOG(fmt, ...)
#endif

MODULE_ALIAS("mmc:block");

#if defined(CONFIG_MMC_CPRM)
#include "cprmdrv_samsung.h"
#include <linux/ioctl.h>
#define MMC_IOCTL_BASE		0xB3 /* Same as MMC block device major number */
#define MMC_IOCTL_GET_SECTOR_COUNT		_IOR(MMC_IOCTL_BASE, 100, int)
#define MMC_IOCTL_GET_SECTOR_SIZE		_IOR(MMC_IOCTL_BASE, 101, int)
#define MMC_IOCTL_GET_BLOCK_SIZE		_IOR(MMC_IOCTL_BASE, 102, int)
#define MMC_IOCTL_SET_RETRY_AKE_PROCESS		_IOR(MMC_IOCTL_BASE, 104, int)

static int cprm_ake_retry_flag;
#endif

#ifdef MODULE_PARAM_PREFIX
#undef MODULE_PARAM_PREFIX
#endif
#define MODULE_PARAM_PREFIX "mmcblk."

/*
 * Set a 10 second timeout for polling write request busy state. Note, mmc core
 * is setting a 3 second timeout for SD cards, and SDHCI has long had a 10
 * second software timer to timeout the whole request, so 10 seconds should be
 * ample.
 */
#define MMC_BLK_TIMEOUT_MS  (10 * 1000)
#define MMC_SANITIZE_REQ_TIMEOUT 240000
#define MMC_EXTRACT_INDEX_FROM_ARG(x) ((x & 0x00FF0000) >> 16)
#define MMC_EXTRACT_VALUE_FROM_ARG(x) ((x & 0x0000FF00) >> 8)

#define mmc_req_rel_wr(req)	((req->cmd_flags & REQ_FUA) && \
				  (rq_data_dir(req) == WRITE))
static DEFINE_MUTEX(block_mutex);

/*
 * The defaults come from config options but can be overriden by module
 * or bootarg options.
 */
static int perdev_minors = CONFIG_MMC_BLOCK_MINORS;

/*
 * We've only got one major, so number of mmcblk devices is
 * limited to (1 << 20) / number of minors per device.  It is also
 * limited by the MAX_DEVICES below.
 */
static int max_devices;

#define MAX_DEVICES 256

static DEFINE_IDA(mmc_blk_ida);
static DEFINE_IDA(mmc_rpmb_ida);

/*
 * There is one mmc_blk_data per slot.
 */
struct mmc_blk_data {
	spinlock_t	lock;
	struct device	*parent;
	struct gendisk	*disk;
	struct mmc_queue queue;
	struct list_head part;
	struct list_head rpmbs;

	unsigned int	flags;
#define MMC_BLK_CMD23	(1 << 0)	/* Can do SET_BLOCK_COUNT for multiblock */
#define MMC_BLK_REL_WR	(1 << 1)	/* MMC Reliable write support */

	unsigned int	usage;
	unsigned int	read_only;
	unsigned int	part_type;
	unsigned int	reset_done;
#define MMC_BLK_READ		BIT(0)
#define MMC_BLK_WRITE		BIT(1)
#define MMC_BLK_DISCARD		BIT(2)
#define MMC_BLK_SECDISCARD	BIT(3)
#define MMC_BLK_CQE_RECOVERY	BIT(4)
#define MMC_BLK_PARTSWITCH     BIT(5)

	/*
	 * Only set in main mmc_blk_data associated
	 * with mmc_card with dev_set_drvdata, and keeps
	 * track of the current selected device partition.
	 */
	unsigned int	part_curr;
	struct device_attribute force_ro;
	struct device_attribute power_ro_lock;
	int	area_type;

	/* debugfs files (only in main mmc_blk_data) */
	struct dentry *status_dentry;
	struct dentry *ext_csd_dentry;
};

/* Device type for RPMB character devices */
static dev_t mmc_rpmb_devt;

/* Bus type for RPMB character devices */
static struct bus_type mmc_rpmb_bus_type = {
	.name = "mmc_rpmb",
};

/**
 * struct mmc_rpmb_data - special RPMB device type for these areas
 * @dev: the device for the RPMB area
 * @chrdev: character device for the RPMB area
 * @id: unique device ID number
 * @part_index: partition index (0 on first)
 * @md: parent MMC block device
 * @node: list item, so we can put this device on a list
 */
struct mmc_rpmb_data {
	struct device dev;
	struct cdev chrdev;
	int id;
	unsigned int part_index;
	struct mmc_blk_data *md;
	struct list_head node;
};

static DEFINE_MUTEX(open_lock);

module_param(perdev_minors, int, 0444);
MODULE_PARM_DESC(perdev_minors, "Minors numbers to allocate per device");

static inline int mmc_blk_part_switch(struct mmc_card *card,
				      unsigned int part_type);

static struct mmc_blk_data *mmc_blk_get(struct gendisk *disk)
{
	struct mmc_blk_data *md;

	mutex_lock(&open_lock);
	md = disk->private_data;
	if (md && md->usage == 0)
		md = NULL;
	if (md)
		md->usage++;
	mutex_unlock(&open_lock);

	return md;
}

static inline int mmc_get_devidx(struct gendisk *disk)
{
	int devidx = disk->first_minor / perdev_minors;
	return devidx;
}

static void mmc_blk_put(struct mmc_blk_data *md)
{
	mutex_lock(&open_lock);
	md->usage--;
	if (md->usage == 0) {
		int devidx = mmc_get_devidx(md->disk);
		blk_put_queue(md->queue.queue);
		ida_simple_remove(&mmc_blk_ida, devidx);
		put_disk(md->disk);
		kfree(md);
	}
	mutex_unlock(&open_lock);
}

static ssize_t power_ro_lock_show(struct device *dev,
		struct device_attribute *attr, char *buf)
{
	int ret;
	struct mmc_blk_data *md = mmc_blk_get(dev_to_disk(dev));
	struct mmc_card *card;
	int locked = 0;
	if (!md)
		return -EINVAL;

	card = md->queue.card;

	if (card->ext_csd.boot_ro_lock & EXT_CSD_BOOT_WP_B_PERM_WP_EN)
		locked = 2;
	else if (card->ext_csd.boot_ro_lock & EXT_CSD_BOOT_WP_B_PWR_WP_EN)
		locked = 1;

	ret = snprintf(buf, PAGE_SIZE, "%d\n", locked);

	mmc_blk_put(md);

	return ret;
}

static ssize_t power_ro_lock_store(struct device *dev,
		struct device_attribute *attr, const char *buf, size_t count)
{
	int ret;
	struct mmc_blk_data *md, *part_md;
	struct mmc_queue *mq;
	struct request *req;
	unsigned long set;

	if (kstrtoul(buf, 0, &set))
		return -EINVAL;

	if (set != 1)
		return count;

	md = mmc_blk_get(dev_to_disk(dev));
	if (!md)
		return -EINVAL;
	mq = &md->queue;

	/* Dispatch locking to the block layer */
	req = blk_get_request(mq->queue, REQ_OP_DRV_OUT, 0);
	if (IS_ERR(req)) {
		count = PTR_ERR(req);
		goto out_put;
	}
	req_to_mmc_queue_req(req)->drv_op = MMC_DRV_OP_BOOT_WP;
	blk_execute_rq(mq->queue, NULL, req, 0);
	ret = req_to_mmc_queue_req(req)->drv_op_result;
	blk_put_request(req);

	if (!ret) {
		pr_info("%s: Locking boot partition ro until next power on\n",
			md->disk->disk_name);
		set_disk_ro(md->disk, 1);

		list_for_each_entry(part_md, &md->part, part)
			if (part_md->area_type == MMC_BLK_DATA_AREA_BOOT) {
				pr_info("%s: Locking boot partition ro until next power on\n", part_md->disk->disk_name);
				set_disk_ro(part_md->disk, 1);
			}
	}
out_put:
	mmc_blk_put(md);
	return count;
}

static ssize_t force_ro_show(struct device *dev, struct device_attribute *attr,
			     char *buf)
{
	int ret;
	struct mmc_blk_data *md = mmc_blk_get(dev_to_disk(dev));
	if (!md)
		return -EINVAL;

	ret = snprintf(buf, PAGE_SIZE, "%d\n",
		       get_disk_ro(dev_to_disk(dev)) ^
		       md->read_only);
	mmc_blk_put(md);
	return ret;
}

static ssize_t force_ro_store(struct device *dev, struct device_attribute *attr,
			      const char *buf, size_t count)
{
	int ret;
	char *end;
	struct mmc_blk_data *md = mmc_blk_get(dev_to_disk(dev));
	unsigned long set = simple_strtoul(buf, &end, 0);
	if (!md)
		return -EINVAL;

	if (end == buf) {
		ret = -EINVAL;
		goto out;
	}

	set_disk_ro(dev_to_disk(dev), set || md->read_only);
	ret = count;
out:
	mmc_blk_put(md);
	return ret;
}

static int mmc_blk_open(struct block_device *bdev, fmode_t mode)
{
	struct mmc_blk_data *md = mmc_blk_get(bdev->bd_disk);
	int ret = -ENXIO;
	if (!md)
		return -EINVAL;


	mutex_lock(&block_mutex);
	if (md) {
		if (md->usage == 2)
			check_disk_change(bdev);
		ret = 0;

		if ((mode & FMODE_WRITE) && md->read_only) {
			mmc_blk_put(md);
			ret = -EROFS;
		}
	}
	mutex_unlock(&block_mutex);

	return ret;
}

static void mmc_blk_release(struct gendisk *disk, fmode_t mode)
{
	struct mmc_blk_data *md = disk->private_data;

	mutex_lock(&block_mutex);
	mmc_blk_put(md);
	mutex_unlock(&block_mutex);
}

static int
mmc_blk_getgeo(struct block_device *bdev, struct hd_geometry *geo)
{
	geo->cylinders = get_capacity(bdev->bd_disk) / (4 * 16);
	geo->heads = 4;
	geo->sectors = 16;
	return 0;
}

struct mmc_blk_ioc_data {
	struct mmc_ioc_cmd ic;
	unsigned char *buf;
	u64 buf_bytes;
	struct mmc_rpmb_data *rpmb;
};

static struct mmc_blk_ioc_data *mmc_blk_ioctl_copy_from_user(
	struct mmc_ioc_cmd __user *user)
{
	struct mmc_blk_ioc_data *idata;
	int err;

	idata = kmalloc(sizeof(*idata), GFP_KERNEL);
	if (!idata) {
		err = -ENOMEM;
		goto out;
	}

	if (copy_from_user(&idata->ic, user, sizeof(idata->ic))) {
		err = -EFAULT;
		goto idata_err;
	}

	idata->buf_bytes = (u64) idata->ic.blksz * idata->ic.blocks;
	if (idata->buf_bytes > MMC_IOC_MAX_BYTES) {
		err = -EOVERFLOW;
		goto idata_err;
	}

	if (!idata->buf_bytes) {
		idata->buf = NULL;
		return idata;
	}

	idata->buf = memdup_user((void __user *)(unsigned long)
				 idata->ic.data_ptr, idata->buf_bytes);
	if (IS_ERR(idata->buf)) {
		err = PTR_ERR(idata->buf);
		goto idata_err;
	}

	return idata;

idata_err:
	kfree(idata);
out:
	return ERR_PTR(err);
}

static int mmc_blk_ioctl_copy_to_user(struct mmc_ioc_cmd __user *ic_ptr,
				      struct mmc_blk_ioc_data *idata)
{
	struct mmc_ioc_cmd *ic = &idata->ic;

	if (copy_to_user(&(ic_ptr->response), ic->response,
			 sizeof(ic->response)))
		return -EFAULT;

	if (!idata->ic.write_flag) {
		if (copy_to_user((void __user *)(unsigned long)ic->data_ptr,
				 idata->buf, idata->buf_bytes))
			return -EFAULT;
	}

	return 0;
}

static int ioctl_do_sanitize(struct mmc_card *card)
{
	int err;

	if (!mmc_can_sanitize(card) &&
			(card->host->caps2 & MMC_CAP2_SANITIZE)) {
		pr_warn("%s: %s - SANITIZE is not supported\n",
			mmc_hostname(card->host), __func__);
		err = -EOPNOTSUPP;
		goto out;
	}

	pr_debug("%s: %s - SANITIZE IN PROGRESS...\n",
		mmc_hostname(card->host), __func__);

	err = mmc_switch(card, EXT_CSD_CMD_SET_NORMAL,
					EXT_CSD_SANITIZE_START, 1,
					MMC_SANITIZE_REQ_TIMEOUT);

	if (err)
		pr_err("%s: %s - EXT_CSD_SANITIZE_START failed. err=%d\n",
		       mmc_hostname(card->host), __func__, err);

	pr_debug("%s: %s - SANITIZE COMPLETED\n", mmc_hostname(card->host),
					     __func__);
out:
	return err;
}

static void mmc_error_count_log(struct mmc_card *card, int index, int error, u32 status)
{
	struct mmc_card_error_log *err_log;
	int i = 0;
	int cpu = raw_smp_processor_id();

	err_log = card->err_log;

	for (i = 0; i < 2; i++) {
		if (err_log[index + i].err_type == error) {
			index += i;
			break;
		}
	}

	if (i >= 2)
		return;

	if (!err_log[index].status || ((status & 0x800) != 0x800))	// 1st status logging or not trans
		err_log[index].status = status;
	if (!err_log[index].first_issue_time)
		err_log[index].first_issue_time = cpu_clock(cpu);
	err_log[index].last_issue_time = cpu_clock(cpu);
	err_log[index].count++;
}

static void mmc_card_error_logging(struct mmc_card *card, struct mmc_blk_request *brq, u32 status)
{
	struct mmc_card_error_log *err_log;
	int index = 0;
	int error = 0;
	int ret = 0;
	bool noti = false;

	err_log = card->err_log;

	if (!brq)
		return;

	if (status & STATUS_MASK || brq->stop.resp[0] & STATUS_MASK || brq->cmd.resp[0] & STATUS_MASK) {
		if (status & R1_ERROR || brq->stop.resp[0] & R1_ERROR || brq->cmd.resp[0] & R1_ERROR) {
			err_log[index].ge_cnt++;
			if (!(err_log[index].ge_cnt % 1000))
				noti = true;
		}
		if (status & R1_CC_ERROR || brq->stop.resp[0] & R1_CC_ERROR || brq->cmd.resp[0] & R1_CC_ERROR)
			err_log[index].cc_cnt++;
		if (status & R1_CARD_ECC_FAILED || brq->stop.resp[0] & R1_CARD_ECC_FAILED || brq->cmd.resp[0] & R1_CARD_ECC_FAILED) {
			err_log[index].ecc_cnt++;
			if (!(err_log[index].ecc_cnt % 1000))
				noti = true;
		}
		if (status & R1_WP_VIOLATION || brq->stop.resp[0] & R1_WP_VIOLATION || brq->cmd.resp[0] & R1_WP_VIOLATION) {
			err_log[index].wp_cnt++;
			if (!(err_log[index].wp_cnt % 100))
				noti = true;
		}
		if (status & R1_OUT_OF_RANGE || brq->stop.resp[0] & R1_OUT_OF_RANGE || brq->cmd.resp[0] & R1_OUT_OF_RANGE) {
			err_log[index].oor_cnt++;
			if (!(err_log[index].oor_cnt % 100))
				noti = true;
		}
	}

	/*
	 * Make Notification about SD Card Errors
	 *
	 * Condition :
	 *   GE, ECC : Every 1000 errors
	 *   WP, OOR : Every  100 errors
	 */
	if (noti && card->type == MMC_TYPE_SD && card->host->sdcard_uevent) {
		ret = card->host->sdcard_uevent(card);
		if (ret)
			pr_err("%s: Failed to Send Uevent with err %d\n",
					mmc_hostname(card->host), ret);
		else
			card->err_log[0].noti_cnt++;
	}

	if (brq->sbc.error)
		mmc_error_count_log(card, index, brq->sbc.error, status);
	if (brq->cmd.error) {
		index = 2;
		mmc_error_count_log(card, index, brq->cmd.error, status);
	}
	if (brq->data.error) {
		index = 4;
		mmc_error_count_log(card, index, brq->data.error, status);
	}
	if (brq->stop.error) {
		index = 6;
		mmc_error_count_log(card, index, brq->stop.error, status);
	}
	if (!(status & R1_READY_FOR_DATA) ||
			(R1_CURRENT_STATE(status) == R1_STATE_PRG)) {
		index = 8;
		error = -ETIMEDOUT;	// card stuck in prg state
		mmc_error_count_log(card, index, error, status);
	}
}

static ssize_t error_count_show(struct device *dev,
		struct device_attribute *attr, char *buf)
{
	struct gendisk *disk;
	struct mmc_blk_data *md;
	struct mmc_card *card = NULL;
	struct mmc_card_error_log *err_log;
	int total_len = 0;
	int i = 0;
	u64 total_c_cnt = 0;
	u64 total_t_cnt = 0;

	disk = dev_to_disk(dev);

	if (disk) {
		md = disk->private_data;
		if (md)
			card = md->queue.card;
	}
	if (!card) {
		total_len = snprintf(buf, PAGE_SIZE, "It's no card error..\n");
		goto out;
	}

	err_log = card->err_log;

	total_len += snprintf(buf, PAGE_SIZE,
				"type : err    status: first_issue_time:  last_issue_time:      count\n");

	for (i = 0; i < 10; i++) {
		total_len += snprintf(buf + total_len, PAGE_SIZE,
				"%5s:%4d 0x%08x %16llu, %16llu, %10d\n",
				err_log[i].type, err_log[i].err_type,
				err_log[i].status,
				err_log[i].first_issue_time,
				err_log[i].last_issue_time,
				err_log[i].count);
	}

	for (i = 0; i < 6; i++) {
		if (err_log[i].err_type == -EILSEQ && total_c_cnt < MAX_CNT_U64)
			total_c_cnt += err_log[i].count;
		if (err_log[i].err_type == -ETIMEDOUT && total_t_cnt < MAX_CNT_U64)
			total_t_cnt += err_log[i].count;
	}

	total_len += snprintf(buf + total_len, PAGE_SIZE,
			"GE:%d,CC:%d,ECC:%d,WP:%d,OOR:%d,CRC:%lld,TMO:%lld,HALT:%d,CQEN:%d,RPMB:%d\n",
			err_log[0].ge_cnt, err_log[0].cc_cnt, err_log[0].ecc_cnt,
			err_log[0].wp_cnt, err_log[0].oor_cnt, total_c_cnt, total_t_cnt,
			err_log[0].halt_cnt, err_log[0].cq_cnt, err_log[0].rpmb_cnt);

 out:
	return total_len;
}

static ssize_t error_count_store(struct device *dev,
		struct device_attribute *attr, const char *buf, size_t len)
{
	struct gendisk *disk;
	struct mmc_blk_data *md;
	struct mmc_card *card = NULL;
	int value;

	disk = dev_to_disk(dev);

	if (disk) {
		md = disk->private_data;
		if (md)
			card = md->queue.card;
	}
	if (!card)
		goto out;

	if (kstrtoint(buf, 0, &value))
		goto out;

 out:
	return len;
}

static void mmc_card_debug_log_sysfs_init(struct mmc_card *card)
{
	struct mmc_blk_data *md = mmc_get_drvdata(card);

	card->error_count.show = error_count_show;
	card->error_count.store = error_count_store;
	sysfs_attr_init(&card->error_count.attr);
	card->error_count.attr.name = "err_count";

	card->error_count.attr.mode = 0644;

	if (device_create_file((disk_to_dev(md->disk)), &card->error_count)) {
		pr_err("%s: Failed to create err_count sysfs entry\n",
				mmc_hostname(card->host));
		return;
	}
	/* init. card->err_log */
	snprintf(card->err_log[0].type, sizeof(char)*5, "sbc  ");
	snprintf(card->err_log[1].type, sizeof(char)*5, "sbc  ");
	card->err_log[0].err_type = -EILSEQ;
	card->err_log[1].err_type = -ETIMEDOUT;

	snprintf(card->err_log[2].type, sizeof(char)*5, "cmd  ");
	snprintf(card->err_log[3].type, sizeof(char)*5, "cmd  ");
	card->err_log[2].err_type = -EILSEQ;
	card->err_log[3].err_type = -ETIMEDOUT;

	snprintf(card->err_log[4].type, sizeof(char)*5, "data ");
	snprintf(card->err_log[5].type, sizeof(char)*5, "data ");
	card->err_log[4].err_type = -EILSEQ;
	card->err_log[5].err_type = -ETIMEDOUT;

	snprintf(card->err_log[6].type, sizeof(char)*5, "stop ");
	snprintf(card->err_log[7].type, sizeof(char)*5, "stop ");
	card->err_log[6].err_type = -EILSEQ;
	card->err_log[7].err_type = -ETIMEDOUT;

	snprintf(card->err_log[8].type, sizeof(char)*5, "busy ");
	snprintf(card->err_log[9].type, sizeof(char)*5, "busy ");
	card->err_log[8].err_type = -EILSEQ;
	card->err_log[9].err_type = -ETIMEDOUT;
}

static inline bool mmc_blk_in_tran_state(u32 status)
{
	/*
	 * Some cards mishandle the status bits, so make sure to check both the
	 * busy indication and the card state.
	 */
	return status & R1_READY_FOR_DATA &&
	       (R1_CURRENT_STATE(status) == R1_STATE_TRAN);
}


#define CMD_ERRORS_EXCL_OOR						\
	(R1_ADDRESS_ERROR |	/* Misaligned address */		\
	 R1_BLOCK_LEN_ERROR |	/* Transferred block length incorrect */\
	 R1_WP_VIOLATION |	/* Tried to write to protected block */	\
	 R1_CARD_ECC_FAILED |	/* Card ECC failed */			\
	 R1_CC_ERROR |		/* Card controller error */		\
	 R1_ERROR)		/* General/unknown error */

#define CMD_ERRORS							\
	(CMD_ERRORS_EXCL_OOR |						\
	 R1_OUT_OF_RANGE)	/* Command argument out of range */	\

static int card_busy_detect(struct mmc_card *card, unsigned int timeout_ms,
			    struct request *req, u32 *resp_errs)
{
	unsigned long timeout = jiffies + msecs_to_jiffies(timeout_ms);
	int err = 0;
	u32 status;
	struct mmc_queue_req *mq_mrq = NULL;
	struct mmc_blk_request *brq = NULL;

	if (req) {
		mq_mrq = req_to_mmc_queue_req(req);
		if (mq_mrq)
			brq = &mq_mrq->brq;
	}

	do {
		bool done = time_after(jiffies, timeout);

		err = __mmc_send_status(card, &status, 5);
		if (err) {
			pr_err("%s: error %d requesting status\n",
			       __func__, err);
			return err;
		}

		/* Accumulate any response error bits seen */
		if (resp_errs)
			*resp_errs |= status;

		if (status & R1_ERROR)
			pr_err("%s: error sending status cmd, status %#x\n",
				__func__, status);

		if (status & CMD_ERRORS) {
			pr_err("%s: command error reported, status = %#x\n",
					__func__, status);

			if (brq) {
				if (mmc_card_sd(card))
					brq->data.error = -EIO;
				else {
					if (!(status & R1_WP_VIOLATION))
						brq->data.error = -EIO;
				}
				mmc_card_error_logging(card, brq, status);
			}

			if ((R1_CURRENT_STATE(status) == R1_STATE_RCV) ||
					(R1_CURRENT_STATE(status) == R1_STATE_DATA)) {
				struct mmc_command cmd = {0};

				cmd.opcode = MMC_STOP_TRANSMISSION;
				cmd.flags = MMC_RSP_SPI_R1B | MMC_RSP_R1B | MMC_CMD_AC;
				cmd.busy_timeout = timeout_ms;
				err = mmc_wait_for_cmd(card->host, &cmd, 5);

				if (err)
					pr_err("%s: error %d sending stop command\n",
							__func__, err);
				else {
					status = cmd.resp[0];
					if (brq)
						mmc_card_error_logging(card, brq, status);
				}

				/*
				 * If the stop cmd also timed out, the card is probably
				 * not present, so abort. Other errors are bad news too.
				 */
				if (err)
					return -EBUSY;
			}
		}

		/*
		 * Timeout if the device never becomes ready for data and never
		 * leaves the program state.
		 */
		if (done) {
			pr_err("%s: Card stuck in wrong state! %s status: %#x\n",
				mmc_hostname(card->host),
				__func__, status);

			if (brq)
				mmc_card_error_logging(card, brq, status);

			return -ETIMEDOUT;
		}

		/*
		 * Some cards mishandle the status bits,
		 * so make sure to check both the busy
		 * indication and the card state.
		 */
	} while (!mmc_blk_in_tran_state(status));

	return err;
}

static int __mmc_blk_ioctl_cmd(struct mmc_card *card, struct mmc_blk_data *md,
			       struct mmc_blk_ioc_data *idata)
{
	struct mmc_command cmd = {}, sbc = {};
	struct mmc_data data = {};
	struct mmc_request mrq = {};
	struct scatterlist sg;
	int err;
	unsigned int target_part;

	if (!card || !md || !idata)
		return -EINVAL;

	/*
	 * The RPMB accesses comes in from the character device, so we
	 * need to target these explicitly. Else we just target the
	 * partition type for the block device the ioctl() was issued
	 * on.
	 */
	if (idata->rpmb) {
		/* Support multiple RPMB partitions */
		target_part = idata->rpmb->part_index;
		target_part |= EXT_CSD_PART_CONFIG_ACC_RPMB;
	} else {
		target_part = md->part_type;
	}

	cmd.opcode = idata->ic.opcode;
	cmd.arg = idata->ic.arg;
	cmd.flags = idata->ic.flags;

	if (idata->buf_bytes) {
		data.sg = &sg;
		data.sg_len = 1;
		data.blksz = idata->ic.blksz;
		data.blocks = idata->ic.blocks;

		sg_init_one(data.sg, idata->buf, idata->buf_bytes);

		if (idata->ic.write_flag)
			data.flags = MMC_DATA_WRITE;
		else
			data.flags = MMC_DATA_READ;

		/* data.flags must already be set before doing this. */
		mmc_set_data_timeout(&data, card);

		/* Allow overriding the timeout_ns for empirical tuning. */
		if (idata->ic.data_timeout_ns)
			data.timeout_ns = idata->ic.data_timeout_ns;

		if ((cmd.flags & MMC_RSP_R1B) == MMC_RSP_R1B) {
			/*
			 * Pretend this is a data transfer and rely on the
			 * host driver to compute timeout.  When all host
			 * drivers support cmd.cmd_timeout for R1B, this
			 * can be changed to:
			 *
			 *     mrq.data = NULL;
			 *     cmd.cmd_timeout = idata->ic.cmd_timeout_ms;
			 */
			data.timeout_ns = idata->ic.cmd_timeout_ms * 1000000;
		}

		mrq.data = &data;
	}

	mrq.cmd = &cmd;

	err = mmc_blk_part_switch(card, target_part);
	if (err)
		return err;

	if (idata->ic.is_acmd) {
		err = mmc_app_cmd(card->host, card);
		if (err)
			return err;
	}

	if (idata->rpmb) {
		sbc.opcode = MMC_SET_BLOCK_COUNT;
		/*
		 * We don't do any blockcount validation because the max size
		 * may be increased by a future standard. We just copy the
		 * 'Reliable Write' bit here.
		 */
		sbc.arg = data.blocks | (idata->ic.write_flag & BIT(31));
		sbc.flags = MMC_RSP_R1 | MMC_CMD_AC;
		mrq.sbc = &sbc;
	}

	if ((MMC_EXTRACT_INDEX_FROM_ARG(cmd.arg) == EXT_CSD_SANITIZE_START) &&
	    (cmd.opcode == MMC_SWITCH)) {
		err = ioctl_do_sanitize(card);

		if (err)
			pr_err("%s: ioctl_do_sanitize() failed. err = %d",
			       __func__, err);

		return err;
	}

	mmc_wait_for_req(card->host, &mrq);
	memcpy(&idata->ic.response, cmd.resp, sizeof(cmd.resp));

	if (cmd.error) {
		dev_err(mmc_dev(card->host), "%s: cmd error %d\n",
						__func__, cmd.error);
		return cmd.error;
	}
	if (data.error) {
		dev_err(mmc_dev(card->host), "%s: data error %d\n",
						__func__, data.error);
		return data.error;
	}

	/*
	 * Make sure the cache of the PARTITION_CONFIG register and
	 * PARTITION_ACCESS bits is updated in case the ioctl ext_csd write
	 * changed it successfully.
	 */
	if ((MMC_EXTRACT_INDEX_FROM_ARG(cmd.arg) == EXT_CSD_PART_CONFIG) &&
	    (cmd.opcode == MMC_SWITCH)) {
		struct mmc_blk_data *main_md = dev_get_drvdata(&card->dev);
		u8 value = MMC_EXTRACT_VALUE_FROM_ARG(cmd.arg);

		/*
		 * Update cache so the next mmc_blk_part_switch call operates
		 * on up-to-date data.
		 */
		card->ext_csd.part_config = value;
		main_md->part_curr = value & EXT_CSD_PART_CONFIG_ACC_MASK;
	}

	/*
	 * Make sure to update CACHE_CTRL in case it was changed. The cache
	 * will get turned back on if the card is re-initialized, e.g.
	 * suspend/resume or hw reset in recovery.
	 */
	if ((MMC_EXTRACT_INDEX_FROM_ARG(cmd.arg) == EXT_CSD_CACHE_CTRL) &&
	    (cmd.opcode == MMC_SWITCH)) {
		u8 value = MMC_EXTRACT_VALUE_FROM_ARG(cmd.arg) & 1;

		card->ext_csd.cache_ctrl = value;
	}

	/*
	 * According to the SD specs, some commands require a delay after
	 * issuing the command.
	 */
	if (idata->ic.postsleep_min_us)
		usleep_range(idata->ic.postsleep_min_us, idata->ic.postsleep_max_us);

	if (idata->rpmb || (cmd.flags & MMC_RSP_R1B) == MMC_RSP_R1B) {
		/*
		 * Ensure RPMB/R1B command has completed by polling CMD13
		 * "Send Status".
		 */
		err = card_busy_detect(card, MMC_BLK_TIMEOUT_MS, NULL, NULL);
	}

	return err;
}

static int mmc_blk_ioctl_cmd(struct mmc_blk_data *md,
			     struct mmc_ioc_cmd __user *ic_ptr,
			     struct mmc_rpmb_data *rpmb)
{
	struct mmc_blk_ioc_data *idata;
	struct mmc_blk_ioc_data *idatas[1];
	struct mmc_queue *mq;
	struct mmc_card *card;
	int err = 0, ioc_err = 0;
	struct request *req;

	idata = mmc_blk_ioctl_copy_from_user(ic_ptr);
	if (IS_ERR_OR_NULL(idata))
		return PTR_ERR(idata);
	/* This will be NULL on non-RPMB ioctl():s */
	idata->rpmb = rpmb;

	card = md->queue.card;
	if (IS_ERR_OR_NULL(card)) {
		err = PTR_ERR(card);
		goto cmd_done;
	}

	/*
	 * Dispatch the ioctl() into the block request queue.
	 */
	mq = &md->queue;
	req = blk_get_request(mq->queue,
		idata->ic.write_flag ? REQ_OP_DRV_OUT : REQ_OP_DRV_IN, 0);
	if (IS_ERR(req)) {
		err = PTR_ERR(req);
		goto cmd_done;
	}
	idatas[0] = idata;
	req_to_mmc_queue_req(req)->drv_op =
		rpmb ? MMC_DRV_OP_IOCTL_RPMB : MMC_DRV_OP_IOCTL;
	req_to_mmc_queue_req(req)->drv_op_data = idatas;
	req_to_mmc_queue_req(req)->ioc_count = 1;
	blk_execute_rq(mq->queue, NULL, req, 0);
	ioc_err = req_to_mmc_queue_req(req)->drv_op_result;
	err = mmc_blk_ioctl_copy_to_user(ic_ptr, idata);
	blk_put_request(req);

cmd_done:
	kfree(idata->buf);
	kfree(idata);
	return ioc_err ? ioc_err : err;
}

static int mmc_blk_ioctl_multi_cmd(struct mmc_blk_data *md,
				   struct mmc_ioc_multi_cmd __user *user,
				   struct mmc_rpmb_data *rpmb)
{
	struct mmc_blk_ioc_data **idata = NULL;
	struct mmc_ioc_cmd __user *cmds = user->cmds;
	struct mmc_card *card;
	struct mmc_queue *mq;
	int i, err = 0, ioc_err = 0;
	__u64 num_of_cmds;
	struct request *req;

	if (copy_from_user(&num_of_cmds, &user->num_of_cmds,
			   sizeof(num_of_cmds)))
		return -EFAULT;

	if (!num_of_cmds)
		return 0;

	if (num_of_cmds > MMC_IOC_MAX_CMDS)
		return -EINVAL;

	idata = kcalloc(num_of_cmds, sizeof(*idata), GFP_KERNEL);
	if (!idata)
		return -ENOMEM;

	for (i = 0; i < num_of_cmds; i++) {
		idata[i] = mmc_blk_ioctl_copy_from_user(&cmds[i]);
		if (IS_ERR(idata[i])) {
			err = PTR_ERR(idata[i]);
			num_of_cmds = i;
			goto cmd_err;
		}
		/* This will be NULL on non-RPMB ioctl():s */
		idata[i]->rpmb = rpmb;
	}

	card = md->queue.card;
	if (IS_ERR(card)) {
		err = PTR_ERR(card);
		goto cmd_err;
	}


	/*
	 * Dispatch the ioctl()s into the block request queue.
	 */
	mq = &md->queue;
	req = blk_get_request(mq->queue,
		idata[0]->ic.write_flag ? REQ_OP_DRV_OUT : REQ_OP_DRV_IN, 0);
	if (IS_ERR(req)) {
		err = PTR_ERR(req);
		goto cmd_err;
	}
	req_to_mmc_queue_req(req)->drv_op =
		rpmb ? MMC_DRV_OP_IOCTL_RPMB : MMC_DRV_OP_IOCTL;
	req_to_mmc_queue_req(req)->drv_op_data = idata;
	req_to_mmc_queue_req(req)->ioc_count = num_of_cmds;
	blk_execute_rq(mq->queue, NULL, req, 0);
	ioc_err = req_to_mmc_queue_req(req)->drv_op_result;

	/* copy to user if data and response */
	for (i = 0; i < num_of_cmds && !err; i++)
		err = mmc_blk_ioctl_copy_to_user(&cmds[i], idata[i]);

	blk_put_request(req);

cmd_err:
	for (i = 0; i < num_of_cmds; i++) {
		kfree(idata[i]->buf);
		kfree(idata[i]);
	}
	kfree(idata);
	return ioc_err ? ioc_err : err;
}

static int mmc_blk_check_blkdev(struct block_device *bdev)
{
	/*
	 * The caller must have CAP_SYS_RAWIO, and must be calling this on the
	 * whole block device, not on a partition.  This prevents overspray
	 * between sibling partitions.
	 */
	if ((!capable(CAP_SYS_RAWIO)) || (bdev != bdev->bd_contains))
		return -EPERM;
	return 0;
}

static int mmc_blk_ioctl(struct block_device *bdev, fmode_t mode,
	unsigned int cmd, unsigned long arg)
{
	struct mmc_blk_data *md;
	int ret;
#if defined(CONFIG_MMC_CPRM)
	struct mmc_card *card;

	md = bdev->bd_disk->private_data;
	card = md->queue.card;

	printk(KERN_DEBUG " %s ], %x ", __func__, cmd);

	switch (cmd) {
	case MMC_IOCTL_SET_RETRY_AKE_PROCESS:
		cprm_ake_retry_flag = 1;
		return 0;

	case MMC_IOCTL_GET_SECTOR_COUNT: {
		int size = 0;

		size = (int)get_capacity(md->disk) << 9;
		printk(KERN_DEBUG "[%s]:MMC_IOCTL_GET_SECTOR_COUNT size = %d\n",
				__func__, size);

		return copy_to_user((void *)arg, &size, sizeof(u64));
		}
		break;
	case ACMD13:
	case ACMD18:
	case ACMD25:
	case ACMD43:
	case ACMD44:
	case ACMD45:
	case ACMD46:
	case ACMD47:
	case ACMD48: {
		struct cprm_request *req = (struct cprm_request *)arg;
		static int i;
		static u32 temp_arg[16] = {0};

		printk(KERN_DEBUG "%s:cmd [%x]\n",
				__func__, cmd);

		if (cmd == ACMD43) {
			printk(KERN_DEBUG"storing acmd43 arg[%d] = %ul\n",
				i, (unsigned int)req->arg);
			temp_arg[i] = req->arg;
			i++;
			if (i >= 16) {
				printk(KERN_DEBUG"reset acmd43 i = %d\n", i);
				i = 0;
			}
		}
		if (cmd == ACMD45 && cprm_ake_retry_flag == 1) {
			cprm_ake_retry_flag = 0;
			printk(KERN_DEBUG"ACMD45.. I'll call ACMD43 and ACMD44 first\n");

			for (i = 0; i < 16; i++) {
				printk(KERN_DEBUG"calling ACMD43 with arg[%d] = %ul\n",
						i, (unsigned int)temp_arg[i]);
				if (stub_sendcmd(card, ACMD43, temp_arg[i],
							512, NULL) < 0) {
					printk(KERN_DEBUG"error ACMD43 %d\n",
							i);
					return -EINVAL;
				}
			}
			printk(KERN_DEBUG"calling ACMD44\n");
			if (stub_sendcmd(card, ACMD44, 0, 8, NULL) < 0) {

				printk(KERN_DEBUG"error in ACMD44 %d\n",
						i);
				return -EINVAL;
			}

		}
		return stub_sendcmd(card, req->cmd,
				req->arg, req->len, req->buff);
		}
		break;
	default:
		printk(KERN_DEBUG"%s: Invalid ioctl command\n", __func__);
		break;
	}
#endif

	switch (cmd) {
	case MMC_IOC_CMD:
		ret = mmc_blk_check_blkdev(bdev);
		if (ret)
			return ret;
		md = mmc_blk_get(bdev->bd_disk);
		if (!md)
			return -EINVAL;
		ret = mmc_blk_ioctl_cmd(md,
					(struct mmc_ioc_cmd __user *)arg,
					NULL);
		mmc_blk_put(md);
		return ret;
	case MMC_IOC_MULTI_CMD:
		ret = mmc_blk_check_blkdev(bdev);
		if (ret)
			return ret;
		md = mmc_blk_get(bdev->bd_disk);
		if (!md)
			return -EINVAL;
		ret = mmc_blk_ioctl_multi_cmd(md,
					(struct mmc_ioc_multi_cmd __user *)arg,
					NULL);
		mmc_blk_put(md);
		return ret;
	default:
		return -EINVAL;
	}
}

#ifdef CONFIG_COMPAT
static int mmc_blk_compat_ioctl(struct block_device *bdev, fmode_t mode,
	unsigned int cmd, unsigned long arg)
{
	return mmc_blk_ioctl(bdev, mode, cmd, (unsigned long) compat_ptr(arg));
}
#endif

static const struct block_device_operations mmc_bdops = {
	.open			= mmc_blk_open,
	.release		= mmc_blk_release,
	.getgeo			= mmc_blk_getgeo,
	.owner			= THIS_MODULE,
	.ioctl			= mmc_blk_ioctl,
#ifdef CONFIG_COMPAT
	.compat_ioctl		= mmc_blk_compat_ioctl,
#endif
};

static int mmc_blk_part_switch_pre(struct mmc_card *card,
				   unsigned int part_type)
{
	int ret = 0;

	if (part_type == EXT_CSD_PART_CONFIG_ACC_RPMB) {
		if (card->ext_csd.cmdq_en) {
			ret = mmc_cmdq_disable(card);
			if (ret)
				return ret;
		}
		mmc_retune_pause(card->host);
	}

	return ret;
}

static int mmc_blk_part_switch_post(struct mmc_card *card,
				    unsigned int part_type)
{
	int ret = 0;

	if (part_type == EXT_CSD_PART_CONFIG_ACC_RPMB) {
		mmc_retune_unpause(card->host);
		if (card->reenable_cmdq && !card->ext_csd.cmdq_en)
			ret = mmc_cmdq_enable(card);
	}

	return ret;
}

static inline int mmc_blk_part_switch(struct mmc_card *card,
				      unsigned int part_type)
{
	int ret = 0;
	struct mmc_blk_data *main_md = dev_get_drvdata(&card->dev);

	if ((main_md->part_curr == part_type) &&
		(card->part_curr == part_type))
		return 0;

	if (mmc_card_mmc(card)) {
		u8 part_config = card->ext_csd.part_config;

		ret = mmc_blk_part_switch_pre(card, part_type);
		if (ret)
			return ret;

		part_config &= ~EXT_CSD_PART_CONFIG_ACC_MASK;
		part_config |= part_type;

		ret = mmc_switch(card, EXT_CSD_CMD_SET_NORMAL,
				 EXT_CSD_PART_CONFIG, part_config,
				 card->ext_csd.part_time);
		if (ret) {
			pr_err("%s: %s: switch failure, %d -> %d\n",
				mmc_hostname(card->host), __func__,
				main_md->part_curr, part_type);
			mmc_blk_part_switch_post(card, part_type);
			return ret;
		}

		card->ext_csd.part_config = part_config;
		card->part_curr = part_type;

		ret = mmc_blk_part_switch_post(card, main_md->part_curr);
	}

	main_md->part_curr = part_type;
	return ret;
}

static int mmc_sd_num_wr_blocks(struct mmc_card *card, u32 *written_blocks)
{
	int err;
	u32 result;
	__be32 *blocks;

	struct mmc_request mrq = {};
	struct mmc_command cmd = {};
	struct mmc_data data = {};

	struct scatterlist sg;

	cmd.opcode = MMC_APP_CMD;
	cmd.arg = card->rca << 16;
	cmd.flags = MMC_RSP_SPI_R1 | MMC_RSP_R1 | MMC_CMD_AC;

	err = mmc_wait_for_cmd(card->host, &cmd, 0);
	if (err)
		return err;
	if (!mmc_host_is_spi(card->host) && !(cmd.resp[0] & R1_APP_CMD))
		return -EIO;

	memset(&cmd, 0, sizeof(struct mmc_command));

	cmd.opcode = SD_APP_SEND_NUM_WR_BLKS;
	cmd.arg = 0;
	cmd.flags = MMC_RSP_SPI_R1 | MMC_RSP_R1 | MMC_CMD_ADTC;

	data.blksz = 4;
	data.blocks = 1;
	data.flags = MMC_DATA_READ;
	data.sg = &sg;
	data.sg_len = 1;
	mmc_set_data_timeout(&data, card);

	mrq.cmd = &cmd;
	mrq.data = &data;

	blocks = kmalloc(4, GFP_KERNEL);
	if (!blocks)
		return -ENOMEM;

	sg_init_one(&sg, blocks, 4);

	mmc_wait_for_req(card->host, &mrq);

	result = ntohl(*blocks);
	kfree(blocks);

	if (cmd.error || data.error)
		return -EIO;

	*written_blocks = result;

	return 0;
}

static unsigned int mmc_blk_clock_khz(struct mmc_host *host)
{
	if (host->actual_clock)
		return host->actual_clock / 1000;

	/* Clock may be subject to a divisor, fudge it by a factor of 2. */
	if (host->ios.clock)
		return host->ios.clock / 2000;

	/* How can there be no clock */
	WARN_ON_ONCE(1);
	return 100; /* 100 kHz is minimum possible value */
}

static unsigned int mmc_blk_data_timeout_ms(struct mmc_host *host,
					    struct mmc_data *data)
{
	unsigned int ms = DIV_ROUND_UP(data->timeout_ns, 1000000);
	unsigned int khz;

	if (data->timeout_clks) {
		khz = mmc_blk_clock_khz(host);
		ms += DIV_ROUND_UP(data->timeout_clks, khz);
	}

	return ms;
}

static int mmc_blk_reset(struct mmc_blk_data *md, struct mmc_host *host,
			 int type)
{
	int err;

	if (md->reset_done & type)
		return -EEXIST;

	md->reset_done |= type;
	err = mmc_hw_reset(host);
	/* Ensure we switch back to the correct partition */
	if (err != -EOPNOTSUPP) {
		struct mmc_blk_data *main_md =
			dev_get_drvdata(&host->card->dev);
		int part_err;

		main_md->part_curr = main_md->part_type;
		part_err = mmc_blk_part_switch(host->card, md->part_type);
		if (part_err) {
			/*
			 * We have failed to get back into the correct
			 * partition, so we need to abort the whole request.
			 */
			return -ENODEV;
		}
	}
	return err;
}

static inline void mmc_blk_reset_success(struct mmc_blk_data *md, int type)
{
	md->reset_done &= ~type;
}

/*
 * The non-block commands come back from the block layer after it queued it and
 * processed it with all other requests and then they get issued in this
 * function.
 */
static void mmc_blk_issue_drv_op(struct mmc_queue *mq, struct request *req)
{
	struct mmc_queue_req *mq_rq;
	struct mmc_card *card = mq->card;
	struct mmc_blk_data *md = mq->blkdata;
	struct mmc_blk_ioc_data **idata;
	bool rpmb_ioctl;
	u8 **ext_csd;
	u32 status;
	int ret;
	int i;

	mq_rq = req_to_mmc_queue_req(req);
	rpmb_ioctl = (mq_rq->drv_op == MMC_DRV_OP_IOCTL_RPMB);

	switch (mq_rq->drv_op) {
	case MMC_DRV_OP_IOCTL:
		if (card->ext_csd.cmdq_en) {
			ret = mmc_cmdq_disable(card);
			if (ret)
				break;
		}
		/* fallthrough */
	case MMC_DRV_OP_IOCTL_RPMB:
		idata = mq_rq->drv_op_data;
		for (i = 0, ret = 0; i < mq_rq->ioc_count; i++) {
			ret = __mmc_blk_ioctl_cmd(card, md, idata[i]);
			if (ret)
				break;
		}
		/* Always switch back to main area after RPMB access */
		if (rpmb_ioctl)
			mmc_blk_part_switch(card, 0);
		else if (card->reenable_cmdq && !card->ext_csd.cmdq_en)
			mmc_cmdq_enable(card);
		break;
	case MMC_DRV_OP_BOOT_WP:
		ret = mmc_switch(card, EXT_CSD_CMD_SET_NORMAL, EXT_CSD_BOOT_WP,
				 card->ext_csd.boot_ro_lock |
				 EXT_CSD_BOOT_WP_B_PWR_WP_EN,
				 card->ext_csd.part_time);
		if (ret)
			pr_err("%s: Locking boot partition ro until next power on failed: %d\n",
			       md->disk->disk_name, ret);
		else
			card->ext_csd.boot_ro_lock |=
				EXT_CSD_BOOT_WP_B_PWR_WP_EN;
		break;
	case MMC_DRV_OP_GET_CARD_STATUS:
		ret = mmc_send_status(card, &status);
		if (!ret)
			ret = status;
		break;
	case MMC_DRV_OP_GET_EXT_CSD:
		ext_csd = mq_rq->drv_op_data;
		ret = mmc_get_ext_csd(card, ext_csd);
		break;
	default:
		pr_err("%s: unknown driver specific operation\n",
		       md->disk->disk_name);
		ret = -EINVAL;
		break;
	}
	mq_rq->drv_op_result = ret;
	blk_mq_end_request(req, ret ? BLK_STS_IOERR : BLK_STS_OK);
}

static void mmc_blk_issue_discard_rq(struct mmc_queue *mq, struct request *req)
{
	struct mmc_blk_data *md = mq->blkdata;
	struct mmc_card *card = md->queue.card;
	unsigned int from, nr, arg;
	int err = 0, type = MMC_BLK_DISCARD;
	blk_status_t status = BLK_STS_OK;

	if (!mmc_can_erase(card)) {
		status = BLK_STS_NOTSUPP;
		goto fail;
	}

	from = blk_rq_pos(req);
	nr = blk_rq_sectors(req);

	if (mmc_can_discard(card))
		arg = MMC_DISCARD_ARG;
	else if (mmc_can_trim(card))
		arg = MMC_TRIM_ARG;
	else
		arg = MMC_ERASE_ARG;
	do {
		err = 0;
		if (card->quirks & MMC_QUIRK_INAND_CMD38) {
			err = mmc_switch(card, EXT_CSD_CMD_SET_NORMAL,
					 INAND_CMD38_ARG_EXT_CSD,
					 arg == MMC_TRIM_ARG ?
					 INAND_CMD38_ARG_TRIM :
					 INAND_CMD38_ARG_ERASE,
					 card->ext_csd.generic_cmd6_time);
		}
		if (!err)
			err = mmc_erase(card, from, nr, arg);
	} while (err == -EIO && !mmc_blk_reset(md, card->host, type));
	if (err)
		status = BLK_STS_IOERR;
	else
		mmc_blk_reset_success(md, type);
fail:
	blk_mq_end_request(req, status);
}

static void mmc_blk_issue_secdiscard_rq(struct mmc_queue *mq,
				       struct request *req)
{
	struct mmc_blk_data *md = mq->blkdata;
	struct mmc_card *card = md->queue.card;
	unsigned int from, nr, arg;
	int err = 0, type = MMC_BLK_SECDISCARD;
	blk_status_t status = BLK_STS_OK;

	if (!(mmc_can_secure_erase_trim(card))) {
		status = BLK_STS_NOTSUPP;
		goto out;
	}

	from = blk_rq_pos(req);
	nr = blk_rq_sectors(req);

	if (mmc_can_trim(card) && !mmc_erase_group_aligned(card, from, nr))
		arg = MMC_SECURE_TRIM1_ARG;
	else
		arg = MMC_SECURE_ERASE_ARG;

retry:
	if (card->quirks & MMC_QUIRK_INAND_CMD38) {
		err = mmc_switch(card, EXT_CSD_CMD_SET_NORMAL,
				 INAND_CMD38_ARG_EXT_CSD,
				 arg == MMC_SECURE_TRIM1_ARG ?
				 INAND_CMD38_ARG_SECTRIM1 :
				 INAND_CMD38_ARG_SECERASE,
				 card->ext_csd.generic_cmd6_time);
		if (err)
			goto out_retry;
	}

	err = mmc_erase(card, from, nr, arg);
	if (err == -EIO)
		goto out_retry;
	if (err) {
		status = BLK_STS_IOERR;
		goto out;
	}

	if (arg == MMC_SECURE_TRIM1_ARG) {
		if (card->quirks & MMC_QUIRK_INAND_CMD38) {
			err = mmc_switch(card, EXT_CSD_CMD_SET_NORMAL,
					 INAND_CMD38_ARG_EXT_CSD,
					 INAND_CMD38_ARG_SECTRIM2,
					 card->ext_csd.generic_cmd6_time);
			if (err)
				goto out_retry;
		}

		err = mmc_erase(card, from, nr, MMC_SECURE_TRIM2_ARG);
		if (err == -EIO)
			goto out_retry;
		if (err) {
			status = BLK_STS_IOERR;
			goto out;
		}
	}

out_retry:
	if (err && !mmc_blk_reset(md, card->host, type))
		goto retry;
	if (!err)
		mmc_blk_reset_success(md, type);
out:
	blk_mq_end_request(req, status);
}

static void mmc_blk_issue_flush(struct mmc_queue *mq, struct request *req)
{
	struct mmc_blk_data *md = mq->blkdata;
	struct mmc_card *card = md->queue.card;
	int ret = 0;

	ret = mmc_flush_cache(card);
	blk_mq_end_request(req, ret ? BLK_STS_IOERR : BLK_STS_OK);
}

/*
 * Reformat current write as a reliable write, supporting
 * both legacy and the enhanced reliable write MMC cards.
 * In each transfer we'll handle only as much as a single
 * reliable write can handle, thus finish the request in
 * partial completions.
 */
static inline void mmc_apply_rel_rw(struct mmc_blk_request *brq,
				    struct mmc_card *card,
				    struct request *req)
{
	if (!(card->ext_csd.rel_param & EXT_CSD_WR_REL_PARAM_EN)) {
		/* Legacy mode imposes restrictions on transfers. */
		if (!IS_ALIGNED(blk_rq_pos(req), card->ext_csd.rel_sectors))
			brq->data.blocks = 1;

		if (brq->data.blocks > card->ext_csd.rel_sectors)
			brq->data.blocks = card->ext_csd.rel_sectors;
		else if (brq->data.blocks < card->ext_csd.rel_sectors)
			brq->data.blocks = 1;
	}
}

static void mmc_blk_eval_resp_error(struct mmc_blk_request *brq)
{
	u32 val;

	/*
	 * Per the SD specification(physical layer version 4.10)[1],
	 * section 4.3.3, it explicitly states that "When the last
	 * block of user area is read using CMD18, the host should
	 * ignore OUT_OF_RANGE error that may occur even the sequence
	 * is correct". And JESD84-B51 for eMMC also has a similar
	 * statement on section 6.8.3.
	 *
	 * Multiple block read/write could be done by either predefined
	 * method, namely CMD23, or open-ending mode. For open-ending mode,
	 * we should ignore the OUT_OF_RANGE error as it's normal behaviour.
	 *
	 * However the spec[1] doesn't tell us whether we should also
	 * ignore that for predefined method. But per the spec[1], section
	 * 4.15 Set Block Count Command, it says"If illegal block count
	 * is set, out of range error will be indicated during read/write
	 * operation (For example, data transfer is stopped at user area
	 * boundary)." In another word, we could expect a out of range error
	 * in the response for the following CMD18/25. And if argument of
	 * CMD23 + the argument of CMD18/25 exceed the max number of blocks,
	 * we could also expect to get a -ETIMEDOUT or any error number from
	 * the host drivers due to missing data response(for write)/data(for
	 * read), as the cards will stop the data transfer by itself per the
	 * spec. So we only need to check R1_OUT_OF_RANGE for open-ending mode.
	 */

	if (!brq->stop.error) {
		bool oor_with_open_end;
		/* If there is no error yet, check R1 response */

		val = brq->stop.resp[0] & CMD_ERRORS;
		oor_with_open_end = val & R1_OUT_OF_RANGE && !brq->mrq.sbc;

		if (val && !oor_with_open_end)
			brq->stop.error = -EIO;
	}
}

static void mmc_blk_data_prep(struct mmc_queue *mq, struct mmc_queue_req *mqrq,
			      int disable_multi, bool *do_rel_wr_p,
			      bool *do_data_tag_p)
{
	struct mmc_blk_data *md = mq->blkdata;
	struct mmc_card *card = md->queue.card;
	struct mmc_blk_request *brq = &mqrq->brq;
	struct request *req = mmc_queue_req_to_req(mqrq);
	bool do_rel_wr, do_data_tag;
	bool read_dir = (rq_data_dir(req) == READ);

	/*
	 * Reliable writes are used to implement Forced Unit Access and
	 * are supported only on MMCs.
	 */
	do_rel_wr = (req->cmd_flags & REQ_FUA) &&
		    rq_data_dir(req) == WRITE &&
		    (md->flags & MMC_BLK_REL_WR);

	memset(brq, 0, sizeof(struct mmc_blk_request));

	brq->mrq.data = &brq->data;
	brq->mrq.tag = req->tag;

	brq->stop.opcode = MMC_STOP_TRANSMISSION;
	brq->stop.arg = 0;

	if (rq_data_dir(req) == READ) {
		brq->data.flags = MMC_DATA_READ;
		brq->stop.flags = MMC_RSP_SPI_R1 | MMC_RSP_R1 | MMC_CMD_AC;
	} else {
		brq->data.flags = MMC_DATA_WRITE;
		brq->stop.flags = MMC_RSP_SPI_R1B | MMC_RSP_R1B | MMC_CMD_AC;
	}

	brq->data.blksz = 512;
	brq->data.blocks = blk_rq_sectors(req);
	brq->data.blk_addr = blk_rq_pos(req);

	/*
	 * The command queue supports 2 priorities: "high" (1) and "simple" (0).
	 * The eMMC will give "high" priority tasks priority over "simple"
	 * priority tasks. Here we always set "simple" priority by not setting
	 * MMC_DATA_PRIO.
	 */

	/*
	 * The block layer doesn't support all sector count
	 * restrictions, so we need to be prepared for too big
	 * requests.
	 */
	if (brq->data.blocks > card->host->max_blk_count)
		brq->data.blocks = card->host->max_blk_count;

	if (brq->data.blocks > 1) {
		/*
		 * Some SD cards in SPI mode return a CRC error or even lock up
		 * completely when trying to read the last block using a
		 * multiblock read command.
		 */
		if (mmc_host_is_spi(card->host) && (rq_data_dir(req) == READ) &&
		    (blk_rq_pos(req) + blk_rq_sectors(req) ==
		     get_capacity(md->disk)))
			brq->data.blocks--;

		/*
		 * After a read error, we redo the request one sector
		 * at a time in order to accurately determine which
		 * sectors can be read successfully.
		 */
		if (disable_multi)
			brq->data.blocks = 1;

		/*
		 * Some controllers have HW issues while operating
		 * in multiple I/O mode
		 */
		if (card->host->ops->multi_io_quirk)
			brq->data.blocks = card->host->ops->multi_io_quirk(card,
						(rq_data_dir(req) == READ) ?
						MMC_DATA_READ : MMC_DATA_WRITE,
						brq->data.blocks);
	}
	if (mq->use_cqe) {
		if (read_dir || req->cmd_flags & REQ_SYNC)
			brq->data.flags |= MMC_DATA_PRIO;
	}

	if (do_rel_wr) {
		mmc_apply_rel_rw(brq, card, req);
		brq->data.flags |= MMC_DATA_REL_WR;
	}

	/*
	 * Data tag is used only during writing meta data to speed
	 * up write and any subsequent read of this meta data
	 */
	do_data_tag = card->ext_csd.data_tag_unit_size &&
		      (req->cmd_flags & REQ_META) &&
		      (rq_data_dir(req) == WRITE) &&
		      ((brq->data.blocks * brq->data.blksz) >=
		       card->ext_csd.data_tag_unit_size);

	if (do_data_tag)
		brq->data.flags |= MMC_DATA_DAT_TAG;

	mmc_set_data_timeout(&brq->data, card);

	brq->data.sg = mqrq->sg;
	brq->data.sg_len = mmc_queue_map_sg(mq, mqrq);

	/*
	 * Adjust the sg list so it is the same size as the
	 * request.
	 */
	if (brq->data.blocks != blk_rq_sectors(req)) {
		int i, data_size = brq->data.blocks << 9;
		struct scatterlist *sg;

		for_each_sg(brq->data.sg, sg, brq->data.sg_len, i) {
			data_size -= sg->length;
			if (data_size <= 0) {
				sg->length += data_size;
				i++;
				break;
			}
		}
		brq->data.sg_len = i;
	}

	if (do_rel_wr_p)
		*do_rel_wr_p = do_rel_wr;

	if (do_data_tag_p)
		*do_data_tag_p = do_data_tag;
}

#define MMC_CQE_RETRIES 2

static void mmc_blk_cqe_complete_rq(struct mmc_queue *mq, struct request *req)
{
	struct mmc_queue_req *mqrq = req_to_mmc_queue_req(req);
	struct mmc_request *mrq = &mqrq->brq.mrq;
	struct request_queue *q = req->q;
	struct mmc_host *host = mq->card->host;
	enum mmc_issue_type issue_type = mmc_issue_type(mq, req);
	unsigned long flags;
	bool put_card;
	int err;
	bool is_dcmd = false;

	mmc_cqe_post_req(host, mrq);

	if (mrq->cmd && mrq->cmd->error)
		err = mrq->cmd->error;
	else if (mrq->data && mrq->data->error)
		err = mrq->data->error;
	else
		err = 0;

	if (err) {
		if (mqrq->retries++ < MMC_CQE_RETRIES)
			blk_mq_requeue_request(req, true);
		else
			blk_mq_end_request(req, BLK_STS_IOERR);
	} else if (mrq->data) {
		if (blk_update_request(req, BLK_STS_OK, mrq->data->bytes_xfered))
			blk_mq_requeue_request(req, true);
		else
			__blk_mq_end_request(req, BLK_STS_OK);
	} else {
		blk_mq_end_request(req, BLK_STS_OK);
	}

	spin_lock_irqsave(q->queue_lock, flags);

<<<<<<< HEAD
	mq->in_flight[mmc_issue_type(mq, req)] -= 1;
	atomic_dec(&host->active_reqs);
=======
	mq->in_flight[issue_type] -= 1;
>>>>>>> 30baa092

	put_card = (mmc_tot_in_flight(mq) == 0);

	mmc_cqe_check_busy(mq);

	is_dcmd = (mmc_issue_type(mq, req) ==  MMC_ISSUE_DCMD);

	spin_unlock_irqrestore(q->queue_lock, flags);

	if (!mq->cqe_busy)
		blk_mq_run_hw_queues(q, true);

	mmc_cqe_clk_scaling_stop_busy(host, true, is_dcmd);

	if (put_card)
		mmc_put_card(mq->card, &mq->ctx);
}

void mmc_blk_cqe_recovery(struct mmc_queue *mq)
{
	struct mmc_card *card = mq->card;
	struct mmc_host *host = card->host;
	int err;

	pr_debug("%s: CQE recovery start\n", mmc_hostname(host));

	err = mmc_cqe_recovery(host);
	if (err || host->need_hw_reset)
		mmc_blk_reset(mq->blkdata, host, MMC_BLK_CQE_RECOVERY);
	mmc_blk_reset_success(mq->blkdata, MMC_BLK_CQE_RECOVERY);
<<<<<<< HEAD
	host->need_hw_reset = false;
=======
>>>>>>> 30baa092

	pr_debug("%s: CQE recovery done\n", mmc_hostname(host));
}

static void mmc_blk_cqe_req_done(struct mmc_request *mrq)
{
	struct mmc_queue_req *mqrq = container_of(mrq, struct mmc_queue_req,
						  brq.mrq);
	struct request *req = mmc_queue_req_to_req(mqrq);
	struct request_queue *q = req->q;
	struct mmc_queue *mq = q->queuedata;

	/*
	 * Block layer timeouts race with completions which means the normal
	 * completion path cannot be used during recovery.
	 */
	if (mq->in_recovery)
		mmc_blk_cqe_complete_rq(mq, req);
	else
		blk_mq_complete_request(req);
}

static int mmc_blk_cqe_start_req(struct mmc_host *host, struct mmc_request *mrq)
{
	mrq->done		= mmc_blk_cqe_req_done;
	mrq->recovery_notifier	= mmc_cqe_recovery_notifier;

	return mmc_cqe_start_req(host, mrq);
}

static struct mmc_request *mmc_blk_cqe_prep_dcmd(struct mmc_queue_req *mqrq,
						 struct request *req)
{
	struct mmc_blk_request *brq = &mqrq->brq;

	memset(brq, 0, sizeof(*brq));

	brq->mrq.cmd = &brq->cmd;
	brq->mrq.tag = req->tag;

	return &brq->mrq;
}

static int mmc_blk_cqe_issue_flush(struct mmc_queue *mq, struct request *req)
{
	struct mmc_queue_req *mqrq = req_to_mmc_queue_req(req);
	struct mmc_request *mrq = mmc_blk_cqe_prep_dcmd(mqrq, req);

	mrq->cmd->opcode = MMC_SWITCH;
	mrq->cmd->arg = (MMC_SWITCH_MODE_WRITE_BYTE << 24) |
			(EXT_CSD_FLUSH_CACHE << 16) |
			(1 << 8) |
			EXT_CSD_CMD_SET_NORMAL;
	mrq->cmd->flags = MMC_CMD_AC | MMC_RSP_R1B;

	return mmc_blk_cqe_start_req(mq->card->host, mrq);
}

static int mmc_blk_cqe_issue_rw_rq(struct mmc_queue *mq, struct request *req)
{
	struct mmc_queue_req *mqrq = req_to_mmc_queue_req(req);
	struct mmc_card *card = mq->card;
	struct mmc_host *host = card->host;
	int err = 0;

	mmc_blk_data_prep(mq, mqrq, 0, NULL, NULL);

	mmc_deferred_scaling(mq->card->host);
	mmc_cqe_clk_scaling_start_busy(mq, mq->card->host, true);
	/*
	 * When voltage corner in LSVS on low load scenario and
	 * there is sudden burst of requests device queue all
	 * slots are filled and it is needed to wait till all
	 * requests are completed to scale up frequency. This
	 * is leading to delay in scaling and impacting performance.
	 * Fix this issue by only allowing one request in request queue
	 * when device is running with lower speed mode.
	 */
	if (host->clk_scaling.state == MMC_LOAD_LOW) {
		err = host->cqe_ops->cqe_wait_for_idle(host);
		if (err) {
			pr_err("%s: %s: CQE went in recovery path.\n",
				mmc_hostname(host), __func__);
			goto stop_scaling;
		}
	}

	err =  mmc_blk_cqe_start_req(mq->card->host, &mqrq->brq.mrq);

stop_scaling:
	if (err)
		mmc_cqe_clk_scaling_stop_busy(mq->card->host, true, false);

	return err;
}

static void mmc_blk_rw_rq_prep(struct mmc_queue_req *mqrq,
			       struct mmc_card *card,
			       int disable_multi,
			       struct mmc_queue *mq)
{
	u32 readcmd, writecmd;
	struct mmc_blk_request *brq = &mqrq->brq;
	struct request *req = mmc_queue_req_to_req(mqrq);
	struct mmc_blk_data *md = mq->blkdata;
	bool do_rel_wr, do_data_tag;

	mmc_blk_data_prep(mq, mqrq, disable_multi, &do_rel_wr, &do_data_tag);

	brq->mrq.cmd = &brq->cmd;

	brq->cmd.arg = blk_rq_pos(req);
	if (!mmc_card_blockaddr(card))
		brq->cmd.arg <<= 9;
	brq->cmd.flags = MMC_RSP_SPI_R1 | MMC_RSP_R1 | MMC_CMD_ADTC;

	if (brq->data.blocks > 1 || do_rel_wr) {
		/* SPI multiblock writes terminate using a special
		 * token, not a STOP_TRANSMISSION request.
		 */
		if (!mmc_host_is_spi(card->host) ||
		    rq_data_dir(req) == READ)
			brq->mrq.stop = &brq->stop;
		readcmd = MMC_READ_MULTIPLE_BLOCK;
		writecmd = MMC_WRITE_MULTIPLE_BLOCK;
	} else {
		brq->mrq.stop = NULL;
		readcmd = MMC_READ_SINGLE_BLOCK;
		writecmd = MMC_WRITE_BLOCK;
	}
	brq->cmd.opcode = rq_data_dir(req) == READ ? readcmd : writecmd;

	/*
	 * Pre-defined multi-block transfers are preferable to
	 * open ended-ones (and necessary for reliable writes).
	 * However, it is not sufficient to just send CMD23,
	 * and avoid the final CMD12, as on an error condition
	 * CMD12 (stop) needs to be sent anyway. This, coupled
	 * with Auto-CMD23 enhancements provided by some
	 * hosts, means that the complexity of dealing
	 * with this is best left to the host. If CMD23 is
	 * supported by card and host, we'll fill sbc in and let
	 * the host deal with handling it correctly. This means
	 * that for hosts that don't expose MMC_CAP_CMD23, no
	 * change of behavior will be observed.
	 *
	 * N.B: Some MMC cards experience perf degradation.
	 * We'll avoid using CMD23-bounded multiblock writes for
	 * these, while retaining features like reliable writes.
	 */
	if ((md->flags & MMC_BLK_CMD23) && mmc_op_multi(brq->cmd.opcode) &&
	    (do_rel_wr || !(card->quirks & MMC_QUIRK_BLK_NO_CMD23) ||
	     do_data_tag)) {
		brq->sbc.opcode = MMC_SET_BLOCK_COUNT;
		brq->sbc.arg = brq->data.blocks |
			(do_rel_wr ? (1 << 31) : 0) |
			(do_data_tag ? (1 << 29) : 0);
		brq->sbc.flags = MMC_RSP_R1 | MMC_CMD_AC;
		brq->mrq.sbc = &brq->sbc;
	}
}

#define MMC_MAX_RETRIES		5
#define MMC_DATA_RETRIES	2
#define MMC_NO_RETRIES		(MMC_MAX_RETRIES + 1)

static int mmc_blk_send_stop(struct mmc_card *card, struct mmc_blk_request *brq, unsigned int timeout)
{
	int ret = 0;
	u32 stop_status = 0;
	struct mmc_command cmd = {
		.opcode = MMC_STOP_TRANSMISSION,
		.flags = MMC_RSP_SPI_R1 | MMC_RSP_R1 | MMC_CMD_AC,
		/* Some hosts wait for busy anyway, so provide a busy timeout */
		.busy_timeout = timeout,
	};

	ret = mmc_wait_for_cmd(card->host, &cmd, 5);
	stop_status = cmd.resp[0];

	mmc_card_error_logging(card, brq, stop_status);

	return ret;
}

static int mmc_blk_fix_state(struct mmc_card *card, struct request *req)
{
	struct mmc_queue_req *mqrq = req_to_mmc_queue_req(req);
	struct mmc_blk_request *brq = &mqrq->brq;
	unsigned int timeout = mmc_blk_data_timeout_ms(card->host, &brq->data);
	int err;

	mmc_retune_hold_now(card->host);

	mmc_blk_send_stop(card, brq, timeout);

	err = card_busy_detect(card, timeout, req, NULL);

	mmc_retune_release(card->host);

	return err;
}

#define MMC_READ_SINGLE_RETRIES	2

/* Single sector read during recovery */
static void mmc_blk_read_single(struct mmc_queue *mq, struct request *req)
{
	struct mmc_queue_req *mqrq = req_to_mmc_queue_req(req);
	struct mmc_request *mrq = &mqrq->brq.mrq;
	struct mmc_card *card = mq->card;
	struct mmc_host *host = card->host;
	blk_status_t error = BLK_STS_OK;

	do {
		u32 status;
		int err;
		int retries = 0;

		while (retries++ <= MMC_READ_SINGLE_RETRIES) {
			mmc_blk_rw_rq_prep(mqrq, card, 1, mq);

			mmc_wait_for_req(host, mrq);

			err = mmc_send_status(card, &status);
			if (err)
				goto error_exit;

			if (!mmc_host_is_spi(host) &&
<<<<<<< HEAD
					!mmc_blk_in_tran_state(status)) {
=======
			    !mmc_blk_in_tran_state(status)) {
>>>>>>> 30baa092
				err = mmc_blk_fix_state(card, req);
				if (err)
					goto error_exit;
			}

			if (!mrq->cmd->error)
				break;
		}

		if (mrq->cmd->error ||
		    mrq->data->error ||
		    (!mmc_host_is_spi(host) &&
		     (mrq->cmd->resp[0] & CMD_ERRORS || status & CMD_ERRORS)))
			error = BLK_STS_IOERR;
		else
			error = BLK_STS_OK;

	} while (blk_update_request(req, error, 512));

	return;

error_exit:
	mrq->data->bytes_xfered = 0;
	blk_update_request(req, BLK_STS_IOERR, 512);
	/* Let it try the remaining request again */
	if (mqrq->retries > MMC_MAX_RETRIES - 1)
		mqrq->retries = MMC_MAX_RETRIES - 1;
}

static inline bool mmc_blk_oor_valid(struct mmc_blk_request *brq)
{
	return !!brq->mrq.sbc;
}

static inline u32 mmc_blk_stop_err_bits(struct mmc_blk_request *brq)
{
	return mmc_blk_oor_valid(brq) ? CMD_ERRORS : CMD_ERRORS_EXCL_OOR;
}

/*
 * Check for errors the host controller driver might not have seen such as
 * response mode errors or invalid card state.
 */
static bool mmc_blk_status_error(struct request *req, u32 status)
{
	struct mmc_queue_req *mqrq = req_to_mmc_queue_req(req);
	struct mmc_blk_request *brq = &mqrq->brq;
	struct mmc_queue *mq = req->q->queuedata;
	u32 stop_err_bits;

	if (mmc_host_is_spi(mq->card->host))
		return false;

	stop_err_bits = mmc_blk_stop_err_bits(brq);

	return brq->cmd.resp[0]  & CMD_ERRORS    ||
	       brq->stop.resp[0] & stop_err_bits ||
	       status            & stop_err_bits ||
	       (rq_data_dir(req) == WRITE && !mmc_blk_in_tran_state(status));
}

static inline bool mmc_blk_cmd_started(struct mmc_blk_request *brq)
{
	return !brq->sbc.error && !brq->cmd.error &&
	       !(brq->cmd.resp[0] & CMD_ERRORS);
}

/*
 * Requests are completed by mmc_blk_mq_complete_rq() which sets simple
 * policy:
 * 1. A request that has transferred at least some data is considered
 * successful and will be requeued if there is remaining data to
 * transfer.
 * 2. Otherwise the number of retries is incremented and the request
 * will be requeued if there are remaining retries.
 * 3. Otherwise the request will be errored out.
 * That means mmc_blk_mq_complete_rq() is controlled by bytes_xfered and
 * mqrq->retries. So there are only 4 possible actions here:
 *	1. do not accept the bytes_xfered value i.e. set it to zero
 *	2. change mqrq->retries to determine the number of retries
 *	3. try to reset the card
 *	4. read one sector at a time
 */
static void mmc_blk_mq_rw_recovery(struct mmc_queue *mq, struct request *req)
{
	int type = rq_data_dir(req) == READ ? MMC_BLK_READ : MMC_BLK_WRITE;
	struct mmc_queue_req *mqrq = req_to_mmc_queue_req(req);
	struct mmc_blk_request *brq = &mqrq->brq;
	struct mmc_blk_data *md = mq->blkdata;
	struct mmc_card *card = mq->card;
	u32 status;
	u32 blocks;
	int err;

	/*
	 * Some errors the host driver might not have seen. Set the number of
	 * bytes transferred to zero in that case.
	 */
	err = __mmc_send_status(card, &status, 0);
	if (err || mmc_blk_status_error(req, status)) {
		mmc_card_error_logging(card, brq, status);
		brq->data.bytes_xfered = 0;
	}

	mmc_retune_release(card->host);

	/*
	 * Try again to get the status. This also provides an opportunity for
	 * re-tuning.
	 */
	if (err)
		err = __mmc_send_status(card, &status, 0);

	/*
	 * Nothing more to do after the number of bytes transferred has been
	 * updated and there is no card.
	 */
	if (err && mmc_detect_card_removed(card->host))
		return;

	/* Try to get back to "tran" state */
	if (!mmc_host_is_spi(mq->card->host) &&
	    (err || !mmc_blk_in_tran_state(status)))
		err = mmc_blk_fix_state(mq->card, req);

	/*
	 * Special case for SD cards where the card might record the number of
	 * blocks written.
	 */
	if (!err && mmc_blk_cmd_started(brq) && mmc_card_sd(card) &&
	    rq_data_dir(req) == WRITE) {
		if (mmc_sd_num_wr_blocks(card, &blocks))
			brq->data.bytes_xfered = 0;
		else
			brq->data.bytes_xfered = blocks << 9;
	}

	/* Reset if the card is in a bad state */
	if (!mmc_host_is_spi(mq->card->host) &&
	    err && mmc_blk_reset(md, card->host, type)) {
		pr_err("%s: recovery failed!\n", req->rq_disk->disk_name);
		mqrq->retries = MMC_NO_RETRIES;
		if (mmc_card_sd(card)) {
			mmc_card_set_removed(card);
			/*
			 * Make Notification about SD Card Errors
			 */
			if ((type == MMC_BLK_WRITE) && card->host->sdcard_uevent) {
				if (card->host->sdcard_uevent(card))
					pr_err("%s: Failed to Send Uevent\n",
							mmc_hostname(card->host));
			}
		}
		return;
	}

	/*
	 * If anything was done, just return and if there is anything remaining
	 * on the request it will get requeued.
	 */
	if (brq->data.bytes_xfered)
		return;

	/* Reset before last retry */
	if (mqrq->retries + 1 == MMC_MAX_RETRIES)
		mmc_blk_reset(md, card->host, type);

	/* Command errors fail fast, so use all MMC_MAX_RETRIES */
	if (brq->sbc.error || brq->cmd.error)
		return;

	/* Reduce the remaining retries for data errors */
	if (mqrq->retries < MMC_MAX_RETRIES - MMC_DATA_RETRIES) {
		mqrq->retries = MMC_MAX_RETRIES - MMC_DATA_RETRIES;
		return;
	}

	/* FIXME: Missing single sector read for large sector size */
	if (!mmc_large_sector(card) && rq_data_dir(req) == READ &&
	    brq->data.blocks > 1 &&
	    !mmc_card_sd(card)) {	// no retry for SD read data error
		/* Read one sector at a time */
		mmc_blk_read_single(mq, req);
		return;
	}
}

static inline bool mmc_blk_rq_error(struct mmc_blk_request *brq)
{
	mmc_blk_eval_resp_error(brq);

	return brq->sbc.error || brq->cmd.error || brq->stop.error ||
	       brq->data.error || brq->cmd.resp[0] & CMD_ERRORS;
}

static int mmc_blk_card_busy(struct mmc_card *card, struct request *req)
{
	struct mmc_queue_req *mqrq = req_to_mmc_queue_req(req);
	u32 status = 0;
	int err;

	if (mmc_host_is_spi(card->host) || rq_data_dir(req) == READ)
		return 0;

	err = card_busy_detect(card, MMC_BLK_TIMEOUT_MS, req, &status);

	/*
	 * Do not assume data transferred correctly if there are any error bits
	 * set.
	 */
	if (status & mmc_blk_stop_err_bits(&mqrq->brq)) {
		mqrq->brq.data.bytes_xfered = 0;
		err = err ? err : -EIO;
	}

	/* Copy the exception bit so it will be seen later on */
	if (mmc_card_mmc(card) && status & R1_EXCEPTION_EVENT)
		mqrq->brq.cmd.resp[0] |= R1_EXCEPTION_EVENT;

	return err;
}

static inline void mmc_blk_rw_reset_success(struct mmc_queue *mq,
					    struct request *req)
{
	int type = rq_data_dir(req) == READ ? MMC_BLK_READ : MMC_BLK_WRITE;

	mmc_blk_reset_success(mq->blkdata, type);
}

static void mmc_blk_mq_complete_rq(struct mmc_queue *mq, struct request *req)
{
	struct mmc_queue_req *mqrq = req_to_mmc_queue_req(req);
	unsigned int nr_bytes = mqrq->brq.data.bytes_xfered;

	if (nr_bytes) {
		if (blk_update_request(req, BLK_STS_OK, nr_bytes))
			blk_mq_requeue_request(req, true);
		else
			__blk_mq_end_request(req, BLK_STS_OK);
	} else if (!blk_rq_bytes(req)) {
		__blk_mq_end_request(req, BLK_STS_IOERR);
	} else if (mqrq->retries++ < MMC_MAX_RETRIES) {
		blk_mq_requeue_request(req, true);
	} else {
		if (mmc_card_removed(mq->card))
			req->rq_flags |= RQF_QUIET;
		blk_mq_end_request(req, BLK_STS_IOERR);
	}
}

static bool mmc_blk_urgent_bkops_needed(struct mmc_queue *mq,
					struct mmc_queue_req *mqrq)
{
	return mmc_card_mmc(mq->card) && !mmc_host_is_spi(mq->card->host) &&
	       (mqrq->brq.cmd.resp[0] & R1_EXCEPTION_EVENT ||
		mqrq->brq.stop.resp[0] & R1_EXCEPTION_EVENT);
}

static void mmc_blk_urgent_bkops(struct mmc_queue *mq,
				 struct mmc_queue_req *mqrq)
{
	if (mmc_blk_urgent_bkops_needed(mq, mqrq))
		mmc_run_bkops(mq->card);
}

void mmc_blk_mq_complete(struct request *req)
{
	struct mmc_queue *mq = req->q->queuedata;

	if (mq->use_cqe)
		mmc_blk_cqe_complete_rq(mq, req);
	else
		mmc_blk_mq_complete_rq(mq, req);
}

static void mmc_blk_mq_poll_completion(struct mmc_queue *mq,
				       struct request *req)
{
	struct mmc_queue_req *mqrq = req_to_mmc_queue_req(req);
	struct mmc_host *host = mq->card->host;

	if (mmc_blk_rq_error(&mqrq->brq) ||
	    mmc_blk_card_busy(mq->card, req)) {
		mmc_card_error_logging(mq->card, &mqrq->brq, mqrq->brq.cmd.resp[0]);
		mmc_blk_mq_rw_recovery(mq, req);
	} else {
		mmc_blk_rw_reset_success(mq, req);
		mmc_retune_release(host);
	}

	mmc_blk_urgent_bkops(mq, mqrq);
}

static void mmc_blk_mq_dec_in_flight(struct mmc_queue *mq, struct request *req)
{
	struct request_queue *q = req->q;
	struct mmc_host *host = mq->card->host;
	unsigned long flags;
	bool put_card;

	spin_lock_irqsave(q->queue_lock, flags);

	mq->in_flight[mmc_issue_type(mq, req)] -= 1;
	atomic_dec(&host->active_reqs);

	put_card = (mmc_tot_in_flight(mq) == 0);

	spin_unlock_irqrestore(q->queue_lock, flags);

	if (put_card)
		mmc_put_card(mq->card, &mq->ctx);
}

static void mmc_blk_mq_post_req(struct mmc_queue *mq, struct request *req)
{
	struct mmc_queue_req *mqrq = req_to_mmc_queue_req(req);
	struct mmc_request *mrq = &mqrq->brq.mrq;
	struct mmc_host *host = mq->card->host;

	mmc_post_req(host, mrq, 0);

	/*
	 * Block layer timeouts race with completions which means the normal
	 * completion path cannot be used during recovery.
	 */
	if (mq->in_recovery)
		mmc_blk_mq_complete_rq(mq, req);
	else
		blk_mq_complete_request(req);

	mmc_blk_mq_dec_in_flight(mq, req);
}

void mmc_blk_mq_recovery(struct mmc_queue *mq)
{
	struct request *req = mq->recovery_req;
	struct mmc_host *host = mq->card->host;
	struct mmc_queue_req *mqrq = req_to_mmc_queue_req(req);

	mq->recovery_req = NULL;
	mq->rw_wait = false;

	if (mmc_blk_rq_error(&mqrq->brq)) {
		mmc_retune_hold_now(host);
		mmc_blk_mq_rw_recovery(mq, req);
	}

	mmc_blk_urgent_bkops(mq, mqrq);

	mmc_blk_mq_post_req(mq, req);
}

static void mmc_blk_mq_complete_prev_req(struct mmc_queue *mq,
					 struct request **prev_req)
{
	if (mmc_host_done_complete(mq->card->host))
		return;

	mutex_lock(&mq->complete_lock);

	if (!mq->complete_req)
		goto out_unlock;

	mmc_blk_mq_poll_completion(mq, mq->complete_req);

	if (prev_req)
		*prev_req = mq->complete_req;
	else
		mmc_blk_mq_post_req(mq, mq->complete_req);

	mq->complete_req = NULL;

out_unlock:
	mutex_unlock(&mq->complete_lock);
}

void mmc_blk_mq_complete_work(struct work_struct *work)
{
	struct mmc_queue *mq = container_of(work, struct mmc_queue,
					    complete_work);

	mmc_blk_mq_complete_prev_req(mq, NULL);
}

static void mmc_blk_mq_req_done(struct mmc_request *mrq)
{
	struct mmc_queue_req *mqrq = container_of(mrq, struct mmc_queue_req,
						  brq.mrq);
	struct request *req = mmc_queue_req_to_req(mqrq);
	struct request_queue *q = req->q;
	struct mmc_queue *mq = q->queuedata;
	struct mmc_host *host = mq->card->host;
	unsigned long flags;

	if (!mmc_host_done_complete(host)) {
		bool waiting;

		/*
		 * We cannot complete the request in this context, so record
		 * that there is a request to complete, and that a following
		 * request does not need to wait (although it does need to
		 * complete complete_req first).
		 */
		spin_lock_irqsave(q->queue_lock, flags);
		mq->complete_req = req;
		mq->rw_wait = false;
		waiting = mq->waiting;
		spin_unlock_irqrestore(q->queue_lock, flags);

		/*
		 * If 'waiting' then the waiting task will complete this
		 * request, otherwise queue a work to do it. Note that
		 * complete_work may still race with the dispatch of a following
		 * request.
		 */
		if (waiting)
			wake_up(&mq->wait);
		else
			queue_work(mq->card->complete_wq, &mq->complete_work);

		return;
	}

	/* Take the recovery path for errors or urgent background operations */
	if (mmc_blk_rq_error(&mqrq->brq) ||
	    mmc_blk_urgent_bkops_needed(mq, mqrq)) {
		mmc_card_error_logging(mq->card, &mqrq->brq, mqrq->brq.cmd.resp[0]);
		spin_lock_irqsave(q->queue_lock, flags);
		mq->recovery_needed = true;
		mq->recovery_req = req;
		spin_unlock_irqrestore(q->queue_lock, flags);
		wake_up(&mq->wait);
		schedule_work(&mq->recovery_work);
		return;
	}

	mmc_blk_rw_reset_success(mq, req);

	mq->rw_wait = false;
	wake_up(&mq->wait);

	mmc_blk_mq_post_req(mq, req);
}

static bool mmc_blk_rw_wait_cond(struct mmc_queue *mq, int *err)
{
	struct request_queue *q = mq->queue;
	unsigned long flags;
	bool done;

	/*
	 * Wait while there is another request in progress, but not if recovery
	 * is needed. Also indicate whether there is a request waiting to start.
	 */
	spin_lock_irqsave(q->queue_lock, flags);
	if (mq->recovery_needed) {
		*err = -EBUSY;
		done = true;
	} else {
		done = !mq->rw_wait;
	}
	mq->waiting = !done;
	spin_unlock_irqrestore(q->queue_lock, flags);

	return done;
}

static int mmc_blk_rw_wait(struct mmc_queue *mq, struct request **prev_req)
{
	int err = 0;

	wait_event(mq->wait, mmc_blk_rw_wait_cond(mq, &err));

	/* Always complete the previous request if there is one */
	mmc_blk_mq_complete_prev_req(mq, prev_req);

	return err;
}

static int mmc_blk_mq_issue_rw_rq(struct mmc_queue *mq,
				  struct request *req)
{
	struct mmc_queue_req *mqrq = req_to_mmc_queue_req(req);
	struct mmc_host *host = mq->card->host;
	struct request *prev_req = NULL;
	int err = 0;

	mmc_blk_rw_rq_prep(mqrq, mq->card, 0, mq);

	mqrq->brq.mrq.done = mmc_blk_mq_req_done;

	mmc_pre_req(host, &mqrq->brq.mrq);

	err = mmc_blk_rw_wait(mq, &prev_req);
	if (err)
		goto out_post_req;

	mq->rw_wait = true;

	err = mmc_start_request(host, &mqrq->brq.mrq);

	if (prev_req)
		mmc_blk_mq_post_req(mq, prev_req);

	if (err)
		mq->rw_wait = false;

	/* Release re-tuning here where there is no synchronization required */
	if (err || mmc_host_done_complete(host))
		mmc_retune_release(host);

out_post_req:
	if (err)
		mmc_post_req(host, &mqrq->brq.mrq, err);

	return err;
}

static int mmc_blk_wait_for_idle(struct mmc_queue *mq, struct mmc_host *host)
{
	if (mq->use_cqe)
		return host->cqe_ops->cqe_wait_for_idle(host);

	return mmc_blk_rw_wait(mq, NULL);
}

enum mmc_issued mmc_blk_mq_issue_rq(struct mmc_queue *mq, struct request *req)
{
	struct mmc_blk_data *md = mq->blkdata;
	struct mmc_card *card = md->queue.card;
	struct mmc_host *host = card->host;
	int ret;
	int err;

	ret = mmc_blk_part_switch(card, md->part_type);
	if (ret) {
		err = mmc_blk_reset(md, card->host, MMC_BLK_PARTSWITCH);
		if (!err) {
			pr_err("%s: mmc_blk_reset(MMC_BLK_PARTSWITCH) succeeded.\n",
					mmc_hostname(card->host));
			mmc_blk_reset_success(md, MMC_BLK_PARTSWITCH);
		} else {
			pr_err("%s: mmc_blk_reset(MMC_BLK_PARTSWITCH) failed.\n",
					mmc_hostname(card->host));
		}

		return MMC_REQ_FAILED_TO_START;
	}

	switch (mmc_issue_type(mq, req)) {
	case MMC_ISSUE_SYNC:
		ret = mmc_blk_wait_for_idle(mq, host);
		if (ret)
			return MMC_REQ_BUSY;
		switch (req_op(req)) {
		case REQ_OP_DRV_IN:
		case REQ_OP_DRV_OUT:
			mmc_blk_issue_drv_op(mq, req);
			break;
		case REQ_OP_DISCARD:
			mmc_blk_issue_discard_rq(mq, req);
			break;
		case REQ_OP_SECURE_ERASE:
			mmc_blk_issue_secdiscard_rq(mq, req);
			break;
		case REQ_OP_FLUSH:
			mmc_blk_issue_flush(mq, req);
			break;
		default:
			WARN_ON_ONCE(1);
			return MMC_REQ_FAILED_TO_START;
		}
		return MMC_REQ_FINISHED;
	case MMC_ISSUE_DCMD:
	case MMC_ISSUE_ASYNC:
		switch (req_op(req)) {
		case REQ_OP_FLUSH:
			if (!mmc_cache_enabled(host)) {
				blk_mq_end_request(req, BLK_STS_OK);
				return MMC_REQ_FINISHED;
			}
			ret = mmc_blk_cqe_issue_flush(mq, req);
			break;
		case REQ_OP_READ:
		case REQ_OP_WRITE:
			if (mq->use_cqe)
				ret = mmc_blk_cqe_issue_rw_rq(mq, req);
			else
				ret = mmc_blk_mq_issue_rw_rq(mq, req);
			break;
		default:
			WARN_ON_ONCE(1);
			ret = -EINVAL;
		}
		if (!ret)
			return MMC_REQ_STARTED;

		if (ret == -EBUSY)
			return MMC_REQ_BUSY;

		return MMC_REQ_FAILED_TO_START;
	default:
		WARN_ON_ONCE(1);
		return MMC_REQ_FAILED_TO_START;
	}
}

static inline int mmc_blk_readonly(struct mmc_card *card)
{
	return mmc_card_readonly(card) ||
	       !(card->csd.cmdclass & CCC_BLOCK_WRITE);
}

static struct mmc_blk_data *mmc_blk_alloc_req(struct mmc_card *card,
					      struct device *parent,
					      sector_t size,
					      bool default_ro,
					      const char *subname,
					      int area_type)
{
	struct mmc_blk_data *md;
	int devidx, ret;

	devidx = ida_simple_get(&mmc_blk_ida, 0, max_devices, GFP_KERNEL);
	if (devidx < 0) {
		/*
		 * We get -ENOSPC because there are no more any available
		 * devidx. The reason may be that, either userspace haven't yet
		 * unmounted the partitions, which postpones mmc_blk_release()
		 * from being called, or the device has more partitions than
		 * what we support.
		 */
		if (devidx == -ENOSPC)
			dev_err(mmc_dev(card->host),
				"no more device IDs available\n");

		return ERR_PTR(devidx);
	}

	md = kzalloc(sizeof(struct mmc_blk_data), GFP_KERNEL);
	if (!md) {
		ret = -ENOMEM;
		goto out;
	}

	md->area_type = area_type;

	/*
	 * Set the read-only status based on the supported commands
	 * and the write protect switch.
	 */
	md->read_only = mmc_blk_readonly(card);

	md->disk = alloc_disk(perdev_minors);
	if (md->disk == NULL) {
		ret = -ENOMEM;
		goto err_kfree;
	}

	spin_lock_init(&md->lock);
	INIT_LIST_HEAD(&md->part);
	INIT_LIST_HEAD(&md->rpmbs);
	md->usage = 1;

	ret = mmc_init_queue(&md->queue, card, &md->lock, subname);
	if (ret)
		goto err_putdisk;

	md->queue.blkdata = md;

	/*
	 * Keep an extra reference to the queue so that we can shutdown the
	 * queue (i.e. call blk_cleanup_queue()) while there are still
	 * references to the 'md'. The corresponding blk_put_queue() is in
	 * mmc_blk_put().
	 */
	if (!blk_get_queue(md->queue.queue)) {
		mmc_cleanup_queue(&md->queue);
		ret = -ENODEV;
		goto err_putdisk;
	}

	md->disk->major	= MMC_BLOCK_MAJOR;
	md->disk->first_minor = devidx * perdev_minors;
	md->disk->fops = &mmc_bdops;
	md->disk->private_data = md;
	md->disk->queue = md->queue.queue;
	md->parent = parent;
	set_disk_ro(md->disk, md->read_only || default_ro);
	md->disk->flags = GENHD_FL_EXT_DEVT;
	if (area_type & (MMC_BLK_DATA_AREA_RPMB | MMC_BLK_DATA_AREA_BOOT))
		md->disk->flags |= GENHD_FL_NO_PART_SCAN
				   | GENHD_FL_SUPPRESS_PARTITION_INFO;

	/*
	 * As discussed on lkml, GENHD_FL_REMOVABLE should:
	 *
	 * - be set for removable media with permanent block devices
	 * - be unset for removable block devices with permanent media
	 *
	 * Since MMC block devices clearly fall under the second
	 * case, we do not set GENHD_FL_REMOVABLE.  Userspace
	 * should use the block device creation/destruction hotplug
	 * messages to tell when the card is present.
	 */

	snprintf(md->disk->disk_name, sizeof(md->disk->disk_name),
		 "mmcblk%u%s", card->host->index, subname ? subname : "");

	set_capacity(md->disk, size);

	if (mmc_host_cmd23(card->host)) {
		if ((mmc_card_mmc(card) &&
		     card->csd.mmca_vsn >= CSD_SPEC_VER_3) ||
		    (mmc_card_sd(card) &&
		     card->scr.cmds & SD_SCR_CMD23_SUPPORT &&
		     mmc_card_uhs(card)))
			md->flags |= MMC_BLK_CMD23;
	}

	if (mmc_card_mmc(card) &&
	    md->flags & MMC_BLK_CMD23 &&
	    ((card->ext_csd.rel_param & EXT_CSD_WR_REL_PARAM_EN) ||
	     card->ext_csd.rel_sectors)) {
		md->flags |= MMC_BLK_REL_WR;
		blk_queue_write_cache(md->queue.queue, true, true);
	}

	return md;

 err_putdisk:
	put_disk(md->disk);
 err_kfree:
	kfree(md);
 out:
	ida_simple_remove(&mmc_blk_ida, devidx);
	return ERR_PTR(ret);
}

static struct mmc_blk_data *mmc_blk_alloc(struct mmc_card *card)
{
	sector_t size;

	if (!mmc_card_sd(card) && mmc_card_blockaddr(card)) {
		/*
		 * The EXT_CSD sector count is in number or 512 byte
		 * sectors.
		 */
		size = card->ext_csd.sectors;
	} else {
		/*
		 * The CSD capacity field is in units of read_blkbits.
		 * set_capacity takes units of 512 bytes.
		 */
		size = (typeof(sector_t))card->csd.capacity
			<< (card->csd.read_blkbits - 9);
	}

	return mmc_blk_alloc_req(card, &card->dev, size, false, NULL,
					MMC_BLK_DATA_AREA_MAIN);
}

static int mmc_blk_alloc_part(struct mmc_card *card,
			      struct mmc_blk_data *md,
			      unsigned int part_type,
			      sector_t size,
			      bool default_ro,
			      const char *subname,
			      int area_type)
{
	char cap_str[10];
	struct mmc_blk_data *part_md;

	part_md = mmc_blk_alloc_req(card, disk_to_dev(md->disk), size, default_ro,
				    subname, area_type);
	if (IS_ERR(part_md))
		return PTR_ERR(part_md);
	part_md->part_type = part_type;
	list_add(&part_md->part, &md->part);

	string_get_size((u64)get_capacity(part_md->disk), 512, STRING_UNITS_2,
			cap_str, sizeof(cap_str));
	pr_info("%s: %s %s partition %u %s\n",
	       part_md->disk->disk_name, mmc_card_id(card),
	       mmc_card_name(card), part_md->part_type, cap_str);
	return 0;
}

/**
 * mmc_rpmb_ioctl() - ioctl handler for the RPMB chardev
 * @filp: the character device file
 * @cmd: the ioctl() command
 * @arg: the argument from userspace
 *
 * This will essentially just redirect the ioctl()s coming in over to
 * the main block device spawning the RPMB character device.
 */
static long mmc_rpmb_ioctl(struct file *filp, unsigned int cmd,
			   unsigned long arg)
{
	struct mmc_rpmb_data *rpmb = filp->private_data;
	int ret;

	switch (cmd) {
	case MMC_IOC_CMD:
		ret = mmc_blk_ioctl_cmd(rpmb->md,
					(struct mmc_ioc_cmd __user *)arg,
					rpmb);
		break;
	case MMC_IOC_MULTI_CMD:
		ret = mmc_blk_ioctl_multi_cmd(rpmb->md,
					(struct mmc_ioc_multi_cmd __user *)arg,
					rpmb);
		break;
	default:
		ret = -EINVAL;
		break;
	}

	return ret;
}

#ifdef CONFIG_COMPAT
static long mmc_rpmb_ioctl_compat(struct file *filp, unsigned int cmd,
			      unsigned long arg)
{
	return mmc_rpmb_ioctl(filp, cmd, (unsigned long)compat_ptr(arg));
}
#endif

static int mmc_rpmb_chrdev_open(struct inode *inode, struct file *filp)
{
	struct mmc_rpmb_data *rpmb = container_of(inode->i_cdev,
						  struct mmc_rpmb_data, chrdev);

	get_device(&rpmb->dev);
	filp->private_data = rpmb;
	mmc_blk_get(rpmb->md->disk);

	return nonseekable_open(inode, filp);
}

static int mmc_rpmb_chrdev_release(struct inode *inode, struct file *filp)
{
	struct mmc_rpmb_data *rpmb = container_of(inode->i_cdev,
						  struct mmc_rpmb_data, chrdev);

	mmc_blk_put(rpmb->md);
	put_device(&rpmb->dev);

	return 0;
}

static const struct file_operations mmc_rpmb_fileops = {
	.release = mmc_rpmb_chrdev_release,
	.open = mmc_rpmb_chrdev_open,
	.owner = THIS_MODULE,
	.llseek = no_llseek,
	.unlocked_ioctl = mmc_rpmb_ioctl,
#ifdef CONFIG_COMPAT
	.compat_ioctl = mmc_rpmb_ioctl_compat,
#endif
};

static void mmc_blk_rpmb_device_release(struct device *dev)
{
	struct mmc_rpmb_data *rpmb = dev_get_drvdata(dev);

	ida_simple_remove(&mmc_rpmb_ida, rpmb->id);
	kfree(rpmb);
}

static int mmc_blk_alloc_rpmb_part(struct mmc_card *card,
				   struct mmc_blk_data *md,
				   unsigned int part_index,
				   sector_t size,
				   const char *subname)
{
	int devidx, ret;
	char rpmb_name[DISK_NAME_LEN];
	char cap_str[10];
	struct mmc_rpmb_data *rpmb;

	/* This creates the minor number for the RPMB char device */
	devidx = ida_simple_get(&mmc_rpmb_ida, 0, max_devices, GFP_KERNEL);
	if (devidx < 0)
		return devidx;

	rpmb = kzalloc(sizeof(*rpmb), GFP_KERNEL);
	if (!rpmb) {
		ida_simple_remove(&mmc_rpmb_ida, devidx);
		return -ENOMEM;
	}

	snprintf(rpmb_name, sizeof(rpmb_name),
		 "mmcblk%u%s", card->host->index, subname ? subname : "");

	rpmb->id = devidx;
	rpmb->part_index = part_index;
	rpmb->dev.init_name = rpmb_name;
	rpmb->dev.bus = &mmc_rpmb_bus_type;
	rpmb->dev.devt = MKDEV(MAJOR(mmc_rpmb_devt), rpmb->id);
	rpmb->dev.parent = &card->dev;
	rpmb->dev.release = mmc_blk_rpmb_device_release;
	device_initialize(&rpmb->dev);
	dev_set_drvdata(&rpmb->dev, rpmb);
	rpmb->md = md;

	cdev_init(&rpmb->chrdev, &mmc_rpmb_fileops);
	rpmb->chrdev.owner = THIS_MODULE;
	ret = cdev_device_add(&rpmb->chrdev, &rpmb->dev);
	if (ret) {
		pr_err("%s: could not add character device\n", rpmb_name);
		goto out_put_device;
	}

	list_add(&rpmb->node, &md->rpmbs);

	string_get_size((u64)size, 512, STRING_UNITS_2,
			cap_str, sizeof(cap_str));

	pr_info("%s: %s %s partition %u %s, chardev (%d:%d)\n",
		rpmb_name, mmc_card_id(card),
		mmc_card_name(card), EXT_CSD_PART_CONFIG_ACC_RPMB, cap_str,
		MAJOR(mmc_rpmb_devt), rpmb->id);

	return 0;

out_put_device:
	put_device(&rpmb->dev);
	return ret;
}

static void mmc_blk_remove_rpmb_part(struct mmc_rpmb_data *rpmb)

{
	cdev_device_del(&rpmb->chrdev, &rpmb->dev);
	put_device(&rpmb->dev);
}

/* MMC Physical partitions consist of two boot partitions and
 * up to four general purpose partitions.
 * For each partition enabled in EXT_CSD a block device will be allocatedi
 * to provide access to the partition.
 */

static int mmc_blk_alloc_parts(struct mmc_card *card, struct mmc_blk_data *md)
{
	int idx, ret;

	if (!mmc_card_mmc(card))
		return 0;

	for (idx = 0; idx < card->nr_parts; idx++) {
		if (card->part[idx].area_type & MMC_BLK_DATA_AREA_RPMB) {
			/*
			 * RPMB partitions does not provide block access, they
			 * are only accessed using ioctl():s. Thus create
			 * special RPMB block devices that do not have a
			 * backing block queue for these.
			 */
			ret = mmc_blk_alloc_rpmb_part(card, md,
				card->part[idx].part_cfg,
				card->part[idx].size >> 9,
				card->part[idx].name);
			if (ret)
				return ret;
		} else if (card->part[idx].size) {
			ret = mmc_blk_alloc_part(card, md,
				card->part[idx].part_cfg,
				card->part[idx].size >> 9,
				card->part[idx].force_ro,
				card->part[idx].name,
				card->part[idx].area_type);
			if (ret)
				return ret;
		}
	}

	return 0;
}

static void mmc_blk_remove_req(struct mmc_blk_data *md)
{
	struct mmc_card *card;

	if (md) {
		/*
		 * Flush remaining requests and free queues. It
		 * is freeing the queue that stops new requests
		 * from being accepted.
		 */
		card = md->queue.card;
		if (md->disk->flags & GENHD_FL_UP) {
			device_remove_file(disk_to_dev(md->disk), &md->force_ro);
			if ((md->area_type & MMC_BLK_DATA_AREA_BOOT) &&
					card->ext_csd.boot_ro_lockable)
				device_remove_file(disk_to_dev(md->disk),
					&md->power_ro_lock);

			del_gendisk(md->disk);
		}
		mmc_cleanup_queue(&md->queue);
		mmc_blk_put(md);
	}
}

static void mmc_blk_remove_parts(struct mmc_card *card,
				 struct mmc_blk_data *md)
{
	struct list_head *pos, *q;
	struct mmc_blk_data *part_md;
	struct mmc_rpmb_data *rpmb;

	/* Remove RPMB partitions */
	list_for_each_safe(pos, q, &md->rpmbs) {
		rpmb = list_entry(pos, struct mmc_rpmb_data, node);
		list_del(pos);
		mmc_blk_remove_rpmb_part(rpmb);
	}
	/* Remove block partitions */
	list_for_each_safe(pos, q, &md->part) {
		part_md = list_entry(pos, struct mmc_blk_data, part);
		list_del(pos);
		mmc_blk_remove_req(part_md);
	}
}

static int mmc_add_disk(struct mmc_blk_data *md)
{
	int ret;
	struct mmc_card *card = md->queue.card;

	device_add_disk(md->parent, md->disk, NULL);
	md->force_ro.show = force_ro_show;
	md->force_ro.store = force_ro_store;
	sysfs_attr_init(&md->force_ro.attr);
	md->force_ro.attr.name = "force_ro";
	md->force_ro.attr.mode = S_IRUGO | S_IWUSR;
	ret = device_create_file(disk_to_dev(md->disk), &md->force_ro);
	if (ret)
		goto force_ro_fail;

	if ((md->area_type & MMC_BLK_DATA_AREA_BOOT) &&
	     card->ext_csd.boot_ro_lockable) {
		umode_t mode;

		if (card->ext_csd.boot_ro_lock & EXT_CSD_BOOT_WP_B_PWR_WP_DIS)
			mode = S_IRUGO;
		else
			mode = S_IRUGO | S_IWUSR;

		md->power_ro_lock.show = power_ro_lock_show;
		md->power_ro_lock.store = power_ro_lock_store;
		sysfs_attr_init(&md->power_ro_lock.attr);
		md->power_ro_lock.attr.mode = mode;
		md->power_ro_lock.attr.name =
					"ro_lock_until_next_power_on";
		ret = device_create_file(disk_to_dev(md->disk),
				&md->power_ro_lock);
		if (ret)
			goto power_ro_lock_fail;
	}
	return ret;

power_ro_lock_fail:
	device_remove_file(disk_to_dev(md->disk), &md->force_ro);
force_ro_fail:
	del_gendisk(md->disk);

	return ret;
}

#ifdef CONFIG_DEBUG_FS

static int mmc_dbg_card_status_get(void *data, u64 *val)
{
	struct mmc_card *card = data;
	struct mmc_blk_data *md = dev_get_drvdata(&card->dev);
	struct mmc_queue *mq = &md->queue;
	struct request *req;
	int ret;

	/* Ask the block layer about the card status */
	req = blk_get_request(mq->queue, REQ_OP_DRV_IN, 0);
	if (IS_ERR(req))
		return PTR_ERR(req);
	req_to_mmc_queue_req(req)->drv_op = MMC_DRV_OP_GET_CARD_STATUS;
	blk_execute_rq(mq->queue, NULL, req, 0);
	ret = req_to_mmc_queue_req(req)->drv_op_result;
	if (ret >= 0) {
		*val = ret;
		ret = 0;
	}
	blk_put_request(req);

	return ret;
}
DEFINE_SIMPLE_ATTRIBUTE(mmc_dbg_card_status_fops, mmc_dbg_card_status_get,
		NULL, "%08llx\n");

/* That is two digits * 512 + 1 for newline */
#define EXT_CSD_STR_LEN 1025

static int mmc_ext_csd_open(struct inode *inode, struct file *filp)
{
	struct mmc_card *card = inode->i_private;
	struct mmc_blk_data *md = dev_get_drvdata(&card->dev);
	struct mmc_queue *mq = &md->queue;
	struct request *req;
	char *buf;
	ssize_t n = 0;
	u8 *ext_csd;
	int err, i;

	buf = kmalloc(EXT_CSD_STR_LEN + 1, GFP_KERNEL);
	if (!buf)
		return -ENOMEM;

	/* Ask the block layer for the EXT CSD */
	req = blk_get_request(mq->queue, REQ_OP_DRV_IN, 0);
	if (IS_ERR(req)) {
		err = PTR_ERR(req);
		goto out_free;
	}
	req_to_mmc_queue_req(req)->drv_op = MMC_DRV_OP_GET_EXT_CSD;
	req_to_mmc_queue_req(req)->drv_op_data = &ext_csd;
	blk_execute_rq(mq->queue, NULL, req, 0);
	err = req_to_mmc_queue_req(req)->drv_op_result;
	blk_put_request(req);
	if (err) {
		pr_err("FAILED %d\n", err);
		goto out_free;
	}

	for (i = 0; i < 512; i++)
		n += sprintf(buf + n, "%02x", ext_csd[i]);
	n += sprintf(buf + n, "\n");

	if (n != EXT_CSD_STR_LEN) {
		err = -EINVAL;
		kfree(ext_csd);
		goto out_free;
	}

	filp->private_data = buf;
	kfree(ext_csd);
	return 0;

out_free:
	kfree(buf);
	return err;
}

static ssize_t mmc_ext_csd_read(struct file *filp, char __user *ubuf,
				size_t cnt, loff_t *ppos)
{
	char *buf = filp->private_data;

	return simple_read_from_buffer(ubuf, cnt, ppos,
				       buf, EXT_CSD_STR_LEN);
}

static int mmc_ext_csd_release(struct inode *inode, struct file *file)
{
	kfree(file->private_data);
	return 0;
}

static const struct file_operations mmc_dbg_ext_csd_fops = {
	.open		= mmc_ext_csd_open,
	.read		= mmc_ext_csd_read,
	.release	= mmc_ext_csd_release,
	.llseek		= default_llseek,
};

static int mmc_blk_add_debugfs(struct mmc_card *card, struct mmc_blk_data *md)
{
	struct dentry *root;

	if (!card->debugfs_root)
		return 0;

	root = card->debugfs_root;

	if (mmc_card_mmc(card) || mmc_card_sd(card)) {
		md->status_dentry =
			debugfs_create_file("status", S_IRUSR, root, card,
					    &mmc_dbg_card_status_fops);
		if (!md->status_dentry)
			return -EIO;
	}

	if (mmc_card_mmc(card)) {
		md->ext_csd_dentry =
			debugfs_create_file("ext_csd", S_IRUSR, root, card,
					    &mmc_dbg_ext_csd_fops);
		if (!md->ext_csd_dentry)
			return -EIO;
	}

	return 0;
}

static void mmc_blk_remove_debugfs(struct mmc_card *card,
				   struct mmc_blk_data *md)
{
	if (!card->debugfs_root)
		return;

	if (!IS_ERR_OR_NULL(md->status_dentry)) {
		debugfs_remove(md->status_dentry);
		md->status_dentry = NULL;
	}

	if (!IS_ERR_OR_NULL(md->ext_csd_dentry)) {
		debugfs_remove(md->ext_csd_dentry);
		md->ext_csd_dentry = NULL;
	}
}

#else

static int mmc_blk_add_debugfs(struct mmc_card *card, struct mmc_blk_data *md)
{
	return 0;
}

static void mmc_blk_remove_debugfs(struct mmc_card *card,
				   struct mmc_blk_data *md)
{
}

#endif /* CONFIG_DEBUG_FS */

static int mmc_blk_probe(struct mmc_card *card)
{
	struct mmc_blk_data *md, *part_md;
	char cap_str[10];

	/*
	 * Check that the card supports the command class(es) we need.
	 */
	if (!(card->csd.cmdclass & CCC_BLOCK_READ))
		return -ENODEV;

	mmc_fixup_device(card, mmc_blk_fixups);

	card->complete_wq = alloc_workqueue("mmc_complete",
					WQ_MEM_RECLAIM | WQ_HIGHPRI, 0);
	if (unlikely(!card->complete_wq)) {
		pr_err("Failed to create mmc completion workqueue");
		return -ENOMEM;
	}

	md = mmc_blk_alloc(card);
	if (IS_ERR(md))
		return PTR_ERR(md);

	string_get_size((u64)get_capacity(md->disk), 512, STRING_UNITS_2,
			cap_str, sizeof(cap_str));
	pr_info("%s: %s %s %s %s\n",
		md->disk->disk_name, mmc_card_id(card), mmc_card_name(card),
		cap_str, md->read_only ? "(ro)" : "");
	ST_LOG("%s: %s %s %s %s\n",
		md->disk->disk_name, mmc_card_id(card), mmc_card_name(card),
		cap_str, md->read_only ? "(ro)" : "");

	if (mmc_blk_alloc_parts(card, md))
		goto out;

	dev_set_drvdata(&card->dev, md);

	mmc_set_bus_resume_policy(card->host, 1);
	if (mmc_add_disk(md))
		goto out;

	list_for_each_entry(part_md, &md->part, part) {
		if (mmc_add_disk(part_md))
			goto out;
	}

	/* Add two debugfs entries */
	mmc_blk_add_debugfs(card, md);

#ifndef CONFIG_MMC_CLKGATE
	pm_runtime_set_autosuspend_delay(&card->dev, 200);
#else
	pm_runtime_set_autosuspend_delay(&card->dev, 3000);
#endif
	pm_runtime_use_autosuspend(&card->dev);

	/*
	 * Don't enable runtime PM for SD-combo cards here. Leave that
	 * decision to be taken during the SDIO init sequence instead.
	 */
	if (card->type != MMC_TYPE_SD_COMBO) {
		pm_runtime_set_active(&card->dev);
		pm_runtime_enable(&card->dev);
	}

	mmc_card_debug_log_sysfs_init(card);

	return 0;

 out:
	mmc_blk_remove_parts(card, md);
	mmc_blk_remove_req(md);
	return 0;
}

static void mmc_blk_remove(struct mmc_card *card)
{
	struct mmc_blk_data *md = dev_get_drvdata(&card->dev);

	mmc_blk_remove_debugfs(card, md);
	mmc_blk_remove_parts(card, md);
	pm_runtime_get_sync(&card->dev);
	if (md->part_curr != md->part_type) {
		mmc_claim_host(card->host);
		mmc_blk_part_switch(card, md->part_type);
		mmc_release_host(card->host);
	}
	if (card->type != MMC_TYPE_SD_COMBO)
		pm_runtime_disable(&card->dev);
	pm_runtime_put_noidle(&card->dev);
	mmc_blk_remove_req(md);
	dev_set_drvdata(&card->dev, NULL);
	mmc_set_bus_resume_policy(card->host, 0);
	destroy_workqueue(card->complete_wq);
}

static int _mmc_blk_suspend(struct mmc_card *card)
{
	struct mmc_blk_data *part_md;
	struct mmc_blk_data *md = dev_get_drvdata(&card->dev);

	if (md) {
		mmc_queue_suspend(&md->queue);
		list_for_each_entry(part_md, &md->part, part) {
			mmc_queue_suspend(&part_md->queue);
		}
	}
	return 0;
}

static void mmc_blk_shutdown(struct mmc_card *card)
{
	struct mmc_blk_data *md = dev_get_drvdata(&card->dev);
	struct mmc_blk_data *part_md;

	_mmc_blk_suspend(card);

	if (md) {
		list_for_each_entry(part_md, &md->part, part)
			mmc_cleanup_queue(&part_md->queue);
		mmc_cleanup_queue(&md->queue);
	}
}

#ifdef CONFIG_PM_SLEEP
static int mmc_blk_suspend(struct device *dev)
{
	struct mmc_card *card = mmc_dev_to_card(dev);

	return _mmc_blk_suspend(card);
}

static int mmc_blk_resume(struct device *dev)
{
	struct mmc_blk_data *part_md;
	struct mmc_blk_data *md = dev_get_drvdata(dev);

	if (md) {
		/*
		 * Resume involves the card going into idle state,
		 * so current partition is always the main one.
		 */
		md->part_curr = md->part_type;
		mmc_queue_resume(&md->queue);
		list_for_each_entry(part_md, &md->part, part) {
			mmc_queue_resume(&part_md->queue);
		}
	}
	return 0;
}
#endif

static SIMPLE_DEV_PM_OPS(mmc_blk_pm_ops, mmc_blk_suspend, mmc_blk_resume);

static struct mmc_driver mmc_driver = {
	.drv		= {
		.name	= "mmcblk",
		.pm	= &mmc_blk_pm_ops,
	},
	.probe		= mmc_blk_probe,
	.remove		= mmc_blk_remove,
	.shutdown	= mmc_blk_shutdown,
};

static int __init mmc_blk_init(void)
{
	int res;

	res  = bus_register(&mmc_rpmb_bus_type);
	if (res < 0) {
		pr_err("mmcblk: could not register RPMB bus type\n");
		return res;
	}
	res = alloc_chrdev_region(&mmc_rpmb_devt, 0, MAX_DEVICES, "rpmb");
	if (res < 0) {
		pr_err("mmcblk: failed to allocate rpmb chrdev region\n");
		goto out_bus_unreg;
	}

	if (perdev_minors != CONFIG_MMC_BLOCK_MINORS)
		pr_info("mmcblk: using %d minors per device\n", perdev_minors);

	max_devices = min(MAX_DEVICES, (1 << MINORBITS) / perdev_minors);

	res = register_blkdev(MMC_BLOCK_MAJOR, "mmc");
	if (res)
		goto out_chrdev_unreg;

	res = mmc_register_driver(&mmc_driver);
	if (res)
		goto out_blkdev_unreg;

	return 0;

out_blkdev_unreg:
	unregister_blkdev(MMC_BLOCK_MAJOR, "mmc");
out_chrdev_unreg:
	unregister_chrdev_region(mmc_rpmb_devt, MAX_DEVICES);
out_bus_unreg:
	bus_unregister(&mmc_rpmb_bus_type);
	return res;
}

static void __exit mmc_blk_exit(void)
{
	mmc_unregister_driver(&mmc_driver);
	unregister_blkdev(MMC_BLOCK_MAJOR, "mmc");
	unregister_chrdev_region(mmc_rpmb_devt, MAX_DEVICES);
	bus_unregister(&mmc_rpmb_bus_type);
}

module_init(mmc_blk_init);
module_exit(mmc_blk_exit);

MODULE_LICENSE("GPL");
MODULE_DESCRIPTION("Multimedia Card (MMC) block device driver");
<|MERGE_RESOLUTION|>--- conflicted
+++ resolved
@@ -1884,12 +1884,12 @@
 
 	spin_lock_irqsave(q->queue_lock, flags);
 
-<<<<<<< HEAD
+
 	mq->in_flight[mmc_issue_type(mq, req)] -= 1;
 	atomic_dec(&host->active_reqs);
-=======
+
 	mq->in_flight[issue_type] -= 1;
->>>>>>> 30baa092
+
 
 	put_card = (mmc_tot_in_flight(mq) == 0);
 
@@ -1920,10 +1920,10 @@
 	if (err || host->need_hw_reset)
 		mmc_blk_reset(mq->blkdata, host, MMC_BLK_CQE_RECOVERY);
 	mmc_blk_reset_success(mq->blkdata, MMC_BLK_CQE_RECOVERY);
-<<<<<<< HEAD
+
 	host->need_hw_reset = false;
-=======
->>>>>>> 30baa092
+
+
 
 	pr_debug("%s: CQE recovery done\n", mmc_hostname(host));
 }
@@ -2153,11 +2153,11 @@
 				goto error_exit;
 
 			if (!mmc_host_is_spi(host) &&
-<<<<<<< HEAD
+
 					!mmc_blk_in_tran_state(status)) {
-=======
+
 			    !mmc_blk_in_tran_state(status)) {
->>>>>>> 30baa092
+
 				err = mmc_blk_fix_state(card, req);
 				if (err)
 					goto error_exit;

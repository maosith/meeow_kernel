--- conflicted
+++ resolved
@@ -213,15 +213,10 @@
 	struct device_link *link;
 
 	if (!consumer || !supplier ||
-<<<<<<< HEAD
 	    (flags & DL_FLAG_SYNC_STATE_ONLY &&
 	     flags != DL_FLAG_SYNC_STATE_ONLY) ||
-	    ((flags & DL_FLAG_STATELESS) &&
-	     (flags & DL_FLAG_AUTOREMOVE_CONSUMER)))
-=======
 	    (flags & DL_FLAG_STATELESS &&
 	     flags & (DL_FLAG_AUTOREMOVE_CONSUMER | DL_FLAG_AUTOREMOVE_SUPPLIER)))
->>>>>>> 88d6de67
 		return NULL;
 
 	if (flags & DL_FLAG_PM_RUNTIME && flags & DL_FLAG_RPM_ACTIVE) {
@@ -248,16 +243,6 @@
 		goto out;
 	}
 
-<<<<<<< HEAD
-	list_for_each_entry(link, &supplier->links.consumers, s_node)
-		if (link->consumer == consumer) {
-			kref_get(&link->kref);
-			if (link->flags & DL_FLAG_SYNC_STATE_ONLY &&
-			    !(flags & DL_FLAG_SYNC_STATE_ONLY)) {
-				link->flags &= ~DL_FLAG_SYNC_STATE_ONLY;
-				goto reorder;
-			}
-=======
 	list_for_each_entry(link, &supplier->links.consumers, s_node) {
 		if (link->consumer != consumer)
 			continue;
@@ -268,7 +253,6 @@
 		 */
 		if (WARN_ON((flags & DL_FLAG_STATELESS) != (link->flags & DL_FLAG_STATELESS))) {
 			link = NULL;
->>>>>>> 88d6de67
 			goto out;
 		}
 
@@ -288,6 +272,12 @@
 		}
 
 		kref_get(&link->kref);
+
+		if (link->flags & DL_FLAG_SYNC_STATE_ONLY &&
+		    !(flags & DL_FLAG_SYNC_STATE_ONLY)) {
+			link->flags &= ~DL_FLAG_SYNC_STATE_ONLY;
+			goto reorder;
+		}
 		goto out;
 	}
 

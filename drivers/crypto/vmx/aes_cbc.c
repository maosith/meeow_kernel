/**
 * AES CBC routines supporting VMX instructions on the Power 8
 *
 * Copyright (C) 2015 International Business Machines Inc.
 *
 * This program is free software; you can redistribute it and/or modify
 * it under the terms of the GNU General Public License as published by
 * the Free Software Foundation; version 2 only.
 *
 * This program is distributed in the hope that it will be useful,
 * but WITHOUT ANY WARRANTY; without even the implied warranty of
 * MERCHANTABILITY or FITNESS FOR A PARTICULAR PURPOSE.  See the
 * GNU General Public License for more details.
 *
 * You should have received a copy of the GNU General Public License
 * along with this program; if not, write to the Free Software
 * Foundation, Inc., 675 Mass Ave, Cambridge, MA 02139, USA.
 *
 * Author: Marcelo Henrique Cerri <mhcerri@br.ibm.com>
 */

#include <linux/types.h>
#include <linux/err.h>
#include <linux/crypto.h>
#include <linux/delay.h>
#include <linux/hardirq.h>
#include <asm/switch_to.h>
#include <crypto/aes.h>
#include <crypto/scatterwalk.h>

#include "aesp8-ppc.h"

struct p8_aes_cbc_ctx {
	struct crypto_blkcipher *fallback;
	struct aes_key enc_key;
	struct aes_key dec_key;
};

static int p8_aes_cbc_init(struct crypto_tfm *tfm)
{
	const char *alg;
	struct crypto_blkcipher *fallback;
	struct p8_aes_cbc_ctx *ctx = crypto_tfm_ctx(tfm);

	if (!(alg = crypto_tfm_alg_name(tfm))) {
		printk(KERN_ERR "Failed to get algorithm name.\n");
		return -ENOENT;
	}

	fallback =
	    crypto_alloc_blkcipher(alg, 0, CRYPTO_ALG_NEED_FALLBACK);
	if (IS_ERR(fallback)) {
		printk(KERN_ERR
		       "Failed to allocate transformation for '%s': %ld\n",
		       alg, PTR_ERR(fallback));
		return PTR_ERR(fallback);
	}
	printk(KERN_INFO "Using '%s' as fallback implementation.\n",
	       crypto_tfm_alg_driver_name((struct crypto_tfm *) fallback));

	crypto_blkcipher_set_flags(
		fallback,
		crypto_blkcipher_get_flags((struct crypto_blkcipher *)tfm));
	ctx->fallback = fallback;

	return 0;
}

static void p8_aes_cbc_exit(struct crypto_tfm *tfm)
{
	struct p8_aes_cbc_ctx *ctx = crypto_tfm_ctx(tfm);

	if (ctx->fallback) {
		crypto_free_blkcipher(ctx->fallback);
		ctx->fallback = NULL;
	}
}

static int p8_aes_cbc_setkey(struct crypto_tfm *tfm, const u8 *key,
			     unsigned int keylen)
{
	int ret;
	struct p8_aes_cbc_ctx *ctx = crypto_tfm_ctx(tfm);

<<<<<<< HEAD
    preempt_disable();
    pagefault_disable();
    enable_kernel_altivec();
    ret = aes_p8_set_encrypt_key(key, keylen * 8, &ctx->enc_key);
    ret += aes_p8_set_decrypt_key(key, keylen * 8, &ctx->dec_key);
    pagefault_enable();
    preempt_enable();
=======
	pagefault_disable();
	enable_kernel_altivec();
	ret = aes_p8_set_encrypt_key(key, keylen * 8, &ctx->enc_key);
	ret += aes_p8_set_decrypt_key(key, keylen * 8, &ctx->dec_key);
	pagefault_enable();
>>>>>>> fe55dfdc

	ret += crypto_blkcipher_setkey(ctx->fallback, key, keylen);
	return ret;
}

static int p8_aes_cbc_encrypt(struct blkcipher_desc *desc,
			      struct scatterlist *dst,
			      struct scatterlist *src, unsigned int nbytes)
{
<<<<<<< HEAD
    int ret;
    struct blkcipher_walk walk;
    struct p8_aes_cbc_ctx *ctx = crypto_tfm_ctx(
            crypto_blkcipher_tfm(desc->tfm));
    struct blkcipher_desc fallback_desc = {
        .tfm = ctx->fallback,
        .info = desc->info,
        .flags = desc->flags
    };

    if (in_interrupt()) {
        ret = crypto_blkcipher_encrypt(&fallback_desc, dst, src, nbytes);
    } else {
	preempt_disable();
        pagefault_disable();
        enable_kernel_altivec();

	blkcipher_walk_init(&walk, dst, src, nbytes);
        ret = blkcipher_walk_virt(desc, &walk);
        while ((nbytes = walk.nbytes)) {
			aes_p8_cbc_encrypt(walk.src.virt.addr, walk.dst.virt.addr,
				nbytes & AES_BLOCK_MASK, &ctx->enc_key, walk.iv, 1);
=======
	int ret;
	struct blkcipher_walk walk;
	struct p8_aes_cbc_ctx *ctx =
		crypto_tfm_ctx(crypto_blkcipher_tfm(desc->tfm));
	struct blkcipher_desc fallback_desc = {
		.tfm = ctx->fallback,
		.info = desc->info,
		.flags = desc->flags
	};

	if (in_interrupt()) {
		ret = crypto_blkcipher_encrypt(&fallback_desc, dst, src,
					       nbytes);
	} else {
		pagefault_disable();
		enable_kernel_altivec();

		blkcipher_walk_init(&walk, dst, src, nbytes);
		ret = blkcipher_walk_virt(desc, &walk);
		while ((nbytes = walk.nbytes)) {
			aes_p8_cbc_encrypt(walk.src.virt.addr,
					   walk.dst.virt.addr,
					   nbytes & AES_BLOCK_MASK,
					   &ctx->enc_key, walk.iv, 1);
>>>>>>> fe55dfdc
			nbytes &= AES_BLOCK_SIZE - 1;
			ret = blkcipher_walk_done(desc, &walk, nbytes);
		}

<<<<<<< HEAD
        pagefault_enable();
	preempt_enable();
    }
=======
		pagefault_enable();
	}
>>>>>>> fe55dfdc

	return ret;
}

static int p8_aes_cbc_decrypt(struct blkcipher_desc *desc,
			      struct scatterlist *dst,
			      struct scatterlist *src, unsigned int nbytes)
{
<<<<<<< HEAD
    int ret;
    struct blkcipher_walk walk;
    struct p8_aes_cbc_ctx *ctx = crypto_tfm_ctx(
            crypto_blkcipher_tfm(desc->tfm));
    struct blkcipher_desc fallback_desc = {
        .tfm = ctx->fallback,
        .info = desc->info,
        .flags = desc->flags
    };

    if (in_interrupt()) {
        ret = crypto_blkcipher_decrypt(&fallback_desc, dst, src, nbytes);
    } else {
	preempt_disable();
        pagefault_disable();
        enable_kernel_altivec();

	blkcipher_walk_init(&walk, dst, src, nbytes);
        ret = blkcipher_walk_virt(desc, &walk);
        while ((nbytes = walk.nbytes)) {
			aes_p8_cbc_encrypt(walk.src.virt.addr, walk.dst.virt.addr,
				nbytes & AES_BLOCK_MASK, &ctx->dec_key, walk.iv, 0);
=======
	int ret;
	struct blkcipher_walk walk;
	struct p8_aes_cbc_ctx *ctx =
		crypto_tfm_ctx(crypto_blkcipher_tfm(desc->tfm));
	struct blkcipher_desc fallback_desc = {
		.tfm = ctx->fallback,
		.info = desc->info,
		.flags = desc->flags
	};

	if (in_interrupt()) {
		ret = crypto_blkcipher_decrypt(&fallback_desc, dst, src,
					       nbytes);
	} else {
		pagefault_disable();
		enable_kernel_altivec();

		blkcipher_walk_init(&walk, dst, src, nbytes);
		ret = blkcipher_walk_virt(desc, &walk);
		while ((nbytes = walk.nbytes)) {
			aes_p8_cbc_encrypt(walk.src.virt.addr,
					   walk.dst.virt.addr,
					   nbytes & AES_BLOCK_MASK,
					   &ctx->dec_key, walk.iv, 0);
>>>>>>> fe55dfdc
			nbytes &= AES_BLOCK_SIZE - 1;
			ret = blkcipher_walk_done(desc, &walk, nbytes);
		}

<<<<<<< HEAD
        pagefault_enable();
	preempt_enable();
    }
=======
		pagefault_enable();
	}
>>>>>>> fe55dfdc

	return ret;
}


struct crypto_alg p8_aes_cbc_alg = {
	.cra_name = "cbc(aes)",
	.cra_driver_name = "p8_aes_cbc",
	.cra_module = THIS_MODULE,
	.cra_priority = 1000,
	.cra_type = &crypto_blkcipher_type,
	.cra_flags = CRYPTO_ALG_TYPE_BLKCIPHER | CRYPTO_ALG_NEED_FALLBACK,
	.cra_alignmask = 0,
	.cra_blocksize = AES_BLOCK_SIZE,
	.cra_ctxsize = sizeof(struct p8_aes_cbc_ctx),
	.cra_init = p8_aes_cbc_init,
	.cra_exit = p8_aes_cbc_exit,
	.cra_blkcipher = {
			  .ivsize = 0,
			  .min_keysize = AES_MIN_KEY_SIZE,
			  .max_keysize = AES_MAX_KEY_SIZE,
			  .setkey = p8_aes_cbc_setkey,
			  .encrypt = p8_aes_cbc_encrypt,
			  .decrypt = p8_aes_cbc_decrypt,
	},
};<|MERGE_RESOLUTION|>--- conflicted
+++ resolved
@@ -82,21 +82,13 @@
 	int ret;
 	struct p8_aes_cbc_ctx *ctx = crypto_tfm_ctx(tfm);
 
-<<<<<<< HEAD
-    preempt_disable();
-    pagefault_disable();
-    enable_kernel_altivec();
-    ret = aes_p8_set_encrypt_key(key, keylen * 8, &ctx->enc_key);
-    ret += aes_p8_set_decrypt_key(key, keylen * 8, &ctx->dec_key);
-    pagefault_enable();
-    preempt_enable();
-=======
+	preempt_disable();
 	pagefault_disable();
 	enable_kernel_altivec();
 	ret = aes_p8_set_encrypt_key(key, keylen * 8, &ctx->enc_key);
 	ret += aes_p8_set_decrypt_key(key, keylen * 8, &ctx->dec_key);
 	pagefault_enable();
->>>>>>> fe55dfdc
+	preempt_enable();
 
 	ret += crypto_blkcipher_setkey(ctx->fallback, key, keylen);
 	return ret;
@@ -106,30 +98,6 @@
 			      struct scatterlist *dst,
 			      struct scatterlist *src, unsigned int nbytes)
 {
-<<<<<<< HEAD
-    int ret;
-    struct blkcipher_walk walk;
-    struct p8_aes_cbc_ctx *ctx = crypto_tfm_ctx(
-            crypto_blkcipher_tfm(desc->tfm));
-    struct blkcipher_desc fallback_desc = {
-        .tfm = ctx->fallback,
-        .info = desc->info,
-        .flags = desc->flags
-    };
-
-    if (in_interrupt()) {
-        ret = crypto_blkcipher_encrypt(&fallback_desc, dst, src, nbytes);
-    } else {
-	preempt_disable();
-        pagefault_disable();
-        enable_kernel_altivec();
-
-	blkcipher_walk_init(&walk, dst, src, nbytes);
-        ret = blkcipher_walk_virt(desc, &walk);
-        while ((nbytes = walk.nbytes)) {
-			aes_p8_cbc_encrypt(walk.src.virt.addr, walk.dst.virt.addr,
-				nbytes & AES_BLOCK_MASK, &ctx->enc_key, walk.iv, 1);
-=======
 	int ret;
 	struct blkcipher_walk walk;
 	struct p8_aes_cbc_ctx *ctx =
@@ -144,6 +112,7 @@
 		ret = crypto_blkcipher_encrypt(&fallback_desc, dst, src,
 					       nbytes);
 	} else {
+		preempt_disable();
 		pagefault_disable();
 		enable_kernel_altivec();
 
@@ -154,19 +123,13 @@
 					   walk.dst.virt.addr,
 					   nbytes & AES_BLOCK_MASK,
 					   &ctx->enc_key, walk.iv, 1);
->>>>>>> fe55dfdc
 			nbytes &= AES_BLOCK_SIZE - 1;
 			ret = blkcipher_walk_done(desc, &walk, nbytes);
 		}
 
-<<<<<<< HEAD
-        pagefault_enable();
-	preempt_enable();
-    }
-=======
 		pagefault_enable();
+		preempt_enable();
 	}
->>>>>>> fe55dfdc
 
 	return ret;
 }
@@ -175,30 +138,6 @@
 			      struct scatterlist *dst,
 			      struct scatterlist *src, unsigned int nbytes)
 {
-<<<<<<< HEAD
-    int ret;
-    struct blkcipher_walk walk;
-    struct p8_aes_cbc_ctx *ctx = crypto_tfm_ctx(
-            crypto_blkcipher_tfm(desc->tfm));
-    struct blkcipher_desc fallback_desc = {
-        .tfm = ctx->fallback,
-        .info = desc->info,
-        .flags = desc->flags
-    };
-
-    if (in_interrupt()) {
-        ret = crypto_blkcipher_decrypt(&fallback_desc, dst, src, nbytes);
-    } else {
-	preempt_disable();
-        pagefault_disable();
-        enable_kernel_altivec();
-
-	blkcipher_walk_init(&walk, dst, src, nbytes);
-        ret = blkcipher_walk_virt(desc, &walk);
-        while ((nbytes = walk.nbytes)) {
-			aes_p8_cbc_encrypt(walk.src.virt.addr, walk.dst.virt.addr,
-				nbytes & AES_BLOCK_MASK, &ctx->dec_key, walk.iv, 0);
-=======
 	int ret;
 	struct blkcipher_walk walk;
 	struct p8_aes_cbc_ctx *ctx =
@@ -213,6 +152,7 @@
 		ret = crypto_blkcipher_decrypt(&fallback_desc, dst, src,
 					       nbytes);
 	} else {
+		preempt_disable();
 		pagefault_disable();
 		enable_kernel_altivec();
 
@@ -223,19 +163,13 @@
 					   walk.dst.virt.addr,
 					   nbytes & AES_BLOCK_MASK,
 					   &ctx->dec_key, walk.iv, 0);
->>>>>>> fe55dfdc
 			nbytes &= AES_BLOCK_SIZE - 1;
 			ret = blkcipher_walk_done(desc, &walk, nbytes);
 		}
 
-<<<<<<< HEAD
-        pagefault_enable();
-	preempt_enable();
-    }
-=======
 		pagefault_enable();
+		preempt_enable();
 	}
->>>>>>> fe55dfdc
 
 	return ret;
 }

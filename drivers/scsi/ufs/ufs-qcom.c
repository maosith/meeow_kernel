/*
 * Copyright (c) 2013-2019, Linux Foundation. All rights reserved.
 *
 * This program is free software; you can redistribute it and/or modify
 * it under the terms of the GNU General Public License version 2 and
 * only version 2 as published by the Free Software Foundation.
 *
 * This program is distributed in the hope that it will be useful,
 * but WITHOUT ANY WARRANTY; without even the implied warranty of
 * MERCHANTABILITY or FITNESS FOR A PARTICULAR PURPOSE.  See the
 * GNU General Public License for more details.
 *
 */

#include <linux/time.h>
#include <linux/of.h>
#include <linux/platform_device.h>
#include <linux/phy/phy.h>
#include <linux/phy/phy-qcom-ufs.h>
#include <linux/clk/qcom.h>

#ifdef CONFIG_QCOM_BUS_SCALING
#include <linux/msm-bus.h>
#endif

#include "ufshcd.h"
#include "ufshcd-pltfrm.h"
#include "unipro.h"
#include "ufs-qcom.h"
#include "ufshci.h"
#include "ufs-qcom-debugfs.h"
#include "ufs_quirks.h"
#include "ufshcd-crypto-qti.h"

#define MAX_PROP_SIZE		   32
#define VDDP_REF_CLK_MIN_UV        1200000
#define VDDP_REF_CLK_MAX_UV        1200000
/* TODO: further tuning for this parameter may be required */
#define UFS_QCOM_PM_QOS_UNVOTE_TIMEOUT_US	(10000) /* microseconds */

#define UFS_QCOM_DEFAULT_DBG_PRINT_EN	\
	(UFS_QCOM_DBG_PRINT_REGS_EN | UFS_QCOM_DBG_PRINT_TEST_BUS_EN)

enum {
	TSTBUS_UAWM,
	TSTBUS_UARM,
	TSTBUS_TXUC,
	TSTBUS_RXUC,
	TSTBUS_DFC,
	TSTBUS_TRLUT,
	TSTBUS_TMRLUT,
	TSTBUS_OCSC,
	TSTBUS_UTP_HCI,
	TSTBUS_COMBINED,
	TSTBUS_WRAPPER,
	TSTBUS_UNIPRO,
	TSTBUS_MAX,
};

static struct ufs_qcom_host *ufs_qcom_hosts[MAX_UFS_QCOM_HOSTS];

static int ufs_qcom_update_sec_cfg(struct ufs_hba *hba, bool restore_sec_cfg);
static void ufs_qcom_get_default_testbus_cfg(struct ufs_qcom_host *host);
static int ufs_qcom_set_dme_vs_core_clk_ctrl_clear_div(struct ufs_hba *hba,
						       u32 clk_1us_cycles,
						       u32 clk_40ns_cycles);
static void ufs_qcom_pm_qos_suspend(struct ufs_qcom_host *host);

static void ufs_qcom_dump_regs(struct ufs_hba *hba, int offset, int len,
		char *prefix)
{
	print_hex_dump(KERN_ERR, prefix,
			len > 4 ? DUMP_PREFIX_OFFSET : DUMP_PREFIX_NONE,
			16, 4, (void *)hba->mmio_base + offset, len * 4, false);
}

static void ufs_qcom_dump_regs_wrapper(struct ufs_hba *hba, int offset, int len,
				       char *prefix, void *priv)
{
	ufs_qcom_dump_regs(hba, offset, len, prefix);
}

static int ufs_qcom_get_connected_tx_lanes(struct ufs_hba *hba, u32 *tx_lanes)
{
	int err = 0;

	err = ufshcd_dme_get(hba,
			UIC_ARG_MIB(PA_CONNECTEDTXDATALANES), tx_lanes);
	if (err)
		dev_err(hba->dev, "%s: couldn't read PA_CONNECTEDTXDATALANES %d\n",
				__func__, err);

	return err;
}

static int ufs_qcom_host_clk_get(struct device *dev,
		const char *name, struct clk **clk_out)
{
	struct clk *clk;
	int err = 0;

	clk = devm_clk_get(dev, name);
	if (IS_ERR(clk))
		err = PTR_ERR(clk);
	else
		*clk_out = clk;

	return err;
}

static int ufs_qcom_host_clk_enable(struct device *dev,
		const char *name, struct clk *clk)
{
	int err = 0;

	err = clk_prepare_enable(clk);
	if (err)
		dev_err(dev, "%s: %s enable failed %d\n", __func__, name, err);

	return err;
}

static void ufs_qcom_disable_lane_clks(struct ufs_qcom_host *host)
{
	if (!host->is_lane_clks_enabled)
		return;

	if (host->tx_l1_sync_clk)
		clk_disable_unprepare(host->tx_l1_sync_clk);
	clk_disable_unprepare(host->tx_l0_sync_clk);
	if (host->rx_l1_sync_clk)
		clk_disable_unprepare(host->rx_l1_sync_clk);
	clk_disable_unprepare(host->rx_l0_sync_clk);

	host->is_lane_clks_enabled = false;
}

static int ufs_qcom_enable_lane_clks(struct ufs_qcom_host *host)
{
	int err = 0;
	struct device *dev = host->hba->dev;

	if (host->is_lane_clks_enabled)
		return 0;

	err = ufs_qcom_host_clk_enable(dev, "rx_lane0_sync_clk",
		host->rx_l0_sync_clk);
	if (err)
		goto out;

	err = ufs_qcom_host_clk_enable(dev, "tx_lane0_sync_clk",
		host->tx_l0_sync_clk);
	if (err)
		goto disable_rx_l0;

	if (host->hba->lanes_per_direction > 1) {
		err = ufs_qcom_host_clk_enable(dev, "rx_lane1_sync_clk",
			host->rx_l1_sync_clk);
		if (err)
			goto disable_tx_l0;

		/* The tx lane1 clk could be muxed, hence keep this optional */
		if (host->tx_l1_sync_clk)
			ufs_qcom_host_clk_enable(dev, "tx_lane1_sync_clk",
						 host->tx_l1_sync_clk);
	}

	host->is_lane_clks_enabled = true;
	goto out;

disable_tx_l0:
	clk_disable_unprepare(host->tx_l0_sync_clk);
disable_rx_l0:
	clk_disable_unprepare(host->rx_l0_sync_clk);
out:
	return err;
}

static int ufs_qcom_init_lane_clks(struct ufs_qcom_host *host)
{
	int err = 0;
	struct device *dev = host->hba->dev;

	err = ufs_qcom_host_clk_get(dev,
			"rx_lane0_sync_clk", &host->rx_l0_sync_clk);
	if (err) {
		dev_err(dev, "%s: failed to get rx_lane0_sync_clk, err %d\n",
				__func__, err);
		goto out;
	}

	err = ufs_qcom_host_clk_get(dev,
			"tx_lane0_sync_clk", &host->tx_l0_sync_clk);
	if (err) {
		dev_err(dev, "%s: failed to get tx_lane0_sync_clk, err %d\n",
				__func__, err);
		goto out;
	}

	/* In case of single lane per direction, don't read lane1 clocks */
	if (host->hba->lanes_per_direction > 1) {
		err = ufs_qcom_host_clk_get(dev, "rx_lane1_sync_clk",
			&host->rx_l1_sync_clk);
		if (err) {
			dev_err(dev, "%s: failed to get rx_lane1_sync_clk, err %d\n",
					__func__, err);
			goto out;
		}

		/* The tx lane1 clk could be muxed, hence keep this optional */
		ufs_qcom_host_clk_get(dev, "tx_lane1_sync_clk",
					&host->tx_l1_sync_clk);
	}
out:
	return err;
}

static int ufs_qcom_check_hibern8(struct ufs_hba *hba)
{
	int err;
	u32 tx_fsm_val = 0;
	unsigned long timeout = jiffies + msecs_to_jiffies(HBRN8_POLL_TOUT_MS);

	do {
		err = ufshcd_dme_get(hba,
				UIC_ARG_MIB_SEL(MPHY_TX_FSM_STATE,
					UIC_ARG_MPHY_TX_GEN_SEL_INDEX(0)),
				&tx_fsm_val);
		if (err || tx_fsm_val == TX_FSM_HIBERN8)
			break;

		/* sleep for max. 200us */
		usleep_range(100, 200);
	} while (time_before(jiffies, timeout));

	/*
	 * we might have scheduled out for long during polling so
	 * check the state again.
	 */
	if (time_after(jiffies, timeout))
		err = ufshcd_dme_get(hba,
				UIC_ARG_MIB_SEL(MPHY_TX_FSM_STATE,
					UIC_ARG_MPHY_TX_GEN_SEL_INDEX(0)),
				&tx_fsm_val);

	if (err) {
		dev_err(hba->dev, "%s: unable to get TX_FSM_STATE, err %d\n",
				__func__, err);
	} else if (tx_fsm_val != TX_FSM_HIBERN8) {
		err = tx_fsm_val;
		dev_err(hba->dev, "%s: invalid TX_FSM_STATE = %d\n",
				__func__, err);
	}

	return err;
}

static void ufs_qcom_select_unipro_mode(struct ufs_qcom_host *host)
{
	ufshcd_rmwl(host->hba, QUNIPRO_SEL,
		   ufs_qcom_cap_qunipro(host) ? QUNIPRO_SEL : 0,
		   REG_UFS_CFG1);
	/* make sure above configuration is applied before we return */
	mb();
}

static int ufs_qcom_power_up_sequence(struct ufs_hba *hba)
{
	struct ufs_qcom_host *host = ufshcd_get_variant(hba);
	struct phy *phy = host->generic_phy;
	int ret = 0;
	bool is_rate_B = (UFS_QCOM_LIMIT_HS_RATE == PA_HS_MODE_B)
							? true : false;

	/* Use Rate-A for Gear4 */
	if (hba->phy_init_g4)
		is_rate_B = false;

	/* Assert PHY reset and apply PHY calibration values */
	ufs_qcom_assert_reset(hba);
	/* provide 1ms delay to let the reset pulse propagate */
	usleep_range(1000, 1100);

	ret = ufs_qcom_phy_calibrate_phy(phy, is_rate_B, hba->phy_init_g4);

	if (ret) {
		dev_err(hba->dev, "%s: ufs_qcom_phy_calibrate_phy() failed, ret = %d\n",
			__func__, ret);
		goto out;
	}

	/* De-assert PHY reset and start serdes */
	ufs_qcom_deassert_reset(hba);

	/*
	 * after reset deassertion, phy will need all ref clocks,
	 * voltage, current to settle down before starting serdes.
	 */
	usleep_range(1000, 1100);
	ret = ufs_qcom_phy_start_serdes(phy);
	if (ret) {
		dev_err(hba->dev, "%s: ufs_qcom_phy_start_serdes() failed, ret = %d\n",
			__func__, ret);
		goto out;
	}

	ret = ufs_qcom_phy_is_pcs_ready(phy);
	if (ret)
		dev_err(hba->dev,
			"%s: is_physical_coding_sublayer_ready() failed, ret = %d\n",
			__func__, ret);

	ufs_qcom_select_unipro_mode(host);

out:
	return ret;

}

/*
 * The UTP controller has a number of internal clock gating cells (CGCs).
 * Internal hardware sub-modules within the UTP controller control the CGCs.
 * Hardware CGCs disable the clock to inactivate UTP sub-modules not involved
 * in a specific operation, UTP controller CGCs are by default disabled and
 * this function enables them (after every UFS link startup) to save some power
 * leakage.
 *
 * UFS host controller v3.0.0 onwards has internal clock gating mechanism
 * in Qunipro, enable them to save additional power.
 */
static int ufs_qcom_enable_hw_clk_gating(struct ufs_hba *hba)
{
	struct ufs_qcom_host *host = ufshcd_get_variant(hba);
	int err = 0;

	/* Enable UTP internal clock gating */
	ufshcd_writel(hba,
		ufshcd_readl(hba, REG_UFS_CFG2) | REG_UFS_CFG2_CGC_EN_ALL,
		REG_UFS_CFG2);

	/* Ensure that HW clock gating is enabled before next operations */
	mb();

	/* Enable Qunipro internal clock gating if supported */
	if (!ufs_qcom_cap_qunipro_clk_gating(host))
		goto out;

	/* Enable all the mask bits */
	err = ufshcd_dme_rmw(hba, DL_VS_CLK_CFG_MASK,
				DL_VS_CLK_CFG_MASK, DL_VS_CLK_CFG);
	if (err)
		goto out;

	err = ufshcd_dme_rmw(hba, PA_VS_CLK_CFG_REG_MASK,
				PA_VS_CLK_CFG_REG_MASK, PA_VS_CLK_CFG_REG);
	if (err)
		goto out;

	if (!((host->hw_ver.major == 4) && (host->hw_ver.minor == 0) &&
	     (host->hw_ver.step == 0))) {
		err = ufshcd_dme_rmw(hba, DME_VS_CORE_CLK_CTRL_DME_HW_CGC_EN,
					DME_VS_CORE_CLK_CTRL_DME_HW_CGC_EN,
					DME_VS_CORE_CLK_CTRL);
	} else {
		dev_err(hba->dev, "%s: skipping DME_HW_CGC_EN set\n",
			__func__);
	}
out:
	return err;
}

static void ufs_qcom_force_mem_config(struct ufs_hba *hba)
{
	struct ufs_clk_info *clki;

	/*
	 * Configure the behavior of ufs clocks core and peripheral
	 * memory state when they are turned off.
	 * This configuration is required to allow retaining
	 * ICE crypto configuration (including keys) when
	 * core_clk_ice is turned off, and powering down
	 * non-ICE RAMs of host controller.
	 */
	list_for_each_entry(clki, &hba->clk_list_head, list) {
		if (!strcmp(clki->name, "core_clk_ice") ||
			!strcmp(clki->name, "core_clk_ice_hw_ctl"))
			clk_set_flags(clki->clk, CLKFLAG_RETAIN_MEM);
		else
			clk_set_flags(clki->clk, CLKFLAG_NORETAIN_MEM);
		clk_set_flags(clki->clk, CLKFLAG_NORETAIN_PERIPH);
		clk_set_flags(clki->clk, CLKFLAG_PERIPH_OFF_CLEAR);
	}
}

static int ufs_qcom_hce_enable_notify(struct ufs_hba *hba,
				      enum ufs_notify_change_status status)
{
	struct ufs_qcom_host *host = ufshcd_get_variant(hba);
	int err = 0;

	switch (status) {
	case PRE_CHANGE:
		ufs_qcom_force_mem_config(hba);
		ufs_qcom_power_up_sequence(hba);
		/*
		 * The PHY PLL output is the source of tx/rx lane symbol
		 * clocks, hence, enable the lane clocks only after PHY
		 * is initialized.
		 */
		err = ufs_qcom_enable_lane_clks(host);
		break;
	case POST_CHANGE:
		/* check if UFS PHY moved from DISABLED to HIBERN8 */
		err = ufs_qcom_check_hibern8(hba);
		break;
	default:
		dev_err(hba->dev, "%s: invalid status %d\n", __func__, status);
		err = -EINVAL;
		break;
	}
	return err;
}

/**
 * Returns zero for success and non-zero in case of a failure
 */
static int __ufs_qcom_cfg_timers(struct ufs_hba *hba, u32 gear,
			       u32 hs, u32 rate, bool update_link_startup_timer,
			       bool is_pre_scale_up)
{
	int ret = 0;
	struct ufs_qcom_host *host = ufshcd_get_variant(hba);
	struct ufs_clk_info *clki;
	u32 core_clk_period_in_ns;
	u32 tx_clk_cycles_per_us = 0;
	unsigned long core_clk_rate = 0;
	u32 core_clk_cycles_per_us = 0;

	static u32 pwm_fr_table[][2] = {
		{UFS_PWM_G1, 0x1},
		{UFS_PWM_G2, 0x1},
		{UFS_PWM_G3, 0x1},
		{UFS_PWM_G4, 0x1},
	};

	static u32 hs_fr_table_rA[][2] = {
		{UFS_HS_G1, 0x1F},
		{UFS_HS_G2, 0x3e},
		{UFS_HS_G3, 0x7D},
	};

	static u32 hs_fr_table_rB[][2] = {
		{UFS_HS_G1, 0x24},
		{UFS_HS_G2, 0x49},
		{UFS_HS_G3, 0x92},
	};

	/*
	 * The Qunipro controller does not use following registers:
	 * SYS1CLK_1US_REG, TX_SYMBOL_CLK_1US_REG, CLK_NS_REG &
	 * UFS_REG_PA_LINK_STARTUP_TIMER
	 * But UTP controller uses SYS1CLK_1US_REG register for Interrupt
	 * Aggregation / Auto hibern8 logic.
	 * It is mandatory to write SYS1CLK_1US_REG register on UFS host
	 * controller V4.0.0 onwards.
	*/
	if (ufs_qcom_cap_qunipro(host) &&
	    (!(ufshcd_is_intr_aggr_allowed(hba) ||
	       ufshcd_is_auto_hibern8_supported(hba) ||
	       host->hw_ver.major >= 4)))
		goto out;

	if (gear == 0) {
		dev_err(hba->dev, "%s: invalid gear = %d\n", __func__, gear);
		goto out_error;
	}

	list_for_each_entry(clki, &hba->clk_list_head, list) {
		if (!strcmp(clki->name, "core_clk")) {
			if (is_pre_scale_up)
				core_clk_rate = clki->max_freq;
			else
				core_clk_rate = clk_get_rate(clki->clk);
		}
	}

	/* If frequency is smaller than 1MHz, set to 1MHz */
	if (core_clk_rate < DEFAULT_CLK_RATE_HZ)
		core_clk_rate = DEFAULT_CLK_RATE_HZ;

	core_clk_cycles_per_us = core_clk_rate / USEC_PER_SEC;
	if (ufshcd_readl(hba, REG_UFS_SYS1CLK_1US) != core_clk_cycles_per_us) {
		ufshcd_writel(hba, core_clk_cycles_per_us, REG_UFS_SYS1CLK_1US);
		/*
		 * make sure above write gets applied before we return from
		 * this function.
		 */
		mb();
	}

	if (ufs_qcom_cap_qunipro(host))
		goto out;

	core_clk_period_in_ns = NSEC_PER_SEC / core_clk_rate;
	core_clk_period_in_ns <<= OFFSET_CLK_NS_REG;
	core_clk_period_in_ns &= MASK_CLK_NS_REG;

	switch (hs) {
	case FASTAUTO_MODE:
	case FAST_MODE:
		if (rate == PA_HS_MODE_A) {
			if (gear > ARRAY_SIZE(hs_fr_table_rA)) {
				dev_err(hba->dev,
					"%s: index %d exceeds table size %zu\n",
					__func__, gear,
					ARRAY_SIZE(hs_fr_table_rA));
				goto out_error;
			}
			tx_clk_cycles_per_us = hs_fr_table_rA[gear-1][1];
		} else if (rate == PA_HS_MODE_B) {
			if (gear > ARRAY_SIZE(hs_fr_table_rB)) {
				dev_err(hba->dev,
					"%s: index %d exceeds table size %zu\n",
					__func__, gear,
					ARRAY_SIZE(hs_fr_table_rB));
				goto out_error;
			}
			tx_clk_cycles_per_us = hs_fr_table_rB[gear-1][1];
		} else {
			dev_err(hba->dev, "%s: invalid rate = %d\n",
				__func__, rate);
			goto out_error;
		}
		break;
	case SLOWAUTO_MODE:
	case SLOW_MODE:
		if (gear > ARRAY_SIZE(pwm_fr_table)) {
			dev_err(hba->dev,
					"%s: index %d exceeds table size %zu\n",
					__func__, gear,
					ARRAY_SIZE(pwm_fr_table));
			goto out_error;
		}
		tx_clk_cycles_per_us = pwm_fr_table[gear-1][1];
		break;
	case UNCHANGED:
	default:
		dev_err(hba->dev, "%s: invalid mode = %d\n", __func__, hs);
		goto out_error;
	}

	if (ufshcd_readl(hba, REG_UFS_TX_SYMBOL_CLK_NS_US) !=
	    (core_clk_period_in_ns | tx_clk_cycles_per_us)) {
		/* this register 2 fields shall be written at once */
		ufshcd_writel(hba, core_clk_period_in_ns | tx_clk_cycles_per_us,
			      REG_UFS_TX_SYMBOL_CLK_NS_US);
		/*
		 * make sure above write gets applied before we return from
		 * this function.
		 */
		mb();
	}

	if (update_link_startup_timer) {
		ufshcd_writel(hba, ((core_clk_rate / MSEC_PER_SEC) * 100),
			      REG_UFS_PA_LINK_STARTUP_TIMER);
		/*
		 * make sure that this configuration is applied before
		 * we return
		 */
		mb();
	}
	goto out;

out_error:
	ret = -EINVAL;
out:
	return ret;
}

static int ufs_qcom_cfg_timers(struct ufs_hba *hba, u32 gear,
			       u32 hs, u32 rate, bool update_link_startup_timer)
{
	return  __ufs_qcom_cfg_timers(hba, gear, hs, rate,
				      update_link_startup_timer, false);
}

static int ufs_qcom_set_dme_vs_core_clk_ctrl_max_freq_mode(struct ufs_hba *hba)
{
	struct ufs_clk_info *clki;
	struct list_head *head = &hba->clk_list_head;
	u32 max_freq = 0;
	int err = 0;

	list_for_each_entry(clki, head, list) {
		if (!IS_ERR_OR_NULL(clki->clk) &&
			(!strcmp(clki->name, "core_clk_unipro"))) {
			max_freq = clki->max_freq;
			break;
		}
	}

	switch (max_freq) {
	case 300000000:
		err = ufs_qcom_set_dme_vs_core_clk_ctrl_clear_div(hba, 300, 12);
		break;
	case 150000000:
		err = ufs_qcom_set_dme_vs_core_clk_ctrl_clear_div(hba, 150, 6);
		break;
	default:
		err = -EINVAL;
		break;
	}

	return err;
}

static int ufs_qcom_link_startup_pre_change(struct ufs_hba *hba)
{
	struct ufs_qcom_host *host = ufshcd_get_variant(hba);
	struct phy *phy = host->generic_phy;
	u32 unipro_ver;
	int err = 0;

	if (ufs_qcom_cfg_timers(hba, UFS_PWM_G1, SLOWAUTO_MODE, 0, true)) {
		dev_err(hba->dev, "%s: ufs_qcom_cfg_timers() failed\n",
			__func__);
		err = -EINVAL;
		goto out;
	}

	/* make sure RX LineCfg is enabled before link startup */
	err = ufs_qcom_phy_ctrl_rx_linecfg(phy, true);
	if (err)
		goto out;

	if (ufs_qcom_cap_qunipro(host)) {
		err = ufs_qcom_set_dme_vs_core_clk_ctrl_max_freq_mode(hba);
		if (err)
			goto out;
	}

	err = ufs_qcom_enable_hw_clk_gating(hba);
	if (err)
		goto out;

	/*
	 * Some UFS devices (and may be host) have issues if LCC is
	 * enabled. So we are setting PA_Local_TX_LCC_Enable to 0
	 * before link startup which will make sure that both host
	 * and device TX LCC are disabled once link startup is
	 * completed.
	 */
	unipro_ver = ufshcd_get_local_unipro_ver(hba);
	if (unipro_ver != UFS_UNIPRO_VER_1_41)
		err = ufshcd_dme_set(hba,
				     UIC_ARG_MIB(PA_LOCAL_TX_LCC_ENABLE),
				     0);
	if (err)
		goto out;

	if (!ufs_qcom_cap_qunipro_clk_gating(host))
		goto out;

	/* Enable all the mask bits */
	err = ufshcd_dme_rmw(hba, SAVECONFIGTIME_MODE_MASK,
				SAVECONFIGTIME_MODE_MASK,
				PA_VS_CONFIG_REG1);
out:
	return err;
}

static int ufs_qcom_link_startup_post_change(struct ufs_hba *hba)
{
	struct ufs_qcom_host *host = ufshcd_get_variant(hba);
	struct phy *phy = host->generic_phy;
	u32 tx_lanes;
	int err = 0;

	err = ufs_qcom_get_connected_tx_lanes(hba, &tx_lanes);
	if (err)
		goto out;

	err = ufs_qcom_phy_set_tx_lane_enable(phy, tx_lanes);
	if (err) {
		dev_err(hba->dev, "%s: ufs_qcom_phy_set_tx_lane_enable failed\n",
			__func__);
		goto out;
	}

	/*
	 * Some UFS devices send incorrect LineCfg data as part of power mode
	 * change sequence which may cause host PHY to go into bad state.
	 * Disabling Rx LineCfg of host PHY should help avoid this.
	 */
	if (ufshcd_get_local_unipro_ver(hba) == UFS_UNIPRO_VER_1_41)
		err = ufs_qcom_phy_ctrl_rx_linecfg(phy, false);
	if (err) {
		dev_err(hba->dev, "%s: ufs_qcom_phy_ctrl_rx_linecfg failed\n",
			__func__);
		goto out;
	}

	/*
	 * UFS controller has *clk_req output to GCC, for each one if the clocks
	 * entering it. When *clk_req for a specific clock is de-asserted,
	 * a corresponding clock from GCC is stopped. UFS controller de-asserts
	 * *clk_req outputs when it is in Auto Hibernate state only if the
	 * Clock request feature is enabled.
	 * Enable the Clock request feature:
	 * - Enable HW clock control for UFS clocks in GCC (handled by the
	 *   clock driver as part of clk_prepare_enable).
	 * - Set the AH8_CFG.*CLK_REQ register bits to 1.
	 */
	if (ufshcd_is_auto_hibern8_supported(hba))
		ufshcd_writel(hba, ufshcd_readl(hba, UFS_AH8_CFG) |
				   UFS_HW_CLK_CTRL_EN,
				   UFS_AH8_CFG);
	/*
	 * Make sure clock request feature gets enabled for HW clk gating
	 * before further operations.
	 */
	mb();

out:
	return err;
}

static int ufs_qcom_link_startup_notify(struct ufs_hba *hba,
					enum ufs_notify_change_status status)
{
	int err = 0;

	switch (status) {
	case PRE_CHANGE:
		err = ufs_qcom_link_startup_pre_change(hba);
		break;
	case POST_CHANGE:
		err = ufs_qcom_link_startup_post_change(hba);
		break;
	default:
		break;
	}

	return err;
}

static int ufs_qcom_config_vreg(struct device *dev,
		struct ufs_vreg *vreg, bool on)
{
	int ret = 0;
	struct regulator *reg;
	int min_uV, uA_load;

	if (!vreg) {
		WARN_ON(1);
		ret = -EINVAL;
		goto out;
	}

	reg = vreg->reg;
	if (regulator_count_voltages(reg) > 0) {
		uA_load = on ? vreg->max_uA : 0;
		ret = regulator_set_load(vreg->reg, uA_load);
		if (ret)
			goto out;
		if (vreg->min_uV && vreg->max_uV) {
			min_uV = on ? vreg->min_uV : 0;
			ret = regulator_set_voltage(reg, min_uV, vreg->max_uV);
			if (ret) {
				dev_err(dev, "%s: %s failed, err=%d\n",
					__func__, vreg->name, ret);
				goto out;
			}
		}
	}
out:
	return ret;
}

static int ufs_qcom_enable_vreg(struct device *dev, struct ufs_vreg *vreg)
{
	int ret = 0;

	if (vreg->enabled)
		return ret;

	ret = ufs_qcom_config_vreg(dev, vreg, true);
	if (ret)
		goto out;

	ret = regulator_enable(vreg->reg);
	if (ret)
		goto out;

	vreg->enabled = true;
out:
	return ret;
}

static int ufs_qcom_disable_vreg(struct device *dev, struct ufs_vreg *vreg)
{
	int ret = 0;

	if (!vreg->enabled)
		return ret;

	ret = regulator_disable(vreg->reg);
	if (ret)
		goto out;

	ret = ufs_qcom_config_vreg(dev, vreg, false);
	if (ret)
		goto out;

	vreg->enabled = false;
out:
	return ret;
}

static int ufs_qcom_suspend(struct ufs_hba *hba, enum ufs_pm_op pm_op)
{
	struct ufs_qcom_host *host = ufshcd_get_variant(hba);
	struct phy *phy = host->generic_phy;
	int ret = 0;

	/*
	 * If UniPro link is not active or OFF, PHY ref_clk, main PHY analog
	 * power rail and low noise analog power rail for PLL can be
	 * switched off.
	 */
	if (!ufs_qcom_is_link_active(hba)) {
		ufs_qcom_disable_lane_clks(host);
		if (host->is_phy_pwr_on) {
			phy_power_off(phy);
			host->is_phy_pwr_on = false;
		}
		if (host->vddp_ref_clk && ufs_qcom_is_link_off(hba))
			ret = ufs_qcom_disable_vreg(hba->dev,
					host->vddp_ref_clk);

		if (host->vccq_parent && !hba->auto_bkops_enabled)
			ufs_qcom_config_vreg(hba->dev,
					host->vccq_parent, false);

		if (ufs_qcom_is_link_off(hba)) {
			/* Assert PHY soft reset */
			ufs_qcom_assert_reset(hba);
			goto out;
		}
	}
	/* Unvote PM QoS */
	ufs_qcom_pm_qos_suspend(host);

out:
	return ret;
}

static int ufs_qcom_resume(struct ufs_hba *hba, enum ufs_pm_op pm_op)
{
	struct ufs_qcom_host *host = ufshcd_get_variant(hba);
	struct phy *phy = host->generic_phy;
	int err;

	if (!host->is_phy_pwr_on) {
		err = phy_power_on(phy);
		if (err) {
			dev_err(hba->dev, "%s: failed enabling regs, err = %d\n",
				__func__, err);
			goto out;
		}
		host->is_phy_pwr_on = true;
	}
	if (host->vddp_ref_clk && (hba->rpm_lvl > UFS_PM_LVL_3 ||
				   hba->spm_lvl > UFS_PM_LVL_3))
		ufs_qcom_enable_vreg(hba->dev,
				      host->vddp_ref_clk);
	if (host->vccq_parent)
		ufs_qcom_config_vreg(hba->dev, host->vccq_parent, true);

	err = ufs_qcom_enable_lane_clks(host);
	if (err)
		goto out;

	hba->is_sys_suspended = false;

out:
	return err;
}

static int ufs_qcom_full_reset(struct ufs_hba *hba)
{
	struct ufs_qcom_host *host = ufshcd_get_variant(hba);
	int ret = -ENOTSUPP;

	host->hw_reset_count++;
	host->last_hw_reset = (unsigned long)ktime_to_us(ktime_get());
	host->hw_reset_saved_err = hba->saved_err;
	host->hw_reset_saved_uic_err = hba->saved_uic_err;
	host->hw_reset_outstanding_tasks = hba->outstanding_tasks;
	host->hw_reset_outstanding_reqs = hba->outstanding_reqs;
	memcpy(&host->hw_reset_ufs_stats, &hba->ufs_stats, sizeof(struct ufs_stats));

	if (!hba->core_reset) {
		dev_err(hba->dev, "%s: failed, err = %d\n", __func__,
				ret);
		goto out;
	}

	ret = reset_control_assert(hba->core_reset);
	if (ret) {
		dev_err(hba->dev, "%s: core_reset assert failed, err = %d\n",
				__func__, ret);
		goto out;
	}

	/*
	 * The hardware requirement for delay between assert/deassert
	 * is at least 3-4 sleep clock (32.7KHz) cycles, which comes to
	 * ~125us (4/32768). To be on the safe side add 200us delay.
	 */
	usleep_range(200, 210);

	ret = reset_control_deassert(hba->core_reset);
	if (ret)
		dev_err(hba->dev, "%s: core_reset deassert failed, err = %d\n",
				__func__, ret);

out:
	return ret;
}

struct ufs_qcom_dev_params {
	u32 pwm_rx_gear;	/* pwm rx gear to work in */
	u32 pwm_tx_gear;	/* pwm tx gear to work in */
	u32 hs_rx_gear;		/* hs rx gear to work in */
	u32 hs_tx_gear;		/* hs tx gear to work in */
	u32 rx_lanes;		/* number of rx lanes */
	u32 tx_lanes;		/* number of tx lanes */
	u32 rx_pwr_pwm;		/* rx pwm working pwr */
	u32 tx_pwr_pwm;		/* tx pwm working pwr */
	u32 rx_pwr_hs;		/* rx hs working pwr */
	u32 tx_pwr_hs;		/* tx hs working pwr */
	u32 hs_rate;		/* rate A/B to work in HS */
	u32 desired_working_mode;
};

static int ufs_qcom_get_pwr_dev_param(struct ufs_qcom_dev_params *qcom_param,
				      struct ufs_pa_layer_attr *dev_max,
				      struct ufs_pa_layer_attr *agreed_pwr)
{
	int min_qcom_gear;
	int min_dev_gear;
	bool is_dev_sup_hs = false;
	bool is_qcom_max_hs = false;

	if (dev_max->pwr_rx == FAST_MODE)
		is_dev_sup_hs = true;

	if (qcom_param->desired_working_mode == FAST) {
		is_qcom_max_hs = true;
		min_qcom_gear = min_t(u32, qcom_param->hs_rx_gear,
				      qcom_param->hs_tx_gear);
	} else {
		min_qcom_gear = min_t(u32, qcom_param->pwm_rx_gear,
				      qcom_param->pwm_tx_gear);
	}

	/*
	 * device doesn't support HS but qcom_param->desired_working_mode is
	 * HS, thus device and qcom_param don't agree
	 */
	if (!is_dev_sup_hs && is_qcom_max_hs) {
		pr_err("%s: failed to agree on power mode (device doesn't support HS but requested power is HS)\n",
			__func__);
		return -ENOTSUPP;
	} else if (is_dev_sup_hs && is_qcom_max_hs) {
		/*
		 * since device supports HS, it supports FAST_MODE.
		 * since qcom_param->desired_working_mode is also HS
		 * then final decision (FAST/FASTAUTO) is done according
		 * to qcom_params as it is the restricting factor
		 */
		agreed_pwr->pwr_rx = agreed_pwr->pwr_tx =
						qcom_param->rx_pwr_hs;
	} else {
		/*
		 * here qcom_param->desired_working_mode is PWM.
		 * it doesn't matter whether device supports HS or PWM,
		 * in both cases qcom_param->desired_working_mode will
		 * determine the mode
		 */
		 agreed_pwr->pwr_rx = agreed_pwr->pwr_tx =
						qcom_param->rx_pwr_pwm;
	}

	/*
	 * we would like tx to work in the minimum number of lanes
	 * between device capability and vendor preferences.
	 * the same decision will be made for rx
	 */
	agreed_pwr->lane_tx = min_t(u32, dev_max->lane_tx,
						qcom_param->tx_lanes);
	agreed_pwr->lane_rx = min_t(u32, dev_max->lane_rx,
						qcom_param->rx_lanes);

	/* device maximum gear is the minimum between device rx and tx gears */
	min_dev_gear = min_t(u32, dev_max->gear_rx, dev_max->gear_tx);

	/*
	 * if both device capabilities and vendor pre-defined preferences are
	 * both HS or both PWM then set the minimum gear to be the chosen
	 * working gear.
	 * if one is PWM and one is HS then the one that is PWM get to decide
	 * what is the gear, as it is the one that also decided previously what
	 * pwr the device will be configured to.
	 */
	if ((is_dev_sup_hs && is_qcom_max_hs) ||
	    (!is_dev_sup_hs && !is_qcom_max_hs))
		agreed_pwr->gear_rx = agreed_pwr->gear_tx =
			min_t(u32, min_dev_gear, min_qcom_gear);
	else if (!is_dev_sup_hs)
		agreed_pwr->gear_rx = agreed_pwr->gear_tx = min_dev_gear;
	else
		agreed_pwr->gear_rx = agreed_pwr->gear_tx = min_qcom_gear;

	agreed_pwr->hs_rate = qcom_param->hs_rate;
	return 0;
}

#ifdef CONFIG_QCOM_BUS_SCALING
static int ufs_qcom_get_bus_vote(struct ufs_qcom_host *host,
		const char *speed_mode)
{
	struct device *dev = host->hba->dev;
	struct device_node *np = dev->of_node;
	int err;
	const char *key = "qcom,bus-vector-names";

	if (!speed_mode) {
		err = -EINVAL;
		goto out;
	}

	if (host->bus_vote.is_max_bw_needed && !!strcmp(speed_mode, "MIN"))
		err = of_property_match_string(np, key, "MAX");
	else
		err = of_property_match_string(np, key, speed_mode);

out:
	if (err < 0)
		dev_err(dev, "%s: Invalid %s mode %d\n",
				__func__, speed_mode, err);
	return err;
}

static void ufs_qcom_get_speed_mode(struct ufs_pa_layer_attr *p, char *result)
{
	int gear = max_t(u32, p->gear_rx, p->gear_tx);
	int lanes = max_t(u32, p->lane_rx, p->lane_tx);
	int pwr;

	/* default to PWM Gear 1, Lane 1 if power mode is not initialized */
	if (!gear)
		gear = 1;

	if (!lanes)
		lanes = 1;

	if (!p->pwr_rx && !p->pwr_tx) {
		pwr = SLOWAUTO_MODE;
		snprintf(result, BUS_VECTOR_NAME_LEN, "MIN");
	} else if (p->pwr_rx == FAST_MODE || p->pwr_rx == FASTAUTO_MODE ||
		 p->pwr_tx == FAST_MODE || p->pwr_tx == FASTAUTO_MODE) {
		pwr = FAST_MODE;
		snprintf(result, BUS_VECTOR_NAME_LEN, "%s_R%s_G%d_L%d", "HS",
			 p->hs_rate == PA_HS_MODE_B ? "B" : "A", gear, lanes);
	} else {
		pwr = SLOW_MODE;
		snprintf(result, BUS_VECTOR_NAME_LEN, "%s_G%d_L%d",
			 "PWM", gear, lanes);
	}
}

static int __ufs_qcom_set_bus_vote(struct ufs_qcom_host *host, int vote)
{
	int err = 0;

	if (vote != host->bus_vote.curr_vote) {
		err = msm_bus_scale_client_update_request(
				host->bus_vote.client_handle, vote);
		if (err) {
			dev_err(host->hba->dev,
				"%s: msm_bus_scale_client_update_request() failed: bus_client_handle=0x%x, vote=%d, err=%d\n",
				__func__, host->bus_vote.client_handle,
				vote, err);
			goto out;
		}

		host->bus_vote.curr_vote = vote;
	}
out:
	return err;
}

static int ufs_qcom_update_bus_bw_vote(struct ufs_qcom_host *host)
{
	int vote;
	int err = 0;
	char mode[BUS_VECTOR_NAME_LEN];

	ufs_qcom_get_speed_mode(&host->dev_req_params, mode);

	vote = ufs_qcom_get_bus_vote(host, mode);
	if (vote >= 0)
		err = __ufs_qcom_set_bus_vote(host, vote);
	else
		err = vote;

	if (err)
		dev_err(host->hba->dev, "%s: failed %d\n", __func__, err);
	else
		host->bus_vote.saved_vote = vote;
	return err;
}

static int ufs_qcom_set_bus_vote(struct ufs_hba *hba, bool on)
{
	struct ufs_qcom_host *host = ufshcd_get_variant(hba);
	int vote, err;

	/*
	 * In case ufs_qcom_init() is not yet done, simply ignore.
	 * This ufs_qcom_set_bus_vote() shall be called from
	 * ufs_qcom_init() after init is done.
	 */
	if (!host)
		return 0;

	if (on) {
		vote = host->bus_vote.saved_vote;
		if (vote == host->bus_vote.min_bw_vote)
			ufs_qcom_update_bus_bw_vote(host);
	} else {
		vote = host->bus_vote.min_bw_vote;
	}

	err = __ufs_qcom_set_bus_vote(host, vote);
	if (err)
		dev_err(hba->dev, "%s: set bus vote failed %d\n",
				__func__, err);

	return err;
}

static ssize_t
show_ufs_to_mem_max_bus_bw(struct device *dev, struct device_attribute *attr,
			char *buf)
{
	struct ufs_hba *hba = dev_get_drvdata(dev);
	struct ufs_qcom_host *host = ufshcd_get_variant(hba);

	return snprintf(buf, PAGE_SIZE, "%u\n",
			host->bus_vote.is_max_bw_needed);
}

static ssize_t
store_ufs_to_mem_max_bus_bw(struct device *dev, struct device_attribute *attr,
		const char *buf, size_t count)
{
	struct ufs_hba *hba = dev_get_drvdata(dev);
	struct ufs_qcom_host *host = ufshcd_get_variant(hba);
	uint32_t value;

	if (!kstrtou32(buf, 0, &value)) {
		host->bus_vote.is_max_bw_needed = !!value;
		ufs_qcom_update_bus_bw_vote(host);
	}

	return count;
}

static int ufs_qcom_bus_register(struct ufs_qcom_host *host)
{
	int err;
	struct msm_bus_scale_pdata *bus_pdata;
	struct device *dev = host->hba->dev;
	struct platform_device *pdev = to_platform_device(dev);
	struct device_node *np = dev->of_node;

	bus_pdata = msm_bus_cl_get_pdata(pdev);
	if (!bus_pdata) {
		dev_err(dev, "%s: failed to get bus vectors\n", __func__);
		err = -ENODATA;
		goto out;
	}

	err = of_property_count_strings(np, "qcom,bus-vector-names");
	if (err < 0 || err != bus_pdata->num_usecases) {
		dev_err(dev, "%s: qcom,bus-vector-names not specified correctly %d\n",
				__func__, err);
		goto out;
	}

	host->bus_vote.client_handle = msm_bus_scale_register_client(bus_pdata);
	if (!host->bus_vote.client_handle) {
		dev_err(dev, "%s: msm_bus_scale_register_client failed\n",
				__func__);
		err = -EFAULT;
		goto out;
	}

	/* cache the vote index for minimum and maximum bandwidth */
	host->bus_vote.min_bw_vote = ufs_qcom_get_bus_vote(host, "MIN");
	host->bus_vote.max_bw_vote = ufs_qcom_get_bus_vote(host, "MAX");

	host->bus_vote.max_bus_bw.show = show_ufs_to_mem_max_bus_bw;
	host->bus_vote.max_bus_bw.store = store_ufs_to_mem_max_bus_bw;
	sysfs_attr_init(&host->bus_vote.max_bus_bw.attr);
	host->bus_vote.max_bus_bw.attr.name = "max_bus_bw";
	host->bus_vote.max_bus_bw.attr.mode = 0644;
	err = device_create_file(dev, &host->bus_vote.max_bus_bw);
out:
	return err;
}
#else /* CONFIG_QCOM_BUS_SCALING */
static int ufs_qcom_update_bus_bw_vote(struct ufs_qcom_host *host)
{
	return 0;
}

static int ufs_qcom_set_bus_vote(struct ufs_hba *hba, bool on)
{
	return 0;
}

static int ufs_qcom_bus_register(struct ufs_qcom_host *host)
{
	return 0;
}
static inline void msm_bus_scale_unregister_client(uint32_t cl)
{
}
#endif /* CONFIG_QCOM_BUS_SCALING */

static void ufs_qcom_dev_ref_clk_ctrl(struct ufs_qcom_host *host, bool enable)
{
	if (host->dev_ref_clk_ctrl_mmio &&
	    (enable ^ host->is_dev_ref_clk_enabled)) {
		u32 temp = readl_relaxed(host->dev_ref_clk_ctrl_mmio);

		if (enable)
			temp |= host->dev_ref_clk_en_mask;
		else
			temp &= ~host->dev_ref_clk_en_mask;

		/*
		 * If we are here to disable this clock it might be immediately
		 * after entering into hibern8 in which case we need to make
		 * sure that device ref_clk is active for a given time after
		 * enter hibern8
		 */
		if (!enable)
			udelay(host->hba->dev_ref_clk_gating_wait);

		writel_relaxed(temp, host->dev_ref_clk_ctrl_mmio);

		/*
		 * Make sure the write to ref_clk reaches the destination and
		 * not stored in a Write Buffer (WB).
		 */
		readl(host->dev_ref_clk_ctrl_mmio);

		/*
		 * If we call hibern8 exit after this, we need to make sure that
		 * device ref_clk is stable for a given time before the hibern8
		 * exit command.
		 */
		if (enable) {
			if (host->hba->dev_info.quirks &
			    UFS_DEVICE_QUIRK_WAIT_AFTER_REF_CLK_UNGATE)
				usleep_range(50, 60);
			else
				udelay(1);
		}

		host->is_dev_ref_clk_enabled = enable;
	}
}

static int ufs_qcom_pwr_change_notify(struct ufs_hba *hba,
				enum ufs_notify_change_status status,
				struct ufs_pa_layer_attr *dev_max_params,
				struct ufs_pa_layer_attr *dev_req_params)
{
	u32 val;
	struct ufs_qcom_host *host = ufshcd_get_variant(hba);
	struct phy *phy = host->generic_phy;
	struct ufs_qcom_dev_params ufs_qcom_cap;
	int ret = 0;
	int res = 0;

	hba->ufs_stats.clk_hold.ctx = PWR_CHG_NOTIFY;
	ufshcd_hold(hba, false);

	if (!dev_req_params) {
		pr_err("%s: incoming dev_req_params is NULL\n", __func__);
		ret = -EINVAL;
		goto out;
	}

	switch (status) {
	case PRE_CHANGE:
		ufs_qcom_cap.tx_lanes = UFS_QCOM_LIMIT_NUM_LANES_TX;
		ufs_qcom_cap.rx_lanes = UFS_QCOM_LIMIT_NUM_LANES_RX;
		ufs_qcom_cap.hs_rx_gear = UFS_QCOM_LIMIT_HSGEAR_RX;
		ufs_qcom_cap.hs_tx_gear = UFS_QCOM_LIMIT_HSGEAR_TX;
		ufs_qcom_cap.pwm_rx_gear = UFS_QCOM_LIMIT_PWMGEAR_RX;
		ufs_qcom_cap.pwm_tx_gear = UFS_QCOM_LIMIT_PWMGEAR_TX;
		ufs_qcom_cap.rx_pwr_pwm = UFS_QCOM_LIMIT_RX_PWR_PWM;
		ufs_qcom_cap.tx_pwr_pwm = UFS_QCOM_LIMIT_TX_PWR_PWM;
		ufs_qcom_cap.rx_pwr_hs = UFS_QCOM_LIMIT_RX_PWR_HS;
		ufs_qcom_cap.tx_pwr_hs = UFS_QCOM_LIMIT_TX_PWR_HS;
		if (hba->phy_init_g4)
			ufs_qcom_cap.hs_rate = PA_HS_MODE_A;
		else
			ufs_qcom_cap.hs_rate = UFS_QCOM_LIMIT_HS_RATE;
		ufs_qcom_cap.desired_working_mode =
					UFS_QCOM_LIMIT_DESIRED_MODE;

		if (host->hw_ver.major == 0x1) {
			/*
			 * HS-G3 operations may not reliably work on legacy QCOM
			 * UFS host controller hardware even though capability
			 * exchange during link startup phase may end up
			 * negotiating maximum supported gear as G3.
			 * Hence downgrade the maximum supported gear to HS-G2.
			 */
			if (ufs_qcom_cap.hs_tx_gear > UFS_HS_G2)
				ufs_qcom_cap.hs_tx_gear = UFS_HS_G2;
			if (ufs_qcom_cap.hs_rx_gear > UFS_HS_G2)
				ufs_qcom_cap.hs_rx_gear = UFS_HS_G2;
		}

		ret = ufs_qcom_get_pwr_dev_param(&ufs_qcom_cap,
						 dev_max_params,
						 dev_req_params);
		if (ret) {
			pr_err("%s: failed to determine capabilities\n",
					__func__);
			goto out;
		}

		/* enable the device ref clock before changing to HS mode */
		if (!ufshcd_is_hs_mode(&hba->pwr_info) &&
			ufshcd_is_hs_mode(dev_req_params))
			ufs_qcom_dev_ref_clk_ctrl(host, true);
		break;
	case POST_CHANGE:
		if (ufs_qcom_cfg_timers(hba, dev_req_params->gear_rx,
					dev_req_params->pwr_rx,
					dev_req_params->hs_rate, false)) {
			dev_err(hba->dev, "%s: ufs_qcom_cfg_timers() failed\n",
				__func__);
			/*
			 * we return error code at the end of the routine,
			 * but continue to configure UFS_PHY_TX_LANE_ENABLE
			 * and bus voting as usual
			 */
			ret = -EINVAL;
		}

		val = ~(MAX_U32 << dev_req_params->lane_tx);
		res = ufs_qcom_phy_set_tx_lane_enable(phy, val);
		if (res) {
			dev_err(hba->dev, "%s: ufs_qcom_phy_set_tx_lane_enable() failed res = %d\n",
				__func__, res);
			ret = res;
		}

		/* cache the power mode parameters to use internally */
		memcpy(&host->dev_req_params,
				dev_req_params, sizeof(*dev_req_params));
		ufs_qcom_update_bus_bw_vote(host);

		/* disable the device ref clock if entered PWM mode */
		if (ufshcd_is_hs_mode(&hba->pwr_info) &&
			!ufshcd_is_hs_mode(dev_req_params))
			ufs_qcom_dev_ref_clk_ctrl(host, false);
		break;
	default:
		ret = -EINVAL;
		break;
	}
out:
	hba->ufs_stats.clk_rel.ctx = PWR_CHG_NOTIFY;
	ufshcd_release(hba, false);
	return ret;
}

static int ufs_qcom_quirk_host_pa_saveconfigtime(struct ufs_hba *hba)
{
	int err;
	u32 pa_vs_config_reg1;

	err = ufshcd_dme_get(hba, UIC_ARG_MIB(PA_VS_CONFIG_REG1),
			     &pa_vs_config_reg1);
	if (err)
		goto out;

	/* Allow extension of MSB bits of PA_SaveConfigTime attribute */
	err = ufshcd_dme_set(hba, UIC_ARG_MIB(PA_VS_CONFIG_REG1),
			    (pa_vs_config_reg1 | (1 << 12)));

out:
	return err;
}

static int ufs_qcom_apply_dev_quirks(struct ufs_hba *hba)
{
	int err = 0;

	if (hba->dev_info.quirks & UFS_DEVICE_QUIRK_HOST_PA_SAVECONFIGTIME)
		err = ufs_qcom_quirk_host_pa_saveconfigtime(hba);

	return err;
}

static u32 ufs_qcom_get_ufs_hci_version(struct ufs_hba *hba)
{
	struct ufs_qcom_host *host = ufshcd_get_variant(hba);

	if (host->hw_ver.major == 0x1)
		return UFSHCI_VERSION_11;
	else
		return UFSHCI_VERSION_20;
}

/**
 * ufs_qcom_advertise_quirks - advertise the known QCOM UFS controller quirks
 * @hba: host controller instance
 *
 * QCOM UFS host controller might have some non standard behaviours (quirks)
 * than what is specified by UFSHCI specification. Advertise all such
 * quirks to standard UFS host controller driver so standard takes them into
 * account.
 */
static void ufs_qcom_advertise_quirks(struct ufs_hba *hba)
{
	struct ufs_qcom_host *host = ufshcd_get_variant(hba);

	if (host->hw_ver.major == 0x1) {
		hba->quirks |= UFSHCD_QUIRK_DELAY_BEFORE_DME_CMDS
			    | UFSHCD_QUIRK_BROKEN_PA_RXHSUNTERMCAP
			    | UFSHCD_QUIRK_DME_PEER_ACCESS_AUTO_MODE;

		if (host->hw_ver.minor == 0x001 && host->hw_ver.step == 0x0001)
			hba->quirks |= UFSHCD_QUIRK_BROKEN_INTR_AGGR;

		hba->quirks |= UFSHCD_QUIRK_BROKEN_LCC;
	}

	if (host->hw_ver.major == 0x2) {
		hba->quirks |= UFSHCD_QUIRK_BROKEN_UFS_HCI_VERSION;

		if (!ufs_qcom_cap_qunipro(host))
			/* Legacy UniPro mode still need following quirks */
			hba->quirks |= (UFSHCD_QUIRK_DELAY_BEFORE_DME_CMDS
				| UFSHCD_QUIRK_DME_PEER_ACCESS_AUTO_MODE
				| UFSHCD_QUIRK_BROKEN_PA_RXHSUNTERMCAP);
	}

	if (host->disable_lpm)
		hba->quirks |= UFSHCD_QUIRK_BROKEN_AUTO_HIBERN8;

	/*
	 * Inline crypto is currently broken with ufs-qcom at least because the
	 * device tree doesn't include the crypto registers.  There are likely
	 * to be other issues that will need to be addressed too.
	 */
	//hba->quirks |= UFSHCD_QUIRK_BROKEN_CRYPTO;
}

static void ufs_qcom_set_caps(struct ufs_hba *hba)
{
	struct ufs_qcom_host *host = ufshcd_get_variant(hba);

	if (!host->disable_lpm) {
		hba->caps |= UFSHCD_CAP_CLK_GATING;
		hba->caps |= UFSHCD_CAP_HIBERN8_WITH_CLK_GATING;
		hba->caps |= UFSHCD_CAP_CLK_SCALING;
	}
	hba->caps |= UFSHCD_CAP_AUTO_BKOPS_SUSPEND;

	if (host->hw_ver.major >= 0x2) {
		if (!host->disable_lpm)
			hba->caps |= UFSHCD_CAP_POWER_COLLAPSE_DURING_HIBERN8;
		host->caps = UFS_QCOM_CAP_QUNIPRO |
			     UFS_QCOM_CAP_RETAIN_SEC_CFG_AFTER_PWR_COLLAPSE;
	}
	if (host->hw_ver.major >= 0x3) {
		host->caps |= UFS_QCOM_CAP_QUNIPRO_CLK_GATING;
		/*
		 * The UFS PHY attached to v3.0.0 controller supports entering
		 * deeper low power state of SVS2. This lets the controller
		 * run at much lower clock frequencies for saving power.
		 * Assuming this and any future revisions of the controller
		 * support this capability. Need to revist this assumption if
		 * any future platform with this core doesn't support the
		 * capability, as there will be no benefit running at lower
		 * frequencies then.
		 */
		host->caps |= UFS_QCOM_CAP_SVS2;
	}
}

/**
 * ufs_qcom_setup_clocks - enables/disable clocks
 * @hba: host controller instance
 * @on: If true, enable clocks else disable them.
 * @status: PRE_CHANGE or POST_CHANGE notify
 *
 * Returns 0 on success, non-zero on failure.
 */
static int ufs_qcom_setup_clocks(struct ufs_hba *hba, bool on,
				 enum ufs_notify_change_status status)
{
	struct ufs_qcom_host *host = ufshcd_get_variant(hba);
	int err = 0;
	struct list_head *head = &hba->clk_list_head;
	struct ufs_clk_info *clki;

	/*
	 * In case ufs_qcom_init() is not yet done, simply ignore.
	 * This ufs_qcom_setup_clocks() shall be called from
	 * ufs_qcom_init() after init is done.
	 */
	if (!host)
		return 0;

	if (on && (status == POST_CHANGE)) {
		if (!host->is_phy_pwr_on) {
			phy_power_on(host->generic_phy);
			host->is_phy_pwr_on = true;
		}
		/* enable the device ref clock for HS mode*/
		if (ufshcd_is_hs_mode(&hba->pwr_info))
			ufs_qcom_dev_ref_clk_ctrl(host, true);

	} else if (!on && (status == PRE_CHANGE)) {
		/*
		 * If auto hibern8 is enabled then the link will already
		 * be in hibern8 state and the ref clock can be gated.
		 */
		if ((ufshcd_is_auto_hibern8_enabled(hba) ||
		    !ufs_qcom_is_link_active(hba))) {
			/* disable device ref_clk */
			ufs_qcom_dev_ref_clk_ctrl(host, false);

			/* powering off PHY during aggressive clk gating */
			if (host->is_phy_pwr_on) {
				phy_power_off(host->generic_phy);
				host->is_phy_pwr_on = false;
			}
		}

		if (list_empty(head))
			goto out;
		/*
		 * As per the latest hardware programming guide,
		 * during Hibern8 enter with power collapse :
		 * SW should disable HW clock control for UFS ICE
		 * clock (GCC_UFS_ICE_CORE_CBCR.HW_CTL=0)
		 * before ufs_ice_core_clk is turned off.
		 * In device tree, we need to add UFS ICE clocks
		 * in below fixed order:
		 * clock-names =
		 * "core_clk_ice";
		 * "core_clk_ice_hw_ctl";
		 * This way no extra check is required in UFS
		 * clock enable path as clk enable order will be
		 * already taken care in ufshcd_setup_clocks().
		 */
		list_for_each_entry(clki, head, list) {
			if (!IS_ERR_OR_NULL(clki->clk) &&
				!strcmp(clki->name, "core_clk_ice_hw_ctl")) {
				clk_disable_unprepare(clki->clk);
				clki->enabled = on;
			}
		}
	}

out:
	return err;
}

#ifdef CONFIG_SMP /* CONFIG_SMP */
static int ufs_qcom_cpu_to_group(struct ufs_qcom_host *host, int cpu)
{
	int i;

	if (cpu >= 0 && cpu < num_possible_cpus())
		for (i = 0; i < host->pm_qos.num_groups; i++)
			if (cpumask_test_cpu(cpu, &host->pm_qos.groups[i].mask))
				return i;

	return host->pm_qos.default_cpu;
}

static void ufs_qcom_pm_qos_req_start(struct ufs_hba *hba, struct request *req)
{
	unsigned long flags;
	struct ufs_qcom_host *host;
	struct ufs_qcom_pm_qos_cpu_group *group;

	if (!hba || !req)
		return;

	host = ufshcd_get_variant(hba);
	if (!host->pm_qos.groups)
		return;

	group = &host->pm_qos.groups[ufs_qcom_cpu_to_group(host, req->cpu)];

	spin_lock_irqsave(hba->host->host_lock, flags);
	if (!host->pm_qos.is_enabled)
		goto out;

	group->active_reqs++;
	if (group->state != PM_QOS_REQ_VOTE &&
			group->state != PM_QOS_VOTED) {
		group->state = PM_QOS_REQ_VOTE;
		queue_work(host->pm_qos.workq, &group->vote_work);
	}
out:
	spin_unlock_irqrestore(hba->host->host_lock, flags);
}

/* hba->host->host_lock is assumed to be held by caller */
static void __ufs_qcom_pm_qos_req_end(struct ufs_qcom_host *host, int req_cpu)
{
	struct ufs_qcom_pm_qos_cpu_group *group;

	if (!host->pm_qos.groups || !host->pm_qos.is_enabled)
		return;

	group = &host->pm_qos.groups[ufs_qcom_cpu_to_group(host, req_cpu)];

	if (group->active_reqs <= 0)
		pr_err_ratelimited("ufshcd-qcom: active req coount is negative: %d\n",
					group->active_reqs);
	if (--group->active_reqs)
		return;
	group->state = PM_QOS_REQ_UNVOTE;
	queue_work(host->pm_qos.workq, &group->unvote_work);
}

static void ufs_qcom_pm_qos_req_end(struct ufs_hba *hba, struct request *req,
	bool should_lock)
{
	unsigned long flags = 0;

	if (!hba || !req)
		return;

	if (should_lock)
		spin_lock_irqsave(hba->host->host_lock, flags);
	__ufs_qcom_pm_qos_req_end(ufshcd_get_variant(hba), req->cpu);
	if (should_lock)
		spin_unlock_irqrestore(hba->host->host_lock, flags);
}

static void ufs_qcom_pm_qos_vote_work(struct work_struct *work)
{
	struct ufs_qcom_pm_qos_cpu_group *group =
		container_of(work, struct ufs_qcom_pm_qos_cpu_group, vote_work);
	struct ufs_qcom_host *host = group->host;
	unsigned long flags;

	spin_lock_irqsave(host->hba->host->host_lock, flags);

	if (!host->pm_qos.is_enabled || !group->active_reqs) {
		spin_unlock_irqrestore(host->hba->host->host_lock, flags);
		return;
	}

	group->state = PM_QOS_VOTED;
	spin_unlock_irqrestore(host->hba->host->host_lock, flags);

	pm_qos_update_request(&group->req, group->latency_us);
}

static void ufs_qcom_pm_qos_unvote_work(struct work_struct *work)
{
	struct ufs_qcom_pm_qos_cpu_group *group = container_of(work,
		struct ufs_qcom_pm_qos_cpu_group, unvote_work);
	struct ufs_qcom_host *host = group->host;
	unsigned long flags;

	/*
	 * Check if new requests were submitted in the meantime and do not
	 * unvote if so.
	 */
	spin_lock_irqsave(host->hba->host->host_lock, flags);

	if (!host->pm_qos.is_enabled || group->active_reqs) {
		spin_unlock_irqrestore(host->hba->host->host_lock, flags);
		return;
	}

	group->state = PM_QOS_UNVOTED;
	spin_unlock_irqrestore(host->hba->host->host_lock, flags);

	pm_qos_update_request_timeout(&group->req,
		group->latency_us, UFS_QCOM_PM_QOS_UNVOTE_TIMEOUT_US);
}

static ssize_t ufs_qcom_pm_qos_enable_show(struct device *dev,
		struct device_attribute *attr, char *buf)
{
	struct ufs_hba *hba = dev_get_drvdata(dev->parent);
	struct ufs_qcom_host *host = ufshcd_get_variant(hba);

	return snprintf(buf, PAGE_SIZE, "%d\n", host->pm_qos.is_enabled);
}

static ssize_t ufs_qcom_pm_qos_enable_store(struct device *dev,
		struct device_attribute *attr, const char *buf, size_t count)
{
	struct ufs_hba *hba = dev_get_drvdata(dev->parent);
	struct ufs_qcom_host *host = ufshcd_get_variant(hba);
	unsigned long value;
	unsigned long flags;
	bool enable;
	int i;

	if (kstrtoul(buf, 0, &value))
		return -EINVAL;

	enable = !!value;

	/*
	 * Must take the spinlock and save irqs before changing the enabled
	 * flag in order to keep correctness of PM QoS release.
	 */
	spin_lock_irqsave(hba->host->host_lock, flags);
	if (enable == host->pm_qos.is_enabled) {
		spin_unlock_irqrestore(hba->host->host_lock, flags);
		return count;
	}
	host->pm_qos.is_enabled = enable;
	spin_unlock_irqrestore(hba->host->host_lock, flags);

	if (!enable)
		for (i = 0; i < host->pm_qos.num_groups; i++) {
			cancel_work_sync(&host->pm_qos.groups[i].vote_work);
			cancel_work_sync(&host->pm_qos.groups[i].unvote_work);
			spin_lock_irqsave(hba->host->host_lock, flags);
			host->pm_qos.groups[i].state = PM_QOS_UNVOTED;
			host->pm_qos.groups[i].active_reqs = 0;
			spin_unlock_irqrestore(hba->host->host_lock, flags);
			pm_qos_update_request(&host->pm_qos.groups[i].req,
				PM_QOS_DEFAULT_VALUE);
		}

	return count;
}

static ssize_t ufs_qcom_pm_qos_latency_show(struct device *dev,
		struct device_attribute *attr, char *buf)
{
	struct ufs_hba *hba = dev_get_drvdata(dev->parent);
	struct ufs_qcom_host *host = ufshcd_get_variant(hba);
	int ret;
	int i;
	int offset = 0;

	for (i = 0; i < host->pm_qos.num_groups; i++) {
		ret = snprintf(&buf[offset], PAGE_SIZE,
			"cpu group #%d(mask=0x%lx): %d\n", i,
			host->pm_qos.groups[i].mask.bits[0],
			host->pm_qos.groups[i].latency_us);
		if (ret > 0)
			offset += ret;
		else
			break;
	}

	return offset;
}

static ssize_t ufs_qcom_pm_qos_latency_store(struct device *dev,
		struct device_attribute *attr, const char *buf, size_t count)
{
	struct ufs_hba *hba = dev_get_drvdata(dev->parent);
	struct ufs_qcom_host *host = ufshcd_get_variant(hba);
	unsigned long value;
	unsigned long flags;
	char *strbuf;
	char *strbuf_copy;
	char *token;
	int i;
	int ret;

	/* reserve one byte for null termination */
	strbuf = kmalloc(count + 1, GFP_KERNEL);
	if (!strbuf)
		return -ENOMEM;
	strbuf_copy = strbuf;
	strlcpy(strbuf, buf, count + 1);

	for (i = 0; i < host->pm_qos.num_groups; i++) {
		token = strsep(&strbuf, ",");
		if (!token)
			break;

		ret = kstrtoul(token, 0, &value);
		if (ret)
			break;

		spin_lock_irqsave(hba->host->host_lock, flags);
		host->pm_qos.groups[i].latency_us = value;
		spin_unlock_irqrestore(hba->host->host_lock, flags);
	}

	kfree(strbuf_copy);
	return count;
}

static int ufs_qcom_pm_qos_init(struct ufs_qcom_host *host)
{
	struct device_node *node = host->hba->dev->of_node;
	struct device_attribute *attr;
	int ret = 0;
	int num_groups;
	int num_values;
	char wq_name[sizeof("ufs_pm_qos_00")];
	int i;

	num_groups = of_property_count_u32_elems(node,
		"qcom,pm-qos-cpu-groups");
	if (num_groups <= 0)
		goto no_pm_qos;

	num_values = of_property_count_u32_elems(node,
		"qcom,pm-qos-cpu-group-latency-us");
	if (num_values <= 0)
		goto no_pm_qos;

	if (num_values != num_groups || num_groups > num_possible_cpus()) {
		dev_err(host->hba->dev, "%s: invalid count: num_groups=%d, num_values=%d, num_possible_cpus=%d\n",
			__func__, num_groups, num_values, num_possible_cpus());
		goto no_pm_qos;
	}

	host->pm_qos.num_groups = num_groups;
	host->pm_qos.groups = kcalloc(host->pm_qos.num_groups,
			sizeof(struct ufs_qcom_pm_qos_cpu_group), GFP_KERNEL);
	if (!host->pm_qos.groups)
		return -ENOMEM;

	for (i = 0; i < host->pm_qos.num_groups; i++) {
		u32 mask;

		ret = of_property_read_u32_index(node, "qcom,pm-qos-cpu-groups",
			i, &mask);
		if (ret)
			goto free_groups;
		host->pm_qos.groups[i].mask.bits[0] = mask;
		if (!cpumask_subset(&host->pm_qos.groups[i].mask,
			cpu_possible_mask)) {
			dev_err(host->hba->dev, "%s: invalid mask 0x%x for cpu group\n",
				__func__, mask);
			goto free_groups;
		}

		ret = of_property_read_u32_index(node,
			"qcom,pm-qos-cpu-group-latency-us", i,
			&host->pm_qos.groups[i].latency_us);
		if (ret)
			goto free_groups;

		host->pm_qos.groups[i].req.type = PM_QOS_REQ_AFFINE_CORES;
		host->pm_qos.groups[i].req.cpus_affine =
			host->pm_qos.groups[i].mask;
		host->pm_qos.groups[i].state = PM_QOS_UNVOTED;
		host->pm_qos.groups[i].active_reqs = 0;
		host->pm_qos.groups[i].host = host;

		INIT_WORK(&host->pm_qos.groups[i].vote_work,
			ufs_qcom_pm_qos_vote_work);
		INIT_WORK(&host->pm_qos.groups[i].unvote_work,
			ufs_qcom_pm_qos_unvote_work);
	}

	ret = of_property_read_u32(node, "qcom,pm-qos-default-cpu",
		&host->pm_qos.default_cpu);
	if (ret || host->pm_qos.default_cpu > num_possible_cpus())
		host->pm_qos.default_cpu = 0;

	/*
	 * Use a single-threaded workqueue to assure work submitted to the queue
	 * is performed in order. Consider the following 2 possible cases:
	 *
	 * 1. A new request arrives and voting work is scheduled for it. Before
	 *    the voting work is performed the request is finished and unvote
	 *    work is also scheduled.
	 * 2. A request is finished and unvote work is scheduled. Before the
	 *    work is performed a new request arrives and voting work is also
	 *    scheduled.
	 *
	 * In both cases a vote work and unvote work wait to be performed.
	 * If ordering is not guaranteed, then the end state might be the
	 * opposite of the desired state.
	 */
	snprintf(wq_name, ARRAY_SIZE(wq_name), "%s_%d", "ufs_pm_qos",
		host->hba->host->host_no);
	host->pm_qos.workq = create_singlethread_workqueue(wq_name);
	if (!host->pm_qos.workq) {
		dev_err(host->hba->dev, "%s: failed to create the workqueue\n",
				__func__);
		ret = -ENOMEM;
		goto free_groups;
	}

	/* Initialization was ok, add all PM QoS requests */
	for (i = 0; i < host->pm_qos.num_groups; i++)
		pm_qos_add_request(&host->pm_qos.groups[i].req,
			PM_QOS_CPU_DMA_LATENCY, PM_QOS_DEFAULT_VALUE);

	/* PM QoS latency sys-fs attribute */
	attr = &host->pm_qos.latency_attr;
	attr->show = ufs_qcom_pm_qos_latency_show;
	attr->store = ufs_qcom_pm_qos_latency_store;
	sysfs_attr_init(&attr->attr);
	attr->attr.name = "pm_qos_latency_us";
	attr->attr.mode = 0644;
	if (device_create_file(host->hba->var->dev, attr))
		dev_dbg(host->hba->dev, "Failed to create sysfs for pm_qos_latency_us\n");

	/* PM QoS enable sys-fs attribute */
	attr = &host->pm_qos.enable_attr;
	attr->show = ufs_qcom_pm_qos_enable_show;
	attr->store = ufs_qcom_pm_qos_enable_store;
	sysfs_attr_init(&attr->attr);
	attr->attr.name = "pm_qos_enable";
	attr->attr.mode = 0644;
	if (device_create_file(host->hba->var->dev, attr))
		dev_dbg(host->hba->dev, "Failed to create sysfs for pm_qos enable\n");

	host->pm_qos.is_enabled = true;

	return 0;

free_groups:
	kfree(host->pm_qos.groups);
no_pm_qos:
	host->pm_qos.groups = NULL;
	return ret ? ret : -ENOTSUPP;
}

static void ufs_qcom_pm_qos_suspend(struct ufs_qcom_host *host)
{
	int i;

	if (!host->pm_qos.groups)
		return;

	for (i = 0; i < host->pm_qos.num_groups; i++)
		flush_work(&host->pm_qos.groups[i].unvote_work);
}

static void ufs_qcom_pm_qos_remove(struct ufs_qcom_host *host)
{
	int i;

	if (!host->pm_qos.groups)
		return;

	for (i = 0; i < host->pm_qos.num_groups; i++)
		pm_qos_remove_request(&host->pm_qos.groups[i].req);
	destroy_workqueue(host->pm_qos.workq);

	kfree(host->pm_qos.groups);
	host->pm_qos.groups = NULL;
}
#endif /* CONFIG_SMP */

#define	ANDROID_BOOT_DEV_MAX	30
static char android_boot_dev[ANDROID_BOOT_DEV_MAX];

#ifndef MODULE
static int __init get_android_boot_dev(char *str)
{
	strlcpy(android_boot_dev, str, ANDROID_BOOT_DEV_MAX);
	return 1;
}
__setup("androidboot.bootdevice=", get_android_boot_dev);
#endif

/*
 * ufs_qcom_parse_lpm - read from DTS whether LPM modes should be disabled.
 */
static void ufs_qcom_parse_lpm(struct ufs_qcom_host *host)
{
	struct device_node *node = host->hba->dev->of_node;

	host->disable_lpm = of_property_read_bool(node, "qcom,disable-lpm");
	if (host->disable_lpm)
		pr_info("%s: will disable all LPM modes\n", __func__);
}

static int ufs_qcom_parse_reg_info(struct ufs_qcom_host *host, char *name,
				   struct ufs_vreg **out_vreg)
{
	int ret = 0;
	char prop_name[MAX_PROP_SIZE];
	struct ufs_vreg *vreg = NULL;
	struct device *dev = host->hba->dev;
	struct device_node *np = dev->of_node;

	if (!np) {
		dev_err(dev, "%s: non DT initialization\n", __func__);
		goto out;
	}

	snprintf(prop_name, MAX_PROP_SIZE, "%s-supply", name);
	if (!of_parse_phandle(np, prop_name, 0)) {
		dev_info(dev, "%s: Unable to find %s regulator, assuming enabled\n",
			 __func__, prop_name);
		ret = -ENODEV;
		goto out;
	}

	vreg = devm_kzalloc(dev, sizeof(*vreg), GFP_KERNEL);
	if (!vreg)
		return -ENOMEM;

	vreg->name = name;

	snprintf(prop_name, MAX_PROP_SIZE, "%s-max-microamp", name);
	ret = of_property_read_u32(np, prop_name, &vreg->max_uA);
	if (ret) {
		dev_err(dev, "%s: unable to find %s err %d\n",
			__func__, prop_name, ret);
		goto out;
	}

	vreg->reg = devm_regulator_get(dev, vreg->name);
	if (IS_ERR(vreg->reg)) {
		ret = PTR_ERR(vreg->reg);
		dev_err(dev, "%s: %s get failed, err=%d\n",
			__func__, vreg->name, ret);
	}

	snprintf(prop_name, MAX_PROP_SIZE, "%s-min-uV", name);
	ret = of_property_read_u32(np, prop_name, &vreg->min_uV);
	if (ret) {
		dev_dbg(dev, "%s: unable to find %s err %d, using default\n",
			__func__, prop_name, ret);
		if (!strcmp(name, "qcom,vddp-ref-clk"))
			vreg->min_uV = VDDP_REF_CLK_MIN_UV;
		else if (!strcmp(name, "qcom,vccq-parent"))
			vreg->min_uV = 0;
		ret = 0;
	}

	snprintf(prop_name, MAX_PROP_SIZE, "%s-max-uV", name);
	ret = of_property_read_u32(np, prop_name, &vreg->max_uV);
	if (ret) {
		dev_dbg(dev, "%s: unable to find %s err %d, using default\n",
			__func__, prop_name, ret);
		if (!strcmp(name, "qcom,vddp-ref-clk"))
			vreg->max_uV = VDDP_REF_CLK_MAX_UV;
		else if (!strcmp(name, "qcom,vccq-parent"))
			vreg->max_uV = 0;
		ret = 0;
	}

out:
	if (!ret)
		*out_vreg = vreg;
	return ret;
}

static void ufs_qcom_save_host_ptr(struct ufs_hba *hba)
{
	struct ufs_qcom_host *host = ufshcd_get_variant(hba);
	int id;

	if (!hba->dev->of_node)
		return;

	/* Extract platform data */
	id = of_alias_get_id(hba->dev->of_node, "ufshc");
	if (id <= 0)
		dev_err(hba->dev, "Failed to get host index %d\n", id);
	else if (id <= MAX_UFS_QCOM_HOSTS)
		ufs_qcom_hosts[id - 1] = host;
	else
		dev_err(hba->dev, "invalid host index %d\n", id);
}

/**
 * ufs_qcom_init - bind phy with controller
 * @hba: host controller instance
 *
 * Binds PHY with controller and powers up PHY enabling clocks
 * and regulators.
 *
 * Returns -EPROBE_DEFER if binding fails, returns negative error
 * on phy power up failure and returns zero on success.
 */
static int ufs_qcom_init(struct ufs_hba *hba)
{
	int err;
	struct device *dev = hba->dev;
	struct platform_device *pdev = to_platform_device(dev);
	struct ufs_qcom_host *host;
	struct resource *res;

	host = devm_kzalloc(dev, sizeof(*host), GFP_KERNEL);
	if (!host) {
		err = -ENOMEM;
		dev_err(dev, "%s: no memory for qcom ufs host\n", __func__);
		goto out;
	}

	/* Make a two way bind between the qcom host and the hba */
	host->hba = hba;

	ufshcd_set_variant(hba, host);

	host->generic_phy = devm_phy_get(dev, "ufsphy");

	if (host->generic_phy == ERR_PTR(-EPROBE_DEFER)) {
		/*
		 * UFS driver might be probed before the phy driver does.
		 * In that case we would like to return EPROBE_DEFER code.
		 */
		err = -EPROBE_DEFER;
		dev_warn(dev, "%s: required phy device. hasn't probed yet. err = %d\n",
			__func__, err);
		goto out_variant_clear;
	} else if (IS_ERR(host->generic_phy)) {
		err = PTR_ERR(host->generic_phy);
		dev_err(dev, "%s: PHY get failed %d\n", __func__, err);
		goto out_variant_clear;
	}

	err = ufs_qcom_pm_qos_init(host);
	if (err)
		dev_info(dev, "%s: PM QoS will be disabled\n", __func__);

	/* restore the secure configuration */
	ufs_qcom_update_sec_cfg(hba, true);

	/*
	 * Set the vendor specific ops needed for ICE.
	 * Default implementation if the ops are not set.
	 */
	ufshcd_crypto_qti_set_vops(hba);

	err = ufs_qcom_bus_register(host);
	if (err)
		goto out_variant_clear;

	ufs_qcom_get_controller_revision(hba, &host->hw_ver.major,
		&host->hw_ver.minor, &host->hw_ver.step);

	/*
	 * for newer controllers, device reference clock control bit has
	 * moved inside UFS controller register address space itself.
	 */
	if (host->hw_ver.major >= 0x02) {
		host->dev_ref_clk_ctrl_mmio = hba->mmio_base + REG_UFS_CFG1;
		host->dev_ref_clk_en_mask = BIT(26);
	} else {
		/* "dev_ref_clk_ctrl_mem" is optional resource */
		res = platform_get_resource(pdev, IORESOURCE_MEM, 1);
		if (res) {
			host->dev_ref_clk_ctrl_mmio =
					devm_ioremap_resource(dev, res);
			if (IS_ERR(host->dev_ref_clk_ctrl_mmio)) {
				dev_warn(dev,
					"%s: could not map dev_ref_clk_ctrl_mmio, err %ld\n",
					__func__,
					PTR_ERR(host->dev_ref_clk_ctrl_mmio));
				host->dev_ref_clk_ctrl_mmio = NULL;
			}
			host->dev_ref_clk_en_mask = BIT(5);
		}
	}

	/* update phy revision information before calling phy_init() */
	ufs_qcom_phy_save_controller_version(host->generic_phy,
		host->hw_ver.major, host->hw_ver.minor, host->hw_ver.step);

	err = ufs_qcom_parse_reg_info(host, "qcom,vddp-ref-clk",
				      &host->vddp_ref_clk);

	phy_init(host->generic_phy);

	if (host->vddp_ref_clk) {
		err = ufs_qcom_enable_vreg(dev, host->vddp_ref_clk);
		if (err) {
			dev_err(dev, "%s: failed enabling ref clk supply: %d\n",
				__func__, err);
			goto out_unregister_bus;
		}
	}

	err = ufs_qcom_parse_reg_info(host, "qcom,vccq-parent",
				      &host->vccq_parent);
	if (host->vccq_parent) {
		err = ufs_qcom_config_vreg(hba->dev, host->vccq_parent, true);
		if (err) {
			dev_err(dev, "%s: failed vccq-parent set load: %d\n",
				__func__, err);
			goto out_disable_vddp;
		}
	}

	err = ufs_qcom_init_lane_clks(host);
	if (err)
		goto out_set_load_vccq_parent;

	ufs_qcom_parse_lpm(host);
	if (host->disable_lpm)
		pm_runtime_forbid(host->hba->dev);

	ufs_qcom_set_caps(hba);
	ufs_qcom_advertise_quirks(hba);

	ufs_qcom_set_bus_vote(hba, true);
	ufs_qcom_setup_clocks(hba, true, POST_CHANGE);

	host->dbg_print_en |= UFS_QCOM_DEFAULT_DBG_PRINT_EN;
	ufs_qcom_get_default_testbus_cfg(host);
	err = ufs_qcom_testbus_config(host);
	if (err) {
		dev_warn(dev, "%s: failed to configure the testbus %d\n",
				__func__, err);
		err = 0;
	}

	ufs_qcom_save_host_ptr(hba);

	goto out;

out_set_load_vccq_parent:
	if (host->vccq_parent)
		ufs_qcom_config_vreg(hba->dev, host->vccq_parent, false);
out_disable_vddp:
	if (host->vddp_ref_clk)
		ufs_qcom_disable_vreg(dev, host->vddp_ref_clk);
out_unregister_bus:
	phy_exit(host->generic_phy);
	msm_bus_scale_unregister_client(host->bus_vote.client_handle);
out_variant_clear:
	devm_kfree(dev, host);
	ufshcd_set_variant(hba, NULL);
out:
	/*
	 * host->hw_reset_count's default is -1
	 * because full_reset is called 1 time on ufshcd_hba_probe()
	 */
	if (host)
		host->hw_reset_count = -1;

	return err;
}

static void ufs_qcom_exit(struct ufs_hba *hba)
{
	struct ufs_qcom_host *host = ufshcd_get_variant(hba);

	msm_bus_scale_unregister_client(host->bus_vote.client_handle);
	ufs_qcom_disable_lane_clks(host);
	if (host->is_phy_pwr_on) {
		phy_power_off(host->generic_phy);
		host->is_phy_pwr_on = false;
	}
	phy_exit(host->generic_phy);
	ufs_qcom_pm_qos_remove(host);
}

static int ufs_qcom_set_dme_vs_core_clk_ctrl_clear_div(struct ufs_hba *hba,
						       u32 clk_1us_cycles,
						       u32 clk_40ns_cycles)
{
	struct ufs_qcom_host *host = ufshcd_get_variant(hba);
	int err;
	u32 core_clk_ctrl_reg, clk_cycles;
	u32 mask = DME_VS_CORE_CLK_CTRL_MAX_CORE_CLK_1US_CYCLES_MASK;
	u32 offset = 0;

	/* Bits mask and offset changed on UFS host controller V4.0.0 onwards */
	if (host->hw_ver.major >= 4) {
		mask = DME_VS_CORE_CLK_CTRL_MAX_CORE_CLK_1US_CYCLES_MASK_V4;
		offset = DME_VS_CORE_CLK_CTRL_MAX_CORE_CLK_1US_CYCLES_OFFSET_V4;
	}

	if (clk_1us_cycles > mask)
		return -EINVAL;

	err = ufshcd_dme_get(hba,
			    UIC_ARG_MIB(DME_VS_CORE_CLK_CTRL),
			    &core_clk_ctrl_reg);
	if (err)
		goto out;

	core_clk_ctrl_reg &= ~mask;
	core_clk_ctrl_reg |= clk_1us_cycles;
	core_clk_ctrl_reg <<= offset;

	/* Clear CORE_CLK_DIV_EN */
	core_clk_ctrl_reg &= ~DME_VS_CORE_CLK_CTRL_CORE_CLK_DIV_EN_BIT;

	err = ufshcd_dme_set(hba,
			    UIC_ARG_MIB(DME_VS_CORE_CLK_CTRL),
			    core_clk_ctrl_reg);

	/* UFS host controller V4.0.0 onwards needs to program
	 * PA_VS_CORE_CLK_40NS_CYCLES attribute per programmed frequency of
	 * unipro core clk of UFS host controller.
	 */
	if (!err && (host->hw_ver.major >= 4)) {
		if (clk_40ns_cycles > PA_VS_CORE_CLK_40NS_CYCLES_MASK)
			return -EINVAL;

		err = ufshcd_dme_get(hba,
				    UIC_ARG_MIB(PA_VS_CORE_CLK_40NS_CYCLES),
				    &clk_cycles);
		if (err)
			goto out;

		clk_cycles &= ~PA_VS_CORE_CLK_40NS_CYCLES_MASK;
		clk_cycles |= clk_40ns_cycles;

		err = ufshcd_dme_set(hba,
				    UIC_ARG_MIB(PA_VS_CORE_CLK_40NS_CYCLES),
				    clk_cycles);
	}
out:
	return err;
}

static int ufs_qcom_clk_scale_up_pre_change(struct ufs_hba *hba)
{
	struct ufs_qcom_host *host = ufshcd_get_variant(hba);
	struct ufs_pa_layer_attr *attr = &host->dev_req_params;
	int err = 0;

	if (!ufs_qcom_cap_qunipro(host))
		goto out;

	if (attr)
		__ufs_qcom_cfg_timers(hba, attr->gear_rx, attr->pwr_rx,
				      attr->hs_rate, false, true);

	err = ufs_qcom_set_dme_vs_core_clk_ctrl_max_freq_mode(hba);
out:
	return err;
}

static int ufs_qcom_clk_scale_down_post_change(struct ufs_hba *hba)
{
	struct ufs_qcom_host *host = ufshcd_get_variant(hba);
	struct ufs_pa_layer_attr *attr = &host->dev_req_params;
	int err = 0;
	struct ufs_clk_info *clki;
	struct list_head *head = &hba->clk_list_head;
	u32 curr_freq = 0;

	if (!ufs_qcom_cap_qunipro(host))
		return 0;

	if (attr)
		ufs_qcom_cfg_timers(hba, attr->gear_rx, attr->pwr_rx,
				    attr->hs_rate, false);

	list_for_each_entry(clki, head, list) {
		if (!IS_ERR_OR_NULL(clki->clk) &&
			(!strcmp(clki->name, "core_clk_unipro"))) {
			curr_freq = clk_get_rate(clki->clk);
			break;
		}
	}

	switch (curr_freq) {
	case 37500000:
		err = ufs_qcom_set_dme_vs_core_clk_ctrl_clear_div(hba, 38, 2);
		break;
	case 75000000:
		err = ufs_qcom_set_dme_vs_core_clk_ctrl_clear_div(hba, 75, 3);
		break;
	default:
		err = -EINVAL;
		break;
	}

	return err;
}

static int ufs_qcom_clk_scale_notify(struct ufs_hba *hba,
		bool scale_up, enum ufs_notify_change_status status)
{
	struct ufs_qcom_host *host = ufshcd_get_variant(hba);
	int err = 0;

	switch (status) {
	case PRE_CHANGE:

		if (scale_up)
			err = ufs_qcom_clk_scale_up_pre_change(hba);
		break;
	case POST_CHANGE:
		if (!scale_up)
			err = ufs_qcom_clk_scale_down_post_change(hba);

		ufs_qcom_update_bus_bw_vote(host);
		break;
	default:
		dev_err(hba->dev, "%s: invalid status %d\n", __func__, status);
		err = -EINVAL;
		break;
	}

	return err;
}

/*
 * This function should be called to restore the security configuration of UFS
 * register space after coming out of UFS host core power collapse.
 *
 * @hba: host controller instance
 * @restore_sec_cfg: Set "true" if secure configuration needs to be restored
 * and set "false" when secure configuration is lost.
 */
static int ufs_qcom_update_sec_cfg(struct ufs_hba *hba, bool restore_sec_cfg)
{
	return 0;
}

static inline u32 ufs_qcom_get_scale_down_gear(struct ufs_hba *hba)
{
	struct ufs_qcom_host *host = ufshcd_get_variant(hba);

	if (ufs_qcom_cap_svs2(host))
		return UFS_HS_G1;
	/* Default SVS support @ HS G2 frequencies*/
	return UFS_HS_G2;
}

void ufs_qcom_print_hw_debug_reg_all(struct ufs_hba *hba, void *priv,
		void (*print_fn)(struct ufs_hba *hba, int offset, int num_regs,
				char *str, void *priv))
{
	u32 reg;
	struct ufs_qcom_host *host;

	if (unlikely(!hba)) {
		pr_err("%s: hba is NULL\n", __func__);
		return;
	}
	if (unlikely(!print_fn)) {
		dev_err(hba->dev, "%s: print_fn is NULL\n", __func__);
		return;
	}

	host = ufshcd_get_variant(hba);
	if (!(host->dbg_print_en & UFS_QCOM_DBG_PRINT_REGS_EN))
		return;

	reg = ufs_qcom_get_debug_reg_offset(host, UFS_UFS_DBG_RD_REG_OCSC);
	print_fn(hba, reg, 44, "UFS_UFS_DBG_RD_REG_OCSC ", priv);

	reg = ufshcd_readl(hba, REG_UFS_CFG1);
	reg |= UTP_DBG_RAMS_EN;
	ufshcd_writel(hba, reg, REG_UFS_CFG1);

	reg = ufs_qcom_get_debug_reg_offset(host, UFS_UFS_DBG_RD_EDTL_RAM);
	print_fn(hba, reg, 32, "UFS_UFS_DBG_RD_EDTL_RAM ", priv);

	reg = ufs_qcom_get_debug_reg_offset(host, UFS_UFS_DBG_RD_DESC_RAM);
	print_fn(hba, reg, 128, "UFS_UFS_DBG_RD_DESC_RAM ", priv);

	reg = ufs_qcom_get_debug_reg_offset(host, UFS_UFS_DBG_RD_PRDT_RAM);
	print_fn(hba, reg, 64, "UFS_UFS_DBG_RD_PRDT_RAM ", priv);

	/* clear bit 17 - UTP_DBG_RAMS_EN */
	ufshcd_rmwl(hba, UTP_DBG_RAMS_EN, 0, REG_UFS_CFG1);

	reg = ufs_qcom_get_debug_reg_offset(host, UFS_DBG_RD_REG_UAWM);
	print_fn(hba, reg, 4, "UFS_DBG_RD_REG_UAWM ", priv);

	reg = ufs_qcom_get_debug_reg_offset(host, UFS_DBG_RD_REG_UARM);
	print_fn(hba, reg, 4, "UFS_DBG_RD_REG_UARM ", priv);

	reg = ufs_qcom_get_debug_reg_offset(host, UFS_DBG_RD_REG_TXUC);
	print_fn(hba, reg, 48, "UFS_DBG_RD_REG_TXUC ", priv);

	reg = ufs_qcom_get_debug_reg_offset(host, UFS_DBG_RD_REG_RXUC);
	print_fn(hba, reg, 27, "UFS_DBG_RD_REG_RXUC ", priv);

	reg = ufs_qcom_get_debug_reg_offset(host, UFS_DBG_RD_REG_DFC);
	print_fn(hba, reg, 19, "UFS_DBG_RD_REG_DFC ", priv);

	reg = ufs_qcom_get_debug_reg_offset(host, UFS_DBG_RD_REG_TRLUT);
	print_fn(hba, reg, 34, "UFS_DBG_RD_REG_TRLUT ", priv);

	reg = ufs_qcom_get_debug_reg_offset(host, UFS_DBG_RD_REG_TMRLUT);
	print_fn(hba, reg, 9, "UFS_DBG_RD_REG_TMRLUT ", priv);
}

static void ufs_qcom_enable_test_bus(struct ufs_qcom_host *host)
{
	if (host->dbg_print_en & UFS_QCOM_DBG_PRINT_TEST_BUS_EN) {
		ufshcd_rmwl(host->hba, UFS_REG_TEST_BUS_EN,
				UFS_REG_TEST_BUS_EN, REG_UFS_CFG1);
		ufshcd_rmwl(host->hba, TEST_BUS_EN, TEST_BUS_EN, REG_UFS_CFG1);
	} else {
		ufshcd_rmwl(host->hba, UFS_REG_TEST_BUS_EN, 0, REG_UFS_CFG1);
		ufshcd_rmwl(host->hba, TEST_BUS_EN, 0, REG_UFS_CFG1);
	}
}

static void ufs_qcom_get_default_testbus_cfg(struct ufs_qcom_host *host)
{
	/* provide a legal default configuration */
	host->testbus.select_major = TSTBUS_UNIPRO;
	host->testbus.select_minor = 37;
}

bool ufs_qcom_testbus_cfg_is_ok(struct ufs_qcom_host *host,
		u8 select_major, u8 select_minor)
{
	if (select_major >= TSTBUS_MAX) {
		dev_err(host->hba->dev,
			"%s: UFS_CFG1[TEST_BUS_SEL} may not equal 0x%05X\n",
			__func__, select_major);
		return false;
	}
	return true;
}

/*
 * The caller of this function must make sure that the controller
 * is out of runtime suspend and appropriate clocks are enabled
 * before accessing.
 */
int ufs_qcom_testbus_config(struct ufs_qcom_host *host)
{
	int reg = 0;
	int offset = -1, ret = 0, testbus_sel_offset = 19;
	u32 mask = TEST_BUS_SUB_SEL_MASK;
	unsigned long flags;
	struct ufs_hba *hba;

	if (!host)
		return -EINVAL;
	hba = host->hba;
	spin_lock_irqsave(hba->host->host_lock, flags);
	switch (host->testbus.select_major) {
	case TSTBUS_UAWM:
		reg = UFS_TEST_BUS_CTRL_0;
		offset = 24;
		break;
	case TSTBUS_UARM:
		reg = UFS_TEST_BUS_CTRL_0;
		offset = 16;
		break;
	case TSTBUS_TXUC:
		reg = UFS_TEST_BUS_CTRL_0;
		offset = 8;
		break;
	case TSTBUS_RXUC:
		reg = UFS_TEST_BUS_CTRL_0;
		offset = 0;
		break;
	case TSTBUS_DFC:
		reg = UFS_TEST_BUS_CTRL_1;
		offset = 24;
		break;
	case TSTBUS_TRLUT:
		reg = UFS_TEST_BUS_CTRL_1;
		offset = 16;
		break;
	case TSTBUS_TMRLUT:
		reg = UFS_TEST_BUS_CTRL_1;
		offset = 8;
		break;
	case TSTBUS_OCSC:
		reg = UFS_TEST_BUS_CTRL_1;
		offset = 0;
		break;
	case TSTBUS_WRAPPER:
		reg = UFS_TEST_BUS_CTRL_2;
		offset = 16;
		break;
	case TSTBUS_COMBINED:
		reg = UFS_TEST_BUS_CTRL_2;
		offset = 8;
		break;
	case TSTBUS_UTP_HCI:
		reg = UFS_TEST_BUS_CTRL_2;
		offset = 0;
		break;
	case TSTBUS_UNIPRO:
		reg = UFS_UNIPRO_CFG;
		offset = 20;
		mask = 0xFFF;
		break;
	/*
	 * No need for a default case, since
	 * ufs_qcom_testbus_cfg_is_ok() checks that the configuration
	 * is legal
	 */
	}

	if (offset < 0) {
		dev_err(hba->dev, "%s: Bad offset: %d\n", __func__, offset);
		ret = -EINVAL;
		spin_unlock_irqrestore(hba->host->host_lock, flags);
		goto out;
	}
	mask <<= offset;
<<<<<<< HEAD

	spin_unlock_irqrestore(hba->host->host_lock, flags);
	if (reg) {
		ufshcd_rmwl(host->hba, TEST_BUS_SEL,
		    (u32)host->testbus.select_major << testbus_sel_offset,
=======
	ufshcd_rmwl(host->hba, TEST_BUS_SEL,
		    (u32)host->testbus.select_major << 19,
>>>>>>> 30baa092
		    REG_UFS_CFG1);
		ufshcd_rmwl(host->hba, mask,
		    (u32)host->testbus.select_minor << offset,
		    reg);
	} else {
		dev_err(hba->dev, "%s: Problem setting minor\n", __func__);
		ret = -EINVAL;
		goto out;
	}
	ufs_qcom_enable_test_bus(host);
	/*
	 * Make sure the test bus configuration is
	 * committed before returning.
	 */
	mb();
<<<<<<< HEAD
out:
	return ret;
=======

	return 0;
>>>>>>> 30baa092
}

static void ufs_qcom_testbus_read(struct ufs_hba *hba)
{
	ufs_qcom_dump_regs(hba, UFS_TEST_BUS, 1, "UFS_TEST_BUS ");
}

static void ufs_qcom_print_unipro_testbus(struct ufs_hba *hba)
{
	struct ufs_qcom_host *host = ufshcd_get_variant(hba);
	u32 *testbus = NULL;
	int i, nminor = 256, testbus_len = nminor * sizeof(u32);

	testbus = kmalloc(testbus_len, GFP_KERNEL);
	if (!testbus)
		return;

	host->testbus.select_major = TSTBUS_UNIPRO;
	for (i = 0; i < nminor; i++) {
		host->testbus.select_minor = i;
		ufs_qcom_testbus_config(host);
		testbus[i] = ufshcd_readl(hba, UFS_TEST_BUS);
	}
	print_hex_dump(KERN_ERR, "UNIPRO_TEST_BUS ", DUMP_PREFIX_OFFSET,
			16, 4, testbus, testbus_len, false);
	kfree(testbus);
}

static void ufs_qcom_print_utp_hci_testbus(struct ufs_hba *hba)
{
	struct ufs_qcom_host *host = ufshcd_get_variant(hba);
	u32 *testbus = NULL;
	int i, nminor = 32, testbus_len = nminor * sizeof(u32);

	testbus = kmalloc(testbus_len, GFP_KERNEL);
	if (!testbus)
		return;

	host->testbus.select_major = TSTBUS_UTP_HCI;
	for (i = 0; i < nminor; i++) {
		host->testbus.select_minor = i;
		ufs_qcom_testbus_config(host);
		testbus[i] = ufshcd_readl(hba, UFS_TEST_BUS);
	}
	print_hex_dump(KERN_ERR, "UTP_HCI_TEST_BUS ", DUMP_PREFIX_OFFSET,
			16, 4, testbus, testbus_len, false);
	kfree(testbus);
}

static void ufs_qcom_dump_dbg_regs(struct ufs_hba *hba, bool no_sleep)
{
	struct ufs_qcom_host *host = ufshcd_get_variant(hba);
	struct phy *phy = host->generic_phy;

	ufs_qcom_dump_regs(hba, REG_UFS_SYS1CLK_1US, 16,
			"HCI Vendor Specific Registers ");
	ufs_qcom_print_hw_debug_reg_all(hba, NULL, ufs_qcom_dump_regs_wrapper);
<<<<<<< HEAD

	if (no_sleep)
		return;

	/* sleep a bit intermittently as we are dumping too much data */
	usleep_range(1000, 1100);
=======
	udelay(1000);
>>>>>>> 30baa092
	ufs_qcom_testbus_read(hba);
	udelay(1000);
	ufs_qcom_print_unipro_testbus(hba);
<<<<<<< HEAD
	usleep_range(1000, 1100);
	ufs_qcom_print_utp_hci_testbus(hba);
	usleep_range(1000, 1100);
	ufs_qcom_phy_dbg_register_dump(phy);
	usleep_range(1000, 1100);
=======
	udelay(1000);
>>>>>>> 30baa092
}

/**
 * struct ufs_hba_qcom_vops - UFS QCOM specific variant operations
 *
 * The variant operations configure the necessary controller and PHY
 * handshake during initialization.
 */
static struct ufs_hba_variant_ops ufs_hba_qcom_vops = {
	.init                   = ufs_qcom_init,
	.exit                   = ufs_qcom_exit,
	.get_ufs_hci_version	= ufs_qcom_get_ufs_hci_version,
	.clk_scale_notify	= ufs_qcom_clk_scale_notify,
	.setup_clocks           = ufs_qcom_setup_clocks,
	.hce_enable_notify      = ufs_qcom_hce_enable_notify,
	.link_startup_notify    = ufs_qcom_link_startup_notify,
	.pwr_change_notify	= ufs_qcom_pwr_change_notify,
	.apply_dev_quirks	= ufs_qcom_apply_dev_quirks,
	.suspend		= ufs_qcom_suspend,
	.resume			= ufs_qcom_resume,
	.full_reset		= ufs_qcom_full_reset,
	.update_sec_cfg		= ufs_qcom_update_sec_cfg,
	.get_scale_down_gear	= ufs_qcom_get_scale_down_gear,
	.set_bus_vote		= ufs_qcom_set_bus_vote,
	.dbg_register_dump	= ufs_qcom_dump_dbg_regs,
#ifdef CONFIG_DEBUG_FS
	.add_debugfs		= ufs_qcom_dbg_add_debugfs,
#endif
};

static struct ufs_hba_pm_qos_variant_ops ufs_hba_pm_qos_variant_ops = {
	.req_start	= ufs_qcom_pm_qos_req_start,
	.req_end	= ufs_qcom_pm_qos_req_end,
};

static struct ufs_hba_variant ufs_hba_qcom_variant = {
	.name		= "qcom",
	.vops		= &ufs_hba_qcom_vops,
	.pm_qos_vops	= &ufs_hba_pm_qos_variant_ops,
};

/**
 * ufs_qcom_probe - probe routine of the driver
 * @pdev: pointer to Platform device handle
 *
 * Return zero for success and non-zero for failure
 */
static int ufs_qcom_probe(struct platform_device *pdev)
{
	int err;
	struct device *dev = &pdev->dev;
	struct device_node *np = dev->of_node;

	/*
	 * On qcom platforms, bootdevice is the primary storage
	 * device. This device can either be eMMC or UFS.
	 * The type of device connected is detected at runtime.
	 * So, if an eMMC device is connected, and this function
	 * is invoked, it would turn-off the regulator if it detects
	 * that the storage device is not ufs.
	 * These regulators are turned ON by the bootloaders & turning
	 * them off without sending PON may damage the connected device.
	 * Hence, check for the connected device early-on & don't turn-off
	 * the regulators.
	 */
	if (of_property_read_bool(np, "non-removable") &&
	    strlen(android_boot_dev) &&
	    strcmp(android_boot_dev, dev_name(dev)))
		return -ENODEV;

	/* Perform generic probe */
	err = ufshcd_pltfrm_init(pdev, &ufs_hba_qcom_variant);
	if (err)
		dev_err(dev, "ufshcd_pltfrm_init() failed %d\n", err);

	return err;
}

/**
 * ufs_qcom_remove - set driver_data of the device to NULL
 * @pdev: pointer to platform device handle
 *
 * Always returns 0
 */
static int ufs_qcom_remove(struct platform_device *pdev)
{
	struct ufs_hba *hba =  platform_get_drvdata(pdev);

	pm_runtime_get_sync(&(pdev)->dev);
	ufshcd_remove(hba);
	return 0;
}

static const struct of_device_id ufs_qcom_of_match[] = {
	{ .compatible = "qcom,ufshc"},
	{},
};
MODULE_DEVICE_TABLE(of, ufs_qcom_of_match);

static const struct dev_pm_ops ufs_qcom_pm_ops = {
	.suspend	= ufshcd_pltfrm_suspend,
	.resume		= ufshcd_pltfrm_resume,
	.runtime_suspend = ufshcd_pltfrm_runtime_suspend,
	.runtime_resume  = ufshcd_pltfrm_runtime_resume,
	.runtime_idle    = ufshcd_pltfrm_runtime_idle,
};

static struct platform_driver ufs_qcom_pltform = {
	.probe	= ufs_qcom_probe,
	.remove	= ufs_qcom_remove,
	.shutdown = ufshcd_pltfrm_shutdown,
	.driver	= {
		.name	= "ufshcd-qcom",
		.pm	= &ufs_qcom_pm_ops,
		.of_match_table = of_match_ptr(ufs_qcom_of_match),
	},
};
module_platform_driver(ufs_qcom_pltform);

MODULE_LICENSE("GPL v2");<|MERGE_RESOLUTION|>--- conflicted
+++ resolved
@@ -2626,16 +2626,16 @@
 		goto out;
 	}
 	mask <<= offset;
-<<<<<<< HEAD
+
 
 	spin_unlock_irqrestore(hba->host->host_lock, flags);
 	if (reg) {
 		ufshcd_rmwl(host->hba, TEST_BUS_SEL,
 		    (u32)host->testbus.select_major << testbus_sel_offset,
-=======
+
 	ufshcd_rmwl(host->hba, TEST_BUS_SEL,
 		    (u32)host->testbus.select_major << 19,
->>>>>>> 30baa092
+
 		    REG_UFS_CFG1);
 		ufshcd_rmwl(host->hba, mask,
 		    (u32)host->testbus.select_minor << offset,
@@ -2651,13 +2651,13 @@
 	 * committed before returning.
 	 */
 	mb();
-<<<<<<< HEAD
+
 out:
 	return ret;
-=======
+
 
 	return 0;
->>>>>>> 30baa092
+
 }
 
 static void ufs_qcom_testbus_read(struct ufs_hba *hba)
@@ -2715,28 +2715,29 @@
 	ufs_qcom_dump_regs(hba, REG_UFS_SYS1CLK_1US, 16,
 			"HCI Vendor Specific Registers ");
 	ufs_qcom_print_hw_debug_reg_all(hba, NULL, ufs_qcom_dump_regs_wrapper);
-<<<<<<< HEAD
 
 	if (no_sleep)
 		return;
 
 	/* sleep a bit intermittently as we are dumping too much data */
+
 	usleep_range(1000, 1100);
-=======
+
+	ufs_qcom_print_hw_debug_reg_all(hba, NULL, ufs_qcom_dump_regs_wrapper);
 	udelay(1000);
->>>>>>> 30baa092
+
 	ufs_qcom_testbus_read(hba);
 	udelay(1000);
 	ufs_qcom_print_unipro_testbus(hba);
-<<<<<<< HEAD
+
 	usleep_range(1000, 1100);
 	ufs_qcom_print_utp_hci_testbus(hba);
 	usleep_range(1000, 1100);
 	ufs_qcom_phy_dbg_register_dump(phy);
 	usleep_range(1000, 1100);
-=======
+
 	udelay(1000);
->>>>>>> 30baa092
+
 }
 
 /**

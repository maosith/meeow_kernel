/*
 * Universal Flash Storage Host controller driver Core
 *
 * This code is based on drivers/scsi/ufs/ufshcd.c
 * Copyright (C) 2011-2013 Samsung India Software Operations
 * Copyright (c) 2013-2020, The Linux Foundation. All rights reserved.
 *
 * Authors:
 *	Santosh Yaraganavi <santosh.sy@samsung.com>
 *	Vinayak Holikatti <h.vinayak@samsung.com>
 *
 * This program is free software; you can redistribute it and/or
 * modify it under the terms of the GNU General Public License
 * as published by the Free Software Foundation; either version 2
 * of the License, or (at your option) any later version.
 * See the COPYING file in the top-level directory or visit
 * <http://www.gnu.org/licenses/gpl-2.0.html>
 *
 * This program is distributed in the hope that it will be useful,
 * but WITHOUT ANY WARRANTY; without even the implied warranty of
 * MERCHANTABILITY or FITNESS FOR A PARTICULAR PURPOSE.  See the
 * GNU General Public License for more details.
 *
 * This program is provided "AS IS" and "WITH ALL FAULTS" and
 * without warranty of any kind. You are solely responsible for
 * determining the appropriateness of using and distributing
 * the program and assume all risks associated with your exercise
 * of rights with respect to the program, including but not limited
 * to infringement of third party rights, the risks and costs of
 * program errors, damage to or loss of data, programs or equipment,
 * and unavailability or interruption of operations. Under no
 * circumstances will the contributor of this Program be liable for
 * any damages of any kind arising from your use or distribution of
 * this program.
 *
 * The Linux Foundation chooses to take subject only to the GPLv2
 * license terms, and distributes only under these terms.
 */

#include <linux/async.h>
#include <scsi/ufs/ioctl.h>
#include <linux/nls.h>
#include <linux/of.h>
#include <linux/bitfield.h>
#include <linux/blkdev.h>
#include <linux/suspend.h>
#include "ufshcd.h"
#include "ufs_quirks.h"
#include "unipro.h"
#include "ufs-sysfs.h"
#include "ufs-debugfs.h"
#include "ufs-qcom.h"

#if defined(CONFIG_SEC_USER_RESET_DEBUG)
#include <linux/sec_debug.h>
#endif

#if defined(CONFIG_SEC_ABC)
#include <linux/sti/abc_common.h>
#endif

#ifdef CONFIG_QCOM_WB
static bool ufshcd_wb_sup(struct ufs_hba *hba);
static int ufshcd_wb_ctrl(struct ufs_hba *hba, bool enable);
static int ufshcd_wb_buf_flush_enable(struct ufs_hba *hba);
static int ufshcd_wb_buf_flush_disable(struct ufs_hba *hba);
static bool ufshcd_wb_is_buf_flush_needed(struct ufs_hba *hba);
static int ufshcd_wb_toggle_flush_during_h8(struct ufs_hba *hba, bool set);
#endif

#ifdef CONFIG_DEBUG_FS

static int ufshcd_tag_req_type(struct request *rq)
{
	int rq_type = TS_WRITE;

	if (!rq)
		rq_type = TS_NOT_SUPPORTED;
	else if (rq->cmd_flags & REQ_PREFLUSH)
		rq_type = TS_FLUSH;
	else if (rq_data_dir(rq) == READ)
		rq_type = (rq->cmd_flags & REQ_URGENT) ?
			TS_URGENT_READ : TS_READ;
	else if (rq->cmd_flags & REQ_URGENT)
		rq_type = TS_URGENT_WRITE;

	return rq_type;
}

static void ufshcd_update_error_stats(struct ufs_hba *hba, int type)
{
	ufsdbg_set_err_state(hba);
	if (type < UFS_ERR_MAX)
		hba->ufs_stats.err_stats[type]++;
}

static void ufshcd_update_tag_stats(struct ufs_hba *hba, int tag)
{
	struct request *rq =
		hba->lrb[tag].cmd ? hba->lrb[tag].cmd->request : NULL;
	u64 **tag_stats = hba->ufs_stats.tag_stats;
	int rq_type;

	if (!hba->ufs_stats.enabled)
		return;

	tag_stats[tag][TS_TAG]++;
	if (!rq)
		return;

	WARN_ON(hba->ufs_stats.q_depth > hba->nutrs);
	rq_type = ufshcd_tag_req_type(rq);
	if (!(rq_type < 0 || rq_type > TS_NUM_STATS))
		tag_stats[hba->ufs_stats.q_depth++][rq_type]++;
}

static void ufshcd_update_tag_stats_completion(struct ufs_hba *hba,
		struct scsi_cmnd *cmd)
{
	struct request *rq = cmd ? cmd->request : NULL;

	if (rq)
		hba->ufs_stats.q_depth--;
}

static void update_req_stats(struct ufs_hba *hba, struct ufshcd_lrb *lrbp)
{
	int rq_type;
	struct request *rq = lrbp->cmd ? lrbp->cmd->request : NULL;
	s64 delta = ktime_us_delta(lrbp->compl_time_stamp,
		lrbp->issue_time_stamp);

	/* update general request statistics */
	if (hba->ufs_stats.req_stats[TS_TAG].count == 0)
		hba->ufs_stats.req_stats[TS_TAG].min = delta;
	hba->ufs_stats.req_stats[TS_TAG].count++;
	hba->ufs_stats.req_stats[TS_TAG].sum += delta;
	if (delta > hba->ufs_stats.req_stats[TS_TAG].max)
		hba->ufs_stats.req_stats[TS_TAG].max = delta;
	if (delta < hba->ufs_stats.req_stats[TS_TAG].min)
		hba->ufs_stats.req_stats[TS_TAG].min = delta;

	rq_type = ufshcd_tag_req_type(rq);
	if (rq_type == TS_NOT_SUPPORTED)
		return;

	/* update request type specific statistics */
	if (hba->ufs_stats.req_stats[rq_type].count == 0)
		hba->ufs_stats.req_stats[rq_type].min = delta;
	hba->ufs_stats.req_stats[rq_type].count++;
	hba->ufs_stats.req_stats[rq_type].sum += delta;
	if (delta > hba->ufs_stats.req_stats[rq_type].max)
		hba->ufs_stats.req_stats[rq_type].max = delta;
	if (delta < hba->ufs_stats.req_stats[rq_type].min)
			hba->ufs_stats.req_stats[rq_type].min = delta;
}

static void
ufshcd_update_query_stats(struct ufs_hba *hba, enum query_opcode opcode, u8 idn)
{
	if (opcode < UPIU_QUERY_OPCODE_MAX && idn < MAX_QUERY_IDN)
		hba->ufs_stats.query_stats_arr[opcode][idn]++;
}

#else
static inline void ufshcd_update_tag_stats(struct ufs_hba *hba, int tag)
{
}

static inline void ufshcd_update_tag_stats_completion(struct ufs_hba *hba,
		struct scsi_cmnd *cmd)
{
}

static inline void ufshcd_update_error_stats(struct ufs_hba *hba, int type)
{
}

static inline
void update_req_stats(struct ufs_hba *hba, struct ufshcd_lrb *lrbp)
{
}

static inline
void ufshcd_update_query_stats(struct ufs_hba *hba,
			       enum query_opcode opcode, u8 idn)
{
}
#endif

static void ufshcd_update_uic_error_cnt(struct ufs_hba *hba, u32 reg, int type)
{
	unsigned long err_bits;
	int ec;

	switch (type) {
	case UFS_UIC_ERROR_PA:
		err_bits = reg & UIC_PHY_ADAPTER_LAYER_ERROR_CODE_MASK;
		for_each_set_bit(ec, &err_bits, UFS_EC_PA_MAX) {
			hba->ufs_stats.pa_err_cnt[ec]++;
			hba->ufs_stats.pa_err_cnt_total++;
		}
		break;
	case UFS_UIC_ERROR_DL:
		err_bits = reg & UIC_DATA_LINK_LAYER_ERROR_CODE_MASK;
		for_each_set_bit(ec, &err_bits, UFS_EC_DL_MAX) {
			hba->ufs_stats.dl_err_cnt[ec]++;
			hba->ufs_stats.dl_err_cnt_total++;
		}
		break;
	case UFS_UIC_ERROR_DME:
		hba->ufs_stats.dme_err_cnt++;
	default:
		break;
	}
}
#include "ufshcd-crypto.h"

#define CREATE_TRACE_POINTS
#include <trace/events/ufs.h>

#define PWR_INFO_MASK	0xF
#define PWR_RX_OFFSET	4

#define UFSHCD_REQ_SENSE_SIZE	18

#define UFSHCD_ENABLE_INTRS	(UTP_TRANSFER_REQ_COMPL |\
				 UTP_TASK_REQ_COMPL |\
				 UFSHCD_ERROR_MASK)
/* UIC command timeout, unit: ms */
#define UIC_CMD_TIMEOUT	500

/* NOP OUT retries waiting for NOP IN response */
#define NOP_OUT_RETRIES    10
/* Timeout after 30 msecs if NOP OUT hangs without response */
#define NOP_OUT_TIMEOUT    30 /* msecs */

/* Device initialization completion timeout, unit: ms */
#define DEV_INIT_COMPL_TIMEOUT  1500

/* Query request retries */
#define QUERY_REQ_RETRIES 2
/* Query request timeout */
#define QUERY_REQ_TIMEOUT 1500 /* 1.5 seconds */

/* Task management command timeout */
#define TM_CMD_TIMEOUT	300 /* msecs */

/* maximum number of retries for a general UIC command  */
#define UFS_UIC_COMMAND_RETRIES 3

/* maximum number of link-startup retries */
#define DME_LINKSTARTUP_RETRIES 3

/* Maximum retries for Hibern8 enter */
#define UIC_HIBERN8_ENTER_RETRIES 3

/* maximum number of reset retries before giving up */
#define MAX_HOST_RESET_RETRIES 5

/* maximum retries for UFS link setup */
#define UFS_LINK_SETUP_RETRIES	5

/* Expose the flag value from utp_upiu_query.value */
#define MASK_QUERY_UPIU_FLAG_LOC 0xFF

/* Interrupt aggregation default timeout, unit: 40us */
#define INT_AGGR_DEF_TO	0x02

/* default value of auto suspend is 3 seconds */
#define UFSHCD_AUTO_SUSPEND_DELAY_MS 3000 /* millisecs */

/* default value of ref clock gating wait time is 100 micro seconds */
#define UFSHCD_REF_CLK_GATING_WAIT_US 100 /* microsecs */

#define UFSHCD_CLK_GATING_DELAY_MS_PWR_SAVE	30
#define UFSHCD_CLK_GATING_DELAY_MS_PERF		50

/* IOCTL opcode for command - ufs set device read only */
#define UFS_IOCTL_BLKROSET      BLKROSET

#ifdef CONFIG_BLK_TURBO_WRITE
#ifdef CONFIG_SCSI_UFS_SUPPORT_TW_MAN_GC
#define UFS_TW_MANUAL_FLUSH_THRESHOLD   5
#endif
#define UFS_TW_DISABLE_THRESHOLD	9

#define SEC_UFS_TW_INFO_DIFF(t, n, o, member) ({		\
		(t)->member = (n)->member - (o)->member;	\
		(o)->member = (n)->member; })

static void SEC_UFS_TW_info_get_diff(struct SEC_UFS_TW_info *target,
		struct SEC_UFS_TW_info *new, struct SEC_UFS_TW_info *old)
{
		SEC_UFS_TW_INFO_DIFF(target, new, old, tw_enable_count);
		SEC_UFS_TW_INFO_DIFF(target, new, old, tw_disable_count);
		SEC_UFS_TW_INFO_DIFF(target, new, old, tw_amount_W_kb);
		SEC_UFS_TW_INFO_DIFF(target, new, old, hibern8_enter_count);
		SEC_UFS_TW_INFO_DIFF(target, new, old, hibern8_enter_count_100ms);
		SEC_UFS_TW_INFO_DIFF(target, new, old, hibern8_amount_ms);
		SEC_UFS_TW_INFO_DIFF(target, new, old, hibern8_amount_ms_100ms);

		target->hibern8_max_ms = new->hibern8_max_ms;

		// initialize min, max h8 time values.
		new->hibern8_max_ms = 0;
		get_monotonic_boottime(&(old->timestamp));	/* update timestamp */
}
#endif	/* CONFIG_BLK_TURBO_WRITE */

#define ufshcd_toggle_vreg(_dev, _vreg, _on)				\
	({                                                              \
		int _ret;                                               \
		if (_on)                                                \
			_ret = ufshcd_enable_vreg(_dev, _vreg);         \
		else                                                    \
			_ret = ufshcd_disable_vreg(_dev, _vreg);        \
		_ret;                                                   \
	})

/* Called by FS */
extern void (*ufs_debug_func)(void *);

<<<<<<< HEAD
static void ufshcd_hex_dump(struct ufs_hba *hba, const char * const str,
			    const void *buf, size_t len)
=======
	for (pos = 0; pos < len; pos += 4) {
		if (offset == 0 &&
		    pos >= REG_UIC_ERROR_CODE_PHY_ADAPTER_LAYER &&
		    pos <= REG_UIC_ERROR_CODE_DME)
			continue;
		regs[pos / 4] = ufshcd_readl(hba, offset + pos);
	}
>>>>>>> 30baa092

{
	/*
	 * device name is expected to take up ~20 characters and "str" passed
	 * to this function is expected to be of ~10 character so we would need
	 * ~30 characters string to hold the concatenation of these 2 strings.
	 */
	#define MAX_PREFIX_STR_SIZE 50
	char prefix_str[MAX_PREFIX_STR_SIZE] = {0};

	/* concatenate the device name and "str" */
	snprintf(prefix_str, MAX_PREFIX_STR_SIZE, "%s %s: ",
		 dev_name(hba->dev), str);
	print_hex_dump(KERN_ERR, prefix_str, DUMP_PREFIX_OFFSET,
		       16, 4, buf, len, false);
}

enum {
	UFSHCD_MAX_CHANNEL	= 0,
	UFSHCD_MAX_ID		= 1,
	UFSHCD_CMD_PER_LUN	= 32,
	UFSHCD_CAN_QUEUE	= 32,
};

/* UFSHCD states */
enum {
	UFSHCD_STATE_RESET,
	UFSHCD_STATE_ERROR,
	UFSHCD_STATE_OPERATIONAL,
	UFSHCD_STATE_EH_SCHEDULED,
};

/* UFSHCD error handling flags */
enum {
	UFSHCD_EH_IN_PROGRESS = (1 << 0),
};

/* UFSHCD UIC layer error flags */
enum {
	UFSHCD_UIC_DL_PA_INIT_ERROR = (1 << 0), /* Data link layer error */
	UFSHCD_UIC_DL_NAC_RECEIVED_ERROR = (1 << 1), /* Data link layer error */
	UFSHCD_UIC_DL_TCx_REPLAY_ERROR = (1 << 2), /* Data link layer error */
	UFSHCD_UIC_NL_ERROR = (1 << 3), /* Network layer error */
	UFSHCD_UIC_TL_ERROR = (1 << 4), /* Transport Layer error */
	UFSHCD_UIC_DME_ERROR = (1 << 5), /* DME error */
};

#define DEFAULT_UFSHCD_DBG_PRINT_EN	UFSHCD_DBG_PRINT_ALL

#define ufshcd_set_eh_in_progress(h) \
	((h)->eh_flags |= UFSHCD_EH_IN_PROGRESS)
#define ufshcd_eh_in_progress(h) \
	((h)->eh_flags & UFSHCD_EH_IN_PROGRESS)
#define ufshcd_clear_eh_in_progress(h) \
	((h)->eh_flags &= ~UFSHCD_EH_IN_PROGRESS)

#define ufshcd_set_ufs_dev_active(h) \
	((h)->curr_dev_pwr_mode = UFS_ACTIVE_PWR_MODE)
#define ufshcd_set_ufs_dev_sleep(h) \
	((h)->curr_dev_pwr_mode = UFS_SLEEP_PWR_MODE)
#define ufshcd_set_ufs_dev_poweroff(h) \
	((h)->curr_dev_pwr_mode = UFS_POWERDOWN_PWR_MODE)
#define ufshcd_is_ufs_dev_active(h) \
	((h)->curr_dev_pwr_mode == UFS_ACTIVE_PWR_MODE)
#define ufshcd_is_ufs_dev_sleep(h) \
	((h)->curr_dev_pwr_mode == UFS_SLEEP_PWR_MODE)
#define ufshcd_is_ufs_dev_poweroff(h) \
	((h)->curr_dev_pwr_mode == UFS_POWERDOWN_PWR_MODE)

struct ufs_pm_lvl_states ufs_pm_lvl_states[] = {
	{UFS_ACTIVE_PWR_MODE, UIC_LINK_ACTIVE_STATE},
	{UFS_ACTIVE_PWR_MODE, UIC_LINK_HIBERN8_STATE},
	{UFS_SLEEP_PWR_MODE, UIC_LINK_ACTIVE_STATE},
	{UFS_SLEEP_PWR_MODE, UIC_LINK_HIBERN8_STATE},
	{UFS_POWERDOWN_PWR_MODE, UIC_LINK_HIBERN8_STATE},
	{UFS_POWERDOWN_PWR_MODE, UIC_LINK_OFF_STATE},
};

#if defined(CONFIG_UFS_DATA_LOG)
#if defined(CONFIG_UFS_DATA_LOG_MAGIC_CODE)
#define	UFS_DATA_BUF_SIZE	8
#endif
#define UFS_CMDQ_DEPTH_MAX	32
#define	UFS_DATA_LOG_MAX	1024

static int queuing_req[UFS_CMDQ_DEPTH_MAX];

struct ufs_data_log_summary {
	u64 start_time;
	u64	end_time;
	sector_t	sector;
	int	segments_cnt;
	int done;
#if defined(CONFIG_UFS_DATA_LOG_MAGIC_CODE)
	u64 *virt_addr;
	char	datbuf[UFS_DATA_BUF_SIZE];
#endif

};

static struct ufs_data_log_summary ufs_data_log[UFS_DATA_LOG_MAX] __cacheline_aligned;
#endif

static inline enum ufs_dev_pwr_mode
ufs_get_pm_lvl_to_dev_pwr_mode(enum ufs_pm_level lvl)
{
	return ufs_pm_lvl_states[lvl].dev_state;
}

static inline enum uic_link_state
ufs_get_pm_lvl_to_link_pwr_state(enum ufs_pm_level lvl)
{
	return ufs_pm_lvl_states[lvl].link_state;
}

#ifdef CONFIG_QCOM_WB
static inline void ufshcd_wb_toggle_flush(struct ufs_hba *hba)
{
	/*
	 * Query dAvailableWriteBoosterBufferSize attribute and enable
	 * the Write BoosterBuffer Flush if only 30% Write Booster
	 * Buffer is available.
	 * In reduction case, flush only if 10% is available
	 */
	if (ufshcd_wb_is_buf_flush_needed(hba))
		ufshcd_wb_buf_flush_enable(hba);
	else
		ufshcd_wb_buf_flush_disable(hba);
}

static inline void ufshcd_wb_config(struct ufs_hba *hba)
{
	int ret;

	if (!ufshcd_wb_sup(hba))
		return;

	ret = ufshcd_wb_ctrl(hba, true);
	if (ret)
		dev_err(hba->dev, "%s: Enable WB failed: %d\n", __func__, ret);
	else
		dev_info(hba->dev, "%s: Write Booster Configured\n", __func__);
	ret = ufshcd_wb_toggle_flush_during_h8(hba, true);
	if (ret)
		dev_err(hba->dev, "%s: En WB flush during H8: failed: %d\n",
			__func__, ret);
}
#endif

static inline enum ufs_pm_level
ufs_get_desired_pm_lvl_for_dev_link_state(enum ufs_dev_pwr_mode dev_state,
					enum uic_link_state link_state)
{
	enum ufs_pm_level lvl;

	for (lvl = UFS_PM_LVL_0; lvl < UFS_PM_LVL_MAX; lvl++) {
		if ((ufs_pm_lvl_states[lvl].dev_state == dev_state) &&
			(ufs_pm_lvl_states[lvl].link_state == link_state))
			return lvl;
	}

	/* if no match found, return the level 0 */
	return UFS_PM_LVL_0;
}

static inline bool ufshcd_is_valid_pm_lvl(int lvl)
{
	if (lvl >= 0 && lvl < ARRAY_SIZE(ufs_pm_lvl_states))
		return true;
	else
		return false;
}

static struct ufs_dev_fix ufs_fixups[] = {
	/* UFS cards deviations table */
	UFS_FIX(UFS_VENDOR_MICRON, UFS_ANY_MODEL,
		UFS_DEVICE_QUIRK_DELAY_BEFORE_LPM),
	UFS_FIX(UFS_VENDOR_SAMSUNG, UFS_ANY_MODEL,
		UFS_DEVICE_QUIRK_DELAY_BEFORE_LPM),
	UFS_FIX(UFS_VENDOR_SAMSUNG, UFS_ANY_MODEL,
		UFS_DEVICE_NO_FASTAUTO),
	UFS_FIX(UFS_VENDOR_MICRON, UFS_ANY_MODEL,
		UFS_DEVICE_NO_FASTAUTO),
	UFS_FIX(UFS_VENDOR_SAMSUNG, UFS_ANY_MODEL,
		UFS_DEVICE_QUIRK_HOST_PA_TACTIVATE),
	UFS_FIX(UFS_VENDOR_WDC, UFS_ANY_MODEL,
		UFS_DEVICE_QUIRK_HOST_PA_TACTIVATE),
	UFS_FIX(UFS_VENDOR_SKHYNIX, UFS_ANY_MODEL,
		UFS_DEVICE_QUIRK_HOST_PA_TACTIVATE),
	UFS_FIX(UFS_VENDOR_SAMSUNG, UFS_ANY_MODEL, UFS_DEVICE_NO_VCCQ),
	UFS_FIX(UFS_VENDOR_TOSHIBA, UFS_ANY_MODEL,
		UFS_DEVICE_QUIRK_DELAY_BEFORE_LPM),
	UFS_FIX(UFS_VENDOR_TOSHIBA, UFS_ANY_MODEL,
		UFS_DEVICE_QUIRK_NO_LINK_OFF),
	UFS_FIX(UFS_VENDOR_MICRON, UFS_ANY_MODEL,
		UFS_DEVICE_QUIRK_NO_LINK_OFF),
	UFS_FIX(UFS_VENDOR_TOSHIBA, "THGLF2G9C8KBADG",
		UFS_DEVICE_QUIRK_PA_TACTIVATE),
	UFS_FIX(UFS_VENDOR_TOSHIBA, "THGLF2G9D8KBADG",
		UFS_DEVICE_QUIRK_PA_TACTIVATE),
	UFS_FIX(UFS_VENDOR_TOSHIBA, UFS_ANY_MODEL,
		UFS_DEVICE_QUIRK_SUPPORT_QUERY_FATAL_MODE),
	UFS_FIX(UFS_VENDOR_SKHYNIX, UFS_ANY_MODEL, UFS_DEVICE_NO_VCCQ),
	UFS_FIX(UFS_VENDOR_SKHYNIX, UFS_ANY_MODEL,
		UFS_DEVICE_QUIRK_HOST_PA_SAVECONFIGTIME),
	UFS_FIX(UFS_VENDOR_SKHYNIX, UFS_ANY_MODEL,
		UFS_DEVICE_QUIRK_WAIT_AFTER_REF_CLK_UNGATE),
	UFS_FIX(UFS_VENDOR_SKHYNIX, "hB8aL1",
		UFS_DEVICE_QUIRK_HS_G1_TO_HS_G3_SWITCH),
	UFS_FIX(UFS_VENDOR_SKHYNIX, "hC8aL1",
		UFS_DEVICE_QUIRK_HS_G1_TO_HS_G3_SWITCH),
	UFS_FIX(UFS_VENDOR_SKHYNIX, "hD8aL1",
		UFS_DEVICE_QUIRK_HS_G1_TO_HS_G3_SWITCH),
	UFS_FIX(UFS_VENDOR_SKHYNIX, "hC8aM1",
		UFS_DEVICE_QUIRK_HS_G1_TO_HS_G3_SWITCH),
	UFS_FIX(UFS_VENDOR_SKHYNIX, "h08aM1",
		UFS_DEVICE_QUIRK_HS_G1_TO_HS_G3_SWITCH),
	UFS_FIX(UFS_VENDOR_SKHYNIX, "hC8GL1",
		UFS_DEVICE_QUIRK_HS_G1_TO_HS_G3_SWITCH),
	UFS_FIX(UFS_VENDOR_SKHYNIX, "hC8HL1",
		UFS_DEVICE_QUIRK_HS_G1_TO_HS_G3_SWITCH),
	UFS_FIX(UFS_VENDOR_SAMSUNG, "KLUDG4UHDB-B2D1",
		UFS_DEVICE_QUIRK_PA_HIBER8TIME),
	UFS_FIX(UFS_VENDOR_SAMSUNG, "KLUEG8UHDB-C2D1",
		UFS_DEVICE_QUIRK_PA_HIBER8TIME),
	UFS_FIX(UFS_VENDOR_SAMSUNG, "KLUFG8RHDA-B2D1",
		UFS_DEVICE_QUIRK_PA_HIBER8TIME),
	UFS_FIX(UFS_VENDOR_SAMSUNG, "KLUGGARHDA-B0D1",
		UFS_DEVICE_QUIRK_PA_HIBER8TIME),
	END_FIX
};

static irqreturn_t ufshcd_intr(int irq, void *__hba);
static irqreturn_t ufshcd_tmc_handler(struct ufs_hba *hba);
static void ufshcd_async_scan(void *data, async_cookie_t cookie);
static int ufshcd_reset_and_restore(struct ufs_hba *hba);
static int ufshcd_eh_host_reset_handler(struct scsi_cmnd *cmd);
static int ufshcd_clear_tm_cmd(struct ufs_hba *hba, int tag);
static void ufshcd_hba_exit(struct ufs_hba *hba);
static int ufshcd_probe_hba(struct ufs_hba *hba);
static int ufshcd_enable_clocks(struct ufs_hba *hba);
static int ufshcd_disable_clocks(struct ufs_hba *hba,
				 bool is_gating_context);
static int ufshcd_disable_clocks_keep_link_active(struct ufs_hba *hba,
					      bool is_gating_context);
#if defined(CONFIG_UFSFEATURE)
void ufshcd_hold_all(struct ufs_hba *hba);
#else
static void ufshcd_hold_all(struct ufs_hba *hba);
#endif
#if defined(CONFIG_UFSFEATURE)
void ufshcd_release_all(struct ufs_hba *hba);
#else
static void ufshcd_release_all(struct ufs_hba *hba);
#endif
static int ufshcd_set_vccq_rail_unused(struct ufs_hba *hba, bool unused);
static inline void ufshcd_add_delay_before_dme_cmd(struct ufs_hba *hba);
static inline void ufshcd_save_tstamp_of_last_dme_cmd(struct ufs_hba *hba);
static int ufshcd_host_reset_and_restore(struct ufs_hba *hba);
static void ufshcd_resume_clkscaling(struct ufs_hba *hba);
static void ufshcd_suspend_clkscaling(struct ufs_hba *hba);
static void __ufshcd_suspend_clkscaling(struct ufs_hba *hba);
static void ufshcd_hba_vreg_set_lpm(struct ufs_hba *hba);
static void ufshcd_hba_vreg_set_hpm(struct ufs_hba *hba);
static int ufshcd_devfreq_target(struct device *dev,
				unsigned long *freq, u32 flags);
static int ufshcd_devfreq_get_dev_status(struct device *dev,
		struct devfreq_dev_status *stat);
static void __ufshcd_shutdown_clkscaling(struct ufs_hba *hba);
static int ufshcd_set_dev_pwr_mode(struct ufs_hba *hba,
				enum ufs_dev_pwr_mode pwr_mode);
static int ufshcd_config_vreg(struct device *dev,
				struct ufs_vreg *vreg, bool on);
static int ufshcd_enable_vreg(struct device *dev, struct ufs_vreg *vreg);
static int ufshcd_disable_vreg(struct device *dev, struct ufs_vreg *vreg);

#if defined(SEC_UFS_ERROR_COUNT)
#include <scsi/scsi_proto.h>

#define MAX_U8_VALUE	0xff

static void SEC_ufs_operation_check(struct ufs_hba *hba, u32 command)
{
	struct SEC_UFS_counting *err_info = &(hba->SEC_err_info);
	struct SEC_UFS_op_count *op_cnt = &(err_info->op_count);

	switch (command) {
	case SEC_UFS_HW_RESET:
		op_cnt->HW_RESET_count++;
		dev_err(hba->dev, "UFS HW_RESET %d\n", op_cnt->HW_RESET_count);
#if defined(CONFIG_SEC_ABC)
		if ((op_cnt->HW_RESET_count % 10) == 0)
			sec_abc_send_event("MODULE=storage@ERROR=ufs_hwreset_err");
#endif
		break;
	case UIC_CMD_DME_LINK_STARTUP:
		op_cnt->link_startup_count++;
		break;
	case UIC_CMD_DME_HIBER_ENTER:
		op_cnt->Hibern8_enter_count++;
		break;
	case UIC_CMD_DME_HIBER_EXIT:
		op_cnt->Hibern8_exit_count++;
		break;
	default:
		break;
	}
	op_cnt->op_err++;
}

static void SEC_ufs_uic_error_check(struct ufs_hba *hba, bool cmd_count, bool fatal_error)
{
	struct SEC_UFS_counting *err_info = &(hba->SEC_err_info);

	if (cmd_count) {
		struct uic_command *uic_cmd = hba->active_uic_cmd;	// uic CMD error count logging
		struct SEC_UFS_UIC_cmd_count *uic_cmd_cnt = &(err_info->UIC_cmd_count);
		struct SEC_UFS_UIC_err_count *uic_err_cnt = &(err_info->UIC_err_count);
		u32 uic_error = hba->uic_error;

		if (!uic_cmd)	/* No UIC CMD error */
			goto passed_uic_cmd_err;

		switch (uic_cmd->command & COMMAND_OPCODE_MASK) {
		case UIC_CMD_DME_GET:
			if (uic_cmd_cnt->DME_GET_err < MAX_U8_VALUE)
				uic_cmd_cnt->DME_GET_err++;
			uic_cmd_cnt->UIC_cmd_err++;
			break;
		case UIC_CMD_DME_SET:
			if (uic_cmd_cnt->DME_SET_err < MAX_U8_VALUE)
				uic_cmd_cnt->DME_SET_err++;
			uic_cmd_cnt->UIC_cmd_err++;
			break;
		case UIC_CMD_DME_PEER_GET:
			if (uic_cmd_cnt->DME_PEER_GET_err < MAX_U8_VALUE)
				uic_cmd_cnt->DME_PEER_GET_err++;
			uic_cmd_cnt->UIC_cmd_err++;
			break;
		case UIC_CMD_DME_PEER_SET:
			if (uic_cmd_cnt->DME_PEER_SET_err < MAX_U8_VALUE)
				uic_cmd_cnt->DME_PEER_SET_err++;
			uic_cmd_cnt->UIC_cmd_err++;
			break;
		case UIC_CMD_DME_POWERON:
			if (uic_cmd_cnt->DME_POWERON_err < MAX_U8_VALUE)
				uic_cmd_cnt->DME_POWERON_err++;
			uic_cmd_cnt->UIC_cmd_err++;
			break;
		case UIC_CMD_DME_POWEROFF:
			if (uic_cmd_cnt->DME_POWEROFF_err < MAX_U8_VALUE)
				uic_cmd_cnt->DME_POWEROFF_err++;
			uic_cmd_cnt->UIC_cmd_err++;
			break;
		case UIC_CMD_DME_ENABLE:
			if (uic_cmd_cnt->DME_ENABLE_err < MAX_U8_VALUE)
				uic_cmd_cnt->DME_ENABLE_err++;
			uic_cmd_cnt->UIC_cmd_err++;
			break;
		case UIC_CMD_DME_RESET:
			if (uic_cmd_cnt->DME_RESET_err < MAX_U8_VALUE)
				uic_cmd_cnt->DME_RESET_err++;
			uic_cmd_cnt->UIC_cmd_err++;
			break;
		case UIC_CMD_DME_END_PT_RST:
			if (uic_cmd_cnt->DME_END_PT_RST_err < MAX_U8_VALUE)
				uic_cmd_cnt->DME_END_PT_RST_err++;
			uic_cmd_cnt->UIC_cmd_err++;
			break;
		case UIC_CMD_DME_LINK_STARTUP:
			if (uic_cmd_cnt->DME_LINK_STARTUP_err < MAX_U8_VALUE)
				uic_cmd_cnt->DME_LINK_STARTUP_err++;
			uic_cmd_cnt->UIC_cmd_err++;
			break;
		case UIC_CMD_DME_HIBER_ENTER:
			if (uic_cmd_cnt->DME_HIBER_ENTER_err < MAX_U8_VALUE)
				uic_cmd_cnt->DME_HIBER_ENTER_err++;
			uic_cmd_cnt->UIC_cmd_err++;
			break;
		case UIC_CMD_DME_HIBER_EXIT:
			if (uic_cmd_cnt->DME_HIBER_EXIT_err < MAX_U8_VALUE)
				uic_cmd_cnt->DME_HIBER_EXIT_err++;
			uic_cmd_cnt->UIC_cmd_err++;
			break;
		case UIC_CMD_DME_TEST_MODE:
			if (uic_cmd_cnt->DME_TEST_MODE_err < MAX_U8_VALUE)
				uic_cmd_cnt->DME_TEST_MODE_err++;
			uic_cmd_cnt->UIC_cmd_err++;
			break;
		default:
			break;
		}
 passed_uic_cmd_err:
		// hba->uic_error; // uic error info
		if (hba->full_init_linereset) {
			if (uic_err_cnt->PA_ERR_cnt < MAX_U8_VALUE)
				uic_err_cnt->PA_ERR_cnt++;
			uic_err_cnt->UIC_err++;
		}
		if (uic_error & UFSHCD_UIC_DL_PA_INIT_ERROR) {
			if (uic_err_cnt->DL_PA_INIT_ERROR_cnt < MAX_U8_VALUE)
				uic_err_cnt->DL_PA_INIT_ERROR_cnt++;
			uic_err_cnt->UIC_err++;
		}
		if (uic_error & UFSHCD_UIC_DL_NAC_RECEIVED_ERROR) {
			if (uic_err_cnt->DL_NAC_RECEIVED_ERROR_cnt < MAX_U8_VALUE)
				uic_err_cnt->DL_NAC_RECEIVED_ERROR_cnt++;
			uic_err_cnt->UIC_err++;
		}
		if (uic_error & UFSHCD_UIC_DL_TCx_REPLAY_ERROR) {
			if (uic_err_cnt->DL_TC_REPLAY_ERROR_cnt < MAX_U8_VALUE)
				uic_err_cnt->DL_TC_REPLAY_ERROR_cnt++;
			uic_err_cnt->UIC_err++;
		}
		if (uic_error & UFSHCD_UIC_NL_ERROR) {
			if (uic_err_cnt->NL_ERROR_cnt < MAX_U8_VALUE)
				uic_err_cnt->NL_ERROR_cnt++;
			uic_err_cnt->UIC_err++;
		}
		if (uic_error & UFSHCD_UIC_TL_ERROR) {
			if (uic_err_cnt->TL_ERROR_cnt < MAX_U8_VALUE)
				uic_err_cnt->TL_ERROR_cnt++;
			uic_err_cnt->UIC_err++;
		}
		if (uic_error & UFSHCD_UIC_DME_ERROR) {
			if (uic_err_cnt->DME_ERROR_cnt < MAX_U8_VALUE)
				uic_err_cnt->DME_ERROR_cnt++;
			uic_err_cnt->UIC_err++;
		}

	} else if (fatal_error) {
		struct SEC_UFS_Fatal_err_count *fatal_err_cnt = &(err_info->Fatal_err_count);
		// hba->error;  // each bit check and count
		if (hba->errors & DEVICE_FATAL_ERROR) {
			if (fatal_err_cnt->DFE < MAX_U8_VALUE)
				fatal_err_cnt->DFE++;
		}
		if (hba->errors & CONTROLLER_FATAL_ERROR) {
			if (fatal_err_cnt->CFE < MAX_U8_VALUE)
				fatal_err_cnt->CFE++;
		}
		if (hba->errors & SYSTEM_BUS_FATAL_ERROR) {
			if (fatal_err_cnt->SBFE < MAX_U8_VALUE)
				fatal_err_cnt->SBFE++;
		}
		if (hba->errors & CRYPTO_ENGINE_FATAL_ERROR) {
			if (fatal_err_cnt->CEFE < MAX_U8_VALUE)
				fatal_err_cnt->CEFE++;
		}
		if (hba->errors & UIC_LINK_LOST) {
			if (fatal_err_cnt->LLE < MAX_U8_VALUE)
				fatal_err_cnt->LLE++;
		}
		if (hba->errors & INT_FATAL_ERRORS)
			fatal_err_cnt->Fatal_err++;
	}
}

static void SEC_ufs_utp_error_check(struct ufs_hba *hba, struct scsi_cmnd *cmd, bool utmr_request, u8 tm_cmd)
{
	struct SEC_UFS_counting *err_info = &(hba->SEC_err_info);
	struct SEC_UFS_UTP_count *utp_err = &(err_info->UTP_count);

	if (utmr_request) {
		if (tm_cmd == UFS_QUERY_TASK) {
			if (utp_err->UTMR_query_task_count < MAX_U8_VALUE)
				utp_err->UTMR_query_task_count++;
			utp_err->UTP_err++;
		} else if (tm_cmd == UFS_ABORT_TASK) {
			if (utp_err->UTMR_abort_task_count < MAX_U8_VALUE)
				utp_err->UTMR_abort_task_count++;
#if defined(CONFIG_SEC_ABC)
			if ((utp_err->UTMR_abort_task_count == 1) &&
					(hba->dev_info.w_manufacturer_id == UFS_VENDOR_TOSHIBA)) {
				sec_abc_send_event("MODULE=storage@ERROR=ufs_hwreset_err");
			}
#endif
			utp_err->UTP_err++;
		}
	} else {
		// cmd logging
		int opcode = cmd->cmnd[0];

		if (opcode == WRITE_10) {
			if (utp_err->UTR_write_err < MAX_U8_VALUE)
				utp_err->UTR_write_err++;
			utp_err->UTP_err++;
		} else if (opcode == READ_10) {
			if (utp_err->UTR_read_err < MAX_U8_VALUE)
				utp_err->UTR_read_err++;
			utp_err->UTP_err++;
		} else if (opcode == SYNCHRONIZE_CACHE) {
			if (utp_err->UTR_sync_cache_err < MAX_U8_VALUE)
				utp_err->UTR_sync_cache_err++;
			utp_err->UTP_err++;
		} else if (opcode == UNMAP) {
			if (utp_err->UTR_unmap_err < MAX_U8_VALUE)
				utp_err->UTR_unmap_err++;
			utp_err->UTP_err++;
		} else {
			if (utp_err->UTR_etc_err < MAX_U8_VALUE)
				utp_err->UTR_etc_err++;
			utp_err->UTP_err++;
		}
	}
}

static void SEC_ufs_query_error_check(struct ufs_hba *hba, enum dev_cmd_type cmd_type)
{
	struct SEC_UFS_counting *err_info = &(hba->SEC_err_info);
	struct SEC_UFS_QUERY_count *query_cnt = &(err_info->query_count);
	struct ufs_query_req *request = &hba->dev_cmd.query.request;
	enum query_opcode opcode = request->upiu_req.opcode;

	if (cmd_type == DEV_CMD_TYPE_NOP) {
		if (query_cnt->NOP_err < MAX_U8_VALUE)
			query_cnt->NOP_err++;
		query_cnt->Query_err++;
	} else if (opcode > 0) {
		switch (opcode) {
		case UPIU_QUERY_OPCODE_READ_DESC:
			if (query_cnt->R_Desc_err < MAX_U8_VALUE)
				query_cnt->R_Desc_err++;
			break;
		case UPIU_QUERY_OPCODE_WRITE_DESC:
			if (query_cnt->W_Desc_err < MAX_U8_VALUE)
				query_cnt->W_Desc_err++;
			break;
		case UPIU_QUERY_OPCODE_READ_ATTR:
			if (query_cnt->R_Attr_err < MAX_U8_VALUE)
				query_cnt->R_Attr_err++;
			break;
		case UPIU_QUERY_OPCODE_WRITE_ATTR:
			if (query_cnt->W_Attr_err < MAX_U8_VALUE)
				query_cnt->W_Attr_err++;
			break;
		case UPIU_QUERY_OPCODE_READ_FLAG:
			if (query_cnt->R_Flag_err < MAX_U8_VALUE)
				query_cnt->R_Flag_err++;
			break;
		case UPIU_QUERY_OPCODE_SET_FLAG:
			if (query_cnt->Set_Flag_err < MAX_U8_VALUE)
				query_cnt->Set_Flag_err++;
			break;
		case UPIU_QUERY_OPCODE_CLEAR_FLAG:
			if (query_cnt->Clear_Flag_err < MAX_U8_VALUE)
				query_cnt->Clear_Flag_err++;
			break;
		case UPIU_QUERY_OPCODE_TOGGLE_FLAG:
			if (query_cnt->Toggle_Flag_err < MAX_U8_VALUE)
				query_cnt->Toggle_Flag_err++;
			break;
		default:
			break;
		}
		if (opcode && opcode < UPIU_QUERY_OPCODE_MAX)
			query_cnt->Query_err++;
	}

}
#endif	// SEC_UFS_ERROR_COUNT

#ifdef CONFIG_BLK_TURBO_WRITE
static void SEC_ufs_update_tw_info(struct ufs_hba *hba, int write_transfer_len)
{
<<<<<<< HEAD
	struct SEC_UFS_TW_info *tw_info = &(hba->SEC_tw_info);
	enum ufs_tw_state tw_state = hba->ufs_tw_state;

	if (tw_info->tw_info_disable)
=======
	sector_t lba = -1;
	u8 opcode = 0;
	u32 intr, doorbell;
	struct ufshcd_lrb *lrbp = &hba->lrb[tag];
	struct scsi_cmnd *cmd = lrbp->cmd;
	int transfer_len = -1;

	if (!trace_ufshcd_command_enabled()) {
		/* trace UPIU W/O tracing command */
		if (cmd)
			ufshcd_add_cmd_upiu_trace(hba, tag, str);
>>>>>>> 30baa092
		return;

<<<<<<< HEAD
	if (write_transfer_len) {
		/*
		 * write_transfer_len : Byte
		 * tw_info->tw_amount_W_kb : KB
		 */
		tw_info->tw_amount_W_kb += (unsigned long)(write_transfer_len >> 10);
		if (unlikely((s64)tw_info->tw_amount_W_kb < 0))
			goto disable_tw_info;
		return;
=======
	if (cmd) { /* data phase exists */
		/* trace UPIU also */
		ufshcd_add_cmd_upiu_trace(hba, tag, str);
		opcode = cmd->cmnd[0];
		if ((opcode == READ_10) || (opcode == WRITE_10)) {
			/*
			 * Currently we only fully trace read(10) and write(10)
			 * commands
			 */
			if (cmd->request && cmd->request->bio)
				lba = cmd->request->bio->bi_iter.bi_sector;
			transfer_len = be32_to_cpu(
				lrbp->ucd_req_ptr->sc.exp_data_transfer_len);
		}
>>>>>>> 30baa092
	}

	switch (tw_state) {
	case UFS_TW_OFF_STATE:
		tw_info->tw_enable_ms += jiffies_to_msecs(jiffies - tw_info->tw_state_ts);
		tw_info->tw_state_ts = jiffies;
		tw_info->tw_disable_count++;
		if (unlikely(((s64)tw_info->tw_enable_ms < 0) || ((s64)tw_info->tw_disable_count < 0)))
			goto disable_tw_info;
		break;
	case UFS_TW_ON_STATE:
		tw_info->tw_disable_ms += jiffies_to_msecs(jiffies - tw_info->tw_state_ts);
		tw_info->tw_state_ts = jiffies;
		tw_info->tw_enable_count++;
		if (unlikely(((s64)tw_info->tw_disable_ms < 0) || ((s64)tw_info->tw_enable_count < 0)))
			goto disable_tw_info;
		break;
	case UFS_TW_ERR_STATE:
		tw_info->tw_setflag_error_count++;
		if (unlikely((s64)tw_info->tw_setflag_error_count < 0))
			goto disable_tw_info;
		break;
	default:
		break;
	}
	return;

disable_tw_info:
	/* disable tw_info updating when MSB is set */
	tw_info->tw_info_disable = true;
	return;
}

static void SEC_ufs_update_h8_info(struct ufs_hba *hba, bool hibern8_enter)
{
	struct SEC_UFS_TW_info *tw_info = &(hba->SEC_tw_info);
	u64 calc_h8_time_ms = 0;

	/*
	 * I/O end in UFS_ACTIVE_PWR_MODE :
	 *   -> 10ms : Auto-H8
	 *   -> 30~50ms : call hibern8_enter in clk gating
	 *   -> 3s : runtime PM suspend
	 *      -> ufshcd_suspend : run H8 exit ->  SSU : UFS_SLEEP_PWR_MODE -> H8 enter
	 * runtime PM resume : H8 exit -> SSU : UFS_ACTIVE_PWR_MODE -> I/O
	 *
	 * system PM suspend :
	 *   if runtime suspended -> runtime PM resume
	 *   ufshcd_suspend : run H8 exit(if h8 state)
	 *      ->  SSU : UFS_SLEEP_PWR_MODE -> H8 enter
	 */
	if (!ufshcd_is_ufs_dev_active(hba))
		return;

	if (unlikely(((s64)tw_info->hibern8_enter_count < 0) || ((s64)tw_info->hibern8_amount_ms < 0)))
		return;

	if (hibern8_enter) {
		tw_info->hibern8_enter_ts = ktime_get();
	} else {
		calc_h8_time_ms = (u64)ktime_ms_delta(ktime_get(), tw_info->hibern8_enter_ts);
#if defined(CONFIG_SCSI_UFS_QCOM)
		if (ufshcd_is_auto_hibern8_supported(hba)) {
			calc_h8_time_ms += (u64)(hba->clk_gating.delay_ms - hba->hibern8_on_idle.delay_ms);
		}
#endif

		if (calc_h8_time_ms > 99) {
			tw_info->hibern8_enter_count_100ms++;
			tw_info->hibern8_amount_ms_100ms += calc_h8_time_ms;
		}

		if (tw_info->hibern8_max_ms < calc_h8_time_ms)
			tw_info->hibern8_max_ms = calc_h8_time_ms;

		tw_info->hibern8_amount_ms += calc_h8_time_ms;
		tw_info->hibern8_enter_count++;
	}
}
#endif

#if defined(CONFIG_UFSFEATURE) && defined(CONFIG_UFSHPB)
static void ufshcd_add_hpb_info_sysfs_node(struct ufs_hba *hba);

static void SEC_ufs_update_hpb_info(struct ufs_hba *hba, int read_transfer_len)
{
	struct SEC_UFS_HPB_info *hpb_info = &(hba->SEC_hpb_info);

	if (hpb_info->hpb_info_disable)
		return;

	/*
	 * read_transfer_len : Byte
	 * hpb_info->hpb_amount_R_kb : KB
	 */
	hpb_info->hpb_amount_R_kb += (unsigned long)(read_transfer_len >> 10);
	if (unlikely((s64)hpb_info->hpb_amount_R_kb < 0))
		goto disable_hpb_info;
	return;

disable_hpb_info:
	hpb_info->hpb_info_disable = true;
	return;
}

#define SEC_UFS_HPB_ERR_check(hpb_info, member) ({		\
		(hpb_info)->member++;				\
		if ((hpb_info)->member == UINT_MAX) 		\
			(hpb_info)->hpb_err_count_disable = true; })

static void SEC_ufs_hpb_error_check(struct ufs_hba *hba, struct scsi_cmnd *cmd)
{
	struct SEC_UFS_HPB_info *hpb_info = &(hba->SEC_hpb_info);

	u8 cmd_opcode = cmd->cmnd[0];
	u8 cmd_id = cmd->cmnd[1];

	if (hpb_info->hpb_err_count_disable)
		return;

	switch (cmd_opcode) {
	case READ_16:
		SEC_UFS_HPB_ERR_check(hpb_info, hpb_read_err_count);
		break;
	case UFSHPB_READ_BUFFER:
		if (cmd_id == UFSHPB_RB_ID_READ)
			SEC_UFS_HPB_ERR_check(hpb_info, hpb_RB_ID_READ_err_count);
		else if (cmd_id == UFSHPB_RB_ID_SET_RT)
			SEC_UFS_HPB_ERR_check(hpb_info, hpb_RB_ID_SET_RT_err_count);
		break;
	case UFSHPB_WRITE_BUFFER:
		if (cmd_id == UFSHPB_WB_ID_PREFETCH)
			SEC_UFS_HPB_ERR_check(hpb_info, hpb_WB_ID_PREFETCH_err_count);
		else if (cmd_id == UFSHPB_WB_ID_UNSET_RT)
			SEC_UFS_HPB_ERR_check(hpb_info, hpb_WB_ID_UNSET_RT_err_count);
		else if (cmd_id == UFSHPB_WB_ID_UNSET_RT_ALL)
			SEC_UFS_HPB_ERR_check(hpb_info, hpb_WB_ID_UNSET_RT_ALL_err_count);
		break;
	default:
		break;
	}

	return;
}

void SEC_ufs_hpb_rb_count(struct ufs_hba *hba, struct ufshpb_region *rgn)
{
       if (rgn->rgn_state == HPBREGION_PINNED ||
	   rgn->rgn_state == HPBREGION_RT_PINNED) {
	       atomic64_inc(&(hba->SEC_hpb_info.hpb_pinned_rb_cnt));
       } else if (rgn->rgn_state == HPBREGION_ACTIVE) {
	       atomic64_inc(&(hba->SEC_hpb_info.hpb_active_rb_cnt));
       }

       return;
}
#endif

#if IS_ENABLED(CONFIG_DEVFREQ_GOV_SIMPLE_ONDEMAND)
static struct devfreq_simple_ondemand_data ufshcd_ondemand_data = {
	.upthreshold = 70,
	.downdifferential = 65,
	.simple_scaling = 1,
};

static void *gov_data = &ufshcd_ondemand_data;
#else
static void *gov_data;
#endif

static inline bool ufshcd_valid_tag(struct ufs_hba *hba, int tag)
{
	return tag >= 0 && tag < hba->nutrs;
}

static inline void ufshcd_enable_irq(struct ufs_hba *hba)
{
	if (!hba->is_irq_enabled) {
		enable_irq(hba->irq);
		hba->is_irq_enabled = true;
	}
}

static inline void ufshcd_disable_irq(struct ufs_hba *hba)
{
	if (hba->is_irq_enabled) {
		disable_irq(hba->irq);
		hba->is_irq_enabled = false;
	}
}

void ufshcd_scsi_unblock_requests(struct ufs_hba *hba)
{
	if (atomic_dec_and_test(&hba->scsi_block_reqs_cnt))
		scsi_unblock_requests(hba->host);
}
EXPORT_SYMBOL(ufshcd_scsi_unblock_requests);

void ufshcd_scsi_block_requests(struct ufs_hba *hba)
{
	if (atomic_inc_return(&hba->scsi_block_reqs_cnt) == 1)
		scsi_block_requests(hba->host);
}
EXPORT_SYMBOL(ufshcd_scsi_block_requests);

static int ufshcd_device_reset_ctrl(struct ufs_hba *hba, bool ctrl)
{
	int ret = 0;

	if (!hba->pctrl)
		return 0;

	/* Assert reset if ctrl == true */
	if (ctrl)
		ret = pinctrl_select_state(hba->pctrl,
			pinctrl_lookup_state(hba->pctrl, "dev-reset-assert"));
	else
		ret = pinctrl_select_state(hba->pctrl,
			pinctrl_lookup_state(hba->pctrl, "dev-reset-deassert"));

	if (ret < 0)
		dev_err(hba->dev, "%s: %s failed with err %d\n",
			__func__, ctrl ? "Assert" : "Deassert", ret);
	else
		dev_err(hba->dev, "UFS %s is done\n", ctrl ? "Assert" : "Deassert");

	return ret;
}

static inline int ufshcd_assert_device_reset(struct ufs_hba *hba)
{
	return ufshcd_device_reset_ctrl(hba, true);
}

static inline int ufshcd_deassert_device_reset(struct ufs_hba *hba)
{
	return ufshcd_device_reset_ctrl(hba, false);
}

static int ufshcd_reset_device(struct ufs_hba *hba)
{
	int ret;

#if defined(SEC_UFS_ERROR_COUNT)
	SEC_ufs_operation_check(hba, SEC_UFS_HW_RESET);
#endif
	/* reset the connected UFS device */
	ret = ufshcd_assert_device_reset(hba);
	if (ret)
		goto out;
	/*
	 * The reset signal is active low.
	 * The UFS device shall detect more than or equal to 1us of positive
	 * or negative RST_n pulse width.
	 * To be on safe side, keep the reset low for atleast 10us.
	 */
	usleep_range(10, 15);

	ret = ufshcd_deassert_device_reset(hba);
	if (ret)
		goto out;
	/* same as assert, wait for atleast 10us after deassert */
	usleep_range(10, 15);
out:
	return ret;
}

/* replace non-printable or non-ASCII characters with spaces */
static inline void ufshcd_remove_non_printable(char *val)
{
	if (!val || !*val)
		return;

	if (*val < 0x20 || *val > 0x7e)
		*val = ' ';
}

static void ufshcd_add_cmd_upiu_trace(struct ufs_hba *hba, unsigned int tag,
		const char *str)
{
	struct utp_upiu_req *rq = hba->lrb[tag].ucd_req_ptr;

	trace_ufshcd_upiu(dev_name(hba->dev), str, &rq->header, &rq->sc.cdb);
}

static void ufshcd_add_query_upiu_trace(struct ufs_hba *hba, unsigned int tag,
		const char *str)
{
	struct utp_upiu_req *rq = hba->lrb[tag].ucd_req_ptr;

	trace_ufshcd_upiu(dev_name(hba->dev), str, &rq->header, &rq->qr);
}

static void ufshcd_add_tm_upiu_trace(struct ufs_hba *hba, unsigned int tag,
		const char *str)
{
	struct utp_task_req_desc *descp;
	struct utp_upiu_task_req *task_req;
	int off = (int)tag - hba->nutrs;

	descp = &hba->utmrdl_base_addr[off];
	task_req = (struct utp_upiu_task_req *)descp->task_req_upiu;
	trace_ufshcd_upiu(dev_name(hba->dev), str, &task_req->header,
			&task_req->input_param1);
}

#define UFSHCD_MAX_CMD_LOGGING	200

#ifdef CONFIG_TRACEPOINTS
static inline void ufshcd_add_command_trace(struct ufs_hba *hba,
			struct ufshcd_cmd_log_entry *entry)
{
	if (trace_ufshcd_command_enabled()) {
		u32 intr = ufshcd_readl(hba, REG_INTERRUPT_STATUS);

		trace_ufshcd_command(dev_name(hba->dev), entry->str, entry->tag,
				     entry->doorbell, entry->transfer_len, intr,
				     entry->lba, entry->cmd_id);
	}
}
#else
static inline void ufshcd_add_command_trace(struct ufs_hba *hba,
			struct ufshcd_cmd_log_entry *entry)
{
}
#endif

#ifdef CONFIG_SCSI_UFSHCD_CMD_LOGGING
static void ufshcd_cmd_log_init(struct ufs_hba *hba)
{
	/* Allocate log entries */
	if (!hba->cmd_log.entries) {
		hba->cmd_log.entries = kcalloc(UFSHCD_MAX_CMD_LOGGING,
			sizeof(struct ufshcd_cmd_log_entry), GFP_KERNEL);
		if (!hba->cmd_log.entries)
			return;
		dev_dbg(hba->dev, "%s: cmd_log.entries initialized\n",
				__func__);
	}
}

static void __ufshcd_cmd_log(struct ufs_hba *hba, char *str, char *cmd_type,
			     unsigned int tag, u8 cmd_id, u8 idn, u8 lun,
			     sector_t lba, int transfer_len)
{
	struct ufshcd_cmd_log_entry *entry;

	if (!hba->cmd_log.entries)
		return;

	entry = &hba->cmd_log.entries[hba->cmd_log.pos];
	entry->lun = lun;
	entry->str = str;
	entry->cmd_type = cmd_type;
	entry->cmd_id = cmd_id;
	entry->lba = lba;
	entry->transfer_len = transfer_len;
	entry->idn = idn;
	entry->doorbell = ufshcd_readl(hba, REG_UTP_TRANSFER_REQ_DOOR_BELL);
	entry->tag = tag;
	entry->tstamp = ktime_get();
	entry->outstanding_reqs = hba->outstanding_reqs;
	entry->seq_num = hba->cmd_log.seq_num;
	hba->cmd_log.seq_num++;
	hba->cmd_log.pos =
			(hba->cmd_log.pos + 1) % UFSHCD_MAX_CMD_LOGGING;

	ufshcd_add_command_trace(hba, entry);
}

static void ufshcd_cmd_log(struct ufs_hba *hba, char *str, char *cmd_type,
	unsigned int tag, u8 cmd_id, u8 idn)
{
	__ufshcd_cmd_log(hba, str, cmd_type, tag, cmd_id, idn, 0, 0, 0);
}

static void ufshcd_dme_cmd_log(struct ufs_hba *hba, char *str, u8 cmd_id)
{
	ufshcd_cmd_log(hba, str, "dme", 0, cmd_id, 0);
}

static void ufshcd_custom_cmd_log(struct ufs_hba *hba, char *str)
{
	ufshcd_cmd_log(hba, str, "custom", 0, 0, 0);
}

static void ufshcd_print_cmd_log(struct ufs_hba *hba)
{
	int i;
	int pos;
	struct ufshcd_cmd_log_entry *p;

	if (!hba->cmd_log.entries)
		return;

	pos = hba->cmd_log.pos;
	for (i = 0; i < UFSHCD_MAX_CMD_LOGGING; i++) {
		p = &hba->cmd_log.entries[pos];
		pos = (pos + 1) % UFSHCD_MAX_CMD_LOGGING;

		if (ktime_to_us(p->tstamp)) {
			pr_err("%s: %s: seq_no=%u lun=0x%x cmd_id=0x%02x lba=0x%llx txfer_len=%d tag=%u, doorbell=0x%x outstanding=0x%x idn=%d time=%lld us\n",
				p->cmd_type, p->str, p->seq_num,
				p->lun, p->cmd_id, (unsigned long long)p->lba,
				p->transfer_len, p->tag, p->doorbell,
				p->outstanding_reqs, p->idn,
				ktime_to_us(p->tstamp));
				usleep_range(1000, 1100);
		}
	}
}
#else
static void ufshcd_cmd_log_init(struct ufs_hba *hba)
{
}

static void __ufshcd_cmd_log(struct ufs_hba *hba, char *str, char *cmd_type,
			     unsigned int tag, u8 cmd_id, u8 idn, u8 lun,
			     sector_t lba, int transfer_len)
{
	struct ufshcd_cmd_log_entry entry;

	entry.str = str;
	entry.lba = lba;
	entry.cmd_id = cmd_id;
	entry.transfer_len = transfer_len;
	entry.doorbell = ufshcd_readl(hba, REG_UTP_TRANSFER_REQ_DOOR_BELL);
	entry.tag = tag;

	ufshcd_add_command_trace(hba, &entry);
}

static void ufshcd_dme_cmd_log(struct ufs_hba *hba, char *str, u8 cmd_id)
{
}

static void ufshcd_custom_cmd_log(struct ufs_hba *hba, char *str)
{
}

static void ufshcd_print_cmd_log(struct ufs_hba *hba)
{
}
#endif

#ifdef CONFIG_TRACEPOINTS
static inline void ufshcd_cond_add_cmd_trace(struct ufs_hba *hba,
					unsigned int tag, const char *str)
{
	struct ufshcd_lrb *lrbp = &hba->lrb[tag];
	char *cmd_type = NULL;
	u8 opcode = 0;
	u8 cmd_id = 0, idn = 0;
	sector_t lba = 0;
	int transfer_len = 0;

	if (lrbp->cmd) { /* data phase exists */
		/* trace UPIU also */
		ufshcd_add_cmd_upiu_trace(hba, tag, str);
		opcode = (u8)(*lrbp->cmd->cmnd);
		if ((opcode == READ_10) || (opcode == WRITE_10)) {
			/*
			 * Currently we only fully trace read(10) and write(10)
			 * commands
			 */
			if (lrbp->cmd->request && lrbp->cmd->request->bio)
				lba =
				lrbp->cmd->request->bio->bi_iter.bi_sector;
			transfer_len = be32_to_cpu(
				lrbp->ucd_req_ptr->sc.exp_data_transfer_len);
		}
	}

	if (lrbp->cmd && ((lrbp->command_type == UTP_CMD_TYPE_SCSI) ||
			  (lrbp->command_type == UTP_CMD_TYPE_UFS_STORAGE))) {
		cmd_type = "scsi";
		cmd_id = (u8)(*lrbp->cmd->cmnd);
	} else if (lrbp->command_type == UTP_CMD_TYPE_DEV_MANAGE) {
		if (hba->dev_cmd.type == DEV_CMD_TYPE_NOP) {
			cmd_type = "nop";
			cmd_id = 0;
		} else if (hba->dev_cmd.type == DEV_CMD_TYPE_QUERY) {
			cmd_type = "query";
			cmd_id = hba->dev_cmd.query.request.upiu_req.opcode;
			idn = hba->dev_cmd.query.request.upiu_req.idn;
		}
	}

	__ufshcd_cmd_log(hba, (char *) str, cmd_type, tag, cmd_id, idn,
			 lrbp->lun, lba, transfer_len);
}
#else
static inline void ufshcd_cond_add_cmd_trace(struct ufs_hba *hba,
					unsigned int tag, const char *str)
{
}
#endif

static void ufshcd_print_clk_freqs(struct ufs_hba *hba)
{
	struct ufs_clk_info *clki;
	struct list_head *head = &hba->clk_list_head;

	if (!(hba->ufshcd_dbg_print & UFSHCD_DBG_PRINT_CLK_FREQ_EN))
		return;

	if (list_empty(head))
		return;

	list_for_each_entry(clki, head, list) {
		if (!IS_ERR_OR_NULL(clki->clk) && clki->min_freq &&
				clki->max_freq)
			dev_err(hba->dev, "clk: %s, rate: %u\n",
					clki->name, clki->curr_freq);
	}
}

static void ufshcd_print_uic_err_hist(struct ufs_hba *hba,
		struct ufs_uic_err_reg_hist *err_hist, char *err_name)
{
	int i;

	if (!(hba->ufshcd_dbg_print & UFSHCD_DBG_PRINT_UIC_ERR_HIST_EN))
		return;

	for (i = 0; i < UIC_ERR_REG_HIST_LENGTH; i++) {
		int p = (i + err_hist->pos - 1) % UIC_ERR_REG_HIST_LENGTH;

		if (err_hist->reg[p] == 0)
			continue;
		dev_err(hba->dev, "%s[%d] = 0x%x at %lld us\n", err_name, i,
			err_hist->reg[p], ktime_to_us(err_hist->tstamp[p]));
	}
}

static inline void __ufshcd_print_host_regs(struct ufs_hba *hba, bool no_sleep)
{
	if (!(hba->ufshcd_dbg_print & UFSHCD_DBG_PRINT_HOST_REGS_EN))
		return;

	ufshcd_hex_dump(hba, "host regs", hba->mmio_base,
			UFSHCI_REG_SPACE_SIZE);
	dev_err(hba->dev, "hba->ufs_version = 0x%x, hba->capabilities = 0x%x\n",
		hba->ufs_version, hba->capabilities);
	dev_err(hba->dev,
		"hba->outstanding_reqs = 0x%x, hba->outstanding_tasks = 0x%x\n",
		(u32)hba->outstanding_reqs, (u32)hba->outstanding_tasks);
	dev_err(hba->dev,
		"last_hibern8_exit_tstamp at %lld us, hibern8_exit_cnt = %d\n",
		ktime_to_us(hba->ufs_stats.last_hibern8_exit_tstamp),
		hba->ufs_stats.hibern8_exit_cnt);

	ufshcd_print_uic_err_hist(hba, &hba->ufs_stats.pa_err, "pa_err");
	ufshcd_print_uic_err_hist(hba, &hba->ufs_stats.dl_err, "dl_err");
	ufshcd_print_uic_err_hist(hba, &hba->ufs_stats.nl_err, "nl_err");
	ufshcd_print_uic_err_hist(hba, &hba->ufs_stats.tl_err, "tl_err");
	ufshcd_print_uic_err_hist(hba, &hba->ufs_stats.dme_err, "dme_err");

	ufshcd_print_clk_freqs(hba);

	ufshcd_vops_dbg_register_dump(hba, no_sleep);
}

static void ufshcd_print_host_regs(struct ufs_hba *hba)
{
	__ufshcd_print_host_regs(hba, false);

	ufshcd_crypto_debug(hba);
}

static
void ufshcd_print_trs(struct ufs_hba *hba, unsigned long bitmap, bool pr_prdt)
{
	struct ufshcd_lrb *lrbp;
	int prdt_length;
	int tag;

	if (!(hba->ufshcd_dbg_print & UFSHCD_DBG_PRINT_TRS_EN))
		return;

	for_each_set_bit(tag, &bitmap, hba->nutrs) {
		lrbp = &hba->lrb[tag];

		dev_err(hba->dev, "UPIU[%d] - issue time %lld us\n",
				tag, ktime_to_us(lrbp->issue_time_stamp));
		dev_err(hba->dev, "UPIU[%d] - complete time %lld us\n",
				tag, ktime_to_us(lrbp->compl_time_stamp));
		dev_err(hba->dev,
			"UPIU[%d] - Transfer Request Descriptor phys@0x%llx\n",
			tag, (u64)lrbp->utrd_dma_addr);

		ufshcd_hex_dump(hba, "UPIU TRD", lrbp->utr_descriptor_ptr,
				sizeof(struct utp_transfer_req_desc));
		dev_err(hba->dev, "UPIU[%d] - Request UPIU phys@0x%llx\n", tag,
			(u64)lrbp->ucd_req_dma_addr);
		ufshcd_hex_dump(hba, "UPIU REQ", lrbp->ucd_req_ptr,
				sizeof(struct utp_upiu_req));
		dev_err(hba->dev, "UPIU[%d] - Response UPIU phys@0x%llx\n", tag,
			(u64)lrbp->ucd_rsp_dma_addr);
		ufshcd_hex_dump(hba, "UPIU RSP", lrbp->ucd_rsp_ptr,
				sizeof(struct utp_upiu_rsp));

		prdt_length =
			le16_to_cpu(lrbp->utr_descriptor_ptr->prd_table_length);
		if (hba->quirks & UFSHCD_QUIRK_PRDT_BYTE_GRAN)
			prdt_length /= hba->sg_entry_size;

		dev_err(hba->dev,
			"UPIU[%d] - PRDT - %d entries  phys@0x%llx\n",
			tag, prdt_length,
			(u64)lrbp->ucd_prdt_dma_addr);

		if (pr_prdt)
			ufshcd_hex_dump(hba, "UPIU PRDT: ", lrbp->ucd_prdt_ptr,
					hba->sg_entry_size * prdt_length);
	}
}

static void ufshcd_print_tmrs(struct ufs_hba *hba, unsigned long bitmap)
{
	struct utp_task_req_desc *tmrdp;
	int tag;

	if (!(hba->ufshcd_dbg_print & UFSHCD_DBG_PRINT_TMRS_EN))
		return;

	for_each_set_bit(tag, &bitmap, hba->nutmrs) {
		tmrdp = &hba->utmrdl_base_addr[tag];
		dev_err(hba->dev, "TM[%d] - Task Management Header\n", tag);
		ufshcd_hex_dump(hba, "TM TRD", &tmrdp->header,
				sizeof(struct request_desc_header));
		dev_err(hba->dev, "TM[%d] - Task Management Request UPIU\n",
				tag);
		ufshcd_hex_dump(hba, "TM REQ", tmrdp->task_req_upiu,
				sizeof(struct utp_upiu_req));
		dev_err(hba->dev, "TM[%d] - Task Management Response UPIU\n",
				tag);
		ufshcd_hex_dump(hba, "TM RSP", tmrdp->task_rsp_upiu,
				sizeof(struct utp_task_req_desc));
	}
}

static void ufshcd_print_fsm_state(struct ufs_hba *hba)
{
	int err = 0, tx_fsm_val = 0, rx_fsm_val = 0;

	err = ufshcd_dme_get(hba,
			UIC_ARG_MIB_SEL(MPHY_TX_FSM_STATE,
			UIC_ARG_MPHY_TX_GEN_SEL_INDEX(0)),
			&tx_fsm_val);
	dev_err(hba->dev, "%s: TX_FSM_STATE = %u, err = %d\n", __func__,
			tx_fsm_val, err);
	err = ufshcd_dme_get(hba,
			UIC_ARG_MIB_SEL(MPHY_RX_FSM_STATE,
			UIC_ARG_MPHY_RX_GEN_SEL_INDEX(0)),
			&rx_fsm_val);
	dev_err(hba->dev, "%s: RX_FSM_STATE = %u, err = %d\n", __func__,
			rx_fsm_val, err);
}

static void ufshcd_print_host_state(struct ufs_hba *hba)
{
	if (!(hba->ufshcd_dbg_print & UFSHCD_DBG_PRINT_HOST_STATE_EN))
		return;

	dev_err(hba->dev, "UFS Host state=%d\n", hba->ufshcd_state);
	dev_err(hba->dev, "lrb in use=0x%lx, outstanding reqs=0x%lx tasks=0x%lx\n",
		hba->lrb_in_use, hba->outstanding_reqs, hba->outstanding_tasks);
	dev_err(hba->dev, "saved_err=0x%x, saved_uic_err=0x%x, saved_ce_err=0x%x\n",
		hba->saved_err, hba->saved_uic_err, hba->saved_ce_err);
	dev_err(hba->dev, "Device power mode=%d, UIC link state=%d\n",
		hba->curr_dev_pwr_mode, hba->uic_link_state);
	dev_err(hba->dev, "PM in progress=%d, sys. suspended=%d\n",
		hba->pm_op_in_progress, hba->is_sys_suspended);
	dev_err(hba->dev, "Auto BKOPS=%d, Host self-block=%d\n",
		hba->auto_bkops_enabled, hba->host->host_self_blocked);
	dev_err(hba->dev, "Clk gate=%d, hibern8 on idle=%d\n",
		hba->clk_gating.state, hba->hibern8_on_idle.state);
	dev_err(hba->dev, "error handling flags=0x%x, req. abort count=%d\n",
		hba->eh_flags, hba->req_abort_count);
	dev_err(hba->dev, "Host capabilities=0x%x, caps=0x%x\n",
		hba->capabilities, hba->caps);
	dev_err(hba->dev, "quirks=0x%x, dev. quirks=0x%x\n", hba->quirks,
		hba->dev_info.quirks);
	dev_err(hba->dev, "pa_err_cnt_total=%d, pa_lane_0_err_cnt=%d, pa_lane_1_err_cnt=%d, pa_line_reset_err_cnt=%d\n",
		hba->ufs_stats.pa_err_cnt_total,
		hba->ufs_stats.pa_err_cnt[UFS_EC_PA_LANE_0],
		hba->ufs_stats.pa_err_cnt[UFS_EC_PA_LANE_1],
		hba->ufs_stats.pa_err_cnt[UFS_EC_PA_LINE_RESET]);
	dev_err(hba->dev, "dl_err_cnt_total=%d, dl_nac_received_err_cnt=%d, dl_tcx_replay_timer_expired_err_cnt=%d\n",
		hba->ufs_stats.dl_err_cnt_total,
		hba->ufs_stats.dl_err_cnt[UFS_EC_DL_NAC_RECEIVED],
		hba->ufs_stats.dl_err_cnt[UFS_EC_DL_TCx_REPLAY_TIMER_EXPIRED]);
	dev_err(hba->dev, "dl_afcx_request_timer_expired_err_cnt=%d, dl_fcx_protection_timer_expired_err_cnt=%d, dl_crc_err_cnt=%d\n",
		hba->ufs_stats.dl_err_cnt[UFS_EC_DL_AFCx_REQUEST_TIMER_EXPIRED],
		hba->ufs_stats.dl_err_cnt[UFS_EC_DL_FCx_PROTECT_TIMER_EXPIRED],
		hba->ufs_stats.dl_err_cnt[UFS_EC_DL_CRC_ERROR]);
	dev_err(hba->dev, "dll_rx_buffer_overflow_err_cnt=%d, dl_max_frame_length_exceeded_err_cnt=%d, dl_wrong_sequence_number_err_cnt=%d\n",
		hba->ufs_stats.dl_err_cnt[UFS_EC_DL_RX_BUFFER_OVERFLOW],
		hba->ufs_stats.dl_err_cnt[UFS_EC_DL_MAX_FRAME_LENGTH_EXCEEDED],
		hba->ufs_stats.dl_err_cnt[UFS_EC_DL_WRONG_SEQUENCE_NUMBER]);
	dev_err(hba->dev, "dl_afc_frame_syntax_err_cnt=%d, dl_nac_frame_syntax_err_cnt=%d, dl_eof_syntax_err_cnt=%d\n",
		hba->ufs_stats.dl_err_cnt[UFS_EC_DL_AFC_FRAME_SYNTAX_ERROR],
		hba->ufs_stats.dl_err_cnt[UFS_EC_DL_NAC_FRAME_SYNTAX_ERROR],
		hba->ufs_stats.dl_err_cnt[UFS_EC_DL_EOF_SYNTAX_ERROR]);
	dev_err(hba->dev, "dl_frame_syntax_err_cnt=%d, dl_bad_ctrl_symbol_type_err_cnt=%d, dl_pa_init_err_cnt=%d, dl_pa_error_ind_received=%d\n",
		hba->ufs_stats.dl_err_cnt[UFS_EC_DL_FRAME_SYNTAX_ERROR],
		hba->ufs_stats.dl_err_cnt[UFS_EC_DL_BAD_CTRL_SYMBOL_TYPE],
		hba->ufs_stats.dl_err_cnt[UFS_EC_DL_PA_INIT_ERROR],
		hba->ufs_stats.dl_err_cnt[UFS_EC_DL_PA_ERROR_IND_RECEIVED]);
	dev_err(hba->dev, "dme_err_cnt=%d\n", hba->ufs_stats.dme_err_cnt);
}

/**
 * ufshcd_print_pwr_info - print power params as saved in hba
 * power info
 * @hba: per-adapter instance
 */
static void ufshcd_print_pwr_info(struct ufs_hba *hba)
{
	static const char * const names[] = {
		"INVALID MODE",
		"FAST MODE",
		"SLOW_MODE",
		"INVALID MODE",
		"FASTAUTO_MODE",
		"SLOWAUTO_MODE",
		"INVALID MODE",
	};

	if (!(hba->ufshcd_dbg_print & UFSHCD_DBG_PRINT_PWR_EN))
		return;

	dev_err(hba->dev, "%s:[RX, TX]: gear=[%d, %d], lane[%d, %d], pwr[%s, %s], rate = %d\n",
		 __func__,
		 hba->pwr_info.gear_rx, hba->pwr_info.gear_tx,
		 hba->pwr_info.lane_rx, hba->pwr_info.lane_tx,
		 names[hba->pwr_info.pwr_rx],
		 names[hba->pwr_info.pwr_tx],
		 hba->pwr_info.hs_rate);
}

/*
 * ufshcd_wait_for_register - wait for register value to change
 * @hba - per-adapter interface
 * @reg - mmio register offset
 * @mask - mask to apply to read register value
 * @val - wait condition
 * @interval_us - polling interval in microsecs
 * @timeout_ms - timeout in millisecs
 * @can_sleep - perform sleep or just spin
 *
 * Returns -ETIMEDOUT on error, zero on success
 */
int ufshcd_wait_for_register(struct ufs_hba *hba, u32 reg, u32 mask,
				u32 val, unsigned long interval_us,
				unsigned long timeout_ms, bool can_sleep)
{
	int err = 0;
	unsigned long timeout = jiffies + msecs_to_jiffies(timeout_ms);

	/* ignore bits that we don't intend to wait on */
	val = val & mask;

	while ((ufshcd_readl(hba, reg) & mask) != val) {
		if (can_sleep)
			usleep_range(interval_us, interval_us + 50);
		else
			udelay(interval_us);
		if (time_after(jiffies, timeout)) {
			if ((ufshcd_readl(hba, reg) & mask) != val)
				err = -ETIMEDOUT;
			break;
		}
	}

	return err;
}

/**
 * ufshcd_get_intr_mask - Get the interrupt bit mask
 * @hba: Pointer to adapter instance
 *
 * Returns interrupt bit mask per version
 */
static inline u32 ufshcd_get_intr_mask(struct ufs_hba *hba)
{
	u32 intr_mask = 0;

	switch (hba->ufs_version) {
	case UFSHCI_VERSION_10:
		intr_mask = INTERRUPT_MASK_ALL_VER_10;
		break;
	case UFSHCI_VERSION_11:
	case UFSHCI_VERSION_20:
		intr_mask = INTERRUPT_MASK_ALL_VER_11;
		break;
	case UFSHCI_VERSION_21:
	default:
		intr_mask = INTERRUPT_MASK_ALL_VER_21;
		break;
	}

	if (!ufshcd_is_crypto_supported(hba))
		intr_mask &= ~CRYPTO_ENGINE_FATAL_ERROR;

	return intr_mask;
}

/**
 * ufshcd_get_ufs_version - Get the UFS version supported by the HBA
 * @hba: Pointer to adapter instance
 *
 * Returns UFSHCI version supported by the controller
 */
static inline u32 ufshcd_get_ufs_version(struct ufs_hba *hba)
{
	if (hba->quirks & UFSHCD_QUIRK_BROKEN_UFS_HCI_VERSION)
		return ufshcd_vops_get_ufs_hci_version(hba);

	return ufshcd_readl(hba, REG_UFS_VERSION);
}

/**
 * ufshcd_is_device_present - Check if any device connected to
 *			      the host controller
 * @hba: pointer to adapter instance
 *
 * Returns true if device present, false if no device detected
 */
static inline bool ufshcd_is_device_present(struct ufs_hba *hba)
{
	return (ufshcd_readl(hba, REG_CONTROLLER_STATUS) &
						DEVICE_PRESENT) ? true : false;
}

/**
 * ufshcd_get_tr_ocs - Get the UTRD Overall Command Status
 * @lrbp: pointer to local command reference block
 *
 * This function is used to get the OCS field from UTRD
 * Returns the OCS field in the UTRD
 */
static inline int ufshcd_get_tr_ocs(struct ufshcd_lrb *lrbp)
{
	return le32_to_cpu(lrbp->utr_descriptor_ptr->header.dword_2) & MASK_OCS;
}

/**
 * ufshcd_get_tmr_ocs - Get the UTMRD Overall Command Status
 * @task_req_descp: pointer to utp_task_req_desc structure
 *
 * This function is used to get the OCS field from UTMRD
 * Returns the OCS field in the UTMRD
 */
static inline int
ufshcd_get_tmr_ocs(struct utp_task_req_desc *task_req_descp)
{
	return le32_to_cpu(task_req_descp->header.dword_2) & MASK_OCS;
}

/**
 * ufshcd_get_tm_free_slot - get a free slot for task management request
 * @hba: per adapter instance
 * @free_slot: pointer to variable with available slot value
 *
 * Get a free tag and lock it until ufshcd_put_tm_slot() is called.
 * Returns 0 if free slot is not available, else return 1 with tag value
 * in @free_slot.
 */
static bool ufshcd_get_tm_free_slot(struct ufs_hba *hba, int *free_slot)
{
	int tag;
	bool ret = false;

	if (!free_slot)
		goto out;

	do {
		tag = find_first_zero_bit(&hba->tm_slots_in_use, hba->nutmrs);
		if (tag >= hba->nutmrs)
			goto out;
	} while (test_and_set_bit_lock(tag, &hba->tm_slots_in_use));

	*free_slot = tag;
	ret = true;
out:
	return ret;
}

static inline void ufshcd_put_tm_slot(struct ufs_hba *hba, int slot)
{
	clear_bit_unlock(slot, &hba->tm_slots_in_use);
}

/**
 * ufshcd_utrl_clear - Clear a bit in UTRLCLR register
 * @hba: per adapter instance
 * @pos: position of the bit to be cleared
 */
static inline void ufshcd_utrl_clear(struct ufs_hba *hba, u32 pos)
{
	if (hba->quirks & UFSHCI_QUIRK_BROKEN_REQ_LIST_CLR)
		ufshcd_writel(hba, (1 << pos), REG_UTP_TRANSFER_REQ_LIST_CLEAR);
	else
		ufshcd_writel(hba, ~(1 << pos),
				REG_UTP_TRANSFER_REQ_LIST_CLEAR);
}

/**
 * ufshcd_utmrl_clear - Clear a bit in UTRMLCLR register
 * @hba: per adapter instance
 * @pos: position of the bit to be cleared
 */
static inline void ufshcd_utmrl_clear(struct ufs_hba *hba, u32 pos)
{
	if (hba->quirks & UFSHCI_QUIRK_BROKEN_REQ_LIST_CLR)
		ufshcd_writel(hba, (1 << pos), REG_UTP_TASK_REQ_LIST_CLEAR);
	else
		ufshcd_writel(hba, ~(1 << pos), REG_UTP_TASK_REQ_LIST_CLEAR);
}

/**
 * ufshcd_outstanding_req_clear - Clear a bit in outstanding request field
 * @hba: per adapter instance
 * @tag: position of the bit to be cleared
 */
static inline void ufshcd_outstanding_req_clear(struct ufs_hba *hba, int tag)
{
	__clear_bit(tag, &hba->outstanding_reqs);
}

/**
 * ufshcd_get_lists_status - Check UCRDY, UTRLRDY and UTMRLRDY
 * @reg: Register value of host controller status
 *
 * Returns integer, 0 on Success and positive value if failed
 */
static inline int ufshcd_get_lists_status(u32 reg)
{
	return !((reg & UFSHCD_STATUS_READY) == UFSHCD_STATUS_READY);
}

/**
 * ufshcd_get_uic_cmd_result - Get the UIC command result
 * @hba: Pointer to adapter instance
 *
 * This function gets the result of UIC command completion
 * Returns 0 on success, non zero value on error
 */
static inline int ufshcd_get_uic_cmd_result(struct ufs_hba *hba)
{
	return ufshcd_readl(hba, REG_UIC_COMMAND_ARG_2) &
	       MASK_UIC_COMMAND_RESULT;
}

/**
 * ufshcd_get_dme_attr_val - Get the value of attribute returned by UIC command
 * @hba: Pointer to adapter instance
 *
 * This function gets UIC command argument3
 * Returns 0 on success, non zero value on error
 */
static inline u32 ufshcd_get_dme_attr_val(struct ufs_hba *hba)
{
	return ufshcd_readl(hba, REG_UIC_COMMAND_ARG_3);
}

/**
 * ufshcd_get_req_rsp - returns the TR response transaction type
 * @ucd_rsp_ptr: pointer to response UPIU
 */
static inline int
ufshcd_get_req_rsp(struct utp_upiu_rsp *ucd_rsp_ptr)
{
	return be32_to_cpu(ucd_rsp_ptr->header.dword_0) >> 24;
}

/**
 * ufshcd_get_rsp_upiu_result - Get the result from response UPIU
 * @ucd_rsp_ptr: pointer to response UPIU
 *
 * This function gets the response status and scsi_status from response UPIU
 * Returns the response result code.
 */
static inline int
ufshcd_get_rsp_upiu_result(struct utp_upiu_rsp *ucd_rsp_ptr)
{
	return be32_to_cpu(ucd_rsp_ptr->header.dword_1) & MASK_RSP_UPIU_RESULT;
}

/*
 * ufshcd_get_rsp_upiu_data_seg_len - Get the data segment length
 *				from response UPIU
 * @ucd_rsp_ptr: pointer to response UPIU
 *
 * Return the data segment length.
 */
static inline unsigned int
ufshcd_get_rsp_upiu_data_seg_len(struct utp_upiu_rsp *ucd_rsp_ptr)
{
	return be32_to_cpu(ucd_rsp_ptr->header.dword_2) &
		MASK_RSP_UPIU_DATA_SEG_LEN;
}

/**
 * ufshcd_is_exception_event - Check if the device raised an exception event
 * @ucd_rsp_ptr: pointer to response UPIU
 *
 * The function checks if the device raised an exception event indicated in
 * the Device Information field of response UPIU.
 *
 * Returns true if exception is raised, false otherwise.
 */
static inline bool ufshcd_is_exception_event(struct utp_upiu_rsp *ucd_rsp_ptr)
{
	return be32_to_cpu(ucd_rsp_ptr->header.dword_2) &
			MASK_RSP_EXCEPTION_EVENT ? true : false;
}

/**
 * ufshcd_reset_intr_aggr - Reset interrupt aggregation values.
 * @hba: per adapter instance
 */
static inline void
ufshcd_reset_intr_aggr(struct ufs_hba *hba)
{
	ufshcd_writel(hba, INT_AGGR_ENABLE |
		      INT_AGGR_COUNTER_AND_TIMER_RESET,
		      REG_UTP_TRANSFER_REQ_INT_AGG_CONTROL);
}

/**
 * ufshcd_config_intr_aggr - Configure interrupt aggregation values.
 * @hba: per adapter instance
 * @cnt: Interrupt aggregation counter threshold
 * @tmout: Interrupt aggregation timeout value
 */
static inline void
ufshcd_config_intr_aggr(struct ufs_hba *hba, u8 cnt, u8 tmout)
{
	ufshcd_writel(hba, INT_AGGR_ENABLE | INT_AGGR_PARAM_WRITE |
		      INT_AGGR_COUNTER_THLD_VAL(cnt) |
		      INT_AGGR_TIMEOUT_VAL(tmout),
		      REG_UTP_TRANSFER_REQ_INT_AGG_CONTROL);
}

/**
 * ufshcd_disable_intr_aggr - Disables interrupt aggregation.
 * @hba: per adapter instance
 */
static inline void ufshcd_disable_intr_aggr(struct ufs_hba *hba)
{
	ufshcd_writel(hba, 0, REG_UTP_TRANSFER_REQ_INT_AGG_CONTROL);
}

/**
 * ufshcd_enable_run_stop_reg - Enable run-stop registers,
 *			When run-stop registers are set to 1, it indicates the
 *			host controller that it can process the requests
 * @hba: per adapter instance
 */
static void ufshcd_enable_run_stop_reg(struct ufs_hba *hba)
{
	ufshcd_writel(hba, UTP_TASK_REQ_LIST_RUN_STOP_BIT,
		      REG_UTP_TASK_REQ_LIST_RUN_STOP);
	ufshcd_writel(hba, UTP_TRANSFER_REQ_LIST_RUN_STOP_BIT,
		      REG_UTP_TRANSFER_REQ_LIST_RUN_STOP);
}

/**
 * ufshcd_hba_start - Start controller initialization sequence
 * @hba: per adapter instance
 */
static inline void ufshcd_hba_start(struct ufs_hba *hba)
{
	u32 val = CONTROLLER_ENABLE;

	if (ufshcd_hba_is_crypto_supported(hba)) {
		ufshcd_crypto_enable(hba);
		val |= CRYPTO_GENERAL_ENABLE;
	}

	ufshcd_writel(hba, val, REG_CONTROLLER_ENABLE);
}

/**
 * ufshcd_is_hba_active - Get controller state
 * @hba: per adapter instance
 *
 * Returns false if controller is active, true otherwise
 */
static inline bool ufshcd_is_hba_active(struct ufs_hba *hba)
{
	return (ufshcd_readl(hba, REG_CONTROLLER_ENABLE) & CONTROLLER_ENABLE)
		? false : true;
}

u32 ufshcd_get_local_unipro_ver(struct ufs_hba *hba)
{
	/* HCI version 1.0 and 1.1 supports UniPro 1.41 */
	if ((hba->ufs_version == UFSHCI_VERSION_10) ||
	    (hba->ufs_version == UFSHCI_VERSION_11))
		return UFS_UNIPRO_VER_1_41;
	else
		return UFS_UNIPRO_VER_1_6;
}
EXPORT_SYMBOL(ufshcd_get_local_unipro_ver);

static bool ufshcd_is_unipro_pa_params_tuning_req(struct ufs_hba *hba)
{
	/*
	 * If both host and device support UniPro ver1.6 or later, PA layer
	 * parameters tuning happens during link startup itself.
	 *
	 * We can manually tune PA layer parameters if either host or device
	 * doesn't support UniPro ver 1.6 or later. But to keep manual tuning
	 * logic simple, we will only do manual tuning if local unipro version
	 * doesn't support ver1.6 or later.
	 */
	if (ufshcd_get_local_unipro_ver(hba) < UFS_UNIPRO_VER_1_6)
		return true;
	else
		return false;
}

/**
 * ufshcd_set_clk_freq - set UFS controller clock frequencies
 * @hba: per adapter instance
 * @scale_up: If True, set max possible frequency othewise set low frequency
 *
 * Returns 0 if successful
 * Returns < 0 for any other errors
 */
static int ufshcd_set_clk_freq(struct ufs_hba *hba, bool scale_up)
{
	int ret = 0;
	struct ufs_clk_info *clki;
	struct list_head *head = &hba->clk_list_head;

	if (list_empty(head))
		goto out;

	list_for_each_entry(clki, head, list) {
		if (!IS_ERR_OR_NULL(clki->clk)) {
			if (scale_up && clki->max_freq) {
				if ((clki->curr_freq == clki->max_freq) ||
				   (!strcmp(clki->name, "core_clk_ice_hw_ctl")))
					continue;

				ret = clk_set_rate(clki->clk, clki->max_freq);
				if (ret) {
					dev_err(hba->dev, "%s: %s clk set rate(%dHz) failed, %d\n",
						__func__, clki->name,
						clki->max_freq, ret);
					break;
				}
				trace_ufshcd_clk_scaling(dev_name(hba->dev),
						"scaled up", clki->name,
						clki->curr_freq,
						clki->max_freq);

				clki->curr_freq = clki->max_freq;

			} else if (!scale_up && clki->min_freq) {
				if ((clki->curr_freq == clki->min_freq) ||
				   (!strcmp(clki->name, "core_clk_ice_hw_ctl")))
					continue;

				ret = clk_set_rate(clki->clk, clki->min_freq);
				if (ret) {
					dev_err(hba->dev, "%s: %s clk set rate(%dHz) failed, %d\n",
						__func__, clki->name,
						clki->min_freq, ret);
					break;
				}
				trace_ufshcd_clk_scaling(dev_name(hba->dev),
						"scaled down", clki->name,
						clki->curr_freq,
						clki->min_freq);
				clki->curr_freq = clki->min_freq;
			}
		}
		dev_dbg(hba->dev, "%s: clk: %s, rate: %lu\n", __func__,
				clki->name, clk_get_rate(clki->clk));
	}

out:
	return ret;
}

/**
 * ufshcd_scale_clks - scale up or scale down UFS controller clocks
 * @hba: per adapter instance
 * @scale_up: True if scaling up and false if scaling down
 *
 * Returns 0 if successful
 * Returns < 0 for any other errors
 */
int ufshcd_scale_clks(struct ufs_hba *hba, bool scale_up)
{
	int ret = 0;

	ret = ufshcd_vops_clk_scale_notify(hba, scale_up, PRE_CHANGE);
	if (ret)
		return ret;

	ret = ufshcd_set_clk_freq(hba, scale_up);
	if (ret)
		return ret;

	ret = ufshcd_vops_clk_scale_notify(hba, scale_up, POST_CHANGE);
	if (ret) {
		ufshcd_set_clk_freq(hba, !scale_up);
		return ret;
	}

	return ret;
}

static inline void ufshcd_cancel_gate_work(struct ufs_hba *hba)
{
	hrtimer_cancel(&hba->clk_gating.gate_hrtimer);
	cancel_work_sync(&hba->clk_gating.gate_work);
}

/**
 * ufshcd_is_devfreq_scaling_required - check if scaling is required or not
 * @hba: per adapter instance
 * @scale_up: True if scaling up and false if scaling down
 *
 * Returns true if scaling is required, false otherwise.
 */
static bool ufshcd_is_devfreq_scaling_required(struct ufs_hba *hba,
					       bool scale_up)
{
	struct ufs_clk_info *clki;
	struct list_head *head = &hba->clk_list_head;

	if (list_empty(head))
		return false;

	list_for_each_entry(clki, head, list) {
		if (!IS_ERR_OR_NULL(clki->clk)) {
			if (scale_up && clki->max_freq) {
				if (clki->curr_freq == clki->max_freq)
					continue;
				return true;
			} else if (!scale_up && clki->min_freq) {
				if (clki->curr_freq == clki->min_freq)
					continue;
				return true;
			}
		}
	}

	return false;
}

int ufshcd_wait_for_doorbell_clr(struct ufs_hba *hba,
					u64 wait_timeout_us)
{
	unsigned long flags;
	int ret = 0;
	u32 tm_doorbell;
	u32 tr_doorbell;
	bool timeout = false, do_last_check = false;
	ktime_t start;

	ufshcd_hold_all(hba);
	spin_lock_irqsave(hba->host->host_lock, flags);
	/*
	 * Wait for all the outstanding tasks/transfer requests.
	 * Verify by checking the doorbell registers are clear.
	 */
	start = ktime_get();
	do {
		if (hba->ufshcd_state != UFSHCD_STATE_OPERATIONAL) {
			ret = -EBUSY;
			goto out;
		}

		tm_doorbell = ufshcd_readl(hba, REG_UTP_TASK_REQ_DOOR_BELL);
		tr_doorbell = ufshcd_readl(hba, REG_UTP_TRANSFER_REQ_DOOR_BELL);
		if (!tm_doorbell && !tr_doorbell) {
			timeout = false;
			break;
		} else if (do_last_check) {
			break;
		}

		spin_unlock_irqrestore(hba->host->host_lock, flags);
		schedule();
		if (ktime_to_us(ktime_sub(ktime_get(), start)) >
		    wait_timeout_us) {
			timeout = true;
			/*
			 * We might have scheduled out for long time so make
			 * sure to check if doorbells are cleared by this time
			 * or not.
			 */
			do_last_check = true;
		}
		spin_lock_irqsave(hba->host->host_lock, flags);
	} while (tm_doorbell || tr_doorbell);

	if (timeout) {
		dev_err(hba->dev,
			"%s: timedout waiting for doorbell to clear (tm=0x%x, tr=0x%x)\n",
			__func__, tm_doorbell, tr_doorbell);
		ret = -EBUSY;
	}
out:
	spin_unlock_irqrestore(hba->host->host_lock, flags);
	ufshcd_release_all(hba);
	return ret;
}

/**
 * ufshcd_scale_gear - scale up/down UFS gear
 * @hba: per adapter instance
 * @scale_up: True for scaling up gear and false for scaling down
 *
 * Returns 0 for success,
 * Returns -EBUSY if scaling can't happen at this time
 * Returns non-zero for any other errors
 */
static int ufshcd_scale_gear(struct ufs_hba *hba, bool scale_up)
{
	int ret = 0;
	struct ufs_pa_layer_attr new_pwr_info;
	u32 scale_down_gear = ufshcd_vops_get_scale_down_gear(hba);

	WARN_ON(!hba->clk_scaling.saved_pwr_info.is_valid);

	if (scale_up) {
		memcpy(&new_pwr_info, &hba->clk_scaling.saved_pwr_info.info,
		       sizeof(struct ufs_pa_layer_attr));
		/*
		 * Some UFS devices may stop responding after switching from
		 * HS-G1 to HS-G3. Also, it is found that these devices work
		 * fine if we do 2 steps switch: HS-G1 to HS-G2 followed by
		 * HS-G2 to HS-G3. If UFS_DEVICE_QUIRK_HS_G1_TO_HS_G3_SWITCH
		 * quirk is enabled for such devices, this 2 steps gear switch
		 * workaround will be applied.
		 */
		if ((hba->dev_info.quirks &
		     UFS_DEVICE_QUIRK_HS_G1_TO_HS_G3_SWITCH)
		    && (hba->pwr_info.gear_tx == UFS_HS_G1)
		    && (new_pwr_info.gear_tx == UFS_HS_G3)) {
			/* scale up to G2 first */
			new_pwr_info.gear_tx = UFS_HS_G2;
			new_pwr_info.gear_rx = UFS_HS_G2;
			ret = ufshcd_change_power_mode(hba, &new_pwr_info);
			if (ret)
				goto out;

			/* scale up to G3 now */
			new_pwr_info.gear_tx = UFS_HS_G3;
			new_pwr_info.gear_rx = UFS_HS_G3;
			/* now, fall through to set the HS-G3 */
		}
		ret = ufshcd_change_power_mode(hba, &new_pwr_info);
		if (ret)
			goto out;
	} else {
		memcpy(&new_pwr_info, &hba->pwr_info,
		       sizeof(struct ufs_pa_layer_attr));

		if (hba->pwr_info.gear_tx > scale_down_gear
		    || hba->pwr_info.gear_rx > scale_down_gear) {
			/* save the current power mode */
			memcpy(&hba->clk_scaling.saved_pwr_info.info,
				&hba->pwr_info,
				sizeof(struct ufs_pa_layer_attr));

			/* scale down gear */
			new_pwr_info.gear_tx = scale_down_gear;
			new_pwr_info.gear_rx = scale_down_gear;
			if (!(hba->dev_info.quirks & UFS_DEVICE_NO_FASTAUTO)) {
				new_pwr_info.pwr_tx = FASTAUTO_MODE;
				new_pwr_info.pwr_rx = FASTAUTO_MODE;
			}
		}
		ret = ufshcd_change_power_mode(hba, &new_pwr_info);
	}

out:
	if (ret)
		dev_err(hba->dev, "%s: failed err %d, old gear: (tx %d rx %d), new gear: (tx %d rx %d), scale_up = %d\n",
			__func__, ret,
			hba->pwr_info.gear_tx, hba->pwr_info.gear_rx,
			new_pwr_info.gear_tx, new_pwr_info.gear_rx,
			scale_up);

	return ret;
}

static int ufshcd_clock_scaling_prepare(struct ufs_hba *hba)
{
	#define DOORBELL_CLR_TOUT_US		(1000 * 1000) /* 1 sec */
	int ret = 0;
	/*
	 * make sure that there are no outstanding requests when
	 * clock scaling is in progress
	 */
	down_write(&hba->lock);
	ufshcd_scsi_block_requests(hba);
	if (ufshcd_wait_for_doorbell_clr(hba, DOORBELL_CLR_TOUT_US)) {
		ret = -EBUSY;
		up_write(&hba->lock);
		ufshcd_scsi_unblock_requests(hba);
	}

	return ret;
}

static void ufshcd_clock_scaling_unprepare(struct ufs_hba *hba)
{
	up_write(&hba->lock);
	ufshcd_scsi_unblock_requests(hba);
}

/**
 * ufshcd_devfreq_scale - scale up/down UFS clocks and gear
 * @hba: per adapter instance
 * @scale_up: True for scaling up and false for scalin down
 *
 * Returns 0 for success,
 * Returns -EBUSY if scaling can't happen at this time
 * Returns non-zero for any other errors
 */
static int ufshcd_devfreq_scale(struct ufs_hba *hba, bool scale_up)
{
	int ret = 0;

	/* let's not get into low power until clock scaling is completed */
	hba->ufs_stats.clk_hold.ctx = CLK_SCALE_WORK;
	ufshcd_hold_all(hba);

	ret = ufshcd_clock_scaling_prepare(hba);
	if (ret)
		goto out;

	ufshcd_custom_cmd_log(hba, "waited-for-DB-clear");

	/* scale down the gear before scaling down clocks */
	if (!scale_up) {
		ret = ufshcd_scale_gear(hba, false);
		if (ret)
			goto clk_scaling_unprepare;
		ufshcd_custom_cmd_log(hba, "Gear-scaled-down");
	}

	/* Enter hibern8 before scaling clocks */
	ret = ufshcd_uic_hibern8_enter(hba);
	if (ret)
		/* link will be bad state so no need to scale_up_gear */
		goto clk_scaling_unprepare;
	ufshcd_custom_cmd_log(hba, "Hibern8-entered");

	ret = ufshcd_scale_clks(hba, scale_up);
	if (ret) {
		dev_err(hba->dev, "%s: scaling %s clks failed %d\n", __func__,
			scale_up ? "up" : "down", ret);
		goto scale_up_gear;
	}
	ufshcd_custom_cmd_log(hba, "Clk-freq-switched");

	/* Exit hibern8 after scaling clocks */
	ret = ufshcd_uic_hibern8_exit(hba);
	if (ret)
		/* link will be bad state so no need to scale_up_gear */
		goto clk_scaling_unprepare;
	ufshcd_custom_cmd_log(hba, "Hibern8-Exited");

	/* scale up the gear after scaling up clocks */
	if (scale_up) {
		ret = ufshcd_scale_gear(hba, true);
		if (ret) {
			ufshcd_scale_clks(hba, false);
			goto clk_scaling_unprepare;
		}
		ufshcd_custom_cmd_log(hba, "Gear-scaled-up");
	}

	if (!ret) {
		hba->clk_scaling.is_scaled_up = scale_up;
		if (scale_up)
			hba->clk_gating.delay_ms =
				hba->clk_gating.delay_ms_perf;
		else
			hba->clk_gating.delay_ms =
				hba->clk_gating.delay_ms_pwr_save;
	}

#ifdef CONFIG_QCOM_WB
	/* Enable Write Booster if we have scaled up else disable it */
	up_write(&hba->lock);
	ufshcd_wb_ctrl(hba, scale_up);
	down_write(&hba->lock);
#endif
	goto clk_scaling_unprepare;

scale_up_gear:
	if (ufshcd_uic_hibern8_exit(hba))
		goto clk_scaling_unprepare;
	if (!scale_up)
		ufshcd_scale_gear(hba, true);
clk_scaling_unprepare:
	ufshcd_clock_scaling_unprepare(hba);
out:
	hba->ufs_stats.clk_rel.ctx = CLK_SCALE_WORK;
	ufshcd_release_all(hba);
	return ret;
}

static void ufshcd_clk_scaling_suspend_work(struct work_struct *work)
{
	struct ufs_hba *hba = container_of(work, struct ufs_hba,
					   clk_scaling.suspend_work);
	unsigned long irq_flags;

	spin_lock_irqsave(hba->host->host_lock, irq_flags);
	if (hba->clk_scaling.active_reqs || hba->clk_scaling.is_suspended) {
		spin_unlock_irqrestore(hba->host->host_lock, irq_flags);
		return;
	}
	hba->clk_scaling.is_suspended = true;
	spin_unlock_irqrestore(hba->host->host_lock, irq_flags);

	__ufshcd_suspend_clkscaling(hba);
}

static void ufshcd_clk_scaling_resume_work(struct work_struct *work)
{
	struct ufs_hba *hba = container_of(work, struct ufs_hba,
					   clk_scaling.resume_work);
	unsigned long irq_flags;

	spin_lock_irqsave(hba->host->host_lock, irq_flags);
	if (!hba->clk_scaling.is_suspended) {
		spin_unlock_irqrestore(hba->host->host_lock, irq_flags);
		return;
	}
	hba->clk_scaling.is_suspended = false;
	spin_unlock_irqrestore(hba->host->host_lock, irq_flags);

	devfreq_resume_device(hba->devfreq);
}

static int ufshcd_devfreq_target(struct device *dev,
				unsigned long *freq, u32 flags)
{
	int ret = 0;
	struct ufs_hba *hba = dev_get_drvdata(dev);
	ktime_t start;
	bool scale_up, sched_clk_scaling_suspend_work = false;
	struct list_head *clk_list = &hba->clk_list_head;
	struct ufs_clk_info *clki;
	unsigned long irq_flags;
	int scaling_required = 0;

	if (!ufshcd_is_clkscaling_supported(hba))
		return -EINVAL;

	spin_lock_irqsave(hba->host->host_lock, irq_flags);
	if (ufshcd_eh_in_progress(hba)) {
		spin_unlock_irqrestore(hba->host->host_lock, irq_flags);
		return 0;
	}

	if (!hba->clk_scaling.active_reqs)
		sched_clk_scaling_suspend_work = true;

	if (list_empty(clk_list)) {
		spin_unlock_irqrestore(hba->host->host_lock, irq_flags);
		goto out;
	}

	clki = list_first_entry(&hba->clk_list_head, struct ufs_clk_info, list);
	scale_up = (*freq == clki->max_freq) ? true : false;
	if (!ufshcd_is_devfreq_scaling_required(hba, scale_up)) {
		spin_unlock_irqrestore(hba->host->host_lock, irq_flags);
		ret = 0;
		goto out; /* no state change required */
	}
	spin_unlock_irqrestore(hba->host->host_lock, irq_flags);

	pm_runtime_get_noresume(hba->dev);
	if (!pm_runtime_active(hba->dev)) {
		pm_runtime_put_noidle(hba->dev);
		ret = -EAGAIN;
		goto out;
	}
	start = ktime_get();
	if (!(ufshcd_is_ufs_dev_active(hba) || ufshcd_is_link_active(hba))) {
		pm_runtime_get_sync(hba->dev);
		scaling_required = 1;
	}
	ret = ufshcd_devfreq_scale(hba, scale_up);
<<<<<<< HEAD
	if (scaling_required)
		pm_runtime_put(hba->dev);
=======
	pm_runtime_put(hba->dev);

>>>>>>> 30baa092
	trace_ufshcd_profile_clk_scaling(dev_name(hba->dev),
		(scale_up ? "up" : "down"),
		ktime_to_us(ktime_sub(ktime_get(), start)), ret);

out:
	if (sched_clk_scaling_suspend_work)
		queue_work(hba->clk_scaling.workq,
			   &hba->clk_scaling.suspend_work);

	return ret;
}


static int ufshcd_devfreq_get_dev_status(struct device *dev,
		struct devfreq_dev_status *stat)
{
	struct ufs_hba *hba = dev_get_drvdata(dev);
	struct ufs_clk_scaling *scaling = &hba->clk_scaling;
	unsigned long flags;

	if (!ufshcd_is_clkscaling_supported(hba))
		return -EINVAL;

	memset(stat, 0, sizeof(*stat));

	spin_lock_irqsave(hba->host->host_lock, flags);
	if (!scaling->window_start_t)
		goto start_window;

	if (scaling->is_busy_started)
		scaling->tot_busy_t += ktime_to_us(ktime_sub(ktime_get(),
					scaling->busy_start_t));

	stat->total_time = jiffies_to_usecs((long)jiffies -
				(long)scaling->window_start_t);
	stat->busy_time = scaling->tot_busy_t;
start_window:
	scaling->window_start_t = jiffies;
	scaling->tot_busy_t = 0;

	if (hba->outstanding_reqs) {
		scaling->busy_start_t = ktime_get();
		scaling->is_busy_started = true;
	} else {
		scaling->busy_start_t = 0;
		scaling->is_busy_started = false;
	}
	spin_unlock_irqrestore(hba->host->host_lock, flags);
	return 0;
}

static int ufshcd_devfreq_init(struct ufs_hba *hba)
{
	struct list_head *clk_list = &hba->clk_list_head;
	struct ufs_clk_info *clki;
	struct devfreq *devfreq;
	struct ufs_clk_scaling *scaling = &hba->clk_scaling;
	int ret;

	/* Skip devfreq if we don't have any clocks in the list */
	if (list_empty(clk_list))
		return 0;

	clki = list_first_entry(clk_list, struct ufs_clk_info, list);
	dev_pm_opp_add(hba->dev, clki->min_freq, 0);
	dev_pm_opp_add(hba->dev, clki->max_freq, 0);

	scaling->profile.polling_ms = 60;
	scaling->profile.target = ufshcd_devfreq_target;
	scaling->profile.get_dev_status = ufshcd_devfreq_get_dev_status;

	devfreq = devfreq_add_device(hba->dev,
			&scaling->profile,
			DEVFREQ_GOV_SIMPLE_ONDEMAND,
			gov_data);
	if (IS_ERR(devfreq)) {
		ret = PTR_ERR(devfreq);
		dev_err(hba->dev, "Unable to register with devfreq %d\n", ret);

		dev_pm_opp_remove(hba->dev, clki->min_freq);
		dev_pm_opp_remove(hba->dev, clki->max_freq);
		return ret;
	}

	hba->devfreq = devfreq;

	return 0;
}

static void ufshcd_devfreq_remove(struct ufs_hba *hba)
{
	struct list_head *clk_list = &hba->clk_list_head;
	struct ufs_clk_info *clki;

	if (!hba->devfreq)
		return;

	devfreq_remove_device(hba->devfreq);
	hba->devfreq = NULL;

	clki = list_first_entry(clk_list, struct ufs_clk_info, list);
	dev_pm_opp_remove(hba->dev, clki->min_freq);
	dev_pm_opp_remove(hba->dev, clki->max_freq);
}

static void __ufshcd_suspend_clkscaling(struct ufs_hba *hba)
{
	unsigned long flags;

	devfreq_suspend_device(hba->devfreq);
	spin_lock_irqsave(hba->host->host_lock, flags);
	hba->clk_scaling.window_start_t = 0;
	spin_unlock_irqrestore(hba->host->host_lock, flags);
}

static void ufshcd_suspend_clkscaling(struct ufs_hba *hba)
{
	unsigned long flags;
	bool suspend = false;

	if (!ufshcd_is_clkscaling_supported(hba))
		return;

	spin_lock_irqsave(hba->host->host_lock, flags);
	if (!hba->clk_scaling.is_suspended) {
		suspend = true;
		hba->clk_scaling.is_suspended = true;
	}
	spin_unlock_irqrestore(hba->host->host_lock, flags);

	if (suspend)
		__ufshcd_suspend_clkscaling(hba);
}

static void ufshcd_resume_clkscaling(struct ufs_hba *hba)
{
	unsigned long flags;
	bool resume = false;

	if (!ufshcd_is_clkscaling_supported(hba))
		return;

	spin_lock_irqsave(hba->host->host_lock, flags);
	if (hba->clk_scaling.is_suspended) {
		resume = true;
		hba->clk_scaling.is_suspended = false;
	}
	spin_unlock_irqrestore(hba->host->host_lock, flags);

	if (resume)
		devfreq_resume_device(hba->devfreq);
}

static ssize_t ufshcd_clkscale_enable_show(struct device *dev,
		struct device_attribute *attr, char *buf)
{
	struct ufs_hba *hba = dev_get_drvdata(dev);

	return snprintf(buf, PAGE_SIZE, "%d\n", hba->clk_scaling.is_allowed);
}

static ssize_t ufshcd_clkscale_enable_store(struct device *dev,
		struct device_attribute *attr, const char *buf, size_t count)
{
	struct ufs_hba *hba = dev_get_drvdata(dev);
	u32 value;
	int err;

	if (kstrtou32(buf, 0, &value))
		return -EINVAL;

	value = !!value;
	if (value == hba->clk_scaling.is_allowed)
		goto out;

	pm_runtime_get_sync(hba->dev);
	ufshcd_hold(hba, false);

	cancel_work_sync(&hba->clk_scaling.suspend_work);
	cancel_work_sync(&hba->clk_scaling.resume_work);

	hba->clk_scaling.is_allowed = value;

	if (value) {
		ufshcd_resume_clkscaling(hba);
	} else {
		ufshcd_suspend_clkscaling(hba);
		err = ufshcd_devfreq_scale(hba, true);
		if (err)
			dev_err(hba->dev, "%s: failed to scale clocks up %d\n",
					__func__, err);
	}

	ufshcd_release(hba, false);
	pm_runtime_put_sync(hba->dev);
out:
	return count;
}

static void ufshcd_clkscaling_init_sysfs(struct ufs_hba *hba)
{
	hba->clk_scaling.enable_attr.show = ufshcd_clkscale_enable_show;
	hba->clk_scaling.enable_attr.store = ufshcd_clkscale_enable_store;
	sysfs_attr_init(&hba->clk_scaling.enable_attr.attr);
	hba->clk_scaling.enable_attr.attr.name = "clkscale_enable";
	hba->clk_scaling.enable_attr.attr.mode = 0644;
	if (device_create_file(hba->dev, &hba->clk_scaling.enable_attr))
		dev_err(hba->dev, "Failed to create sysfs for clkscale_enable\n");
}

static void ufshcd_ungate_work(struct work_struct *work)
{
	int ret;
	unsigned long flags;
	struct ufs_hba *hba = container_of(work, struct ufs_hba,
			clk_gating.ungate_work);

	ufshcd_cancel_gate_work(hba);

	spin_lock_irqsave(hba->host->host_lock, flags);
	if (hba->clk_gating.state == CLKS_ON) {
		spin_unlock_irqrestore(hba->host->host_lock, flags);
		goto unblock_reqs;
	}

	spin_unlock_irqrestore(hba->host->host_lock, flags);
	ufshcd_hba_vreg_set_hpm(hba);
	ufshcd_enable_clocks(hba);

	/* Exit from hibern8 */
	if (ufshcd_can_hibern8_during_gating(hba)) {
		/* Prevent gating in this path */
		hba->clk_gating.is_suspended = true;
		if (ufshcd_is_link_hibern8(hba)) {
			ret = ufshcd_uic_hibern8_exit(hba);
			if (ret)
				dev_err(hba->dev, "%s: hibern8 exit failed %d\n",
					__func__, ret);
			else
				ufshcd_set_link_active(hba);
		}
		hba->clk_gating.is_suspended = false;
	}
unblock_reqs:
	ufshcd_scsi_unblock_requests(hba);
}

/**
 * ufshcd_hold - Enable clocks that were gated earlier due to ufshcd_release.
 * Also, exit from hibern8 mode and set the link as active.
 * @hba: per adapter instance
 * @async: This indicates whether caller should ungate clocks asynchronously.
 */
int ufshcd_hold(struct ufs_hba *hba, bool async)
{
	int rc = 0;
	unsigned long flags;

	if (!ufshcd_is_clkgating_allowed(hba))
		goto out;
	spin_lock_irqsave(hba->host->host_lock, flags);
	hba->clk_gating.active_reqs++;

	if (ufshcd_eh_in_progress(hba)) {
		spin_unlock_irqrestore(hba->host->host_lock, flags);
		return 0;
	}

start:
	switch (hba->clk_gating.state) {
	case CLKS_ON:
		/*
		 * Wait for the ungate work to complete if in progress.
		 * Though the clocks may be in ON state, the link could
		 * still be in hibner8 state if hibern8 is allowed
		 * during clock gating.
		 * Make sure we exit hibern8 state also in addition to
		 * clocks being ON.
		 */
		if (ufshcd_can_hibern8_during_gating(hba) &&
		    ufshcd_is_link_hibern8(hba)) {
			if (async) {
				rc = -EAGAIN;
				hba->clk_gating.active_reqs--;
				break;
			}

			spin_unlock_irqrestore(hba->host->host_lock, flags);
			flush_work(&hba->clk_gating.ungate_work);
			spin_lock_irqsave(hba->host->host_lock, flags);
			if (hba->ufshcd_state == UFSHCD_STATE_OPERATIONAL)
				goto start;
		}
		break;
	case REQ_CLKS_OFF:
		/*
		 * If the timer was active but the callback was not running
		 * we have nothing to do, just change state and return.
		 */
		if (hrtimer_try_to_cancel(&hba->clk_gating.gate_hrtimer) == 1) {
			hba->clk_gating.state = CLKS_ON;
			trace_ufshcd_clk_gating(dev_name(hba->dev),
						hba->clk_gating.state);
			break;
		}
		/*
		 * If we are here, it means gating work is either done or
		 * currently running. Hence, fall through to cancel gating
		 * work and to enable clocks.
		 */
	case CLKS_OFF:
		hba->clk_gating.state = REQ_CLKS_ON;
		trace_ufshcd_clk_gating(dev_name(hba->dev),
					hba->clk_gating.state);
		if (queue_work(hba->clk_gating.clk_gating_workq,
			       &hba->clk_gating.ungate_work))
			ufshcd_scsi_block_requests(hba);
		/*
		 * fall through to check if we should wait for this
		 * work to be done or not.
		 */
	case REQ_CLKS_ON:
		if (async) {
			rc = -EAGAIN;
			hba->clk_gating.active_reqs--;
			break;
		}

		spin_unlock_irqrestore(hba->host->host_lock, flags);
		flush_work(&hba->clk_gating.ungate_work);
		/* Make sure state is CLKS_ON before returning */
		spin_lock_irqsave(hba->host->host_lock, flags);
		goto start;
	default:
		dev_err(hba->dev, "%s: clk gating is in invalid state %d\n",
				__func__, hba->clk_gating.state);
		break;
	}
	spin_unlock_irqrestore(hba->host->host_lock, flags);
out:
	hba->ufs_stats.clk_hold.ts = ktime_get();
	return rc;
}
EXPORT_SYMBOL_GPL(ufshcd_hold);

static void ufshcd_gate_work(struct work_struct *work)
{
	struct ufs_hba *hba = container_of(work, struct ufs_hba,
						clk_gating.gate_work);
	unsigned long flags;

	spin_lock_irqsave(hba->host->host_lock, flags);
	if (hba->clk_gating.state == CLKS_OFF)
		goto rel_lock;
	/*
	 * In case you are here to cancel this work the gating state
	 * would be marked as REQ_CLKS_ON. In this case save time by
	 * skipping the gating work and exit after changing the clock
	 * state to CLKS_ON.
	 */
	if (hba->clk_gating.is_suspended ||
		(hba->clk_gating.state != REQ_CLKS_OFF)) {
		hba->clk_gating.state = CLKS_ON;
		trace_ufshcd_clk_gating(dev_name(hba->dev),
					hba->clk_gating.state);
		goto rel_lock;
	}

	if (hba->clk_gating.active_reqs
		|| hba->ufshcd_state != UFSHCD_STATE_OPERATIONAL
		|| hba->lrb_in_use || hba->outstanding_tasks
		|| hba->active_uic_cmd || hba->uic_async_done)
		goto rel_lock;

	spin_unlock_irqrestore(hba->host->host_lock, flags);

	if (ufshcd_is_hibern8_on_idle_allowed(hba) &&
	    hba->hibern8_on_idle.is_enabled)
		/*
		 * Hibern8 enter work (on Idle) needs clocks to be ON hence
		 * make sure that it is flushed before turning off the clocks.
		 */
		flush_delayed_work(&hba->hibern8_on_idle.enter_work);

	/* put the link into hibern8 mode before turning off clocks */
	if (ufshcd_can_hibern8_during_gating(hba)) {
		if (ufshcd_uic_hibern8_enter(hba)) {
			hba->clk_gating.state = CLKS_ON;
			trace_ufshcd_clk_gating(dev_name(hba->dev),
						hba->clk_gating.state);
			goto out;
		}
		ufshcd_set_link_hibern8(hba);
	}

	/*
	 * If auto hibern8 is enabled then the link will already
	 * be in hibern8 state and the ref clock can be gated.
	 */
	if ((ufshcd_is_auto_hibern8_enabled(hba) ||
	     !ufshcd_is_link_active(hba)) && !hba->no_ref_clk_gating)
		ufshcd_disable_clocks(hba, true);
	else
		/* If link is active, device ref_clk can't be switched off */
		ufshcd_disable_clocks_keep_link_active(hba, true);

	/* Put the host controller in low power mode if possible */
	ufshcd_hba_vreg_set_lpm(hba);

	/*
	 * In case you are here to cancel this work the gating state
	 * would be marked as REQ_CLKS_ON. In this case keep the state
	 * as REQ_CLKS_ON which would anyway imply that clocks are off
	 * and a request to turn them on is pending. By doing this way,
	 * we keep the state machine in tact and this would ultimately
	 * prevent from doing cancel work multiple times when there are
	 * new requests arriving before the current cancel work is done.
	 */
	spin_lock_irqsave(hba->host->host_lock, flags);
	if (hba->clk_gating.state == REQ_CLKS_OFF) {
		hba->clk_gating.state = CLKS_OFF;
		trace_ufshcd_clk_gating(dev_name(hba->dev),
					hba->clk_gating.state);
	}
rel_lock:
	spin_unlock_irqrestore(hba->host->host_lock, flags);
out:
	return;
}

/* host lock must be held before calling this variant */
static void __ufshcd_release(struct ufs_hba *hba, bool no_sched)
{
	if (!ufshcd_is_clkgating_allowed(hba))
		return;

	hba->clk_gating.active_reqs--;

	if (hba->clk_gating.active_reqs || hba->clk_gating.is_suspended
		|| hba->ufshcd_state != UFSHCD_STATE_OPERATIONAL
		|| hba->lrb_in_use || hba->outstanding_tasks
		|| hba->active_uic_cmd || hba->uic_async_done
		|| ufshcd_eh_in_progress(hba) || no_sched)
		return;

	hba->clk_gating.state = REQ_CLKS_OFF;
	trace_ufshcd_clk_gating(dev_name(hba->dev), hba->clk_gating.state);
	hba->ufs_stats.clk_rel.ts = ktime_get();

	hrtimer_start(&hba->clk_gating.gate_hrtimer,
			ms_to_ktime(hba->clk_gating.delay_ms),
			HRTIMER_MODE_REL);
}

void ufshcd_release(struct ufs_hba *hba, bool no_sched)
{
	unsigned long flags;

	spin_lock_irqsave(hba->host->host_lock, flags);
	__ufshcd_release(hba, no_sched);
	spin_unlock_irqrestore(hba->host->host_lock, flags);
}
EXPORT_SYMBOL_GPL(ufshcd_release);

static ssize_t ufshcd_clkgate_delay_show(struct device *dev,
		struct device_attribute *attr, char *buf)
{
	struct ufs_hba *hba = dev_get_drvdata(dev);

	return snprintf(buf, PAGE_SIZE, "%lu\n", hba->clk_gating.delay_ms);
}

static ssize_t ufshcd_clkgate_delay_store(struct device *dev,
		struct device_attribute *attr, const char *buf, size_t count)
{
	struct ufs_hba *hba = dev_get_drvdata(dev);
	unsigned long flags, value;

	if (kstrtoul(buf, 0, &value))
		return -EINVAL;

	spin_lock_irqsave(hba->host->host_lock, flags);
	hba->clk_gating.delay_ms = value;
	spin_unlock_irqrestore(hba->host->host_lock, flags);
	return count;
}

static ssize_t ufshcd_clkgate_delay_pwr_save_show(struct device *dev,
		struct device_attribute *attr, char *buf)
{
	struct ufs_hba *hba = dev_get_drvdata(dev);

	return snprintf(buf, PAGE_SIZE, "%lu\n",
			hba->clk_gating.delay_ms_pwr_save);
}

static ssize_t ufshcd_clkgate_delay_pwr_save_store(struct device *dev,
		struct device_attribute *attr, const char *buf, size_t count)
{
	struct ufs_hba *hba = dev_get_drvdata(dev);
	unsigned long flags, value;

	if (kstrtoul(buf, 0, &value))
		return -EINVAL;

	spin_lock_irqsave(hba->host->host_lock, flags);

	hba->clk_gating.delay_ms_pwr_save = value;
	if (ufshcd_is_clkscaling_supported(hba) &&
	    !hba->clk_scaling.is_scaled_up)
		hba->clk_gating.delay_ms = hba->clk_gating.delay_ms_pwr_save;

	spin_unlock_irqrestore(hba->host->host_lock, flags);
	return count;
}

static ssize_t ufshcd_clkgate_delay_perf_show(struct device *dev,
		struct device_attribute *attr, char *buf)
{
	struct ufs_hba *hba = dev_get_drvdata(dev);

	return snprintf(buf, PAGE_SIZE, "%lu\n", hba->clk_gating.delay_ms_perf);
}

static ssize_t ufshcd_clkgate_delay_perf_store(struct device *dev,
		struct device_attribute *attr, const char *buf, size_t count)
{
	struct ufs_hba *hba = dev_get_drvdata(dev);
	unsigned long flags, value;

	if (kstrtoul(buf, 0, &value))
		return -EINVAL;

	spin_lock_irqsave(hba->host->host_lock, flags);

	hba->clk_gating.delay_ms_perf = value;
	if (ufshcd_is_clkscaling_supported(hba) &&
	    hba->clk_scaling.is_scaled_up)
		hba->clk_gating.delay_ms = hba->clk_gating.delay_ms_perf;

	spin_unlock_irqrestore(hba->host->host_lock, flags);
	return count;
}

static ssize_t ufshcd_clkgate_enable_show(struct device *dev,
		struct device_attribute *attr, char *buf)
{
	struct ufs_hba *hba = dev_get_drvdata(dev);

	return snprintf(buf, PAGE_SIZE, "%d\n", hba->clk_gating.is_enabled);
}

static ssize_t ufshcd_clkgate_enable_store(struct device *dev,
		struct device_attribute *attr, const char *buf, size_t count)
{
	struct ufs_hba *hba = dev_get_drvdata(dev);
	unsigned long flags;
	u32 value;

	if (kstrtou32(buf, 0, &value))
		return -EINVAL;

	value = !!value;
	if (value == hba->clk_gating.is_enabled)
		goto out;

	if (value) {
		ufshcd_release(hba, false);
	} else {
		spin_lock_irqsave(hba->host->host_lock, flags);
		hba->clk_gating.active_reqs++;
		spin_unlock_irqrestore(hba->host->host_lock, flags);
	}

	hba->clk_gating.is_enabled = value;
out:
	return count;
}

static enum hrtimer_restart ufshcd_clkgate_hrtimer_handler(
					struct hrtimer *timer)
{
	struct ufs_hba *hba = container_of(timer, struct ufs_hba,
					   clk_gating.gate_hrtimer);

	queue_work(hba->clk_gating.clk_gating_workq,
				&hba->clk_gating.gate_work);

	return HRTIMER_NORESTART;
}

static void ufshcd_init_clk_scaling(struct ufs_hba *hba)
{
	char wq_name[sizeof("ufs_clkscaling_00")];

	if (!ufshcd_is_clkscaling_supported(hba))
		return;

	INIT_WORK(&hba->clk_scaling.suspend_work,
		  ufshcd_clk_scaling_suspend_work);
	INIT_WORK(&hba->clk_scaling.resume_work,
		  ufshcd_clk_scaling_resume_work);

	snprintf(wq_name, sizeof(wq_name), "ufs_clkscaling_%d",
		 hba->host->host_no);
	hba->clk_scaling.workq = create_singlethread_workqueue(wq_name);

	ufshcd_clkscaling_init_sysfs(hba);
}

static void ufshcd_exit_clk_scaling(struct ufs_hba *hba)
{
	if (!ufshcd_is_clkscaling_supported(hba))
		return;

	destroy_workqueue(hba->clk_scaling.workq);
	ufshcd_devfreq_remove(hba);
}

static void ufshcd_init_clk_gating(struct ufs_hba *hba)
{
	struct ufs_clk_gating *gating = &hba->clk_gating;
	char wq_name[sizeof("ufs_clk_gating_00")];

	hba->clk_gating.state = CLKS_ON;

	if (!ufshcd_is_clkgating_allowed(hba))
		return;

	INIT_WORK(&gating->gate_work, ufshcd_gate_work);
	INIT_WORK(&gating->ungate_work, ufshcd_ungate_work);
	/*
	 * Clock gating work must be executed only after auto hibern8
	 * timeout has expired in the hardware or after aggressive
	 * hibern8 on idle software timeout. Using jiffy based low
	 * resolution delayed work is not reliable to guarantee this,
	 * hence use a high resolution timer to make sure we schedule
	 * the gate work precisely more than hibern8 timeout.
	 *
	 * Always make sure gating->delay_ms > hibern8_on_idle->delay_ms
	 */
	hrtimer_init(&gating->gate_hrtimer, CLOCK_MONOTONIC, HRTIMER_MODE_REL);
	gating->gate_hrtimer.function = ufshcd_clkgate_hrtimer_handler;

	snprintf(wq_name, ARRAY_SIZE(wq_name), "ufs_clk_gating_%d",
			hba->host->host_no);
	hba->clk_gating.clk_gating_workq = alloc_ordered_workqueue("%s",
							   WQ_MEM_RECLAIM, wq_name);

	gating->is_enabled = true;

	gating->delay_ms_pwr_save = UFSHCD_CLK_GATING_DELAY_MS_PWR_SAVE;
	gating->delay_ms_perf = UFSHCD_CLK_GATING_DELAY_MS_PERF;

	/* start with performance mode */
	gating->delay_ms = gating->delay_ms_perf;

	if (!ufshcd_is_clkscaling_supported(hba))
		goto scaling_not_supported;

	gating->delay_pwr_save_attr.show = ufshcd_clkgate_delay_pwr_save_show;
	gating->delay_pwr_save_attr.store = ufshcd_clkgate_delay_pwr_save_store;
	sysfs_attr_init(&gating->delay_pwr_save_attr.attr);
	gating->delay_pwr_save_attr.attr.name = "clkgate_delay_ms_pwr_save";
	gating->delay_pwr_save_attr.attr.mode = 0644;
	if (device_create_file(hba->dev, &gating->delay_pwr_save_attr))
		dev_err(hba->dev, "Failed to create sysfs for clkgate_delay_ms_pwr_save\n");

	gating->delay_perf_attr.show = ufshcd_clkgate_delay_perf_show;
	gating->delay_perf_attr.store = ufshcd_clkgate_delay_perf_store;
	sysfs_attr_init(&gating->delay_perf_attr.attr);
	gating->delay_perf_attr.attr.name = "clkgate_delay_ms_perf";
	gating->delay_perf_attr.attr.mode = 0644;
	if (device_create_file(hba->dev, &gating->delay_perf_attr))
		dev_err(hba->dev, "Failed to create sysfs for clkgate_delay_ms_perf\n");

	goto add_clkgate_enable;

scaling_not_supported:
	hba->clk_gating.delay_attr.show = ufshcd_clkgate_delay_show;
	hba->clk_gating.delay_attr.store = ufshcd_clkgate_delay_store;
	sysfs_attr_init(&hba->clk_gating.delay_attr.attr);
	hba->clk_gating.delay_attr.attr.name = "clkgate_delay_ms";
	hba->clk_gating.delay_attr.attr.mode = 0644;
	if (device_create_file(hba->dev, &hba->clk_gating.delay_attr))
		dev_err(hba->dev, "Failed to create sysfs for clkgate_delay\n");

add_clkgate_enable:
	gating->enable_attr.show = ufshcd_clkgate_enable_show;
	gating->enable_attr.store = ufshcd_clkgate_enable_store;
	sysfs_attr_init(&gating->enable_attr.attr);
	gating->enable_attr.attr.name = "clkgate_enable";
	gating->enable_attr.attr.mode = 0644;
	if (device_create_file(hba->dev, &gating->enable_attr))
		dev_err(hba->dev, "Failed to create sysfs for clkgate_enable\n");
}

static void ufshcd_exit_clk_gating(struct ufs_hba *hba)
{
	if (!ufshcd_is_clkgating_allowed(hba))
		return;
	if (ufshcd_is_clkscaling_supported(hba)) {
		device_remove_file(hba->dev,
				   &hba->clk_gating.delay_pwr_save_attr);
		device_remove_file(hba->dev, &hba->clk_gating.delay_perf_attr);
	} else {
		device_remove_file(hba->dev, &hba->clk_gating.delay_attr);
	}
	device_remove_file(hba->dev, &hba->clk_gating.enable_attr);
	ufshcd_cancel_gate_work(hba);
	cancel_work_sync(&hba->clk_gating.ungate_work);
	destroy_workqueue(hba->clk_gating.clk_gating_workq);
}

/**
 * ufshcd_hibern8_hold - Make sure that link is not in hibern8.
 *
 * @hba: per adapter instance
 * @async: This indicates whether caller wants to exit hibern8 asynchronously.
 *
 * Exit from hibern8 mode and set the link as active.
 *
 * Return 0 on success, non-zero on failure.
 */
#if defined(CONFIG_UFSFEATURE)
int ufshcd_hibern8_hold(struct ufs_hba *hba, bool async)
#else
static int ufshcd_hibern8_hold(struct ufs_hba *hba, bool async)
#endif
{
	int rc = 0;
	bool flush_result;
	unsigned long flags;

	if (!ufshcd_is_hibern8_on_idle_allowed(hba))
		goto out;

	spin_lock_irqsave(hba->host->host_lock, flags);
	hba->hibern8_on_idle.active_reqs++;

	if (ufshcd_eh_in_progress(hba)) {
		spin_unlock_irqrestore(hba->host->host_lock, flags);
		return 0;
	}

start:
<<<<<<< HEAD
	switch (hba->hibern8_on_idle.state) {
	case HIBERN8_EXITED:
		break;
	case REQ_HIBERN8_ENTER:
		if (cancel_delayed_work(&hba->hibern8_on_idle.enter_work)) {
			hba->hibern8_on_idle.state = HIBERN8_EXITED;
			trace_ufshcd_hibern8_on_idle(dev_name(hba->dev),
				hba->hibern8_on_idle.state);
=======
	switch (hba->clk_gating.state) {
	case CLKS_ON:
		/*
		 * Wait for the ungate work to complete if in progress.
		 * Though the clocks may be in ON state, the link could
		 * still be in hibner8 state if hibern8 is allowed
		 * during clock gating.
		 * Make sure we exit hibern8 state also in addition to
		 * clocks being ON.
		 */
		if (ufshcd_can_hibern8_during_gating(hba) &&
		    ufshcd_is_link_hibern8(hba)) {
			if (async) {
				rc = -EAGAIN;
				hba->clk_gating.active_reqs--;
				break;
			}
			spin_unlock_irqrestore(hba->host->host_lock, flags);
			flush_result = flush_work(&hba->clk_gating.ungate_work);
			if (hba->clk_gating.is_suspended && !flush_result)
				goto out;
			spin_lock_irqsave(hba->host->host_lock, flags);
			goto start;
		}
		break;
	case REQ_CLKS_OFF:
		if (cancel_delayed_work(&hba->clk_gating.gate_work)) {
			hba->clk_gating.state = CLKS_ON;
			trace_ufshcd_clk_gating(dev_name(hba->dev),
						hba->clk_gating.state);
>>>>>>> 30baa092
			break;
		}
		/*
		 * If we here, it means Hibern8 enter work is either done or
		 * currently running. Hence, fall through to cancel hibern8
		 * work and exit hibern8.
		 */
<<<<<<< HEAD
	case HIBERN8_ENTERED:
		ufshcd_scsi_block_requests(hba);
		hba->hibern8_on_idle.state = REQ_HIBERN8_EXIT;
		trace_ufshcd_hibern8_on_idle(dev_name(hba->dev),
			hba->hibern8_on_idle.state);
		schedule_work(&hba->hibern8_on_idle.exit_work);
=======
	case CLKS_OFF:
		hba->clk_gating.state = REQ_CLKS_ON;
		trace_ufshcd_clk_gating(dev_name(hba->dev),
					hba->clk_gating.state);
		if (queue_work(hba->clk_gating.clk_gating_workq,
			       &hba->clk_gating.ungate_work))
			ufshcd_scsi_block_requests(hba);
>>>>>>> 30baa092
		/*
		 * fall through to check if we should wait for this
		 * work to be done or not.
		 */
	case REQ_HIBERN8_EXIT:
		if (async) {
			rc = -EAGAIN;
			hba->hibern8_on_idle.active_reqs--;
			break;
		} else {
			spin_unlock_irqrestore(hba->host->host_lock, flags);
			flush_work(&hba->hibern8_on_idle.exit_work);
			/* Make sure state is HIBERN8_EXITED before returning */
			spin_lock_irqsave(hba->host->host_lock, flags);
			goto start;
		}
	default:
		dev_err(hba->dev, "%s: H8 is in invalid state %d\n",
				__func__, hba->hibern8_on_idle.state);
		break;
	}
	spin_unlock_irqrestore(hba->host->host_lock, flags);
out:
	return rc;
}

/* host lock must be held before calling this variant */
static void __ufshcd_hibern8_release(struct ufs_hba *hba, bool no_sched)
{
	unsigned long delay_in_jiffies;

	if (!ufshcd_is_hibern8_on_idle_allowed(hba))
		return;

	hba->hibern8_on_idle.active_reqs--;
	BUG_ON(hba->hibern8_on_idle.active_reqs < 0);

	if (hba->hibern8_on_idle.active_reqs
		|| hba->hibern8_on_idle.is_suspended
		|| hba->ufshcd_state != UFSHCD_STATE_OPERATIONAL
		|| hba->lrb_in_use || hba->outstanding_tasks
		|| hba->active_uic_cmd || hba->uic_async_done
		|| ufshcd_eh_in_progress(hba) || no_sched)
		return;

	hba->hibern8_on_idle.state = REQ_HIBERN8_ENTER;
	trace_ufshcd_hibern8_on_idle(dev_name(hba->dev),
		hba->hibern8_on_idle.state);
	/*
	 * Scheduling the delayed work after 1 jiffies will make the work to
	 * get schedule any time from 0ms to 1000/HZ ms which is not desirable
	 * for hibern8 enter work as it may impact the performance if it gets
	 * scheduled almost immediately. Hence make sure that hibern8 enter
	 * work gets scheduled atleast after 2 jiffies (any time between
	 * 1000/HZ ms to 2000/HZ ms).
	 */
	delay_in_jiffies = msecs_to_jiffies(hba->hibern8_on_idle.delay_ms);
	if (delay_in_jiffies == 1)
		delay_in_jiffies++;

	schedule_delayed_work(&hba->hibern8_on_idle.enter_work,
			      delay_in_jiffies);
}

static void ufshcd_hibern8_release(struct ufs_hba *hba, bool no_sched)
{
	unsigned long flags;

	spin_lock_irqsave(hba->host->host_lock, flags);
	__ufshcd_hibern8_release(hba, no_sched);
	spin_unlock_irqrestore(hba->host->host_lock, flags);
}

static void ufshcd_hibern8_enter_work(struct work_struct *work)
{
	struct ufs_hba *hba = container_of(work, struct ufs_hba,
					   hibern8_on_idle.enter_work.work);
	unsigned long flags;

	spin_lock_irqsave(hba->host->host_lock, flags);
	if (hba->hibern8_on_idle.is_suspended) {
		hba->hibern8_on_idle.state = HIBERN8_EXITED;
		trace_ufshcd_hibern8_on_idle(dev_name(hba->dev),
			hba->hibern8_on_idle.state);
		goto rel_lock;
	}

	if (hba->hibern8_on_idle.active_reqs
		|| hba->ufshcd_state != UFSHCD_STATE_OPERATIONAL
		|| hba->lrb_in_use || hba->outstanding_tasks
		|| hba->active_uic_cmd || hba->uic_async_done)
		goto rel_lock;

	spin_unlock_irqrestore(hba->host->host_lock, flags);

	if (ufshcd_is_link_active(hba) && ufshcd_uic_hibern8_enter(hba)) {
		/* Enter failed */
		hba->hibern8_on_idle.state = HIBERN8_EXITED;
		trace_ufshcd_hibern8_on_idle(dev_name(hba->dev),
			hba->hibern8_on_idle.state);
		goto out;
	}
	ufshcd_set_link_hibern8(hba);

	/*
	 * In case you are here to cancel this work the hibern8_on_idle.state
	 * would be marked as REQ_HIBERN8_EXIT. In this case keep the state
	 * as REQ_HIBERN8_EXIT which would anyway imply that we are in hibern8
	 * and a request to exit from it is pending. By doing this way,
	 * we keep the state machine in tact and this would ultimately
	 * prevent from doing cancel work multiple times when there are
	 * new requests arriving before the current cancel work is done.
	 */
	spin_lock_irqsave(hba->host->host_lock, flags);
	if (hba->hibern8_on_idle.state == REQ_HIBERN8_ENTER) {
		hba->hibern8_on_idle.state = HIBERN8_ENTERED;
		trace_ufshcd_hibern8_on_idle(dev_name(hba->dev),
			hba->hibern8_on_idle.state);
	}
rel_lock:
	spin_unlock_irqrestore(hba->host->host_lock, flags);
out:
	return;
}

static void ufshcd_hibern8_exit_work(struct work_struct *work)
{
	int ret;
	unsigned long flags;
	struct ufs_hba *hba = container_of(work, struct ufs_hba,
					   hibern8_on_idle.exit_work);

	cancel_delayed_work_sync(&hba->hibern8_on_idle.enter_work);

	spin_lock_irqsave(hba->host->host_lock, flags);
	if ((hba->hibern8_on_idle.state == HIBERN8_EXITED)
	     || ufshcd_is_link_active(hba)) {
		hba->hibern8_on_idle.state = HIBERN8_EXITED;
		spin_unlock_irqrestore(hba->host->host_lock, flags);
		goto unblock_reqs;
	}
	spin_unlock_irqrestore(hba->host->host_lock, flags);

	/* Exit from hibern8 */
	if (ufshcd_is_link_hibern8(hba)) {
		hba->ufs_stats.clk_hold.ctx = H8_EXIT_WORK;
		ufshcd_hold(hba, false);
		ret = ufshcd_uic_hibern8_exit(hba);
		hba->ufs_stats.clk_rel.ctx = H8_EXIT_WORK;
		ufshcd_release(hba, false);
		if (!ret) {
			spin_lock_irqsave(hba->host->host_lock, flags);
			ufshcd_set_link_active(hba);
			hba->hibern8_on_idle.state = HIBERN8_EXITED;
			trace_ufshcd_hibern8_on_idle(dev_name(hba->dev),
				hba->hibern8_on_idle.state);
			spin_unlock_irqrestore(hba->host->host_lock, flags);
		}
	}
unblock_reqs:
	ufshcd_scsi_unblock_requests(hba);
}

static ssize_t ufshcd_hibern8_on_idle_delay_show(struct device *dev,
		struct device_attribute *attr, char *buf)
{
	struct ufs_hba *hba = dev_get_drvdata(dev);

	return snprintf(buf, PAGE_SIZE, "%lu\n", hba->hibern8_on_idle.delay_ms);
}

static ssize_t ufshcd_hibern8_on_idle_delay_store(struct device *dev,
		struct device_attribute *attr, const char *buf, size_t count)
{
	struct ufs_hba *hba = dev_get_drvdata(dev);
	unsigned long flags, value;
	bool change = true;

	if (kstrtoul(buf, 0, &value))
		return -EINVAL;

	spin_lock_irqsave(hba->host->host_lock, flags);
	if (hba->hibern8_on_idle.delay_ms == value)
		change = false;

	if (value >= hba->clk_gating.delay_ms_pwr_save ||
	    value >= hba->clk_gating.delay_ms_perf) {
		dev_err(hba->dev, "hibern8_on_idle_delay (%lu) can not be >= to clkgate_delay_ms_pwr_save (%lu) and clkgate_delay_ms_perf (%lu)\n",
			value, hba->clk_gating.delay_ms_pwr_save,
			hba->clk_gating.delay_ms_perf);
		spin_unlock_irqrestore(hba->host->host_lock, flags);
		return -EINVAL;
	}

	hba->hibern8_on_idle.delay_ms = value;
	spin_unlock_irqrestore(hba->host->host_lock, flags);

	return count;
}

static ssize_t ufshcd_hibern8_on_idle_enable_show(struct device *dev,
		struct device_attribute *attr, char *buf)
{
	struct ufs_hba *hba = dev_get_drvdata(dev);

	return snprintf(buf, PAGE_SIZE, "%d\n",
			hba->hibern8_on_idle.is_enabled);
}

static ssize_t ufshcd_hibern8_on_idle_enable_store(struct device *dev,
		struct device_attribute *attr, const char *buf, size_t count)
{
	struct ufs_hba *hba = dev_get_drvdata(dev);
	unsigned long flags;
	u32 value;

	if (kstrtou32(buf, 0, &value))
		return -EINVAL;

	value = !!value;
	if (value == hba->hibern8_on_idle.is_enabled)
		goto out;

	if (value) {
		/*
		 * As clock gating work would wait for the hibern8 enter work
		 * to finish, clocks would remain on during hibern8 enter work.
		 */
		ufshcd_hold(hba, false);
		ufshcd_release_all(hba);
	} else {
		spin_lock_irqsave(hba->host->host_lock, flags);
		hba->hibern8_on_idle.active_reqs++;
		spin_unlock_irqrestore(hba->host->host_lock, flags);
	}

	hba->hibern8_on_idle.is_enabled = value;
out:
	return count;
}

static void ufshcd_init_hibern8(struct ufs_hba *hba)
{
	struct ufs_hibern8_on_idle *h8 = &hba->hibern8_on_idle;

	/* initialize the state variable here */
	h8->state = HIBERN8_EXITED;

	if (!ufshcd_is_hibern8_on_idle_allowed(hba) &&
	    !ufshcd_is_auto_hibern8_supported(hba))
		return;

	if (ufshcd_is_auto_hibern8_supported(hba)) {
		/* Set the default auto-hiberate idle timer value to 10 ms */
		hba->ahit = FIELD_PREP(UFSHCI_AHIBERN8_TIMER_MASK, 10) |
			    FIELD_PREP(UFSHCI_AHIBERN8_SCALE_MASK, 3);
		h8->state = AUTO_HIBERN8;
		/*
		 * Disable SW hibern8 enter on idle in case
		 * auto hibern8 is supported
		 */
		hba->caps &= ~UFSHCD_CAP_HIBERN8_ENTER_ON_IDLE;
	} else {
		h8->delay_ms = 10;
		INIT_DELAYED_WORK(&hba->hibern8_on_idle.enter_work,
				  ufshcd_hibern8_enter_work);
		INIT_WORK(&hba->hibern8_on_idle.exit_work,
			  ufshcd_hibern8_exit_work);
		h8->is_enabled = true;

		h8->delay_attr.show = ufshcd_hibern8_on_idle_delay_show;
		h8->delay_attr.store = ufshcd_hibern8_on_idle_delay_store;
		sysfs_attr_init(&h8->delay_attr.attr);
		h8->delay_attr.attr.name = "hibern8_on_idle_delay_ms";
		h8->delay_attr.attr.mode = 0644;
		if (device_create_file(hba->dev, &h8->delay_attr))
			dev_err(hba->dev, "Failed to create sysfs for hibern8_on_idle_delay\n");

		h8->enable_attr.show = ufshcd_hibern8_on_idle_enable_show;
		h8->enable_attr.store = ufshcd_hibern8_on_idle_enable_store;
		sysfs_attr_init(&h8->enable_attr.attr);
		h8->enable_attr.attr.name = "hibern8_on_idle_enable";
		h8->enable_attr.attr.mode = 0644;
		if (device_create_file(hba->dev, &h8->enable_attr))
			dev_err(hba->dev, "Failed to create sysfs for hibern8_on_idle_enable\n");

	}
}

static void ufshcd_exit_hibern8_on_idle(struct ufs_hba *hba)
{
	if (!ufshcd_is_hibern8_on_idle_allowed(hba) &&
	    !ufshcd_is_auto_hibern8_supported(hba))
		return;
	device_remove_file(hba->dev, &hba->hibern8_on_idle.delay_attr);
	device_remove_file(hba->dev, &hba->hibern8_on_idle.enable_attr);
}

#if defined (CONFIG_UFSFEATURE)
void ufshcd_hold_all(struct ufs_hba *hba)
#else
static void ufshcd_hold_all(struct ufs_hba *hba)
#endif
{
	ufshcd_hold(hba, false);
	ufshcd_hibern8_hold(hba, false);
}

#if defined (CONFIG_UFSFEATURE)
void ufshcd_release_all(struct ufs_hba *hba)
#else
static void ufshcd_release_all(struct ufs_hba *hba)
#endif
{
	ufshcd_hibern8_release(hba, false);
	ufshcd_release(hba, false);
}

/* Must be called with host lock acquired */
static void ufshcd_clk_scaling_start_busy(struct ufs_hba *hba)
{
	bool queue_resume_work = false;

	if (!ufshcd_is_clkscaling_supported(hba))
		return;

	if (!hba->clk_scaling.active_reqs++)
		queue_resume_work = true;

	if (!hba->clk_scaling.is_allowed || hba->pm_op_in_progress)
		return;

	if (queue_resume_work)
		queue_work(hba->clk_scaling.workq,
			   &hba->clk_scaling.resume_work);

	if (!hba->clk_scaling.window_start_t) {
		hba->clk_scaling.window_start_t = jiffies;
		hba->clk_scaling.tot_busy_t = 0;
		hba->clk_scaling.is_busy_started = false;
	}

	if (!hba->clk_scaling.is_busy_started) {
		hba->clk_scaling.busy_start_t = ktime_get();
		hba->clk_scaling.is_busy_started = true;
	}
}

static void ufshcd_clk_scaling_update_busy(struct ufs_hba *hba)
{
	struct ufs_clk_scaling *scaling = &hba->clk_scaling;

	if (!ufshcd_is_clkscaling_supported(hba))
		return;

	if (!hba->outstanding_reqs && scaling->is_busy_started) {
		scaling->tot_busy_t += ktime_to_us(ktime_sub(ktime_get(),
					scaling->busy_start_t));
		scaling->busy_start_t = 0;
		scaling->is_busy_started = false;
	}
}
/**
 * ufshcd_send_command - Send SCSI or device management commands
 * @hba: per adapter instance
 * @task_tag: Task tag of the command
 */
static inline
int ufshcd_send_command(struct ufs_hba *hba, unsigned int task_tag)
{
	hba->lrb[task_tag].issue_time_stamp = ktime_get();
	hba->lrb[task_tag].compl_time_stamp = ktime_set(0, 0);
	ufshcd_add_command_trace(hba, task_tag, "send");
	ufshcd_clk_scaling_start_busy(hba);
	__set_bit(task_tag, &hba->outstanding_reqs);
	ufshcd_writel(hba, 1 << task_tag, REG_UTP_TRANSFER_REQ_DOOR_BELL);
	/* Make sure that doorbell is committed immediately */
	wmb();
<<<<<<< HEAD
	ufshcd_cond_add_cmd_trace(hba, task_tag,
			hba->lrb[task_tag].cmd ? "scsi_send" : "dev_cmd_send");
	ufshcd_update_tag_stats(hba, task_tag);
	return 0;
=======
>>>>>>> 30baa092
}

/**
 * ufshcd_copy_sense_data - Copy sense data in case of check condition
 * @lrbp: pointer to local reference block
 */
static inline void ufshcd_copy_sense_data(struct ufshcd_lrb *lrbp)
{
	int len;
	if (lrbp->sense_buffer &&
	    ufshcd_get_rsp_upiu_data_seg_len(lrbp->ucd_rsp_ptr)) {
		int len_to_copy;

		len = be16_to_cpu(lrbp->ucd_rsp_ptr->sr.sense_data_len);
		len_to_copy = min_t(int, RESPONSE_UPIU_SENSE_DATA_LENGTH, len);

		memcpy(lrbp->sense_buffer,
			lrbp->ucd_rsp_ptr->sr.sense_data,
			min_t(int, len_to_copy, UFSHCD_REQ_SENSE_SIZE));
	}
}

/**
 * ufshcd_copy_query_response() - Copy the Query Response and the data
 * descriptor
 * @hba: per adapter instance
 * @lrbp: pointer to local reference block
 */
static
int ufshcd_copy_query_response(struct ufs_hba *hba, struct ufshcd_lrb *lrbp)
{
	struct ufs_query_res *query_res = &hba->dev_cmd.query.response;

	memcpy(&query_res->upiu_res, &lrbp->ucd_rsp_ptr->qr, QUERY_OSF_SIZE);

	/* Get the descriptor */
	if (hba->dev_cmd.query.descriptor &&
	    lrbp->ucd_rsp_ptr->qr.opcode == UPIU_QUERY_OPCODE_READ_DESC) {
		u8 *descp = (u8 *)lrbp->ucd_rsp_ptr +
				GENERAL_UPIU_REQUEST_SIZE;
		u16 resp_len;
		u16 buf_len;

		/* data segment length */
		resp_len = be32_to_cpu(lrbp->ucd_rsp_ptr->header.dword_2) &
						MASK_QUERY_DATA_SEG_LEN;
		buf_len = be16_to_cpu(
				hba->dev_cmd.query.request.upiu_req.length);
		if (likely(buf_len >= resp_len)) {
			memcpy(hba->dev_cmd.query.descriptor, descp, resp_len);
		} else {
			dev_warn(hba->dev,
				"%s: Response size is bigger than buffer",
				__func__);
			return -EINVAL;
		}
	}

	return 0;
}

/**
 * ufshcd_hba_capabilities - Read controller capabilities
 * @hba: per adapter instance
 */
static inline void ufshcd_hba_capabilities(struct ufs_hba *hba)
{
	hba->capabilities = ufshcd_readl(hba, REG_CONTROLLER_CAPABILITIES);

	/* nutrs and nutmrs are 0 based values */
	hba->nutrs = (hba->capabilities & MASK_TRANSFER_REQUESTS_SLOTS) + 1;
	hba->nutmrs =
	((hba->capabilities & MASK_TASK_MANAGEMENT_REQUEST_SLOTS) >> 16) + 1;
}

/**
 * ufshcd_ready_for_uic_cmd - Check if controller is ready
 *                            to accept UIC commands
 * @hba: per adapter instance
 * Return true on success, else false
 */
static inline bool ufshcd_ready_for_uic_cmd(struct ufs_hba *hba)
{
	if (ufshcd_readl(hba, REG_CONTROLLER_STATUS) & UIC_COMMAND_READY)
		return true;
	else
		return false;
}

/**
 * ufshcd_get_upmcrs - Get the power mode change request status
 * @hba: Pointer to adapter instance
 *
 * This function gets the UPMCRS field of HCS register
 * Returns value of UPMCRS field
 */
static inline u8 ufshcd_get_upmcrs(struct ufs_hba *hba)
{
	return (ufshcd_readl(hba, REG_CONTROLLER_STATUS) >> 8) & 0x7;
}

/**
 * ufshcd_dispatch_uic_cmd - Dispatch UIC commands to unipro layers
 * @hba: per adapter instance
 * @uic_cmd: UIC command
 *
 * Mutex must be held.
 */
static inline void
ufshcd_dispatch_uic_cmd(struct ufs_hba *hba, struct uic_command *uic_cmd)
{
	WARN_ON(hba->active_uic_cmd);

	hba->active_uic_cmd = uic_cmd;

	ufshcd_dme_cmd_log(hba, "dme_send", hba->active_uic_cmd->command);
	/* Write Args */
	ufshcd_writel(hba, uic_cmd->argument1, REG_UIC_COMMAND_ARG_1);
	ufshcd_writel(hba, uic_cmd->argument2, REG_UIC_COMMAND_ARG_2);
	ufshcd_writel(hba, uic_cmd->argument3, REG_UIC_COMMAND_ARG_3);

	/* Write UIC Cmd */
	ufshcd_writel(hba, uic_cmd->command & COMMAND_OPCODE_MASK,
		      REG_UIC_COMMAND);
	/* Make sure that UIC command is committed immediately */
	wmb();
}

/**
 * ufshcd_wait_for_uic_cmd - Wait complectioin of UIC command
 * @hba: per adapter instance
 * @uic_cmd: UIC command
 *
 * Must be called with mutex held.
 * Returns 0 only if success.
 */
static int
ufshcd_wait_for_uic_cmd(struct ufs_hba *hba, struct uic_command *uic_cmd)
{
	int ret;
	unsigned long flags;

	if (wait_for_completion_timeout(&uic_cmd->done,
					msecs_to_jiffies(UIC_CMD_TIMEOUT)))
		ret = uic_cmd->argument2 & MASK_UIC_COMMAND_RESULT;
	else
		ret = -ETIMEDOUT;

	if (ret)
		ufsdbg_set_err_state(hba);

	ufshcd_dme_cmd_log(hba, "dme_cmpl_1", hba->active_uic_cmd->command);
#if defined(SEC_UFS_ERROR_COUNT)
	if (ret)
		SEC_ufs_uic_error_check(hba, true, false);
#endif

	spin_lock_irqsave(hba->host->host_lock, flags);
	hba->active_uic_cmd = NULL;
	spin_unlock_irqrestore(hba->host->host_lock, flags);

	return ret;
}

/**
 * __ufshcd_send_uic_cmd - Send UIC commands and retrieve the result
 * @hba: per adapter instance
 * @uic_cmd: UIC command
 * @completion: initialize the completion only if this is set to true
 *
 * Identical to ufshcd_send_uic_cmd() expect mutex. Must be called
 * with mutex held and host_lock locked.
 * Returns 0 only if success.
 */
static int
__ufshcd_send_uic_cmd(struct ufs_hba *hba, struct uic_command *uic_cmd,
		      bool completion)
{
	if (!ufshcd_ready_for_uic_cmd(hba)) {
		dev_err(hba->dev,
			"Controller not ready to accept UIC commands\n");
		return -EIO;
	}

	if (completion)
		init_completion(&uic_cmd->done);

	ufshcd_dispatch_uic_cmd(hba, uic_cmd);

	return 0;
}

/**
 * ufshcd_send_uic_cmd - Send UIC commands and retrieve the result
 * @hba: per adapter instance
 * @uic_cmd: UIC command
 *
 * Returns 0 only if success.
 */
static int
ufshcd_send_uic_cmd(struct ufs_hba *hba, struct uic_command *uic_cmd)
{
	int ret;
	unsigned long flags;

	hba->ufs_stats.clk_hold.ctx = UIC_CMD_SEND;
	ufshcd_hold_all(hba);
	mutex_lock(&hba->uic_cmd_mutex);
	ufshcd_add_delay_before_dme_cmd(hba);

	spin_lock_irqsave(hba->host->host_lock, flags);
	ret = __ufshcd_send_uic_cmd(hba, uic_cmd, true);
	spin_unlock_irqrestore(hba->host->host_lock, flags);
	if (!ret)
		ret = ufshcd_wait_for_uic_cmd(hba, uic_cmd);

	ufshcd_save_tstamp_of_last_dme_cmd(hba);
	mutex_unlock(&hba->uic_cmd_mutex);
	ufshcd_release_all(hba);
	hba->ufs_stats.clk_rel.ctx = UIC_CMD_SEND;

	ufsdbg_error_inject_dispatcher(hba,
		ERR_INJECT_UIC, 0, &ret);

	return ret;
}

/**
 * ufshcd_map_sg - Map scatter-gather list to prdt
 * @hba: per adapter instance
 * @lrbp: pointer to local reference block
 *
 * Returns 0 in case of success, non-zero value in case of failure
 */
#if defined(CONFIG_UFSFEATURE)
int ufshcd_map_sg(struct ufs_hba *hba, struct ufshcd_lrb *lrbp)
#else
static int ufshcd_map_sg(struct ufs_hba *hba, struct ufshcd_lrb *lrbp)
#endif
{
	struct ufshcd_sg_entry *prd;
	struct scatterlist *sg;
	struct scsi_cmnd *cmd;
	int sg_segments;
	int i;
#if defined(CONFIG_UFS_DATA_LOG)
	unsigned int dump_index;
	int cpu = raw_smp_processor_id();
	int id = 0;

#if defined(CONFIG_UFS_DATA_LOG_MAGIC_CODE)
	unsigned long  magicword[1];
	void  *virt_sg_addr;
	/*
	 * 0x1F5E3A7069245CBE
	 * 0x4977C72608FCE51F
	 * 0x524E74A9005F0D1B
	 * 0x05D3D11A26CF3142
	 */
	magicword[0] = 0x1F5E3A7069245CBE;
#endif
#endif

	cmd = lrbp->cmd;
#if defined(CONFIG_UFS_DATA_LOG)
	if (cmd->request && hba->host->ufs_sys_log_en){
		/*condition of data log*/
		/*read request of system area for debugging dm verity issue*/
		if (rq_data_dir(cmd->request) == READ &&
				cmd->request->__sector >= hba->host->ufs_system_start &&
				cmd->request->__sector < hba->host->ufs_system_end) {

			for (id = 0; id < UFS_DATA_LOG_MAX; id++){
				dump_index = atomic_inc_return(&hba->log_count) & (UFS_DATA_LOG_MAX - 1);
				if (ufs_data_log[dump_index].done != 0xA)
					break;
			}

			if (id == UFS_DATA_LOG_MAX)
				queuing_req[cmd->request->tag] = UFS_DATA_LOG_MAX - 1;
			else
				queuing_req[cmd->request->tag] = dump_index;

			ufs_data_log[dump_index].done = 0xA;
			ufs_data_log[dump_index].start_time = cpu_clock(cpu);
			ufs_data_log[dump_index].end_time = 0;
			ufs_data_log[dump_index].sector = cmd->request->__sector;

#if defined(CONFIG_UFS_DATA_LOG_MAGIC_CODE)
			sg_segments = scsi_sg_count(cmd);
			scsi_for_each_sg(cmd, sg, sg_segments, i) {
				/*
				 * Write magicword each memory location pointed  by SG element
				 */
				virt_sg_addr = sg_virt(sg);
				ufs_data_log[dump_index].virt_addr = virt_sg_addr;
				memcpy(virt_sg_addr, magicword, UFS_DATA_BUF_SIZE);
			}
#endif
		}
	}
#endif

	sg_segments = scsi_dma_map(cmd);
	if (sg_segments < 0)
		return sg_segments;

	if (sg_segments) {
		if (hba->quirks & UFSHCD_QUIRK_PRDT_BYTE_GRAN)
			lrbp->utr_descriptor_ptr->prd_table_length =
				cpu_to_le16((u16)(sg_segments *
						  hba->sg_entry_size));
		else
			lrbp->utr_descriptor_ptr->prd_table_length =
				cpu_to_le16((u16) (sg_segments));

		prd = (struct ufshcd_sg_entry *)lrbp->ucd_prdt_ptr;

		scsi_for_each_sg(cmd, sg, sg_segments, i) {
			prd->size =
				cpu_to_le32(((u32) sg_dma_len(sg))-1);
			prd->base_addr =
				cpu_to_le32(lower_32_bits(sg->dma_address));
			prd->upper_addr =
				cpu_to_le32(upper_32_bits(sg->dma_address));
			prd->reserved = 0;
			hba->transferred_sector += prd->size;
			prd = (void *)prd + hba->sg_entry_size;
		}
	} else {
		lrbp->utr_descriptor_ptr->prd_table_length = 0;
	}

	return ufshcd_map_sg_crypto(hba, lrbp);
}

/**
 * ufshcd_enable_intr - enable interrupts
 * @hba: per adapter instance
 * @intrs: interrupt bits
 */
static void ufshcd_enable_intr(struct ufs_hba *hba, u32 intrs)
{
	u32 set = ufshcd_readl(hba, REG_INTERRUPT_ENABLE);

	if (hba->ufs_version == UFSHCI_VERSION_10) {
		u32 rw;
		rw = set & INTERRUPT_MASK_RW_VER_10;
		set = rw | ((set ^ intrs) & intrs);
	} else {
		set |= intrs;
	}

	ufshcd_writel(hba, set, REG_INTERRUPT_ENABLE);
}

/**
 * ufshcd_disable_intr - disable interrupts
 * @hba: per adapter instance
 * @intrs: interrupt bits
 */
static void ufshcd_disable_intr(struct ufs_hba *hba, u32 intrs)
{
	u32 set = ufshcd_readl(hba, REG_INTERRUPT_ENABLE);

	if (hba->ufs_version == UFSHCI_VERSION_10) {
		u32 rw;
		rw = (set & INTERRUPT_MASK_RW_VER_10) &
			~(intrs & INTERRUPT_MASK_RW_VER_10);
		set = rw | ((set & intrs) & ~INTERRUPT_MASK_RW_VER_10);

	} else {
		set &= ~intrs;
	}

	ufshcd_writel(hba, set, REG_INTERRUPT_ENABLE);
}

/* IOPP-upiu_flags-v1.2.k5.4 */
static void set_customized_upiu_flags(struct ufshcd_lrb *lrbp, u32 *upiu_flags)
{
	if (!lrbp->cmd || !lrbp->cmd->request)
		return;

	switch (req_op(lrbp->cmd->request)) {
	case REQ_OP_READ:
		*upiu_flags |= UPIU_CMD_PRIO_HIGH;
		break;
	case REQ_OP_WRITE:
		if (lrbp->cmd->request->cmd_flags & REQ_SYNC)
			*upiu_flags |= UPIU_CMD_PRIO_HIGH;
		break;
	case REQ_OP_FLUSH:
		*upiu_flags |= UPIU_TASK_ATTR_HEADQ;
		break;
	case REQ_OP_DISCARD:
		*upiu_flags |= UPIU_TASK_ATTR_ORDERED;
		break;
	}
}

/**
 * ufshcd_prepare_req_desc_hdr() - Fills the requests header
 * descriptor according to request
 * @hba: per adapter instance
 * @lrbp: pointer to local reference block
 * @upiu_flags: flags required in the header
 * @cmd_dir: requests data direction
 */
static int ufshcd_prepare_req_desc_hdr(struct ufs_hba *hba,
	struct ufshcd_lrb *lrbp, u32 *upiu_flags,
	enum dma_data_direction cmd_dir)
{
	struct utp_transfer_req_desc *req_desc = lrbp->utr_descriptor_ptr;
	u32 data_direction;
	u32 dword_0;

	if (cmd_dir == DMA_FROM_DEVICE) {
		data_direction = UTP_DEVICE_TO_HOST;
		*upiu_flags = UPIU_CMD_FLAGS_READ;
	} else if (cmd_dir == DMA_TO_DEVICE) {
		data_direction = UTP_HOST_TO_DEVICE;
		*upiu_flags = UPIU_CMD_FLAGS_WRITE;
	} else {
		data_direction = UTP_NO_DATA_TRANSFER;
		*upiu_flags = UPIU_CMD_FLAGS_NONE;
	}

	set_customized_upiu_flags(lrbp, upiu_flags);

	dword_0 = data_direction | (lrbp->command_type
				<< UPIU_COMMAND_TYPE_OFFSET);
	if (lrbp->intr_cmd)
		dword_0 |= UTP_REQ_DESC_INT_CMD;

	/* Transfer request descriptor header fields */
	if (ufshcd_lrbp_crypto_enabled(lrbp)) {
#if IS_ENABLED(CONFIG_SCSI_UFS_CRYPTO)
		dword_0 |= UTP_REQ_DESC_CRYPTO_ENABLE_CMD;
		dword_0 |= lrbp->crypto_key_slot;
		req_desc->header.dword_1 =
			cpu_to_le32(lower_32_bits(lrbp->data_unit_num));
		req_desc->header.dword_3 =
			cpu_to_le32(upper_32_bits(lrbp->data_unit_num));
#endif /* CONFIG_SCSI_UFS_CRYPTO */
	} else {
		/* dword_1 and dword_3 are reserved, hence they are set to 0 */
		req_desc->header.dword_1 = 0;
		req_desc->header.dword_3 = 0;
	}

	req_desc->header.dword_0 = cpu_to_le32(dword_0);

	/*
	 * assigning invalid value for command status. Controller
	 * updates OCS on command completion, with the command
	 * status
	 */
	req_desc->header.dword_2 =
		cpu_to_le32(OCS_INVALID_COMMAND_STATUS);

	req_desc->prd_table_length = 0;

	return 0;
}

/**
 * ufshcd_prepare_utp_scsi_cmd_upiu() - fills the utp_transfer_req_desc,
 * for scsi commands
 * @lrbp: local reference block pointer
 * @upiu_flags: flags
 */
static
void ufshcd_prepare_utp_scsi_cmd_upiu(struct ufshcd_lrb *lrbp, u32 upiu_flags)
{
	struct utp_upiu_req *ucd_req_ptr = lrbp->ucd_req_ptr;
	unsigned short cdb_len;

	/* command descriptor fields */
	ucd_req_ptr->header.dword_0 = UPIU_HEADER_DWORD(
				UPIU_TRANSACTION_COMMAND, upiu_flags,
				lrbp->lun, lrbp->task_tag);
	ucd_req_ptr->header.dword_1 = UPIU_HEADER_DWORD(
				UPIU_COMMAND_SET_TYPE_SCSI, 0, 0, 0);

	/* Total EHS length and Data segment length will be zero */
	ucd_req_ptr->header.dword_2 = 0;

	ucd_req_ptr->sc.exp_data_transfer_len =
		cpu_to_be32(lrbp->cmd->sdb.length);

	cdb_len = min_t(unsigned short, lrbp->cmd->cmd_len, MAX_CDB_SIZE);
	memcpy(ucd_req_ptr->sc.cdb, lrbp->cmd->cmnd, cdb_len);
	if (cdb_len < MAX_CDB_SIZE)
		memset(ucd_req_ptr->sc.cdb + cdb_len, 0,
			(MAX_CDB_SIZE - cdb_len));
	memset(lrbp->ucd_rsp_ptr, 0, sizeof(struct utp_upiu_rsp));
}

/**
 * ufshcd_prepare_utp_query_req_upiu() - fills the utp_transfer_req_desc,
 * for query requsts
 * @hba: UFS hba
 * @lrbp: local reference block pointer
 * @upiu_flags: flags
 */
static void ufshcd_prepare_utp_query_req_upiu(struct ufs_hba *hba,
				struct ufshcd_lrb *lrbp, u32 upiu_flags)
{
	struct utp_upiu_req *ucd_req_ptr = lrbp->ucd_req_ptr;
	struct ufs_query *query = &hba->dev_cmd.query;
	u16 len = be16_to_cpu(query->request.upiu_req.length);
	u8 *descp = (u8 *)lrbp->ucd_req_ptr + GENERAL_UPIU_REQUEST_SIZE;

	/* Query request header */
	ucd_req_ptr->header.dword_0 = UPIU_HEADER_DWORD(
			UPIU_TRANSACTION_QUERY_REQ, upiu_flags,
			lrbp->lun, lrbp->task_tag);
	ucd_req_ptr->header.dword_1 = UPIU_HEADER_DWORD(
			0, query->request.query_func, 0, 0);

	/* Data segment length only need for WRITE_DESC */
	if (query->request.upiu_req.opcode == UPIU_QUERY_OPCODE_WRITE_DESC)
		ucd_req_ptr->header.dword_2 =
			UPIU_HEADER_DWORD(0, 0, (len >> 8), (u8)len);
	else
		ucd_req_ptr->header.dword_2 = 0;

	/* Copy the Query Request buffer as is */
	memcpy(&ucd_req_ptr->qr, &query->request.upiu_req,
			QUERY_OSF_SIZE);

	/* Copy the Descriptor */
	if (query->request.upiu_req.opcode == UPIU_QUERY_OPCODE_WRITE_DESC)
		memcpy(descp, query->descriptor, len);

	if (query->request.query_func == UPIU_QUERY_FUNC_VENDOR_TOSHIBA_FATALMODE) {
		ucd_req_ptr->header.dword_2 =
			UPIU_HEADER_DWORD(0, 0, (len >> 8), (u8)len);
		memcpy(descp, query->descriptor, len);
	}

	memset(lrbp->ucd_rsp_ptr, 0, sizeof(struct utp_upiu_rsp));
}

static inline void ufshcd_prepare_utp_nop_upiu(struct ufshcd_lrb *lrbp)
{
	struct utp_upiu_req *ucd_req_ptr = lrbp->ucd_req_ptr;

	memset(ucd_req_ptr, 0, sizeof(struct utp_upiu_req));

	/* command descriptor fields */
	ucd_req_ptr->header.dword_0 =
		UPIU_HEADER_DWORD(
			UPIU_TRANSACTION_NOP_OUT, 0, 0, lrbp->task_tag);
	/* clear rest of the fields of basic header */
	ucd_req_ptr->header.dword_1 = 0;
	ucd_req_ptr->header.dword_2 = 0;

	memset(lrbp->ucd_rsp_ptr, 0, sizeof(struct utp_upiu_rsp));
}

/**
 * ufshcd_comp_devman_upiu - UFS Protocol Information Unit(UPIU)
 *			     for Device Management Purposes
 * @hba: per adapter instance
 * @lrbp: pointer to local reference block
 */
static int ufshcd_comp_devman_upiu(struct ufs_hba *hba, struct ufshcd_lrb *lrbp)
{
	u32 upiu_flags;
	int ret = 0;

	if ((hba->ufs_version == UFSHCI_VERSION_10) ||
	    (hba->ufs_version == UFSHCI_VERSION_11))
		lrbp->command_type = UTP_CMD_TYPE_DEV_MANAGE;
	else
		lrbp->command_type = UTP_CMD_TYPE_UFS_STORAGE;

	ret = ufshcd_prepare_req_desc_hdr(hba, lrbp, &upiu_flags,
			DMA_NONE);
	if (hba->dev_cmd.type == DEV_CMD_TYPE_QUERY)
		ufshcd_prepare_utp_query_req_upiu(hba, lrbp, upiu_flags);
	else if (hba->dev_cmd.type == DEV_CMD_TYPE_NOP)
		ufshcd_prepare_utp_nop_upiu(lrbp);
	else
		ret = -EINVAL;

	return ret;
}

/**
 * ufshcd_comp_scsi_upiu - UFS Protocol Information Unit(UPIU)
 *			   for SCSI Purposes
 * @hba: per adapter instance
 * @lrbp: pointer to local reference block
 */
#if defined(CONFIG_UFSFEATURE)
int ufshcd_comp_scsi_upiu(struct ufs_hba *hba, struct ufshcd_lrb *lrbp)
#else
static int ufshcd_comp_scsi_upiu(struct ufs_hba *hba, struct ufshcd_lrb *lrbp)
#endif
{
	u32 upiu_flags;
	int ret = 0;

	if ((hba->ufs_version == UFSHCI_VERSION_10) ||
	    (hba->ufs_version == UFSHCI_VERSION_11))
		lrbp->command_type = UTP_CMD_TYPE_SCSI;
	else
		lrbp->command_type = UTP_CMD_TYPE_UFS_STORAGE;

	if (likely(lrbp->cmd)) {
#if defined(CONFIG_UFSFEATURE)
		ufsf_hpb_change_lun(&hba->ufsf, lrbp);
		ufsf_hpb_prep_fn(&hba->ufsf, lrbp);
#endif
		ret = ufshcd_prepare_req_desc_hdr(hba, lrbp,
				&upiu_flags, lrbp->cmd->sc_data_direction);
		ufshcd_prepare_utp_scsi_cmd_upiu(lrbp, upiu_flags);
	} else {
		ret = -EINVAL;
	}

	return ret;
}

/**
 * ufshcd_upiu_wlun_to_scsi_wlun - maps UPIU W-LUN id to SCSI W-LUN ID
 * @upiu_wlun_id: UPIU W-LUN id
 *
 * Returns SCSI W-LUN id
 */
static inline u16 ufshcd_upiu_wlun_to_scsi_wlun(u8 upiu_wlun_id)
{
	return (upiu_wlun_id & ~UFS_UPIU_WLUN_ID) | SCSI_W_LUN_BASE;
}

/**
 * ufshcd_get_write_lock - synchronize between shutdown, scaling &
 * arrival of requests
 * @hba: ufs host
 *
 * Lock is predominantly held by shutdown context thus, ensuring
 * that no requests from any other context may sneak through.
 */
static inline void ufshcd_get_write_lock(struct ufs_hba *hba)
{
	down_write(&hba->lock);
}

/**
 * ufshcd_get_read_lock - synchronize between shutdown, scaling &
 * arrival of requests
 * @hba: ufs host
 *
 * Returns 1 if acquired, < 0 on contention
 *
 * After shutdown's initiated, allow requests only directed to the
 * well known device lun. The sync between scaling & issue is maintained
 * as is and this restructuring syncs shutdown with these too.
 */
static int ufshcd_get_read_lock(struct ufs_hba *hba, u64 lun)
{
	int err = 0;

	err = down_read_trylock(&hba->lock);
	if (err > 0)
		goto out;
	/* let requests for well known device lun to go through */
	if (ufshcd_scsi_to_upiu_lun(lun) == UFS_UPIU_UFS_DEVICE_WLUN)
		return 0;
	else if (!ufshcd_is_shutdown_ongoing(hba))
		return -EAGAIN;
	else
		return -EPERM;

out:
	return err;
}

/**
 * ufshcd_put_read_lock - synchronize between shutdown, scaling &
 * arrival of requests
 * @hba: ufs host
 *
 * Returns none
 */
static inline void ufshcd_put_read_lock(struct ufs_hba *hba)
{
	up_read(&hba->lock);
}

/**
 * ufshcd_queuecommand - main entry point for SCSI requests
 * @host: SCSI host pointer
 * @cmd: command from SCSI Midlayer
 *
 * Returns 0 for success, non-zero in case of failure
 */
static int ufshcd_queuecommand(struct Scsi_Host *host, struct scsi_cmnd *cmd)
{
	struct ufshcd_lrb *lrbp;
	struct ufs_hba *hba;
	unsigned long flags;
	int tag;
	int err = 0;
	bool has_read_lock = false;
#if defined(CONFIG_UFSFEATURE) && defined(CONFIG_UFSHPB)
	struct scsi_cmnd *pre_cmd;
	struct ufshcd_lrb *add_lrbp;
	int add_tag;
	int pre_req_err = -EBUSY;
	int lun = 0;
	
	if (cmd && cmd->device)
		lun = ufshcd_scsi_to_upiu_lun(cmd->device->lun);
#endif

	hba = shost_priv(host);

	if (!cmd || !cmd->request || !hba)
		return -EINVAL;

	tag = cmd->request->tag;
	if (!ufshcd_valid_tag(hba, tag)) {
		dev_err(hba->dev,
			"%s: invalid command tag %d: cmd=0x%pK, cmd->request=0x%pK\n",
			__func__, tag, cmd, cmd->request);
		BUG_ON(1);
	}

	err = ufshcd_get_read_lock(hba, cmd->device->lun);
	if (unlikely(err < 0)) {
		if (err == -EPERM) {
			set_host_byte(cmd, DID_ERROR);
			cmd->scsi_done(cmd);
			return 0;
		}
		if (err == -EAGAIN) {
			hba->ufs_stats.scsi_blk_reqs.ts = ktime_get();
			hba->ufs_stats.scsi_blk_reqs.busy_ctx = SCALING_BUSY;
			return SCSI_MLQUEUE_HOST_BUSY;
		}
	} else if (err == 1) {
		has_read_lock = true;
	}

	/*
	 * err might be non-zero here but logic later in this function
	 * assumes that err is set to 0.
	 */
	err = 0;

	spin_lock_irqsave(hba->host->host_lock, flags);

	/* if error handling is in progress, return host busy */
	if (ufshcd_eh_in_progress(hba)) {
		err = SCSI_MLQUEUE_HOST_BUSY;
		hba->ufs_stats.scsi_blk_reqs.ts = ktime_get();
		hba->ufs_stats.scsi_blk_reqs.busy_ctx = EH_IN_PROGRESS;
		goto out_unlock;
	}

	switch (hba->ufshcd_state) {
	case UFSHCD_STATE_OPERATIONAL:
		break;
	case UFSHCD_STATE_EH_SCHEDULED:
	case UFSHCD_STATE_RESET:
		err = SCSI_MLQUEUE_HOST_BUSY;
		hba->ufs_stats.scsi_blk_reqs.ts = ktime_get();
		hba->ufs_stats.scsi_blk_reqs.busy_ctx =
			UFS_RESET_OR_EH_SCHEDULED;
		goto out_unlock;
	case UFSHCD_STATE_ERROR:
		set_host_byte(cmd, DID_ERROR);
		cmd->scsi_done(cmd);
		goto out_unlock;
	default:
		dev_WARN_ONCE(hba->dev, 1, "%s: invalid state %d\n",
				__func__, hba->ufshcd_state);
		set_host_byte(cmd, DID_BAD_TARGET);
		cmd->scsi_done(cmd);
		goto out_unlock;
	}
	spin_unlock_irqrestore(hba->host->host_lock, flags);

	hba->req_abort_count = 0;

	/* acquire the tag to make sure device cmds don't use it */
	if (test_and_set_bit_lock(tag, &hba->lrb_in_use)) {
		/*
		 * Dev manage command in progress, requeue the command.
		 * Requeuing the command helps in cases where the request *may*
		 * find different tag instead of waiting for dev manage command
		 * completion.
		 */
		err = SCSI_MLQUEUE_HOST_BUSY;
		hba->ufs_stats.scsi_blk_reqs.ts = ktime_get();
		hba->ufs_stats.scsi_blk_reqs.busy_ctx = LRB_IN_USE;
		goto out;
	}

	hba->ufs_stats.clk_hold.ctx = QUEUE_CMD;
	err = ufshcd_hold(hba, true);
	if (err) {
		err = SCSI_MLQUEUE_HOST_BUSY;
		hba->ufs_stats.scsi_blk_reqs.ts = ktime_get();
		hba->ufs_stats.scsi_blk_reqs.busy_ctx = UFSHCD_HOLD;
		clear_bit_unlock(tag, &hba->lrb_in_use);
		goto out;
	}
	if (ufshcd_is_clkgating_allowed(hba))
		WARN_ON(hba->clk_gating.state != CLKS_ON);

	err = ufshcd_hibern8_hold(hba, true);
	if (err) {
		clear_bit_unlock(tag, &hba->lrb_in_use);
		err = SCSI_MLQUEUE_HOST_BUSY;
		hba->ufs_stats.scsi_blk_reqs.ts = ktime_get();
		hba->ufs_stats.scsi_blk_reqs.busy_ctx = UFSHCD_HIBERN8_HOLD;
		hba->ufs_stats.clk_rel.ctx = QUEUE_CMD;
		ufshcd_release(hba, true);
		goto out;
	}
	if (ufshcd_is_hibern8_on_idle_allowed(hba))
		WARN_ON(hba->hibern8_on_idle.state != HIBERN8_EXITED);

#if defined(CONFIG_UFSFEATURE) && defined(CONFIG_UFSHPB)
	add_tag = ufsf_hpb_prepare_pre_req(&hba->ufsf, cmd, lun);
	if (add_tag < 0) {
		hba->lrb[tag].hpb_ctx_id = MAX_HPB_CONTEXT_ID;
		goto send_orig_cmd;
	}

	add_lrbp = &hba->lrb[add_tag];

	pre_req_err = ufsf_hpb_prepare_add_lrbp(&hba->ufsf, add_tag);
	if (pre_req_err)
		hba->lrb[tag].hpb_ctx_id = MAX_HPB_CONTEXT_ID;
send_orig_cmd:
#endif
	/* Vote PM QoS for the request */
	ufshcd_vops_pm_qos_req_start(hba, cmd->request);

	WARN_ON(hba->clk_gating.state != CLKS_ON);

	lrbp = &hba->lrb[tag];

	WARN_ON(lrbp->cmd);
	lrbp->cmd = cmd;
	lrbp->sense_bufflen = UFSHCD_REQ_SENSE_SIZE;
	lrbp->sense_buffer = cmd->sense_buffer;
	lrbp->task_tag = tag;
	lrbp->lun = ufshcd_scsi_to_upiu_lun(cmd->device->lun);
	lrbp->intr_cmd = !ufshcd_is_intr_aggr_allowed(hba) ? true : false;

	err = ufshcd_prepare_lrbp_crypto(hba, cmd, lrbp);
	if (err) {
		lrbp->cmd = NULL;
		clear_bit_unlock(tag, &hba->lrb_in_use);
		goto out;
	}
	lrbp->req_abort_skip = false;

	err = ufshcd_comp_scsi_upiu(hba, lrbp);
	if (err) {
		if (err != -EAGAIN)
			dev_err(hba->dev,
				"%s: failed to compose upiu %d\n",
				__func__, err);

		lrbp->cmd = NULL;
		clear_bit_unlock(tag, &hba->lrb_in_use);
		ufshcd_release_all(hba);
		ufshcd_vops_pm_qos_req_end(hba, cmd->request, true);
		goto out;
	}

	err = ufshcd_map_sg(hba, lrbp);
	if (err) {
		ufshcd_release(hba);
		lrbp->cmd = NULL;
		clear_bit_unlock(tag, &hba->lrb_in_use);
		ufshcd_release_all(hba);
		ufshcd_vops_pm_qos_req_end(hba, cmd->request, true);
		goto out;
	}


	/* Make sure descriptors are ready before ringing the doorbell */
	wmb();

	/* issue command to the controller */
	spin_lock_irqsave(hba->host->host_lock, flags);
#if defined(CONFIG_UFSFEATURE) && defined(CONFIG_UFSHPB)
	if (!pre_req_err) {
		ufshcd_vops_setup_xfer_req(hba, add_tag, (add_lrbp->cmd ? true : false));
		ufshcd_send_command(hba, add_tag);
		pre_req_err = -EBUSY;
		atomic64_inc(&hba->ufsf.ufshpb_lup[add_lrbp->lun]->pre_req_cnt);
	}
#endif
	ufshcd_vops_setup_xfer_req(hba, tag, (lrbp->cmd ? true : false));

	err = ufshcd_send_command(hba, tag);
	if (err) {
		spin_unlock_irqrestore(hba->host->host_lock, flags);
		scsi_dma_unmap(lrbp->cmd);
		lrbp->cmd = NULL;
		clear_bit_unlock(tag, &hba->lrb_in_use);
		ufshcd_release_all(hba);
		ufshcd_vops_pm_qos_req_end(hba, cmd->request, true);
		dev_err(hba->dev, "%s: failed sending command, %d\n",
							__func__, err);
		err = DID_ERROR;
		goto out;
	}

out_unlock:
	spin_unlock_irqrestore(hba->host->host_lock, flags);
out:
#if defined(CONFIG_UFSFEATURE) && defined(CONFIG_UFSHPB)
	if (!pre_req_err) {
		pre_cmd = add_lrbp->cmd;
		scsi_dma_unmap(pre_cmd);
		add_lrbp->cmd = NULL;
		clear_bit_unlock(add_tag, &hba->lrb_in_use);
                ufshcd_release_all(hba);
		ufshcd_vops_pm_qos_req_end(hba, pre_cmd->request, true);
		ufsf_hpb_end_pre_req(&hba->ufsf, pre_cmd->request);
	}
#endif
	if (has_read_lock)
		ufshcd_put_read_lock(hba);
	return err;
}

static int ufshcd_compose_dev_cmd(struct ufs_hba *hba,
		struct ufshcd_lrb *lrbp, enum dev_cmd_type cmd_type, int tag)
{
	lrbp->cmd = NULL;
	lrbp->sense_bufflen = 0;
	lrbp->sense_buffer = NULL;
	lrbp->task_tag = tag;
	lrbp->lun = 0; /* device management cmd is not specific to any LUN */
	lrbp->intr_cmd = true; /* No interrupt aggregation */
#if IS_ENABLED(CONFIG_SCSI_UFS_CRYPTO)
	lrbp->crypto_enable = false; /* No crypto operations */
#endif
	hba->dev_cmd.type = cmd_type;

	return ufshcd_comp_devman_upiu(hba, lrbp);
}

static int
ufshcd_clear_cmd(struct ufs_hba *hba, int tag)
{
	int err = 0;
	unsigned long flags;
	u32 mask = 1 << tag;

	/* clear outstanding transaction before retry */
	spin_lock_irqsave(hba->host->host_lock, flags);
	ufshcd_utrl_clear(hba, tag);
	spin_unlock_irqrestore(hba->host->host_lock, flags);

	/*
	 * wait for for h/w to clear corresponding bit in door-bell.
	 * max. wait is 1 sec.
	 */
	err = ufshcd_wait_for_register(hba,
			REG_UTP_TRANSFER_REQ_DOOR_BELL,
			mask, ~mask, 1000, 1000, true);

	return err;
}

static int
ufshcd_check_query_response(struct ufs_hba *hba, struct ufshcd_lrb *lrbp)
{
	struct ufs_query_res *query_res = &hba->dev_cmd.query.response;

	/* Get the UPIU response */
	query_res->response = ufshcd_get_rsp_upiu_result(lrbp->ucd_rsp_ptr) >>
				UPIU_RSP_CODE_OFFSET;
	return query_res->response;
}

/**
 * ufshcd_dev_cmd_completion() - handles device management command responses
 * @hba: per adapter instance
 * @lrbp: pointer to local reference block
 */
static int
ufshcd_dev_cmd_completion(struct ufs_hba *hba, struct ufshcd_lrb *lrbp)
{
	int resp;
	int err = 0;

	hba->ufs_stats.last_hibern8_exit_tstamp = ktime_set(0, 0);
	resp = ufshcd_get_req_rsp(lrbp->ucd_rsp_ptr);

	switch (resp) {
	case UPIU_TRANSACTION_NOP_IN:
		if (hba->dev_cmd.type != DEV_CMD_TYPE_NOP) {
			err = -EINVAL;
			dev_err(hba->dev, "%s: unexpected response %x\n",
					__func__, resp);
		}
		break;
	case UPIU_TRANSACTION_QUERY_RSP:
		err = ufshcd_check_query_response(hba, lrbp);
		if (!err)
			err = ufshcd_copy_query_response(hba, lrbp);
		break;
	case UPIU_TRANSACTION_REJECT_UPIU:
		/* TODO: handle Reject UPIU Response */
		err = -EPERM;
		dev_err(hba->dev, "%s: Reject UPIU not fully implemented\n",
				__func__);
		break;
	default:
		err = -EINVAL;
		dev_err(hba->dev, "%s: Invalid device management cmd response: %x\n",
				__func__, resp);
		break;
	}

	return err;
}

static int ufshcd_wait_for_dev_cmd(struct ufs_hba *hba,
		struct ufshcd_lrb *lrbp, int max_timeout)
{
	int err = 0;
	unsigned long time_left;
	unsigned long flags;

	time_left = wait_for_completion_timeout(hba->dev_cmd.complete,
			msecs_to_jiffies(max_timeout));

	/* Make sure descriptors are ready before ringing the doorbell */
	wmb();
	spin_lock_irqsave(hba->host->host_lock, flags);
	hba->dev_cmd.complete = NULL;
	if (likely(time_left)) {
		err = ufshcd_get_tr_ocs(lrbp);
		if (!err)
			err = ufshcd_dev_cmd_completion(hba, lrbp);
	}
	spin_unlock_irqrestore(hba->host->host_lock, flags);

	if (!time_left) {
		err = -ETIMEDOUT;
		dev_dbg(hba->dev, "%s: dev_cmd request timedout, tag %d\n",
			__func__, lrbp->task_tag);
		if (!ufshcd_clear_cmd(hba, lrbp->task_tag))
			/* successfully cleared the command, retry if needed */
			err = -EAGAIN;
		/*
		 * in case of an error, after clearing the doorbell,
		 * we also need to clear the outstanding_request
		 * field in hba
		 */
		ufshcd_outstanding_req_clear(hba, lrbp->task_tag);
	}

	if (err)
		ufsdbg_set_err_state(hba);

	return err;
}

/**
 * ufshcd_get_dev_cmd_tag - Get device management command tag
 * @hba: per-adapter instance
 * @tag_out: pointer to variable with available slot value
 *
 * Get a free slot and lock it until device management command
 * completes.
 *
 * Returns false if free slot is unavailable for locking, else
 * return true with tag value in @tag.
 */
static bool ufshcd_get_dev_cmd_tag(struct ufs_hba *hba, int *tag_out)
{
	int tag;
	bool ret = false;
	unsigned long tmp;

	if (!tag_out)
		goto out;

	do {
		tmp = ~hba->lrb_in_use;
		tag = find_last_bit(&tmp, hba->nutrs);
		if (tag >= hba->nutrs)
			goto out;
	} while (test_and_set_bit_lock(tag, &hba->lrb_in_use));

	*tag_out = tag;
	ret = true;
out:
	return ret;
}

static inline void ufshcd_put_dev_cmd_tag(struct ufs_hba *hba, int tag)
{
	clear_bit_unlock(tag, &hba->lrb_in_use);
}

/**
 * ufshcd_exec_dev_cmd - API for sending device management requests
 * @hba: UFS hba
 * @cmd_type: specifies the type (NOP, Query...)
 * @timeout: time in seconds
 *
 * NOTE: Since there is only one available tag for device management commands,
 * it is expected you hold the hba->dev_cmd.lock mutex.
 */
#if defined(CONFIG_UFSFEATURE)
int ufshcd_exec_dev_cmd(struct ufs_hba *hba,
		enum dev_cmd_type cmd_type, int timeout)
#else
static int ufshcd_exec_dev_cmd(struct ufs_hba *hba,
		enum dev_cmd_type cmd_type, int timeout)
#endif
{
	struct ufshcd_lrb *lrbp;
	int err;
	int tag;
	struct completion wait;
	unsigned long flags;

	/*
	 * Get free slot, sleep if slots are unavailable.
	 * Even though we use wait_event() which sleeps indefinitely,
	 * the maximum wait time is bounded by SCSI request timeout.
	 */
	wait_event(hba->dev_cmd.tag_wq, ufshcd_get_dev_cmd_tag(hba, &tag));

	init_completion(&wait);
	lrbp = &hba->lrb[tag];
	WARN_ON(lrbp->cmd);
	err = ufshcd_compose_dev_cmd(hba, lrbp, cmd_type, tag);
	if (unlikely(err))
		goto out_put_tag;

	hba->dev_cmd.complete = &wait;

	ufshcd_add_query_upiu_trace(hba, tag, "query_send");
	/* Make sure descriptors are ready before ringing the doorbell */
	wmb();
	spin_lock_irqsave(hba->host->host_lock, flags);
	ufshcd_vops_setup_xfer_req(hba, tag, (lrbp->cmd ? true : false));
	err = ufshcd_send_command(hba, tag);
	spin_unlock_irqrestore(hba->host->host_lock, flags);
	if (err) {
		dev_err(hba->dev, "%s: failed sending command, %d\n",
							__func__, err);
		goto out_put_tag;
	}
	err = ufshcd_wait_for_dev_cmd(hba, lrbp, timeout);

	ufshcd_add_query_upiu_trace(hba, tag,
			err ? "query_complete_err" : "query_complete");

out_put_tag:
	ufshcd_put_dev_cmd_tag(hba, tag);
	wake_up(&hba->dev_cmd.tag_wq);
#if defined(SEC_UFS_ERROR_COUNT)
	if (err && (cmd_type != DEV_CMD_TYPE_NOP))
		SEC_ufs_query_error_check(hba, cmd_type);
#endif
	return err;
}

/**
 * ufshcd_init_query() - init the query response and request parameters
 * @hba: per-adapter instance
 * @request: address of the request pointer to be initialized
 * @response: address of the response pointer to be initialized
 * @opcode: operation to perform
 * @idn: flag idn to access
 * @index: LU number to access
 * @selector: query/flag/descriptor further identification
 */
static inline void ufshcd_init_query(struct ufs_hba *hba,
		struct ufs_query_req **request, struct ufs_query_res **response,
		enum query_opcode opcode, u8 idn, u8 index, u8 selector)
{
	int idn_t = (int)idn;

	ufsdbg_error_inject_dispatcher(hba,
		ERR_INJECT_QUERY, idn_t, (int *)&idn_t);
	idn = idn_t;

	*request = &hba->dev_cmd.query.request;
	*response = &hba->dev_cmd.query.response;
	memset(*request, 0, sizeof(struct ufs_query_req));
	memset(*response, 0, sizeof(struct ufs_query_res));
	(*request)->upiu_req.opcode = opcode;
	(*request)->upiu_req.idn = idn;
	(*request)->upiu_req.index = index;
	(*request)->upiu_req.selector = selector;

	ufshcd_update_query_stats(hba, opcode, idn);
}

#if defined(CONFIG_UFSFEATURE)
int ufshcd_query_flag_retry(struct ufs_hba *hba, enum query_opcode opcode,
                            enum flag_idn idn, bool *flag_res)
#else
static int ufshcd_query_flag_retry(struct ufs_hba *hba,
	enum query_opcode opcode, enum flag_idn idn, bool *flag_res)
#endif
{
	int ret;
	int retries;

	for (retries = 0; retries < QUERY_REQ_RETRIES; retries++) {
		ret = ufshcd_query_flag(hba, opcode, idn, flag_res);
		if (ret)
			dev_dbg(hba->dev,
				"%s: failed with error %d, retries %d\n",
				__func__, ret, retries);
		else
			break;
	}

	if (ret)
		dev_err(hba->dev,
			"%s: query attribute, opcode %d, idn %d, failed with error %d after %d retires\n",
			__func__, opcode, idn, ret, retries);
	return ret;
}

/**
 * ufshcd_query_flag() - API function for sending flag query requests
 * @hba: per-adapter instance
 * @opcode: flag query to perform
 * @idn: flag idn to access
 * @flag_res: the flag value after the query request completes
 *
 * Returns 0 for success, non-zero in case of failure
 */
int ufshcd_query_flag(struct ufs_hba *hba, enum query_opcode opcode,
			enum flag_idn idn, bool *flag_res)
{
	struct ufs_query_req *request = NULL;
	struct ufs_query_res *response = NULL;
	int err, index = 0, selector = 0;
	int timeout = QUERY_REQ_TIMEOUT;
	bool has_read_lock = false;

	BUG_ON(!hba);

	ufshcd_hold_all(hba);
	if (!ufshcd_is_shutdown_ongoing(hba) && !ufshcd_eh_in_progress(hba)) {
		down_read(&hba->lock);
		has_read_lock = true;
	}
	mutex_lock(&hba->dev_cmd.lock);
	ufshcd_init_query(hba, &request, &response, opcode, idn, index,
			selector);

	switch (opcode) {
	case UPIU_QUERY_OPCODE_SET_FLAG:
	case UPIU_QUERY_OPCODE_CLEAR_FLAG:
	case UPIU_QUERY_OPCODE_TOGGLE_FLAG:
		request->query_func = UPIU_QUERY_FUNC_STANDARD_WRITE_REQUEST;
		break;
	case UPIU_QUERY_OPCODE_READ_FLAG:
		request->query_func = UPIU_QUERY_FUNC_STANDARD_READ_REQUEST;
		if (!flag_res) {
			/* No dummy reads */
			dev_err(hba->dev, "%s: Invalid argument for read request\n",
					__func__);
			err = -EINVAL;
			goto out_unlock;
		}
		break;
	default:
		dev_err(hba->dev,
			"%s: Expected query flag opcode but got = %d\n",
			__func__, opcode);
		err = -EINVAL;
		goto out_unlock;
	}

	err = ufshcd_exec_dev_cmd(hba, DEV_CMD_TYPE_QUERY, timeout);

	if (err) {
		dev_err(hba->dev,
			"%s: Sending flag query for idn %d failed, err = %d\n",
			__func__, request->upiu_req.idn, err);
		goto out_unlock;
	}

	if (flag_res)
		*flag_res = (be32_to_cpu(response->upiu_res.value) &
				MASK_QUERY_UPIU_FLAG_LOC) & 0x1;

out_unlock:
	mutex_unlock(&hba->dev_cmd.lock);
	if (has_read_lock)
		up_read(&hba->lock);
	ufshcd_release_all(hba);
	return err;
}

/**
 * ufshcd_query_attr - API function for sending attribute requests
 * @hba: per-adapter instance
 * @opcode: attribute opcode
 * @idn: attribute idn to access
 * @index: index field
 * @selector: selector field
 * @attr_val: the attribute value after the query request completes
 *
 * Returns 0 for success, non-zero in case of failure
*/
int ufshcd_query_attr(struct ufs_hba *hba, enum query_opcode opcode,
		      enum attr_idn idn, u8 index, u8 selector, u32 *attr_val)
{
	struct ufs_query_req *request = NULL;
	struct ufs_query_res *response = NULL;
	int err;
	bool has_read_lock = false;

	BUG_ON(!hba);

	ufshcd_hold_all(hba);
	if (!attr_val) {
		dev_err(hba->dev, "%s: attribute value required for opcode 0x%x\n",
				__func__, opcode);
		err = -EINVAL;
		goto out;
	}

	/*
	 * May get invoked from shutdown and IOCTL contexts.
	 * In shutdown context, it comes in with lock acquired.
	 * In error recovery context, it may come with lock acquired.
	 */
	if (!ufshcd_is_shutdown_ongoing(hba) && !ufshcd_eh_in_progress(hba)) {
		down_read(&hba->lock);
		has_read_lock = true;
	}
	mutex_lock(&hba->dev_cmd.lock);
	ufshcd_init_query(hba, &request, &response, opcode, idn, index,
			selector);

	switch (opcode) {
	case UPIU_QUERY_OPCODE_WRITE_ATTR:
		request->query_func = UPIU_QUERY_FUNC_STANDARD_WRITE_REQUEST;
		request->upiu_req.value = cpu_to_be32(*attr_val);
		break;
	case UPIU_QUERY_OPCODE_READ_ATTR:
		request->query_func = UPIU_QUERY_FUNC_STANDARD_READ_REQUEST;
		break;
	default:
		dev_err(hba->dev, "%s: Expected query attr opcode but got = 0x%.2x\n",
				__func__, opcode);
		err = -EINVAL;
		goto out_unlock;
	}

	err = ufshcd_exec_dev_cmd(hba, DEV_CMD_TYPE_QUERY, QUERY_REQ_TIMEOUT);

	if (err) {
		dev_err(hba->dev, "%s: opcode 0x%.2x for idn %d failed, index %d, err = %d\n",
				__func__, opcode,
				request->upiu_req.idn, index, err);
		goto out_unlock;
	}

	*attr_val = be32_to_cpu(response->upiu_res.value);

out_unlock:
	mutex_unlock(&hba->dev_cmd.lock);
	if (has_read_lock)
		up_read(&hba->lock);
out:
	ufshcd_release_all(hba);
	return err;
}

/**
 * ufshcd_query_attr_retry() - API function for sending query
 * attribute with retries
 * @hba: per-adapter instance
 * @opcode: attribute opcode
 * @idn: attribute idn to access
 * @index: index field
 * @selector: selector field
 * @attr_val: the attribute value after the query request
 * completes
 *
 * Returns 0 for success, non-zero in case of failure
*/
static int ufshcd_query_attr_retry(struct ufs_hba *hba,
	enum query_opcode opcode, enum attr_idn idn, u8 index, u8 selector,
	u32 *attr_val)
{
	int ret = 0;
	u32 retries;

	 for (retries = QUERY_REQ_RETRIES; retries > 0; retries--) {
		ret = ufshcd_query_attr(hba, opcode, idn, index,
						selector, attr_val);
		if (ret)
			dev_dbg(hba->dev, "%s: failed with error %d, retries %d\n",
				__func__, ret, retries);
		else
			break;
	}

	if (ret)
		dev_err(hba->dev,
			"%s: query attribute, idn %d, failed with error %d after %d retires\n",
			__func__, idn, ret, retries);
	return ret;
}

static int __ufshcd_query_descriptor(struct ufs_hba *hba,
			enum query_opcode opcode, enum desc_idn idn, u8 index,
			u8 selector, u8 *desc_buf, int *buf_len)
{
	struct ufs_query_req *request = NULL;
	struct ufs_query_res *response = NULL;
	int err;
	bool has_read_lock = false;

	BUG_ON(!hba);

	ufshcd_hold_all(hba);
	if (!desc_buf) {
		dev_err(hba->dev, "%s: descriptor buffer required for opcode 0x%x\n",
				__func__, opcode);
		err = -EINVAL;
		goto out;
	}

	if (*buf_len < QUERY_DESC_MIN_SIZE || *buf_len > QUERY_DESC_MAX_SIZE) {
		dev_err(hba->dev, "%s: descriptor buffer size (%d) is out of range\n",
				__func__, *buf_len);
		err = -EINVAL;
		goto out;
	}

	if (!ufshcd_is_shutdown_ongoing(hba) && !ufshcd_eh_in_progress(hba)) {
		down_read(&hba->lock);
		has_read_lock = true;
	}
	mutex_lock(&hba->dev_cmd.lock);
	ufshcd_init_query(hba, &request, &response, opcode, idn, index,
			selector);
	hba->dev_cmd.query.descriptor = desc_buf;
	request->upiu_req.length = cpu_to_be16(*buf_len);

	switch (opcode) {
	case UPIU_QUERY_OPCODE_WRITE_DESC:
		request->query_func = UPIU_QUERY_FUNC_STANDARD_WRITE_REQUEST;
		break;
	case UPIU_QUERY_OPCODE_READ_DESC:
		request->query_func = UPIU_QUERY_FUNC_STANDARD_READ_REQUEST;
		break;
	default:
		dev_err(hba->dev,
				"%s: Expected query descriptor opcode but got = 0x%.2x\n",
				__func__, opcode);
		err = -EINVAL;
		goto out_unlock;
	}

	err = ufshcd_exec_dev_cmd(hba, DEV_CMD_TYPE_QUERY, QUERY_REQ_TIMEOUT);

	if (err) {
		dev_err(hba->dev, "%s: opcode 0x%.2x for idn %d failed, index %d, err = %d\n",
				__func__, opcode,
				request->upiu_req.idn, index, err);
		goto out_unlock;
	}

	*buf_len = be16_to_cpu(response->upiu_res.length);

out_unlock:
	hba->dev_cmd.query.descriptor = NULL;
	mutex_unlock(&hba->dev_cmd.lock);
	if (has_read_lock)
		up_read(&hba->lock);
out:
	ufshcd_release_all(hba);
	return err;
}

/**
 * ufshcd_query_descriptor_retry - API function for sending descriptor requests
 * @hba: per-adapter instance
 * @opcode: attribute opcode
 * @idn: attribute idn to access
 * @index: index field
 * @selector: selector field
 * @desc_buf: the buffer that contains the descriptor
 * @buf_len: length parameter passed to the device
 *
 * Returns 0 for success, non-zero in case of failure.
 * The buf_len parameter will contain, on return, the length parameter
 * received on the response.
 */
int ufshcd_query_descriptor_retry(struct ufs_hba *hba,
				  enum query_opcode opcode,
				  enum desc_idn idn, u8 index,
				  u8 selector,
				  u8 *desc_buf, int *buf_len)
{
	int err;
	int retries;

	for (retries = QUERY_REQ_RETRIES; retries > 0; retries--) {
		err = __ufshcd_query_descriptor(hba, opcode, idn, index,
						selector, desc_buf, buf_len);
		if (!err || err == -EINVAL)
			break;
	}

	return err;
}
EXPORT_SYMBOL(ufshcd_query_descriptor_retry);

/**
 * ufshcd_read_desc_length - read the specified descriptor length from header
 * @hba: Pointer to adapter instance
 * @desc_id: descriptor idn value
 * @desc_index: descriptor index
 * @desc_length: pointer to variable to read the length of descriptor
 *
 * Return 0 in case of success, non-zero otherwise
 */
static int ufshcd_read_desc_length(struct ufs_hba *hba,
	enum desc_idn desc_id,
	int desc_index,
	int *desc_length)
{
	int ret;
	u8 header[QUERY_DESC_HDR_SIZE];
	int header_len = QUERY_DESC_HDR_SIZE;

	if (desc_id >= QUERY_DESC_IDN_MAX)
		return -EINVAL;

	ret = ufshcd_query_descriptor_retry(hba, UPIU_QUERY_OPCODE_READ_DESC,
					desc_id, desc_index, 0, header,
					&header_len);

	if (ret) {
		dev_err(hba->dev, "%s: Failed to get descriptor header id %d",
			__func__, desc_id);
		return ret;
	} else if (desc_id != header[QUERY_DESC_DESC_TYPE_OFFSET]) {
		dev_warn(hba->dev, "%s: descriptor header id %d and desc_id %d mismatch",
			__func__, header[QUERY_DESC_DESC_TYPE_OFFSET],
			desc_id);
		ret = -EINVAL;
	}

	*desc_length = header[QUERY_DESC_LENGTH_OFFSET];
	return ret;

}

/**
 * ufshcd_map_desc_id_to_length - map descriptor IDN to its length
 * @hba: Pointer to adapter instance
 * @desc_id: descriptor idn value
 * @desc_len: mapped desc length (out)
 *
 * Return 0 in case of success, non-zero otherwise
 */
int ufshcd_map_desc_id_to_length(struct ufs_hba *hba,
	enum desc_idn desc_id, int *desc_len)
{
	switch (desc_id) {
	case QUERY_DESC_IDN_DEVICE:
		*desc_len = hba->desc_size.dev_desc;
		break;
	case QUERY_DESC_IDN_POWER:
		*desc_len = hba->desc_size.pwr_desc;
		break;
	case QUERY_DESC_IDN_GEOMETRY:
		*desc_len = hba->desc_size.geom_desc;
		break;
	case QUERY_DESC_IDN_CONFIGURATION:
		*desc_len = hba->desc_size.conf_desc;
		break;
	case QUERY_DESC_IDN_UNIT:
		*desc_len = hba->desc_size.unit_desc;
		break;
	case QUERY_DESC_IDN_INTERCONNECT:
		*desc_len = hba->desc_size.interc_desc;
		break;
	case QUERY_DESC_IDN_STRING:
		*desc_len = QUERY_DESC_MAX_SIZE;
		break;
	case QUERY_DESC_IDN_HEALTH:
		*desc_len = hba->desc_size.hlth_desc;
		break;
	case QUERY_DESC_IDN_RFU_0:
	case QUERY_DESC_IDN_RFU_1:
		*desc_len = 0;
		break;
	default:
		*desc_len = 0;
		return -EINVAL;
	}
	return 0;
}
EXPORT_SYMBOL(ufshcd_map_desc_id_to_length);

/**
 * ufshcd_read_desc_param - read the specified descriptor parameter
 * @hba: Pointer to adapter instance
 * @desc_id: descriptor idn value
 * @desc_index: descriptor index
 * @param_offset: offset of the parameter to read
 * @param_read_buf: pointer to buffer where parameter would be read
 * @param_size: sizeof(param_read_buf)
 *
 * Return 0 in case of success, non-zero otherwise
 */
int ufshcd_read_desc_param(struct ufs_hba *hba,
			   enum desc_idn desc_id,
			   int desc_index,
			   u8 param_offset,
			   u8 *param_read_buf,
			   u8 param_size)
{
	int ret;
	u8 *desc_buf;
	int buff_len;
	bool is_kmalloc = true;

	/* Safety check */
	if (desc_id >= QUERY_DESC_IDN_MAX || !param_size)
		return -EINVAL;

	/* Get the max length of descriptor from structure filled up at probe
	 * time.
	 */
	ret = ufshcd_map_desc_id_to_length(hba, desc_id, &buff_len);

	/* Sanity checks */
	if (ret || !buff_len) {
		dev_err(hba->dev, "%s: Failed to get full descriptor length",
			__func__);
		return ret;
	}

	/* Check param offset and size what we need is less than buff_len */
	if ((param_offset + param_size) > buff_len) {
		dev_err(hba->dev, "%s: Invalid offset 0x%x(size 0x%x) in descriptor IDN 0x%x, length 0x%x\n",
				__func__, param_offset, param_size, desc_id, buff_len);
		return -EINVAL;
	}

	/* Check whether we need temp memory */
	if (param_offset != 0 || param_size < buff_len) {
		desc_buf = kmalloc(buff_len, GFP_KERNEL);
		if (!desc_buf)
			return -ENOMEM;
	} else {
		desc_buf = param_read_buf;
		is_kmalloc = false;
	}

	/* Request for full descriptor */
	ret = ufshcd_query_descriptor_retry(hba, UPIU_QUERY_OPCODE_READ_DESC,
					desc_id, desc_index, 0,
					desc_buf, &buff_len);

	if (ret) {
		dev_err(hba->dev, "%s: Failed reading descriptor. desc_id %d, desc_index %d, param_offset %d, ret %d",
			__func__, desc_id, desc_index, param_offset, ret);
		goto out;
	}

	/* Sanity check */
	if (desc_buf[QUERY_DESC_DESC_TYPE_OFFSET] != desc_id) {
		dev_err(hba->dev, "%s: invalid desc_id %d in descriptor header",
			__func__, desc_buf[QUERY_DESC_DESC_TYPE_OFFSET]);
		ret = -EINVAL;
		goto out;
	}

	/* Check wherher we will not copy more data, than available */
	if (is_kmalloc && param_size > buff_len)
		param_size = buff_len;

	if (is_kmalloc)
		memcpy(param_read_buf, &desc_buf[param_offset], param_size);
out:
	if (is_kmalloc)
		kfree(desc_buf);
	return ret;
}

static inline int ufshcd_read_desc(struct ufs_hba *hba,
				   enum desc_idn desc_id,
				   int desc_index,
				   u8 *buf,
				   u32 size)
{
	return ufshcd_read_desc_param(hba, desc_id, desc_index, 0, buf, size);
}

static inline int ufshcd_read_power_desc(struct ufs_hba *hba,
					 u8 *buf,
					 u32 size)
{
	return ufshcd_read_desc(hba, QUERY_DESC_IDN_POWER, 0, buf, size);
}

int ufshcd_read_device_desc(struct ufs_hba *hba, u8 *buf, u32 size)
{
	return ufshcd_read_desc(hba, QUERY_DESC_IDN_DEVICE, 0, buf, size);
}

/**
 * ufshcd_read_string_desc - read string descriptor
 * @hba: pointer to adapter instance
 * @desc_index: descriptor index
 * @buf: pointer to buffer where descriptor would be read
 * @size: size of buf
 * @ascii: if true convert from unicode to ascii characters
 *
 * Return 0 in case of success, non-zero otherwise
 */
int ufshcd_read_string_desc(struct ufs_hba *hba, int desc_index,
			    u8 *buf, u32 size, bool ascii)
{
	int err = 0;

	err = ufshcd_read_desc(hba,
				QUERY_DESC_IDN_STRING, desc_index, buf, size);

	if (err) {
		dev_err(hba->dev, "%s: reading String Desc failed after %d retries. err = %d\n",
			__func__, QUERY_REQ_RETRIES, err);
		goto out;
	}

	if (ascii) {
		int desc_len;
		int ascii_len;
		int i;
		char *buff_ascii;

		desc_len = buf[0];
		/* remove header and divide by 2 to move from UTF16 to UTF8 */
		ascii_len = (desc_len - QUERY_DESC_HDR_SIZE) / 2 + 1;
		if (size < ascii_len + QUERY_DESC_HDR_SIZE) {
			dev_err(hba->dev, "%s: buffer allocated size is too small\n",
					__func__);
			err = -ENOMEM;
			goto out;
		}

		buff_ascii = kzalloc(ascii_len, GFP_KERNEL);
		if (!buff_ascii) {
			err = -ENOMEM;
			goto out;
		}

		/*
		 * the descriptor contains string in UTF16 format
		 * we need to convert to utf-8 so it can be displayed
		 */
		utf16s_to_utf8s((wchar_t *)&buf[QUERY_DESC_HDR_SIZE],
				desc_len - QUERY_DESC_HDR_SIZE,
				UTF16_BIG_ENDIAN, buff_ascii, ascii_len);

		/* replace non-printable or non-ASCII characters with spaces */
		for (i = 0; i < ascii_len; i++)
			ufshcd_remove_non_printable(&buff_ascii[i]);

		memset(buf + QUERY_DESC_HDR_SIZE, 0,
				size - QUERY_DESC_HDR_SIZE);
		memcpy(buf + QUERY_DESC_HDR_SIZE, buff_ascii, ascii_len);
		buf[QUERY_DESC_LENGTH_OFFSET] = ascii_len + QUERY_DESC_HDR_SIZE;
		kfree(buff_ascii);
	}
out:
	return err;
}

/**
 * ufshcd_read_unit_desc_param - read the specified unit descriptor parameter
 * @hba: Pointer to adapter instance
 * @lun: lun id
 * @param_offset: offset of the parameter to read
 * @param_read_buf: pointer to buffer where parameter would be read
 * @param_size: sizeof(param_read_buf)
 *
 * Return 0 in case of success, non-zero otherwise
 */
static inline int ufshcd_read_unit_desc_param(struct ufs_hba *hba,
					      int lun,
					      enum unit_desc_param param_offset,
					      u8 *param_read_buf,
					      u32 param_size)
{
	/*
	 * Unit descriptors are only available for general purpose LUs (LUN id
	 * from 0 to 7) and RPMB Well known LU.
	 */
	if (!ufs_is_valid_unit_desc_lun(lun))
		return -EOPNOTSUPP;

	return ufshcd_read_desc_param(hba, QUERY_DESC_IDN_UNIT, lun,
				      param_offset, param_read_buf, param_size);
}

static int __ufshcd_query_vendor_func(struct ufs_hba *hba,
		u8 query_fn, enum query_opcode opcode, enum desc_idn idn, u8 index,
		u8 selector, u8 *desc_buf, int *buf_len)
{
	struct ufs_query_req *request = NULL;
	struct ufs_query_res *response = NULL;
	int err;

	BUG_ON(!hba);

	pm_runtime_get_sync(hba->dev);
	ufshcd_hold_all(hba);
	if (!desc_buf) {
		dev_err(hba->dev, "%s: descriptor buffer required for opcode 0x%x\n",
				__func__, opcode);
		err = -EINVAL;
		goto out;
	}

	mutex_lock(&hba->dev_cmd.lock);

	request = &hba->dev_cmd.query.request;
	response = &hba->dev_cmd.query.response;
	memset(request, 0, sizeof(struct ufs_query_req));
	memset(response, 0, sizeof(struct ufs_query_res));

	request->query_func = query_fn;

	request->upiu_req.opcode = opcode;
	request->upiu_req.idn = idn;
	request->upiu_req.index = index;
	request->upiu_req.selector = selector;

	hba->dev_cmd.query.descriptor = desc_buf;
	request->upiu_req.length = cpu_to_be16(*buf_len);

	err = ufshcd_exec_dev_cmd(hba, DEV_CMD_TYPE_QUERY, QUERY_REQ_TIMEOUT);

	if (err) {
		dev_err(hba->dev, "%s: opcode 0x%.2x for idn %d failed, index %d, err = %d\n",
				__func__, opcode,
				request->upiu_req.idn, index, err);
		goto out_unlock;
	}

	hba->dev_cmd.query.descriptor = NULL;
	*buf_len = be16_to_cpu(response->upiu_res.length);

out_unlock:
	mutex_unlock(&hba->dev_cmd.lock);
out:
	ufshcd_release_all(hba);
	pm_runtime_put_sync(hba->dev);
	return err;
}

/**
 * ufshcd_vendor_specific_func - Vendor Specific Read/Write Functions
 *
 * @hba: pointer to adapter instance
 * @buf: pointer to buffer where read/write function
 * @size: size of buf
 *
 * Return 0 in case of success, non-zero otherwise
 */
int ufshcd_vendor_specific_func(struct ufs_hba *hba, u8 query_fn,
		enum query_opcode opcode, enum desc_idn idn, u8 index, u8 selector,
		u8 *buf, u32 *size)
{
	int err = 0;
	int retries;

	for (retries = QUERY_REQ_RETRIES; retries > 0; retries--) {
		err = __ufshcd_query_vendor_func(hba, query_fn, opcode, idn, index,
				selector, buf, size);
		if (!err || err == -EINVAL)
			break;

		dev_dbg(hba->dev, "%s: error %d retrying\n", __func__, err);
	}

	if (err)
		dev_err(hba->dev,
				"%s is failed!! Query Function=0x%x err = %d\n",
				__func__, query_fn, err);
	else
		dev_err(hba->dev,
				"%s is OK!! Query Function=0x%x err = %d\n",
				__func__, query_fn, err);

	return err;
}

static int UFS_Toshiba_query_fatal_mode(struct ufs_hba *hba)
{
	u8 dbuf[512] = {0, };
	int dsize = sizeof(dbuf);
	int result = 0;

	/*enter fatal mode*/
	dbuf[0] = 0x0C, dbuf[4] = 0xA2, dbuf[5] = 0xA0, dbuf[6] = 0x6A, dbuf[7] = 0x04;
	result = ufshcd_vendor_specific_func(hba,
			UPIU_QUERY_FUNC_VENDOR_TOSHIBA_FATALMODE,
			0, 0, 0, 0, dbuf, &dsize);
	if (result)
		dev_err(hba->dev, "%s: failed to enter Toshiba K2 fatal mode. result = %d\n",
				__func__, result);
	else
		hba->UFS_fatal_mode_done = true;

	return result;
}

#ifdef CONFIG_BLK_TURBO_WRITE
/* call back for block layer */
void ufshcd_tw_ctrl(struct scsi_device *sdev, int en)
{
	int err;
	struct ufs_hba *hba;
	bool has_lock = false;

	hba = shost_priv(sdev->host);

	mutex_lock(&hba->tw_ctrl_mutex);
	has_lock = true;

	pr_err("UFS: try TW %s.\n", en ? "On" : "Off");

	if (!hba->support_tw)
		goto out;

	if (hba->pm_op_in_progress) {
		dev_err(hba->dev, "%s: tw ctrl during pm operation is not allowed.\n",
				__func__);
		goto out;
	}

	if (hba->ufshcd_state != UFSHCD_STATE_OPERATIONAL) {
		dev_err(hba->dev, "%s: ufs host is not available.\n",
				__func__);
		goto out;
	}

	if (hba->tw_state_not_allowed) {
		dev_err(hba->dev, "%s: tw ctrl is not allowed(e.g. ufs driver is suspended).\n",
				__func__);
		goto out;
	}

	if (ufshcd_is_tw_err(hba))
		dev_err(hba->dev, "%s: previous turbo write control was failed.\n",
				__func__);

	if (en) {
		if (ufshcd_is_tw_on(hba)) {
			dev_err(hba->dev, "%s: turbo write already enabled. tw_state = %d\n",
					__func__, hba->ufs_tw_state);
			goto out;
		}
		pm_runtime_get_sync(hba->dev);
		if (hba->tw_state_not_allowed) {	// check again
			dev_err(hba->dev, "%s: tw ctrl %s is not allowed(e.g. ufs driver is suspended)\n",
					__func__, en ? "On" : "Off");
			goto out_rpm_put;
		}

		err = ufshcd_query_flag_retry(hba, UPIU_QUERY_OPCODE_SET_FLAG,
				QUERY_FLAG_IDN_WB_EN, NULL);
		if (err) {
			ufshcd_set_tw_err(hba);
			dev_err(hba->dev, "%s: enable turbo write failed. err = %d\n",
					__func__, err);
		} else {
			ufshcd_set_tw_on(hba);
			dev_info(hba->dev, "%s: ufs turbo write enabled \n", __func__);
		}
	} else {
		if (ufshcd_is_tw_off(hba)) {
			dev_err(hba->dev, "%s: turbo write already disabled. tw_state = %d\n",
					__func__, hba->ufs_tw_state);
			goto out;
		}
		pm_runtime_get_sync(hba->dev);
		if (hba->tw_state_not_allowed) {	// check again
			dev_err(hba->dev, "%s: tw ctrl %s is not allowed(e.g. ufs driver is suspended)\n",
					__func__, en ? "On" : "Off");
			goto out_rpm_put;
		}

		err = ufshcd_query_flag_retry(hba, UPIU_QUERY_OPCODE_CLEAR_FLAG,
				QUERY_FLAG_IDN_WB_EN, NULL);
		if (err) {
			ufshcd_set_tw_err(hba);
			dev_err(hba->dev, "%s: disable turbo write failed. err = %d\n",
					__func__, err);
		} else {
			ufshcd_set_tw_off(hba);
			dev_info(hba->dev, "%s: ufs turbo write disabled \n", __func__);
		}
	}
	SEC_ufs_update_tw_info(hba, 0);
out_rpm_put:
	/*
	 * tw_ctrl_mutex must be unlocked before the pm_runtime_put_sync() is called
	 * to prevent deadlock issue.
	 *
	 * ufshcd_suspend() calls mutex_lock(&hba->tw_ctrl_mutex)
	 */
	mutex_unlock(&hba->tw_ctrl_mutex);
	has_lock = false;
	pm_runtime_put_sync(hba->dev);
out:
	if (has_lock)
		mutex_unlock(&hba->tw_ctrl_mutex);
}

static void ufshcd_reset_tw(struct ufs_hba *hba, bool force)
{
	int err = 0;

	if (!hba->support_tw)
		return;

	if (ufshcd_is_tw_off(hba)) {
		dev_info(hba->dev, "%s: turbo write already disabled. tw_state = %d\n",
				__func__, hba->ufs_tw_state);
		return;
	}

	if (ufshcd_is_tw_err(hba))
		dev_err(hba->dev, "%s: previous turbo write control was failed.\n",
				__func__);

	if (force)
		err = ufshcd_query_flag_retry(hba, UPIU_QUERY_OPCODE_CLEAR_FLAG,
				QUERY_FLAG_IDN_WB_EN, NULL);

	if (err) {
		ufshcd_set_tw_err(hba);
		dev_err(hba->dev, "%s: disable turbo write failed. err = %d\n",
				__func__, err);
	} else {
		ufshcd_set_tw_off(hba);
		dev_info(hba->dev, "%s: ufs turbo write disabled \n", __func__);
	}

	SEC_ufs_update_tw_info(hba, 0);
#ifdef CONFIG_BLK_TURBO_WRITE
	scsi_reset_tw_state(hba->host);
#endif
}

#ifdef CONFIG_SCSI_UFS_SUPPORT_TW_MAN_GC
static int ufshcd_get_tw_buf_status(struct ufs_hba *hba, u32 *status)
{
	return ufshcd_query_attr_retry(hba, UPIU_QUERY_OPCODE_READ_ATTR,
			QUERY_ATTR_IDN_AVAIL_WB_BUFF_SIZE, 0, 0, status);
}

static int ufshcd_tw_manual_flush_ctrl(struct ufs_hba *hba, int en)
{
	int err = 0;

	dev_info(hba->dev, "%s: %sable turbo write manual flush\n",
			__func__, en ? "en" : "dis");
	if (en) {
		err = ufshcd_query_flag_retry(hba, UPIU_QUERY_OPCODE_SET_FLAG,
				QUERY_FLAG_IDN_WB_BUFF_FLUSH_EN, NULL);
		if (err)
			dev_err(hba->dev, "%s: enable turbo write failed. err = %d\n",
					__func__, err);
	} else {
		err = ufshcd_query_flag_retry(hba, UPIU_QUERY_OPCODE_CLEAR_FLAG,
				QUERY_FLAG_IDN_WB_BUFF_FLUSH_EN, NULL);
		if (err)
			dev_err(hba->dev, "%s: disable turbo write failed. err = %d\n",
					__func__, err);
	}

	return err;
}

static int ufshcd_tw_flush_ctrl(struct ufs_hba *hba)
{
	int err = 0;
	u32 curr_status = 0;

	err = ufshcd_get_tw_buf_status(hba, &curr_status);

	if (!err && (curr_status <= UFS_TW_MANUAL_FLUSH_THRESHOLD)) {
		dev_info(hba->dev, "%s: enable tw manual flush, buf status : %d\n",
				__func__, curr_status);
		ufshcd_scsi_block_requests(hba->host);
		err = ufshcd_tw_manual_flush_ctrl(hba, 1);
		if (!err) {
			mdelay(100);
			err = ufshcd_tw_manual_flush_ctrl(hba, 0);
			if (err)
				dev_err(hba->dev, "%s: disable tw manual flush failed. err = %d\n",
						__func__, err);
		} else
			dev_err(hba->dev, "%s: enable tw manual flush failed. err = %d\n",
					__func__, err);
		ufshcd_scsi_unblock_requests(hba->host);
	}
	return err;
}
#endif
#endif // CONFIG_BLK_TURBO_WRITE

/**
 * ufshcd_memory_alloc - allocate memory for host memory space data structures
 * @hba: per adapter instance
 *
 * 1. Allocate DMA memory for Command Descriptor array
 *	Each command descriptor consist of Command UPIU, Response UPIU and PRDT
 * 2. Allocate DMA memory for UTP Transfer Request Descriptor List (UTRDL).
 * 3. Allocate DMA memory for UTP Task Management Request Descriptor List
 *	(UTMRDL)
 * 4. Allocate memory for local reference block(lrb).
 *
 * Returns 0 for success, non-zero in case of failure
 */
static int ufshcd_memory_alloc(struct ufs_hba *hba)
{
	size_t utmrdl_size, utrdl_size, ucdl_size;

	/* Allocate memory for UTP command descriptors */
	ucdl_size = (sizeof_utp_transfer_cmd_desc(hba) * hba->nutrs);
	hba->ucdl_base_addr = dmam_alloc_coherent(hba->dev,
						  ucdl_size,
						  &hba->ucdl_dma_addr,
						  GFP_KERNEL);

	/*
	 * UFSHCI requires UTP command descriptor to be 128 byte aligned.
	 * make sure hba->ucdl_dma_addr is aligned to PAGE_SIZE
	 * if hba->ucdl_dma_addr is aligned to PAGE_SIZE, then it will
	 * be aligned to 128 bytes as well
	 */
	if (!hba->ucdl_base_addr ||
	    WARN_ON(hba->ucdl_dma_addr & (PAGE_SIZE - 1))) {
		dev_err(hba->dev,
			"Command Descriptor Memory allocation failed\n");
		goto out;
	}

	/*
	 * Allocate memory for UTP Transfer descriptors
	 * UFSHCI requires 1024 byte alignment of UTRD
	 */
	utrdl_size = (sizeof(struct utp_transfer_req_desc) * hba->nutrs);
	hba->utrdl_base_addr = dmam_alloc_coherent(hba->dev,
						   utrdl_size,
						   &hba->utrdl_dma_addr,
						   GFP_KERNEL);
	if (!hba->utrdl_base_addr ||
	    WARN_ON(hba->utrdl_dma_addr & (PAGE_SIZE - 1))) {
		dev_err(hba->dev,
			"Transfer Descriptor Memory allocation failed\n");
		goto out;
	}

	/*
	 * Allocate memory for UTP Task Management descriptors
	 * UFSHCI requires 1024 byte alignment of UTMRD
	 */
	utmrdl_size = sizeof(struct utp_task_req_desc) * hba->nutmrs;
	hba->utmrdl_base_addr = dmam_alloc_coherent(hba->dev,
						    utmrdl_size,
						    &hba->utmrdl_dma_addr,
						    GFP_KERNEL);
	if (!hba->utmrdl_base_addr ||
	    WARN_ON(hba->utmrdl_dma_addr & (PAGE_SIZE - 1))) {
		dev_err(hba->dev,
		"Task Management Descriptor Memory allocation failed\n");
		goto out;
	}

	/* Allocate memory for local reference block */
	hba->lrb = devm_kcalloc(hba->dev,
				hba->nutrs, sizeof(struct ufshcd_lrb),
				GFP_KERNEL);
	if (!hba->lrb) {
		dev_err(hba->dev, "LRB Memory allocation failed\n");
		goto out;
	}
	return 0;
out:
	return -ENOMEM;
}

/**
 * ufshcd_host_memory_configure - configure local reference block with
 *				memory offsets
 * @hba: per adapter instance
 *
 * Configure Host memory space
 * 1. Update Corresponding UTRD.UCDBA and UTRD.UCDBAU with UCD DMA
 * address.
 * 2. Update each UTRD with Response UPIU offset, Response UPIU length
 * and PRDT offset.
 * 3. Save the corresponding addresses of UTRD, UCD.CMD, UCD.RSP and UCD.PRDT
 * into local reference block.
 */
static void ufshcd_host_memory_configure(struct ufs_hba *hba)
{
	struct utp_transfer_cmd_desc *cmd_descp;
	struct utp_transfer_req_desc *utrdlp;
	dma_addr_t cmd_desc_dma_addr;
	dma_addr_t cmd_desc_element_addr;
	u16 response_offset;
	u16 prdt_offset;
	int cmd_desc_size;
	int i;

	utrdlp = hba->utrdl_base_addr;
	cmd_descp = hba->ucdl_base_addr;

	response_offset =
		offsetof(struct utp_transfer_cmd_desc, response_upiu);
	prdt_offset =
		offsetof(struct utp_transfer_cmd_desc, prd_table);

	cmd_desc_size = sizeof_utp_transfer_cmd_desc(hba);
	cmd_desc_dma_addr = hba->ucdl_dma_addr;

	for (i = 0; i < hba->nutrs; i++) {
		/* Configure UTRD with command descriptor base address */
		cmd_desc_element_addr =
				(cmd_desc_dma_addr + (cmd_desc_size * i));
		utrdlp[i].command_desc_base_addr_lo =
				cpu_to_le32(lower_32_bits(cmd_desc_element_addr));
		utrdlp[i].command_desc_base_addr_hi =
				cpu_to_le32(upper_32_bits(cmd_desc_element_addr));

		/* Response upiu and prdt offset should be in double words */
		if (hba->quirks & UFSHCD_QUIRK_PRDT_BYTE_GRAN) {
			utrdlp[i].response_upiu_offset =
				cpu_to_le16(response_offset);
			utrdlp[i].prd_table_offset =
				cpu_to_le16(prdt_offset);
			utrdlp[i].response_upiu_length =
				cpu_to_le16(ALIGNED_UPIU_SIZE);
		} else {
			utrdlp[i].response_upiu_offset =
				cpu_to_le16((response_offset >> 2));
			utrdlp[i].prd_table_offset =
				cpu_to_le16((prdt_offset >> 2));
			utrdlp[i].response_upiu_length =
				cpu_to_le16(ALIGNED_UPIU_SIZE >> 2);
		}

		hba->lrb[i].utr_descriptor_ptr = (utrdlp + i);
		hba->lrb[i].utrd_dma_addr = hba->utrdl_dma_addr +
				(i * sizeof(struct utp_transfer_req_desc));
		hba->lrb[i].ucd_req_ptr = (struct utp_upiu_req *)cmd_descp;
		hba->lrb[i].ucd_req_dma_addr = cmd_desc_element_addr;
		hba->lrb[i].ucd_rsp_ptr =
			(struct utp_upiu_rsp *)cmd_descp->response_upiu;
		hba->lrb[i].ucd_rsp_dma_addr = cmd_desc_element_addr +
				response_offset;
		hba->lrb[i].ucd_prdt_ptr =
			(struct ufshcd_sg_entry *)cmd_descp->prd_table;
		hba->lrb[i].ucd_prdt_dma_addr = cmd_desc_element_addr +
				prdt_offset;
		cmd_descp = (void *)cmd_descp + cmd_desc_size;
	}
}

/**
 * ufshcd_dme_link_startup - Notify Unipro to perform link startup
 * @hba: per adapter instance
 *
 * UIC_CMD_DME_LINK_STARTUP command must be issued to Unipro layer,
 * in order to initialize the Unipro link startup procedure.
 * Once the Unipro links are up, the device connected to the controller
 * is detected.
 *
 * Returns 0 on success, non-zero value on failure
 */
static int ufshcd_dme_link_startup(struct ufs_hba *hba)
{
	struct uic_command uic_cmd = {0};
	int ret;

	uic_cmd.command = UIC_CMD_DME_LINK_STARTUP;

	ret = ufshcd_send_uic_cmd(hba, &uic_cmd);
	if (ret)
		dev_dbg(hba->dev,
			"dme-link-startup: error code %d\n", ret);
	return ret;
}
/**
 * ufshcd_dme_reset - UIC command for DME_RESET
 * @hba: per adapter instance
 *
 * DME_RESET command is issued in order to reset UniPro stack.
 * This function now deal with cold reset.
 *
 * Returns 0 on success, non-zero value on failure
 */
static int ufshcd_dme_reset(struct ufs_hba *hba)
{
	struct uic_command uic_cmd = {0};
	int ret;

	uic_cmd.command = UIC_CMD_DME_RESET;

	ret = ufshcd_send_uic_cmd(hba, &uic_cmd);
	if (ret)
		dev_err(hba->dev,
			"dme-reset: error code %d\n", ret);

	return ret;
}

/**
 * ufshcd_dme_enable - UIC command for DME_ENABLE
 * @hba: per adapter instance
 *
 * DME_ENABLE command is issued in order to enable UniPro stack.
 *
 * Returns 0 on success, non-zero value on failure
 */
static int ufshcd_dme_enable(struct ufs_hba *hba)
{
	struct uic_command uic_cmd = {0};
	int ret;

	uic_cmd.command = UIC_CMD_DME_ENABLE;

	ret = ufshcd_send_uic_cmd(hba, &uic_cmd);
	if (ret)
		dev_err(hba->dev,
			"dme-enable: error code %d\n", ret);

	return ret;
}

static inline void ufshcd_add_delay_before_dme_cmd(struct ufs_hba *hba)
{
	#define MIN_DELAY_BEFORE_DME_CMDS_US	1000
	unsigned long min_sleep_time_us;

	if (!(hba->quirks & UFSHCD_QUIRK_DELAY_BEFORE_DME_CMDS))
		return;

	/*
	 * last_dme_cmd_tstamp will be 0 only for 1st call to
	 * this function
	 */
	if (unlikely(!ktime_to_us(hba->last_dme_cmd_tstamp))) {
		min_sleep_time_us = MIN_DELAY_BEFORE_DME_CMDS_US;
	} else {
		unsigned long delta =
			(unsigned long) ktime_to_us(
				ktime_sub(ktime_get(),
				hba->last_dme_cmd_tstamp));

		if (delta < MIN_DELAY_BEFORE_DME_CMDS_US)
			min_sleep_time_us =
				MIN_DELAY_BEFORE_DME_CMDS_US - delta;
		else
			return; /* no more delay required */
	}

	/* allow sleep for extra 50us if needed */
	usleep_range(min_sleep_time_us, min_sleep_time_us + 50);
}

static inline void ufshcd_save_tstamp_of_last_dme_cmd(
			struct ufs_hba *hba)
{
	if (hba->quirks & UFSHCD_QUIRK_DELAY_BEFORE_DME_CMDS)
		hba->last_dme_cmd_tstamp = ktime_get();
}

/**
 * ufshcd_dme_set_attr - UIC command for DME_SET, DME_PEER_SET
 * @hba: per adapter instance
 * @attr_sel: uic command argument1
 * @attr_set: attribute set type as uic command argument2
 * @mib_val: setting value as uic command argument3
 * @peer: indicate whether peer or local
 *
 * Returns 0 on success, non-zero value on failure
 */
int ufshcd_dme_set_attr(struct ufs_hba *hba, u32 attr_sel,
			u8 attr_set, u32 mib_val, u8 peer)
{
	struct uic_command uic_cmd = {0};
	static const char *const action[] = {
		"dme-set",
		"dme-peer-set"
	};
	const char *set = action[!!peer];
	int ret;
	int retries = UFS_UIC_COMMAND_RETRIES;

	ufsdbg_error_inject_dispatcher(hba,
		ERR_INJECT_DME_ATTR, attr_sel, &attr_sel);

	uic_cmd.command = peer ?
		UIC_CMD_DME_PEER_SET : UIC_CMD_DME_SET;
	uic_cmd.argument1 = attr_sel;
	uic_cmd.argument2 = UIC_ARG_ATTR_TYPE(attr_set);
	uic_cmd.argument3 = mib_val;

	do {
		/* for peer attributes we retry upon failure */
		ret = ufshcd_send_uic_cmd(hba, &uic_cmd);
		if (ret)
			dev_dbg(hba->dev, "%s: attr-id 0x%x val 0x%x error code %d\n",
				set, UIC_GET_ATTR_ID(attr_sel), mib_val, ret);
	} while (ret && peer && --retries);

	if (ret)
		dev_err(hba->dev, "%s: attr-id 0x%x val 0x%x failed %d retries\n",
			set, UIC_GET_ATTR_ID(attr_sel), mib_val,
			UFS_UIC_COMMAND_RETRIES - retries);

	return ret;
}
EXPORT_SYMBOL_GPL(ufshcd_dme_set_attr);

/**
 * ufshcd_dme_get_attr - UIC command for DME_GET, DME_PEER_GET
 * @hba: per adapter instance
 * @attr_sel: uic command argument1
 * @mib_val: the value of the attribute as returned by the UIC command
 * @peer: indicate whether peer or local
 *
 * Returns 0 on success, non-zero value on failure
 */
int ufshcd_dme_get_attr(struct ufs_hba *hba, u32 attr_sel,
			u32 *mib_val, u8 peer)
{
	struct uic_command uic_cmd = {0};
	static const char *const action[] = {
		"dme-get",
		"dme-peer-get"
	};
	const char *get = action[!!peer];
	int ret;
	int retries = UFS_UIC_COMMAND_RETRIES;
	struct ufs_pa_layer_attr orig_pwr_info;
	struct ufs_pa_layer_attr temp_pwr_info;
	bool pwr_mode_change = false;

	if (peer && (hba->quirks & UFSHCD_QUIRK_DME_PEER_ACCESS_AUTO_MODE)) {
		orig_pwr_info = hba->pwr_info;
		temp_pwr_info = orig_pwr_info;

		if (orig_pwr_info.pwr_tx == FAST_MODE ||
		    orig_pwr_info.pwr_rx == FAST_MODE) {
			temp_pwr_info.pwr_tx = FASTAUTO_MODE;
			temp_pwr_info.pwr_rx = FASTAUTO_MODE;
			pwr_mode_change = true;
		} else if (orig_pwr_info.pwr_tx == SLOW_MODE ||
		    orig_pwr_info.pwr_rx == SLOW_MODE) {
			temp_pwr_info.pwr_tx = SLOWAUTO_MODE;
			temp_pwr_info.pwr_rx = SLOWAUTO_MODE;
			pwr_mode_change = true;
		}
		if (pwr_mode_change) {
			ret = ufshcd_change_power_mode(hba, &temp_pwr_info);
			if (ret)
				goto out;
		}
	}

	uic_cmd.command = peer ?
		UIC_CMD_DME_PEER_GET : UIC_CMD_DME_GET;

	ufsdbg_error_inject_dispatcher(hba,
		ERR_INJECT_DME_ATTR, attr_sel, &attr_sel);

	uic_cmd.argument1 = attr_sel;

	do {
		/* for peer attributes we retry upon failure */
		ret = ufshcd_send_uic_cmd(hba, &uic_cmd);
		if (ret)
			dev_dbg(hba->dev, "%s: attr-id 0x%x error code %d\n",
				get, UIC_GET_ATTR_ID(attr_sel), ret);
	} while (ret && peer && --retries);

	if (ret)
		dev_err(hba->dev, "%s: attr-id 0x%x failed %d retries\n",
			get, UIC_GET_ATTR_ID(attr_sel),
			UFS_UIC_COMMAND_RETRIES - retries);

	if (mib_val && !ret)
		*mib_val = uic_cmd.argument3;

	if (peer && (hba->quirks & UFSHCD_QUIRK_DME_PEER_ACCESS_AUTO_MODE)
	    && pwr_mode_change)
		ufshcd_change_power_mode(hba, &orig_pwr_info);
out:
	return ret;
}
EXPORT_SYMBOL_GPL(ufshcd_dme_get_attr);

/**
 * ufshcd_uic_pwr_ctrl - executes UIC commands (which affects the link power
 * state) and waits for it to take effect.
 *
 * @hba: per adapter instance
 * @cmd: UIC command to execute
 *
 * DME operations like DME_SET(PA_PWRMODE), DME_HIBERNATE_ENTER &
 * DME_HIBERNATE_EXIT commands take some time to take its effect on both host
 * and device UniPro link and hence it's final completion would be indicated by
 * dedicated status bits in Interrupt Status register (UPMS, UHES, UHXS) in
 * addition to normal UIC command completion Status (UCCS). This function only
 * returns after the relevant status bits indicate the completion.
 *
 * Returns 0 on success, non-zero value on failure
 */
static int ufshcd_uic_pwr_ctrl(struct ufs_hba *hba, struct uic_command *cmd)
{
	struct completion uic_async_done;
	unsigned long flags;
	u8 status;
	int ret;
	bool reenable_intr = false;
	int wait_retries = 6; /* Allows 3secs max wait time */

	mutex_lock(&hba->uic_cmd_mutex);
	init_completion(&uic_async_done);
	ufshcd_add_delay_before_dme_cmd(hba);

	spin_lock_irqsave(hba->host->host_lock, flags);
	hba->uic_async_done = &uic_async_done;

	if (ufshcd_readl(hba, REG_INTERRUPT_ENABLE) & UIC_COMMAND_COMPL) {
		ufshcd_disable_intr(hba, UIC_COMMAND_COMPL);
		/*
		 * Make sure UIC command completion interrupt is disabled before
		 * issuing UIC command.
		 */
		wmb();
		reenable_intr = true;
	}
	ret = __ufshcd_send_uic_cmd(hba, cmd, false);
	spin_unlock_irqrestore(hba->host->host_lock, flags);
	if (ret) {
		dev_err(hba->dev,
			"pwr ctrl cmd 0x%x with mode 0x%x uic error %d\n",
			cmd->command, cmd->argument3, ret);
		goto out;
	}

more_wait:
	if (!wait_for_completion_timeout(hba->uic_async_done,
					 msecs_to_jiffies(UIC_CMD_TIMEOUT))) {
		u32 intr_status = 0;
		s64 ts_since_last_intr;

		dev_err(hba->dev,
			"pwr ctrl cmd 0x%x with mode 0x%x completion timeout\n",
			cmd->command, cmd->argument3);
		/*
		 * The controller must have triggered interrupt but ISR couldn't
		 * run due to interrupt starvation.
		 * Or ISR must have executed just after the timeout
		 * (which clears IS registers)
		 * If either of these two cases is true, then
		 * wait for little more time for completion.
		 */
		intr_status = ufshcd_readl(hba, REG_INTERRUPT_STATUS);
		ts_since_last_intr = ktime_ms_delta(ktime_get(),
						hba->ufs_stats.last_intr_ts);

		if ((intr_status & UFSHCD_UIC_PWR_MASK) ||
		    ((hba->ufs_stats.last_intr_status & UFSHCD_UIC_PWR_MASK) &&
		     (ts_since_last_intr < (s64)UIC_CMD_TIMEOUT))) {
			dev_info(hba->dev, "IS:0x%08x last_intr_sts:0x%08x last_intr_ts:%lld, retry-cnt:%d\n",
				intr_status, hba->ufs_stats.last_intr_status,
				hba->ufs_stats.last_intr_ts, wait_retries);
			if (wait_retries--)
				goto more_wait;

			/*
			 * If same state continues event after more wait time,
			 * something must be hogging CPU.
			 */
			BUG_ON(hba->crash_on_err);
		}
		ret = -ETIMEDOUT;
		goto out;
	}

	status = ufshcd_get_upmcrs(hba);
	if (status != PWR_LOCAL) {
		dev_err(hba->dev,
			"pwr ctrl cmd 0x%x failed, host upmcrs:0x%x\n",
			cmd->command, status);
		ret = (status != PWR_OK) ? status : -1;
	}
	ufshcd_dme_cmd_log(hba, "dme_cmpl_2", hba->active_uic_cmd->command);

out:
	if (ret) {
#if defined(SEC_UFS_ERROR_COUNT)
		SEC_ufs_uic_error_check(hba, true, false);
#endif
		ufsdbg_set_err_state(hba);
		ufshcd_print_host_state(hba);
		ufshcd_print_pwr_info(hba);
		ufshcd_print_host_regs(hba);
		ufshcd_print_cmd_log(hba);
		BUG_ON(hba->crash_on_err);
	}

	ufshcd_save_tstamp_of_last_dme_cmd(hba);
	spin_lock_irqsave(hba->host->host_lock, flags);
	hba->active_uic_cmd = NULL;
	hba->uic_async_done = NULL;
	if (reenable_intr)
		ufshcd_enable_intr(hba, UIC_COMMAND_COMPL);
	spin_unlock_irqrestore(hba->host->host_lock, flags);
	mutex_unlock(&hba->uic_cmd_mutex);
	return ret;
}

/**
 * ufshcd_uic_change_pwr_mode - Perform the UIC power mode chage
 *				using DME_SET primitives.
 * @hba: per adapter instance
 * @mode: powr mode value
 *
 * Returns 0 on success, non-zero value on failure
 */
static int ufshcd_uic_change_pwr_mode(struct ufs_hba *hba, u8 mode)
{
	struct uic_command uic_cmd = {0};
	int ret;

	if (hba->quirks & UFSHCD_QUIRK_BROKEN_PA_RXHSUNTERMCAP) {
		ret = ufshcd_dme_set(hba,
				UIC_ARG_MIB_SEL(PA_RXHSUNTERMCAP, 0), 1);
		if (ret) {
			dev_err(hba->dev, "%s: failed to enable PA_RXHSUNTERMCAP ret %d\n",
						__func__, ret);
			goto out;
		}
	}

	uic_cmd.command = UIC_CMD_DME_SET;
	uic_cmd.argument1 = UIC_ARG_MIB(PA_PWRMODE);
	uic_cmd.argument3 = mode;
	hba->ufs_stats.clk_hold.ctx = PWRCTL_CMD_SEND;
	ufshcd_hold_all(hba);
	ret = ufshcd_uic_pwr_ctrl(hba, &uic_cmd);
	hba->ufs_stats.clk_rel.ctx = PWRCTL_CMD_SEND;
	ufshcd_release_all(hba);
out:
	return ret;
}

static int ufshcd_link_recovery(struct ufs_hba *hba)
{
	int ret = 0;
	unsigned long flags;

	ufshcd_enable_irq(hba);

	/*
	 * Check if there is any race with fatal error handling.
	 * If so, wait for it to complete. Even though fatal error
	 * handling does reset and restore in some cases, don't assume
	 * anything out of it. We are just avoiding race here.
	 */
	do {
		spin_lock_irqsave(hba->host->host_lock, flags);
		if (!(work_pending(&hba->eh_work) ||
				hba->ufshcd_state == UFSHCD_STATE_RESET))
			break;
		spin_unlock_irqrestore(hba->host->host_lock, flags);
		dev_dbg(hba->dev, "%s: reset in progress 1\n", __func__);
		flush_work(&hba->eh_work);
	} while (1);


	/*
	 * we don't know if previous reset had really reset the host controller
	 * or not. So let's force reset here to be sure.
	 */
	hba->ufshcd_state = UFSHCD_STATE_ERROR;
	hba->force_host_reset = true;
	ufshcd_set_eh_in_progress(hba);
	queue_work(hba->recovery_wq, &hba->eh_work);

	/* wait for the reset work to finish */
	do {
		if (!(work_pending(&hba->eh_work) ||
				hba->ufshcd_state == UFSHCD_STATE_RESET))
			break;
		spin_unlock_irqrestore(hba->host->host_lock, flags);
		dev_dbg(hba->dev, "%s: reset in progress 2\n", __func__);
		flush_work(&hba->eh_work);
		spin_lock_irqsave(hba->host->host_lock, flags);
	} while (1);

	if (!((hba->ufshcd_state == UFSHCD_STATE_OPERATIONAL) &&
	      ufshcd_is_link_active(hba)))
		ret = -ENOLINK;
	spin_unlock_irqrestore(hba->host->host_lock, flags);

	return ret;
}

static int __ufshcd_uic_hibern8_enter(struct ufs_hba *hba)
{
	int ret;
	struct uic_command uic_cmd = {0};
	ktime_t start = ktime_get();

	ufshcd_vops_hibern8_notify(hba, UIC_CMD_DME_HIBER_ENTER, PRE_CHANGE);

	uic_cmd.command = UIC_CMD_DME_HIBER_ENTER;
	ret = ufshcd_uic_pwr_ctrl(hba, &uic_cmd);
	trace_ufshcd_profile_hibern8(dev_name(hba->dev), "enter",
			     ktime_to_us(ktime_sub(ktime_get(), start)), ret);

	ufsdbg_error_inject_dispatcher(hba, ERR_INJECT_HIBERN8_ENTER, 0, &ret);

	/*
	 * Do full reinit if enter failed or if LINERESET was detected during
	 * Hibern8 operation. After LINERESET, link moves to default PWM-G1
	 * mode hence full reinit is required to move link to HS speeds.
	 */
	if (ret || hba->full_init_linereset) {
		int err;

		hba->full_init_linereset = false;
		ufshcd_update_error_stats(hba, UFS_ERR_HIBERN8_ENTER);
		dev_err(hba->dev, "%s: hibern8 enter failed. ret = %d\n",
			__func__, ret);
#if defined(SEC_UFS_ERROR_COUNT)
		SEC_ufs_operation_check(hba, UIC_CMD_DME_HIBER_ENTER);
#endif

		/*
		 * If link recovery fails then return error code (-ENOLINK)
		 * returned ufshcd_link_recovery().
		 * If link recovery succeeds then return -EAGAIN to attempt
		 * hibern8 enter retry again.
		 */
		err = ufshcd_link_recovery(hba);
		if (err) {
			dev_err(hba->dev, "%s: link recovery failed\n",
				__func__);
			ret = err;
		} else {
			ret = -EAGAIN;
		}
	} else {
		ufshcd_vops_hibern8_notify(hba, UIC_CMD_DME_HIBER_ENTER,
								POST_CHANGE);
		dev_dbg(hba->dev, "%s: Hibern8 Enter at %lld us\n", __func__,
			ktime_to_us(ktime_get()));
#ifdef CONFIG_BLK_TURBO_WRITE
		SEC_ufs_update_h8_info(hba, true);
#endif
	}

	return ret;
}

int ufshcd_uic_hibern8_enter(struct ufs_hba *hba)
{
	int ret = 0, retries;

	for (retries = UIC_HIBERN8_ENTER_RETRIES; retries > 0; retries--) {
		ret = __ufshcd_uic_hibern8_enter(hba);
		if (!ret)
			goto out;
		else if (ret != -EAGAIN)
			/* Unable to recover the link, so no point proceeding */
			BUG_ON(1);
	}
out:
	return ret;
}

int ufshcd_uic_hibern8_exit(struct ufs_hba *hba)
{
	struct uic_command uic_cmd = {0};
	int ret;
	ktime_t start = ktime_get();

	ufshcd_vops_hibern8_notify(hba, UIC_CMD_DME_HIBER_EXIT, PRE_CHANGE);

	uic_cmd.command = UIC_CMD_DME_HIBER_EXIT;
	ret = ufshcd_uic_pwr_ctrl(hba, &uic_cmd);
	trace_ufshcd_profile_hibern8(dev_name(hba->dev), "exit",
			     ktime_to_us(ktime_sub(ktime_get(), start)), ret);

	ufsdbg_error_inject_dispatcher(hba, ERR_INJECT_HIBERN8_EXIT, 0, &ret);

	/* Do full reinit if exit failed */
	if (ret) {
		ufshcd_update_error_stats(hba, UFS_ERR_HIBERN8_EXIT);
		dev_err(hba->dev, "%s: hibern8 exit failed. ret = %d\n",
			__func__, ret);
#if defined(SEC_UFS_ERROR_COUNT)
		SEC_ufs_operation_check(hba, UIC_CMD_DME_HIBER_EXIT);
#endif
		ret = ufshcd_link_recovery(hba);
		/* Unable to recover the link, so no point proceeding */
		if (ret)
			BUG_ON(1);
	} else {
		ufshcd_vops_hibern8_notify(hba, UIC_CMD_DME_HIBER_EXIT,
								POST_CHANGE);
		dev_dbg(hba->dev, "%s: Hibern8 Exit at %lld us", __func__,
			ktime_to_us(ktime_get()));
		hba->ufs_stats.last_hibern8_exit_tstamp = ktime_get();
		hba->ufs_stats.hibern8_exit_cnt++;
#ifdef CONFIG_BLK_TURBO_WRITE
		SEC_ufs_update_h8_info(hba, false);
#endif
	}

	return ret;
}

static void ufshcd_set_auto_hibern8_timer(struct ufs_hba *hba)
{
	unsigned long flags;

	if (!ufshcd_is_auto_hibern8_supported(hba))
		return;

	spin_lock_irqsave(hba->host->host_lock, flags);
	ufshcd_writel(hba, hba->ahit, REG_AUTO_HIBERNATE_IDLE_TIMER);
	/* Make sure the timer gets applied before further operations */
	mb();
	spin_unlock_irqrestore(hba->host->host_lock, flags);
}

 /**
 * ufshcd_init_pwr_info - setting the POR (power on reset)
 * values in hba power info
 * @hba: per-adapter instance
 */
static void ufshcd_init_pwr_info(struct ufs_hba *hba)
{
	hba->pwr_info.gear_rx = UFS_PWM_G1;
	hba->pwr_info.gear_tx = UFS_PWM_G1;
	hba->pwr_info.lane_rx = 1;
	hba->pwr_info.lane_tx = 1;
	hba->pwr_info.pwr_rx = SLOWAUTO_MODE;
	hba->pwr_info.pwr_tx = SLOWAUTO_MODE;
	hba->pwr_info.hs_rate = 0;
}

/**
 * ufshcd_get_max_pwr_mode - reads the max power mode negotiated with device
 * @hba: per-adapter instance
 */
static int ufshcd_get_max_pwr_mode(struct ufs_hba *hba)
{
	struct ufs_pa_layer_attr *pwr_info = &hba->max_pwr_info.info;

	if (hba->max_pwr_info.is_valid)
		return 0;

	pwr_info->pwr_tx = FAST_MODE;
	pwr_info->pwr_rx = FAST_MODE;
	pwr_info->hs_rate = PA_HS_MODE_B;

	/* Get the connected lane count */
	ufshcd_dme_get(hba, UIC_ARG_MIB(PA_CONNECTEDRXDATALANES),
			&pwr_info->lane_rx);
	ufshcd_dme_get(hba, UIC_ARG_MIB(PA_CONNECTEDTXDATALANES),
			&pwr_info->lane_tx);

	if (!pwr_info->lane_rx || !pwr_info->lane_tx) {
		dev_err(hba->dev, "%s: invalid connected lanes value. rx=%d, tx=%d\n",
				__func__,
				pwr_info->lane_rx,
				pwr_info->lane_tx);
		return -EINVAL;
	}

	/*
	 * First, get the maximum gears of HS speed.
	 * If a zero value, it means there is no HSGEAR capability.
	 * Then, get the maximum gears of PWM speed.
	 */
	ufshcd_dme_get(hba, UIC_ARG_MIB(PA_MAXRXHSGEAR), &pwr_info->gear_rx);
	if (!pwr_info->gear_rx) {
		ufshcd_dme_get(hba, UIC_ARG_MIB(PA_MAXRXPWMGEAR),
				&pwr_info->gear_rx);
		if (!pwr_info->gear_rx) {
			dev_err(hba->dev, "%s: invalid max pwm rx gear read = %d\n",
				__func__, pwr_info->gear_rx);
			return -EINVAL;
		} else {
			if (hba->limit_rx_pwm_gear > 0 &&
			    (hba->limit_rx_pwm_gear < pwr_info->gear_rx))
				pwr_info->gear_rx = hba->limit_rx_pwm_gear;
		}
		pwr_info->pwr_rx = SLOW_MODE;
	} else {
		if (hba->limit_rx_hs_gear > 0 &&
		    (hba->limit_rx_hs_gear < pwr_info->gear_rx))
			pwr_info->gear_rx = hba->limit_rx_hs_gear;
	}

	ufshcd_dme_peer_get(hba, UIC_ARG_MIB(PA_MAXRXHSGEAR),
			&pwr_info->gear_tx);
	if (!pwr_info->gear_tx) {
		ufshcd_dme_peer_get(hba, UIC_ARG_MIB(PA_MAXRXPWMGEAR),
				&pwr_info->gear_tx);
		if (!pwr_info->gear_tx) {
			dev_err(hba->dev, "%s: invalid max pwm tx gear read = %d\n",
				__func__, pwr_info->gear_tx);
			return -EINVAL;
		} else {
			if (hba->limit_tx_pwm_gear > 0 &&
			    (hba->limit_tx_pwm_gear < pwr_info->gear_tx))
				pwr_info->gear_tx = hba->limit_tx_pwm_gear;
		}
		pwr_info->pwr_tx = SLOW_MODE;
	} else {
		if (hba->limit_tx_hs_gear > 0 &&
		    (hba->limit_tx_hs_gear < pwr_info->gear_tx))
			pwr_info->gear_tx = hba->limit_tx_hs_gear;
	}

	hba->max_pwr_info.is_valid = true;
	return 0;
}

int ufshcd_change_power_mode(struct ufs_hba *hba,
			     struct ufs_pa_layer_attr *pwr_mode)
{
	int ret = 0;
	u32 peer_rx_hs_adapt_initial_cap;

	/* if already configured to the requested pwr_mode */
	if (!hba->restore_needed &&
		pwr_mode->gear_rx == hba->pwr_info.gear_rx &&
		pwr_mode->gear_tx == hba->pwr_info.gear_tx &&
	    pwr_mode->lane_rx == hba->pwr_info.lane_rx &&
	    pwr_mode->lane_tx == hba->pwr_info.lane_tx &&
	    pwr_mode->pwr_rx == hba->pwr_info.pwr_rx &&
	    pwr_mode->pwr_tx == hba->pwr_info.pwr_tx &&
	    pwr_mode->hs_rate == hba->pwr_info.hs_rate) {
		dev_dbg(hba->dev, "%s: power already configured\n", __func__);
		return 0;
	}

	ufsdbg_error_inject_dispatcher(hba, ERR_INJECT_PWR_CHANGE, 0, &ret);
	if (ret)
		return ret;

	/*
	 * Configure attributes for power mode change with below.
	 * - PA_RXGEAR, PA_ACTIVERXDATALANES, PA_RXTERMINATION,
	 * - PA_TXGEAR, PA_ACTIVETXDATALANES, PA_TXTERMINATION,
	 * - PA_HSSERIES
	 */
	ufshcd_dme_set(hba, UIC_ARG_MIB(PA_RXGEAR), pwr_mode->gear_rx);
	ufshcd_dme_set(hba, UIC_ARG_MIB(PA_ACTIVERXDATALANES),
			pwr_mode->lane_rx);
	if (pwr_mode->pwr_rx == FASTAUTO_MODE ||
			pwr_mode->pwr_rx == FAST_MODE)
		ufshcd_dme_set(hba, UIC_ARG_MIB(PA_RXTERMINATION), TRUE);
	else
		ufshcd_dme_set(hba, UIC_ARG_MIB(PA_RXTERMINATION), FALSE);

	ufshcd_dme_set(hba, UIC_ARG_MIB(PA_TXGEAR), pwr_mode->gear_tx);
	ufshcd_dme_set(hba, UIC_ARG_MIB(PA_ACTIVETXDATALANES),
			pwr_mode->lane_tx);
	if (pwr_mode->pwr_tx == FASTAUTO_MODE ||
			pwr_mode->pwr_tx == FAST_MODE)
		ufshcd_dme_set(hba, UIC_ARG_MIB(PA_TXTERMINATION), TRUE);
	else
		ufshcd_dme_set(hba, UIC_ARG_MIB(PA_TXTERMINATION), FALSE);

	if (pwr_mode->pwr_rx == FASTAUTO_MODE ||
	    pwr_mode->pwr_tx == FASTAUTO_MODE ||
	    pwr_mode->pwr_rx == FAST_MODE ||
	    pwr_mode->pwr_tx == FAST_MODE)
		ufshcd_dme_set(hba, UIC_ARG_MIB(PA_HSSERIES),
						pwr_mode->hs_rate);

	if (pwr_mode->gear_tx == UFS_HS_G4) {
		ret = ufshcd_dme_peer_get(hba,
				UIC_ARG_MIB_SEL(RX_HS_ADAPT_INITIAL_CAPABILITY,
				UIC_ARG_MPHY_RX_GEN_SEL_INDEX(0)),
				&peer_rx_hs_adapt_initial_cap);
		if (ret) {
			dev_err(hba->dev,
				"%s: RX_HS_ADAPT_INITIAL_CAP get failed %d\n",
				__func__, ret);
			peer_rx_hs_adapt_initial_cap =
				PA_PEERRXHSADAPTINITIAL_Default;
		}
		ret = ufshcd_dme_set(hba, UIC_ARG_MIB(PA_PEERRXHSADAPTINITIAL),
			peer_rx_hs_adapt_initial_cap);
		/* INITIAL ADAPT */
		ufshcd_dme_set(hba, UIC_ARG_MIB(PA_TXHSADAPTTYPE),
			PA_INITIAL_ADAPT);
	} else {
		/* NO ADAPT */
		ufshcd_dme_set(hba, UIC_ARG_MIB(PA_TXHSADAPTTYPE), PA_NO_ADAPT);
	}

	ufshcd_dme_set(hba, UIC_ARG_MIB(PA_PWRMODEUSERDATA0),
			DL_FC0ProtectionTimeOutVal_Default);
	ufshcd_dme_set(hba, UIC_ARG_MIB(PA_PWRMODEUSERDATA1),
			DL_TC0ReplayTimeOutVal_Default);
	ufshcd_dme_set(hba, UIC_ARG_MIB(PA_PWRMODEUSERDATA2),
			DL_AFC0ReqTimeOutVal_Default);
	ufshcd_dme_set(hba, UIC_ARG_MIB(PA_PWRMODEUSERDATA3),
			DL_FC1ProtectionTimeOutVal_Default);
	ufshcd_dme_set(hba, UIC_ARG_MIB(PA_PWRMODEUSERDATA4),
			DL_TC1ReplayTimeOutVal_Default);
	ufshcd_dme_set(hba, UIC_ARG_MIB(PA_PWRMODEUSERDATA5),
			DL_AFC1ReqTimeOutVal_Default);

	ufshcd_dme_set(hba, UIC_ARG_MIB(DME_LocalFC0ProtectionTimeOutVal),
			DL_FC0ProtectionTimeOutVal_Default);
	ufshcd_dme_set(hba, UIC_ARG_MIB(DME_LocalTC0ReplayTimeOutVal),
			DL_TC0ReplayTimeOutVal_Default);
	ufshcd_dme_set(hba, UIC_ARG_MIB(DME_LocalAFC0ReqTimeOutVal),
			DL_AFC0ReqTimeOutVal_Default);

	ret = ufshcd_uic_change_pwr_mode(hba, pwr_mode->pwr_rx << 4
			| pwr_mode->pwr_tx);

	if (ret) {
		ufshcd_update_error_stats(hba, UFS_ERR_POWER_MODE_CHANGE);
		dev_err(hba->dev,
			"%s: power mode change failed %d\n", __func__, ret);
	} else {
		ufshcd_vops_pwr_change_notify(hba, POST_CHANGE, NULL,
								pwr_mode);

		memcpy(&hba->pwr_info, pwr_mode,
			sizeof(struct ufs_pa_layer_attr));
		hba->ufs_stats.power_mode_change_cnt++;
	}

	return ret;
}

/**
 * ufshcd_config_pwr_mode - configure a new power mode
 * @hba: per-adapter instance
 * @desired_pwr_mode: desired power configuration
 */
int ufshcd_config_pwr_mode(struct ufs_hba *hba,
		struct ufs_pa_layer_attr *desired_pwr_mode)
{
	struct ufs_pa_layer_attr final_params = { 0 };
	int ret;

	ret = ufshcd_vops_pwr_change_notify(hba, PRE_CHANGE,
					desired_pwr_mode, &final_params);

	if (ret)
		memcpy(&final_params, desired_pwr_mode, sizeof(final_params));

	ret = ufshcd_change_power_mode(hba, &final_params);
	if (!ret)
		ufshcd_print_pwr_info(hba);

	return ret;
}
EXPORT_SYMBOL_GPL(ufshcd_config_pwr_mode);

/**
 * ufshcd_complete_dev_init() - checks device readiness
 * @hba: per-adapter instance
 *
 * Set fDeviceInit flag and poll until device toggles it.
 */
static int ufshcd_complete_dev_init(struct ufs_hba *hba)
{
	int err;
	bool flag_res = 1;
	unsigned long timeout;

	err = ufshcd_query_flag_retry(hba, UPIU_QUERY_OPCODE_SET_FLAG,
		QUERY_FLAG_IDN_FDEVICEINIT, NULL);
	if (err) {
		dev_err(hba->dev,
			"%s setting fDeviceInit flag failed with error %d\n",
			__func__, err);
		goto out;
	}

	/* Poll fDeviceInit flag to be cleared */
	timeout = jiffies + msecs_to_jiffies(DEV_INIT_COMPL_TIMEOUT);

	do {
		err = ufshcd_query_flag(hba, UPIU_QUERY_OPCODE_READ_FLAG,
				QUERY_FLAG_IDN_FDEVICEINIT, &flag_res);
		if (!flag_res)
			break;
		usleep_range(1000, 1000);
	} while (time_before(jiffies, timeout));

	if (err)
		dev_err(hba->dev,
			"%s reading fDeviceInit flag failed with error %d\n",
			__func__, err);
	else if (flag_res)
		dev_err(hba->dev,
			"%s fDeviceInit was not cleared by the device\n",
			__func__);

out:
	return err;
}

/**
 * ufshcd_make_hba_operational - Make UFS controller operational
 * @hba: per adapter instance
 *
 * To bring UFS host controller to operational state,
 * 1. Enable required interrupts
 * 2. Configure interrupt aggregation
 * 3. Program UTRL and UTMRL base address
 * 4. Configure run-stop-registers
 *
 * Returns 0 on success, non-zero value on failure
 */
static int ufshcd_make_hba_operational(struct ufs_hba *hba)
{
	int err = 0;
	u32 reg;

	/* Enable required interrupts */
	ufshcd_enable_intr(hba, UFSHCD_ENABLE_INTRS);

	/* Configure interrupt aggregation */
	if (ufshcd_is_intr_aggr_allowed(hba))
		ufshcd_config_intr_aggr(hba, hba->nutrs - 1, INT_AGGR_DEF_TO);
	else
		ufshcd_disable_intr_aggr(hba);

	/* Configure UTRL and UTMRL base address registers */
	ufshcd_writel(hba, lower_32_bits(hba->utrdl_dma_addr),
			REG_UTP_TRANSFER_REQ_LIST_BASE_L);
	ufshcd_writel(hba, upper_32_bits(hba->utrdl_dma_addr),
			REG_UTP_TRANSFER_REQ_LIST_BASE_H);
	ufshcd_writel(hba, lower_32_bits(hba->utmrdl_dma_addr),
			REG_UTP_TASK_REQ_LIST_BASE_L);
	ufshcd_writel(hba, upper_32_bits(hba->utmrdl_dma_addr),
			REG_UTP_TASK_REQ_LIST_BASE_H);

	/*
	 * Make sure base address and interrupt setup are updated before
	 * enabling the run/stop registers below.
	 */
	wmb();

	/*
	 * UCRDY, UTMRLDY and UTRLRDY bits must be 1
	 */
	reg = ufshcd_readl(hba, REG_CONTROLLER_STATUS);
	if (!(ufshcd_get_lists_status(reg))) {
		ufshcd_enable_run_stop_reg(hba);
	} else {
		dev_err(hba->dev,
			"Host controller not ready to process requests");
		err = -EIO;
		goto out;
	}

out:
	return err;
}

/**
 * ufshcd_hba_stop - Send controller to reset state
 * @hba: per adapter instance
 * @can_sleep: perform sleep or just spin
 */
static inline void ufshcd_hba_stop(struct ufs_hba *hba, bool can_sleep)
{
	int err;

	ufshcd_crypto_disable(hba);

	ufshcd_writel(hba, CONTROLLER_DISABLE,  REG_CONTROLLER_ENABLE);
	err = ufshcd_wait_for_register(hba, REG_CONTROLLER_ENABLE,
					CONTROLLER_ENABLE, CONTROLLER_DISABLE,
					10, 1, can_sleep);
	if (err)
		dev_err(hba->dev, "%s: Controller disable failed\n", __func__);
}

/**
 * ufshcd_hba_execute_hce - initialize the controller
 * @hba: per adapter instance
 *
 * The controller resets itself and controller firmware initialization
 * sequence kicks off. When controller is ready it will set
 * the Host Controller Enable bit to 1.
 *
 * Returns 0 on success, non-zero value on failure
 */
static int ufshcd_hba_execute_hce(struct ufs_hba *hba)
{
	int retry;

	/*
	 * msleep of 1 and 5 used in this function might result in msleep(20),
	 * but it was necessary to send the UFS FPGA to reset mode during
	 * development and testing of this driver. msleep can be changed to
	 * mdelay and retry count can be reduced based on the controller.
	 */
	if (!ufshcd_is_hba_active(hba))
		/* change controller state to "reset state" */
		ufshcd_hba_stop(hba, true);

	/* UniPro link is disabled at this point */
	ufshcd_set_link_off(hba);

	ufshcd_vops_hce_enable_notify(hba, PRE_CHANGE);

	/* start controller initialization sequence */
	ufshcd_hba_start(hba);

	/*
	 * To initialize a UFS host controller HCE bit must be set to 1.
	 * During initialization the HCE bit value changes from 1->0->1.
	 * When the host controller completes initialization sequence
	 * it sets the value of HCE bit to 1. The same HCE bit is read back
	 * to check if the controller has completed initialization sequence.
	 * So without this delay the value HCE = 1, set in the previous
	 * instruction might be read back.
	 * This delay can be changed based on the controller.
	 */
	msleep(1);

	/* wait for the host controller to complete initialization */
	retry = 10;
	while (ufshcd_is_hba_active(hba)) {
		if (retry) {
			retry--;
		} else {
			dev_err(hba->dev,
				"Controller enable failed\n");
			return -EIO;
		}
		msleep(5);
	}

	/* enable UIC related interrupts */
	ufshcd_enable_intr(hba, UFSHCD_UIC_MASK);

	ufshcd_vops_hce_enable_notify(hba, POST_CHANGE);

	return 0;
}

static int ufshcd_hba_enable(struct ufs_hba *hba)
{
	int ret;

	if (hba->quirks & UFSHCI_QUIRK_BROKEN_HCE) {
		ufshcd_set_link_off(hba);
		ufshcd_vops_hce_enable_notify(hba, PRE_CHANGE);

		/* enable UIC related interrupts */
		ufshcd_enable_intr(hba, UFSHCD_UIC_MASK);
		ret = ufshcd_dme_reset(hba);
		if (!ret) {
			ret = ufshcd_dme_enable(hba);
			if (!ret)
				ufshcd_vops_hce_enable_notify(hba, POST_CHANGE);
			if (ret)
				dev_err(hba->dev,
					"Host controller enable failed with non-hce\n");
		}
	} else {
		ret = ufshcd_hba_execute_hce(hba);
	}

	return ret;
}
static int ufshcd_disable_tx_lcc(struct ufs_hba *hba, bool peer)
{
	int tx_lanes, i, err = 0;

	if (!peer)
		ufshcd_dme_get(hba, UIC_ARG_MIB(PA_CONNECTEDTXDATALANES),
			       &tx_lanes);
	else
		ufshcd_dme_peer_get(hba, UIC_ARG_MIB(PA_CONNECTEDTXDATALANES),
				    &tx_lanes);
	for (i = 0; i < tx_lanes; i++) {
		if (!peer)
			err = ufshcd_dme_set(hba,
				UIC_ARG_MIB_SEL(TX_LCC_ENABLE,
					UIC_ARG_MPHY_TX_GEN_SEL_INDEX(i)),
					0);
		else
			err = ufshcd_dme_peer_set(hba,
				UIC_ARG_MIB_SEL(TX_LCC_ENABLE,
					UIC_ARG_MPHY_TX_GEN_SEL_INDEX(i)),
					0);
		if (err) {
			dev_err(hba->dev, "%s: TX LCC Disable failed, peer = %d, lane = %d, err = %d",
				__func__, peer, i, err);
			break;
		}
	}

	return err;
}

static inline int ufshcd_disable_host_tx_lcc(struct ufs_hba *hba)
{
	return ufshcd_disable_tx_lcc(hba, false);
}

static inline int ufshcd_disable_device_tx_lcc(struct ufs_hba *hba)
{
	return ufshcd_disable_tx_lcc(hba, true);
}

/**
 * ufshcd_link_startup - Initialize unipro link startup
 * @hba: per adapter instance
 *
 * Returns 0 for success, non-zero in case of failure
 */
static int ufshcd_link_startup(struct ufs_hba *hba)
{
	int ret;
	int retries = DME_LINKSTARTUP_RETRIES;
	bool link_startup_again = false;

	/*
	 * If UFS device isn't active then we will have to issue link startup
	 * 2 times to make sure the device state move to active.
	 */
	if (!ufshcd_is_ufs_dev_active(hba))
		link_startup_again = true;

link_startup:
	do {
		ufshcd_vops_link_startup_notify(hba, PRE_CHANGE);

		ret = ufshcd_dme_link_startup(hba);
		if (ret)
			ufshcd_update_error_stats(hba, UFS_ERR_LINKSTARTUP);

		/* check if device is detected by inter-connect layer */
		if (!ret && !ufshcd_is_device_present(hba)) {
			ufshcd_update_error_stats(hba, UFS_ERR_LINKSTARTUP);
			dev_err(hba->dev, "%s: Device not present\n", __func__);
			ret = -ENXIO;
			goto out;
		}

		/*
		 * DME link lost indication is only received when link is up,
		 * but we can't be sure if the link is up until link startup
		 * succeeds. So reset the local Uni-Pro and try again.
		 */
		if ((ret && !retries && !link_startup_again) || (ret && ufshcd_hba_enable(hba)))
			goto out;
	} while (ret && retries--);

	if (ret && link_startup_again) {
		link_startup_again = false;

		ret = ufshcd_reset_device(hba);
		if (ret)
			dev_warn(hba->dev, "%s: device reset failed. err %d\n",
				 __func__, ret);

		retries = DME_LINKSTARTUP_RETRIES;
		goto link_startup;
	}

	if (ret)
		/* failed to get the link up... retire */
		goto out;

	/* Mark that link is up in PWM-G1, 1-lane, SLOW-AUTO mode */
	ufshcd_init_pwr_info(hba);
	ufshcd_print_pwr_info(hba);

	if (hba->quirks & UFSHCD_QUIRK_BROKEN_LCC) {
		ret = ufshcd_disable_device_tx_lcc(hba);
		if (ret)
			goto out;
	}

	if (hba->dev_info.quirks & UFS_DEVICE_QUIRK_BROKEN_LCC) {
		ret = ufshcd_disable_host_tx_lcc(hba);
		if (ret)
			goto out;
	}

	/* Include any host controller configuration via UIC commands */
	ret = ufshcd_vops_link_startup_notify(hba, POST_CHANGE);
	if (ret)
		goto out;

	ret = ufshcd_make_hba_operational(hba);
out:
	if (ret)
		dev_err(hba->dev, "link startup failed %d\n", ret);

#if defined(SEC_UFS_ERROR_COUNT)
	if (ret)
		SEC_ufs_operation_check(hba, UIC_CMD_DME_LINK_STARTUP);
#endif
	return ret;
}

/**
 * ufshcd_verify_dev_init() - Verify device initialization
 * @hba: per-adapter instance
 *
 * Send NOP OUT UPIU and wait for NOP IN response to check whether the
 * device Transport Protocol (UTP) layer is ready after a reset.
 * If the UTP layer at the device side is not initialized, it may
 * not respond with NOP IN UPIU within timeout of %NOP_OUT_TIMEOUT
 * and we retry sending NOP OUT for %NOP_OUT_RETRIES iterations.
 */
static int ufshcd_verify_dev_init(struct ufs_hba *hba)
{
	int err = 0;
	int retries;
	bool has_read_lock = false;

	ufshcd_hold_all(hba);
	if (!ufshcd_is_shutdown_ongoing(hba) && !ufshcd_eh_in_progress(hba)) {
		down_read(&hba->lock);
		has_read_lock = true;
	}
	mutex_lock(&hba->dev_cmd.lock);
	for (retries = NOP_OUT_RETRIES; retries > 0; retries--) {
		err = ufshcd_exec_dev_cmd(hba, DEV_CMD_TYPE_NOP,
					       NOP_OUT_TIMEOUT);

		if (!err || err == -ETIMEDOUT)
			break;

		dev_dbg(hba->dev, "%s: error %d retrying\n", __func__, err);
	}
	mutex_unlock(&hba->dev_cmd.lock);
	if (has_read_lock)
		up_read(&hba->lock);
	ufshcd_release_all(hba);

	if (err)
		dev_err(hba->dev, "%s: NOP OUT failed %d\n", __func__, err);

#if defined(SEC_UFS_ERROR_COUNT)
	if (err)
		SEC_ufs_query_error_check(hba, DEV_CMD_TYPE_NOP);
#endif
	return err;
}

/**
 * ufshcd_set_queue_depth - set lun queue depth
 * @sdev: pointer to SCSI device
 *
 * Read bLUQueueDepth value and activate scsi tagged command
 * queueing. For WLUN, queue depth is set to 1. For best-effort
 * cases (bLUQueueDepth = 0) the queue depth is set to a maximum
 * value that host can queue.
 */
static void ufshcd_set_queue_depth(struct scsi_device *sdev)
{
	int ret = 0;
	u8 lun_qdepth;
	struct ufs_hba *hba;

	hba = shost_priv(sdev->host);

	lun_qdepth = hba->nutrs;
	ret = ufshcd_read_unit_desc_param(hba,
			  ufshcd_scsi_to_upiu_lun(sdev->lun),
			  UNIT_DESC_PARAM_LU_Q_DEPTH,
			  &lun_qdepth,
			  sizeof(lun_qdepth));

	/* Some WLUN doesn't support unit descriptor */
	if (ret == -EOPNOTSUPP)
		lun_qdepth = 1;
	else if (!lun_qdepth)
		/* eventually, we can figure out the real queue depth */
		lun_qdepth = hba->nutrs;
	else
		lun_qdepth = min_t(int, lun_qdepth, hba->nutrs);

	dev_dbg(hba->dev, "%s: activate tcq with queue depth %d\n",
			__func__, lun_qdepth);
	scsi_change_queue_depth(sdev, lun_qdepth);
}

/**
 * ufshcd_get_bootlunID - get boot lun
 * @sdev: pointer to SCSI device
 *
 * Read bBootLunID in UNIT Descriptor to find boot LUN
 */
static void ufshcd_get_bootlunID(struct scsi_device *sdev)
{
	int ret = 0;
	u8 bBootLunID = 0;
	struct ufs_hba *hba;

	hba = shost_priv(sdev->host);
	ret = ufshcd_read_unit_desc_param(hba,
					  ufshcd_scsi_to_upiu_lun(sdev->lun),
					  UNIT_DESC_PARAM_BOOT_LUN_ID,
					  &bBootLunID,
					  sizeof(bBootLunID));

	/* Some WLUN doesn't support unit descriptor */
	if (ret == -EOPNOTSUPP)
		bBootLunID = 0;
	else
		sdev->bootlunID = bBootLunID;
}

#ifdef CONFIG_BLK_TURBO_WRITE
/**
 * ufshcd_get_twbuf_unit - get tw buffer alloc units
 * @sdev: pointer to SCSI device
 *
 * Read dLUNumTurboWriteBufferAllocUnits in UNIT Descriptor
 * to check if LU supports turbo write feature
 */
static void ufshcd_get_twbuf_unit(struct scsi_device *sdev)
{
	int ret = 0;
	u32 dLUNumTurboWriteBufferAllocUnits = 0;
	u8 desc_buf[4];
	struct ufs_hba *hba;

	hba = shost_priv(sdev->host);
	if (!hba->support_tw)
		return;

	ret = ufshcd_read_unit_desc_param(hba,
			ufshcd_scsi_to_upiu_lun(sdev->lun),
			UNIT_DESC_PARAM_WB_BUF_ALLOC_UNITS,
			desc_buf,
			sizeof(dLUNumTurboWriteBufferAllocUnits));

	/* Some WLUN doesn't support unit descriptor */
	if ((ret == -EOPNOTSUPP) || scsi_is_wlun(sdev->lun)) {
		sdev->support_tw_lu = false;
		return;
	}

	dLUNumTurboWriteBufferAllocUnits = ((desc_buf[0] << 24)|
			(desc_buf[1] << 16) |
			(desc_buf[2] << 8) |
			desc_buf[3]);

	if (dLUNumTurboWriteBufferAllocUnits) {
		sdev->support_tw_lu = true;
		dev_info(hba->dev, "%s: LU %d supports tw, twbuf unit : 0x%x\n",
				__func__, (int)sdev->lun, dLUNumTurboWriteBufferAllocUnits);
	} else
		sdev->support_tw_lu = false;
}
#endif

/*
 * ufshcd_get_lu_wp - returns the "b_lu_write_protect" from UNIT DESCRIPTOR
 * @hba: per-adapter instance
 * @lun: UFS device lun id
 * @b_lu_write_protect: pointer to buffer to hold the LU's write protect info
 *
 * Returns 0 in case of success and b_lu_write_protect status would be returned
 * @b_lu_write_protect parameter.
 * Returns -ENOTSUPP if reading b_lu_write_protect is not supported.
 * Returns -EINVAL in case of invalid parameters passed to this function.
 */
static int ufshcd_get_lu_wp(struct ufs_hba *hba,
			    u8 lun,
			    u8 *b_lu_write_protect)
{
	int ret;

	if (!b_lu_write_protect)
		ret = -EINVAL;
	/*
	 * According to UFS device spec, RPMB LU can't be write
	 * protected so skip reading bLUWriteProtect parameter for
	 * it. For other W-LUs, UNIT DESCRIPTOR is not available.
	 */
	else if (lun >= UFS_UPIU_MAX_GENERAL_LUN)
		ret = -ENOTSUPP;
	else
		ret = ufshcd_read_unit_desc_param(hba,
					  lun,
					  UNIT_DESC_PARAM_LU_WR_PROTECT,
					  b_lu_write_protect,
					  sizeof(*b_lu_write_protect));
	return ret;
}

#ifdef CONFIG_QCOM_WB
/*
 * ufshcd_get_wb_alloc_units - returns "dLUNumWriteBoosterBufferAllocUnits"
 * @hba: per-adapter instance
 * @lun: UFS device lun id
 * @d_lun_wbb_au: pointer to buffer to hold the LU's alloc units info
 *
 * Returns 0 in case of success and d_lun_wbb_au would be returned
 * Returns -ENOTSUPP if reading d_lun_wbb_au is not supported.
 * Returns -EINVAL in case of invalid parameters passed to this function.
 */
static int ufshcd_get_wb_alloc_units(struct ufs_hba *hba,
			    u8 lun,
			    u8 *d_lun_wbb_au)
{
	int ret;

	if (!d_lun_wbb_au)
		ret = -EINVAL;

	/* WB can be supported only from LU0..LU7 */
	else if (lun >= UFS_UPIU_MAX_GENERAL_LUN)
		ret = -ENOTSUPP;
	else
		ret = ufshcd_read_unit_desc_param(hba,
					  lun,
					  UNIT_DESC_PARAM_WB_BUF_ALLOC_UNITS,
					  d_lun_wbb_au,
					  sizeof(*d_lun_wbb_au));
	return ret;
}
#endif

/**
 * ufshcd_get_lu_power_on_wp_status - get LU's power on write protect
 * status
 * @hba: per-adapter instance
 * @sdev: pointer to SCSI device
 *
 */
static inline void ufshcd_get_lu_power_on_wp_status(struct ufs_hba *hba,
						    struct scsi_device *sdev)
{
	if (hba->dev_info.f_power_on_wp_en &&
	    !hba->dev_info.is_lu_power_on_wp) {
		u8 b_lu_write_protect;

		if (!ufshcd_get_lu_wp(hba, ufshcd_scsi_to_upiu_lun(sdev->lun),
				      &b_lu_write_protect) &&
		    (b_lu_write_protect == UFS_LU_POWER_ON_WP))
			hba->dev_info.is_lu_power_on_wp = true;
	}
}

/**
 * ufshcd_slave_alloc - handle initial SCSI device configurations
 * @sdev: pointer to SCSI device
 *
 * Returns success
 */
static int ufshcd_slave_alloc(struct scsi_device *sdev)
{
	struct ufs_hba *hba;

	hba = shost_priv(sdev->host);

	/* Mode sense(6) is not supported by UFS, so use Mode sense(10) */
	sdev->use_10_for_ms = 1;

	/* allow SCSI layer to restart the device in case of errors */
	sdev->allow_restart = 1;

	/* REPORT SUPPORTED OPERATION CODES is not supported */
	sdev->no_report_opcodes = 1;

	/* WRITE_SAME command is not supported*/
	sdev->no_write_same = 1;

	ufshcd_set_queue_depth(sdev);

	ufshcd_get_lu_power_on_wp_status(hba, sdev);

	ufshcd_get_bootlunID(sdev);
#ifdef CONFIG_BLK_TURBO_WRITE
	ufshcd_get_twbuf_unit(sdev);
#endif
	return 0;
}

/**
 * ufshcd_change_queue_depth - change queue depth
 * @sdev: pointer to SCSI device
 * @depth: required depth to set
 *
 * Change queue depth and make sure the max. limits are not crossed.
 */
static int ufshcd_change_queue_depth(struct scsi_device *sdev, int depth)
{
	struct ufs_hba *hba = shost_priv(sdev->host);

	if (depth > hba->nutrs)
		depth = hba->nutrs;
	return scsi_change_queue_depth(sdev, depth);
}

/**
 * ufshcd_slave_configure - adjust SCSI device configurations
 * @sdev: pointer to SCSI device
 */
static int ufshcd_slave_configure(struct scsi_device *sdev)
{
	struct ufs_hba *hba = shost_priv(sdev->host);
	struct request_queue *q = sdev->request_queue;

#if defined(CONFIG_UFSFEATURE)
	struct ufsf_feature *ufsf = &hba->ufsf;

	if (ufsf_is_valid_lun(sdev->lun)) {
		ufsf->sdev_ufs_lu[sdev->lun] = sdev;
		ufsf->slave_conf_cnt++;
		printk(KERN_ERR "%s: ufsfeature set lun %d sdev %p q %p\n",
				__func__, (int)sdev->lun, sdev, sdev->request_queue);
	}
#endif
	blk_queue_update_dma_pad(q, PRDT_DATA_BYTE_COUNT_PAD - 1);
	blk_queue_max_segment_size(q, PRDT_DATA_BYTE_COUNT_MAX);

	if (hba->scsi_cmd_timeout) {
		blk_queue_rq_timeout(q, hba->scsi_cmd_timeout * HZ);
		scsi_set_cmd_timeout_override(sdev, hba->scsi_cmd_timeout * HZ);
	}

	sdev->autosuspend_delay = UFSHCD_AUTO_SUSPEND_DELAY_MS;
	sdev->use_rpm_auto = 1;

	ufshcd_crypto_setup_rq_keyslot_manager(hba, q);

	return 0;
}

/**
 * ufshcd_slave_destroy - remove SCSI device configurations
 * @sdev: pointer to SCSI device
 */
static void ufshcd_slave_destroy(struct scsi_device *sdev)
{
	struct ufs_hba *hba;
	struct request_queue *q = sdev->request_queue;

	hba = shost_priv(sdev->host);
	/* Drop the reference as it won't be needed anymore */
	if (ufshcd_scsi_to_upiu_lun(sdev->lun) == UFS_UPIU_UFS_DEVICE_WLUN) {
		unsigned long flags;

		spin_lock_irqsave(hba->host->host_lock, flags);
		hba->sdev_ufs_device = NULL;
		spin_unlock_irqrestore(hba->host->host_lock, flags);
	}

	ufshcd_crypto_destroy_rq_keyslot_manager(hba, q);
}

/**
 * ufshcd_task_req_compl - handle task management request completion
 * @hba: per adapter instance
 * @index: index of the completed request
 * @resp: task management service response
 *
 * Returns non-zero value on error, zero on success
 */
static int ufshcd_task_req_compl(struct ufs_hba *hba, u32 index, u8 *resp)
{
	struct utp_task_req_desc *task_req_descp;
	struct utp_upiu_task_rsp *task_rsp_upiup;
	unsigned long flags;
	int ocs_value;
	int task_result;

	spin_lock_irqsave(hba->host->host_lock, flags);

	/* Clear completed tasks from outstanding_tasks */
	__clear_bit(index, &hba->outstanding_tasks);

	task_req_descp = hba->utmrdl_base_addr;
	ocs_value = ufshcd_get_tmr_ocs(&task_req_descp[index]);

	if (ocs_value == OCS_SUCCESS) {
		task_rsp_upiup = (struct utp_upiu_task_rsp *)
				task_req_descp[index].task_rsp_upiu;
		task_result = be32_to_cpu(task_rsp_upiup->output_param1);
		task_result = task_result & MASK_TM_SERVICE_RESP;
		if (resp)
			*resp = (u8)task_result;
	} else {
		dev_err(hba->dev, "%s: failed, ocs = 0x%x\n",
				__func__, ocs_value);
	}
	spin_unlock_irqrestore(hba->host->host_lock, flags);

	return ocs_value;
}

/**
 * ufshcd_scsi_cmd_status - Update SCSI command result based on SCSI status
 * @lrbp: pointer to local reference block of completed command
 * @scsi_status: SCSI command status
 *
 * Returns value base on SCSI command status
 */
static inline int
ufshcd_scsi_cmd_status(struct ufshcd_lrb *lrbp, int scsi_status)
{
	int result = 0;

	switch (scsi_status) {
	case SAM_STAT_CHECK_CONDITION:
		ufshcd_copy_sense_data(lrbp);
	case SAM_STAT_GOOD:
		result |= DID_OK << 16 |
			  COMMAND_COMPLETE << 8 |
			  scsi_status;
		break;
	case SAM_STAT_TASK_SET_FULL:
	case SAM_STAT_BUSY:
	case SAM_STAT_TASK_ABORTED:
		ufshcd_copy_sense_data(lrbp);
		result |= scsi_status;
		break;
	default:
		result |= DID_ERROR << 16;
		break;
	} /* end of switch */

	return result;
}

/**
 * ufshcd_transfer_rsp_status - Get overall status of the response
 * @hba: per adapter instance
 * @lrbp: pointer to local reference block of completed command
 *
 * Returns result of the command to notify SCSI midlayer
 */
static inline int
ufshcd_transfer_rsp_status(struct ufs_hba *hba, struct ufshcd_lrb *lrbp)
{
	int result = 0;
	int scsi_status;
	int ocs;
	bool print_prdt;

	/* overall command status of utrd */
	ocs = ufshcd_get_tr_ocs(lrbp);

	switch (ocs) {
	case OCS_SUCCESS:
		result = ufshcd_get_req_rsp(lrbp->ucd_rsp_ptr);
		hba->ufs_stats.last_hibern8_exit_tstamp = ktime_set(0, 0);
		switch (result) {
		case UPIU_TRANSACTION_RESPONSE:
			/*
			 * get the response UPIU result to extract
			 * the SCSI command status
			 */
			result = ufshcd_get_rsp_upiu_result(lrbp->ucd_rsp_ptr);

			/*
			 * get the result based on SCSI status response
			 * to notify the SCSI midlayer of the command status
			 */
			scsi_status = result & MASK_SCSI_STATUS;
			result = ufshcd_scsi_cmd_status(lrbp, scsi_status);

			if (hba->dev_info.quirks & UFS_DEVICE_QUIRK_SUPPORT_QUERY_FATAL_MODE) {
				if (scsi_status == SAM_STAT_CHECK_CONDITION) {
					int sense_key = (0x0F & lrbp->sense_buffer[2]);

					dev_err(hba->dev, "%s: CHECK CONDITION sense key = %d",
							__func__, sense_key);
					if ((sense_key == MEDIUM_ERROR) && !hba->UFS_fatal_mode_done)
						schedule_work(&hba->fatal_mode_work);
				}
			}

			/*
			 * Currently we are only supporting BKOPs exception
			 * events hence we can ignore BKOPs exception event
			 * during power management callbacks. BKOPs exception
			 * event is not expected to be raised in runtime suspend
			 * callback as it allows the urgent bkops.
			 * During system suspend, we are anyway forcefully
			 * disabling the bkops and if urgent bkops is needed
			 * it will be enabled on system resume. Long term
			 * solution could be to abort the system suspend if
			 * UFS device needs urgent BKOPs.
			 */
			if (!hba->pm_op_in_progress &&
			    ufshcd_is_exception_event(lrbp->ucd_rsp_ptr) &&
			    scsi_host_in_recovery(hba->host)) {
				/*
				 * Prevent suspend once eeh_work is scheduled
				 * to avoid deadlock between ufshcd_suspend
				 * and exception event handler.
				 */
				if (queue_work(hba->recovery_wq,
							&hba->eeh_work))
					pm_runtime_get_noresume(hba->dev);
				dev_err(hba->dev, "execption event reported\n");
			}
#if defined(CONFIG_UFSFEATURE)
			if (scsi_status == SAM_STAT_GOOD)
				ufsf_hpb_noti_rb(&hba->ufsf, lrbp);
#endif
			break;
		case UPIU_TRANSACTION_REJECT_UPIU:
			/* TODO: handle Reject UPIU Response */
			result = DID_ERROR << 16;
			dev_err(hba->dev,
				"Reject UPIU not fully implemented\n");
			break;
		default:
			result = DID_ERROR << 16;
			dev_err(hba->dev,
				"Unexpected request response code = %x\n",
				result);
			break;
		}
		break;
	case OCS_ABORTED:
		result |= DID_ABORT << 16;
		break;
	case OCS_INVALID_COMMAND_STATUS:
		result |= DID_REQUEUE << 16;
		break;
	case OCS_INVALID_CMD_TABLE_ATTR:
	case OCS_INVALID_PRDT_ATTR:
	case OCS_MISMATCH_DATA_BUF_SIZE:
	case OCS_MISMATCH_RESP_UPIU_SIZE:
	case OCS_PEER_COMM_FAILURE:
	case OCS_FATAL_ERROR:
	case OCS_DEVICE_FATAL_ERROR:
	case OCS_INVALID_CRYPTO_CONFIG:
	case OCS_GENERAL_CRYPTO_ERROR:
	default:
		result |= DID_ERROR << 16;
		dev_err(hba->dev,
				"OCS error from controller = %x for tag %d\n",
				ocs, lrbp->task_tag);
		/*
		 * This is called in interrupt context, hence avoid sleep
		 * while printing debug registers. Also print only the minimum
		 * debug registers needed to debug OCS failure.
		 */
		__ufshcd_print_host_regs(hba, true);
		ufshcd_print_host_state(hba);
		break;
	} /* end of switch */

	if ((host_byte(result) != DID_OK) && !hba->silence_err_logs) {
		print_prdt = (ocs == OCS_INVALID_PRDT_ATTR ||
			ocs == OCS_MISMATCH_DATA_BUF_SIZE);
		ufshcd_print_trs(hba, 1 << lrbp->task_tag, print_prdt);
	}

	if ((host_byte(result) == DID_ERROR) ||
	    (host_byte(result) == DID_ABORT))
		ufsdbg_set_err_state(hba);

	return result;
}

/**
 * ufshcd_uic_cmd_compl - handle completion of uic command
 * @hba: per adapter instance
 * @intr_status: interrupt status generated by the controller
 *
 * Returns
 *  IRQ_HANDLED - If interrupt is valid
 *  IRQ_NONE    - If invalid interrupt
 */
static irqreturn_t ufshcd_uic_cmd_compl(struct ufs_hba *hba, u32 intr_status)
{
	irqreturn_t retval = IRQ_NONE;

	if ((intr_status & UIC_COMMAND_COMPL) && hba->active_uic_cmd) {
		hba->active_uic_cmd->argument2 |=
			ufshcd_get_uic_cmd_result(hba);
		hba->active_uic_cmd->argument3 =
			ufshcd_get_dme_attr_val(hba);
		complete(&hba->active_uic_cmd->done);
		retval = IRQ_HANDLED;
	}

	if (intr_status & UFSHCD_UIC_PWR_MASK) {
		if (hba->uic_async_done) {
			complete(hba->uic_async_done);
			retval = IRQ_HANDLED;
		} else if (ufshcd_is_auto_hibern8_enabled(hba)) {
			/*
			 * If uic_async_done flag is not set then this
			 * is an Auto hibern8 err interrupt.
			 * Perform a host reset followed by a full
			 * link recovery.
			 */
			hba->ufshcd_state = UFSHCD_STATE_ERROR;
			hba->force_host_reset = true;
			dev_err(hba->dev, "%s: Auto Hibern8 %s failed - status: 0x%08x, upmcrs: 0x%08x\n",
				__func__, (intr_status & UIC_HIBERNATE_ENTER) ?
				"Enter" : "Exit",
				intr_status, ufshcd_get_upmcrs(hba));
			/*
			 * It is possible to see auto-h8 errors during card
			 * removal, so set this flag and let the error handler
			 * decide if this error is seen while card was present
			 * or due to card removal.
			 * If error is seen during card removal, we don't want
			 * to printout the debug messages.
			 */
			hba->auto_h8_err = true;
			queue_work(hba->recovery_wq, &hba->eh_work);
			retval = IRQ_HANDLED;
		}
	}
	return retval;
}

/**
 * __ufshcd_transfer_req_compl - handle SCSI and query command completion
 * @hba: per adapter instance
 * @completed_reqs: requests to complete
 */
static void __ufshcd_transfer_req_compl(struct ufs_hba *hba,
					unsigned long completed_reqs)
{
	struct ufshcd_lrb *lrbp;
	struct scsi_cmnd *cmd;
	int result;
	int index;
#if defined(CONFIG_UFS_DATA_LOG)
#if defined(CONFIG_UFS_DATA_LOG_MAGIC_CODE)
	struct scatterlist *sg;
	int sg_segments;
	unsigned long magicword_rb = 0;
#endif
	int i = 0;
	int cpu = raw_smp_processor_id();
	unsigned int dump_index;
#endif

	for_each_set_bit(index, &completed_reqs, hba->nutrs) {
		lrbp = &hba->lrb[index];
		cmd = lrbp->cmd;
		if (cmd) {
			ufshcd_cond_add_cmd_trace(hba, index, "scsi_cmpl");
			ufshcd_update_tag_stats_completion(hba, cmd);
			result = ufshcd_transfer_rsp_status(hba, lrbp);
			scsi_dma_unmap(cmd);

#ifdef CONFIG_BLK_TURBO_WRITE
			if (ufshcd_is_tw_on(hba) && (rq_data_dir(cmd->request) == WRITE)) {
				int transfer_len = 0;
				transfer_len = be32_to_cpu(lrbp->ucd_req_ptr->sc.exp_data_transfer_len);
				SEC_ufs_update_tw_info(hba, transfer_len);
			}
#endif
#if defined(CONFIG_UFSFEATURE) && defined(CONFIG_UFSHPB)
			if (hba->ufsf.hpb_dev_info.hpb_device && (cmd->cmnd[0] == READ_16)) {
				int transfer_len = 0;
				transfer_len = be32_to_cpu(lrbp->ucd_req_ptr->sc.exp_data_transfer_len);
				SEC_ufs_update_hpb_info(hba, transfer_len);
			}
#endif
#if defined(CONFIG_UFS_DATA_LOG)
			if (cmd->request && hba->host->ufs_sys_log_en){
				/*condition of data log*/
				if (rq_data_dir(cmd->request) == READ &&
						cmd->request->__sector >= hba->host->ufs_system_start &&
						cmd->request->__sector < hba->host->ufs_system_end) {
					dump_index = queuing_req[cmd->request->tag];
					queuing_req[cmd->request->tag] = 0;
					ufs_data_log[dump_index].end_time = cpu_clock(cpu);
					sg_segments = scsi_sg_count(cmd);
					ufs_data_log[dump_index].segments_cnt = sg_segments;
					ufs_data_log[dump_index].done = 0xF;

#if defined(CONFIG_UFS_DATA_LOG_MAGIC_CODE)
					scsi_for_each_sg(cmd, sg, sg_segments, i) {
						/*
						 * Attempt to SG element for check magic word.
						 * If magic word should have been overwritten in read case,
						 * memory location will not be updated.
						 */

						ufs_data_log[dump_index].virt_addr = sg_virt(sg);
						memcpy(&ufs_data_log[dump_index].datbuf, sg_virt(sg), UFS_DATA_BUF_SIZE);
						memcpy(&magicword_rb,  sg_virt(sg), UFS_DATA_BUF_SIZE);
						if (magicword_rb == 0x1F5E3A7069245CBE) {
							printk(KERN_ALERT "tag%d:sg[%d]:%p: page_link=%lx, offset=%d, length=%d\n",
									index, i, sg, sg->page_link, sg->offset, sg->length);
						}
					}
#endif
				}
			}
#endif

			cmd->result = result;
			lrbp->compl_time_stamp = ktime_get();
			update_req_stats(hba, lrbp);
			ufshcd_complete_lrbp_crypto(hba, cmd, lrbp);
			/* Mark completed command as NULL in LRB */
			lrbp->cmd = NULL;
			hba->ufs_stats.clk_rel.ctx = XFR_REQ_COMPL;
			if (cmd->request) {
				/*
				 * As we are accessing the "request" structure,
				 * this must be called before calling
				 * ->scsi_done() callback.
				 */
				ufshcd_vops_pm_qos_req_end(hba, cmd->request,
					false);
			}

			clear_bit_unlock(index, &hba->lrb_in_use);
			/*
			 *__ufshcd_release and __ufshcd_hibern8_release is
			 * called after clear_bit_unlock so that
			 * these function can be called with updated state of
			 * lrb_in_use flag so that for last transfer req
			 * completion, gate and hibernate work function would
			 * be called to gate the clock and put the link in
			 * hibern8 state.
			 */
			__ufshcd_release(hba, false);
			__ufshcd_hibern8_release(hba, false);

			/* Do not touch lrbp after scsi done */
			cmd->scsi_done(cmd);
		} else if (lrbp->command_type == UTP_CMD_TYPE_DEV_MANAGE ||
			lrbp->command_type == UTP_CMD_TYPE_UFS_STORAGE) {
			lrbp->compl_time_stamp = ktime_get();
			if (hba->dev_cmd.complete) {
				ufshcd_cond_add_cmd_trace(hba, index,
						"dev_cmd_cmpl");
				complete(hba->dev_cmd.complete);
			}
		}
		if (ufshcd_is_clkscaling_supported(hba))
			hba->clk_scaling.active_reqs--;
	}

	/* clear corresponding bits of completed commands */
	hba->outstanding_reqs ^= completed_reqs;

	ufshcd_clk_scaling_update_busy(hba);

	/* we might have free'd some tags above */
	wake_up(&hba->dev_cmd.tag_wq);
}

/**
 * ufshcd_abort_outstanding_requests - abort all outstanding transfer requests.
 * @hba: per adapter instance
 * @result: error result to inform scsi layer about
 */
void ufshcd_abort_outstanding_transfer_requests(struct ufs_hba *hba, int result)
{
	u8 index;
	struct ufshcd_lrb *lrbp;
	struct scsi_cmnd *cmd;

	if (!hba->outstanding_reqs)
		return;

	for_each_set_bit(index, &hba->outstanding_reqs, hba->nutrs) {
		lrbp = &hba->lrb[index];
		cmd = lrbp->cmd;
		if (cmd) {
			ufshcd_cond_add_cmd_trace(hba, index, "scsi_failed");
			ufshcd_update_error_stats(hba,
					UFS_ERR_INT_FATAL_ERRORS);
			scsi_dma_unmap(cmd);
			cmd->result = result;
			/* Clear pending transfer requests */
			ufshcd_clear_cmd(hba, index);
			ufshcd_outstanding_req_clear(hba, index);
			lrbp->compl_time_stamp = ktime_get();
			update_req_stats(hba, lrbp);
			/* Mark completed command as NULL in LRB */
			lrbp->cmd = NULL;
			if (cmd->request) {
				/*
				 * As we are accessing the "request" structure,
				 * this must be called before calling
				 * ->scsi_done() callback.
				 */
				ufshcd_vops_pm_qos_req_end(hba, cmd->request,
					true);
			}
			clear_bit_unlock(index, &hba->lrb_in_use);

			/*
			 * ufshcd_release_all is called after clear_bit_unlock
			 * so that the function can be called with updated state
			 * of lrb_in_use flag so that for last abort req
			 * completion, gate and hibernate work function would
			 * be called to gate the clock and put the link in
			 * hibern8 state.
			 */
			 ufshcd_release_all(hba);

			/* Do not touch lrbp after scsi done */
			cmd->scsi_done(cmd);
		} else if (lrbp->command_type == UTP_CMD_TYPE_DEV_MANAGE) {
			lrbp->compl_time_stamp = ktime_get();
			if (hba->dev_cmd.complete) {
				ufshcd_cond_add_cmd_trace(hba, index,
							"dev_cmd_failed");
				ufshcd_outstanding_req_clear(hba, index);
				complete(hba->dev_cmd.complete);
			}
		}
		if (ufshcd_is_clkscaling_supported(hba))
			hba->clk_scaling.active_reqs--;
	}
}

/**
 * ufshcd_transfer_req_compl - handle SCSI and query command completion
 * @hba: per adapter instance
 *
 * Returns
 *  IRQ_HANDLED - If interrupt is valid
 *  IRQ_NONE    - If invalid interrupt
 */
static irqreturn_t ufshcd_transfer_req_compl(struct ufs_hba *hba)
{
	unsigned long completed_reqs;
	u32 tr_doorbell;

	/* Resetting interrupt aggregation counters first and reading the
	 * DOOR_BELL afterward allows us to handle all the completed requests.
	 * In order to prevent other interrupts starvation the DB is read once
	 * after reset. The down side of this solution is the possibility of
	 * false interrupt if device completes another request after resetting
	 * aggregation and before reading the DB.
	 */
	if (ufshcd_is_intr_aggr_allowed(hba) &&
	    !(hba->quirks & UFSHCI_QUIRK_SKIP_RESET_INTR_AGGR))
		ufshcd_reset_intr_aggr(hba);

	tr_doorbell = ufshcd_readl(hba, REG_UTP_TRANSFER_REQ_DOOR_BELL);
	completed_reqs = tr_doorbell ^ hba->outstanding_reqs;

	if (completed_reqs) {
		__ufshcd_transfer_req_compl(hba, completed_reqs);
#if defined(CONFIG_UFSFEATURE)
		ufsf_hpb_wakeup_worker_on_idle(&hba->ufsf);
#endif
		return IRQ_HANDLED;
	} else {
		return IRQ_NONE;
	}
}

/**
 * ufshcd_disable_ee - disable exception event
 * @hba: per-adapter instance
 * @mask: exception event to disable
 *
 * Disables exception event in the device so that the EVENT_ALERT
 * bit is not set.
 *
 * Returns zero on success, non-zero error value on failure.
 */
static int ufshcd_disable_ee(struct ufs_hba *hba, u16 mask)
{
	int err = 0;
	u32 val;

	if (!(hba->ee_ctrl_mask & mask))
		goto out;

	val = hba->ee_ctrl_mask & ~mask;
	val &= MASK_EE_STATUS;
	err = ufshcd_query_attr_retry(hba, UPIU_QUERY_OPCODE_WRITE_ATTR,
			QUERY_ATTR_IDN_EE_CONTROL, 0, 0, &val);
	if (!err)
		hba->ee_ctrl_mask &= ~mask;
out:
	return err;
}

/**
 * ufshcd_enable_ee - enable exception event
 * @hba: per-adapter instance
 * @mask: exception event to enable
 *
 * Enable corresponding exception event in the device to allow
 * device to alert host in critical scenarios.
 *
 * Returns zero on success, non-zero error value on failure.
 */
static int ufshcd_enable_ee(struct ufs_hba *hba, u16 mask)
{
	int err = 0;
	u32 val;

	if (hba->ee_ctrl_mask & mask)
		goto out;

	val = hba->ee_ctrl_mask | mask;
	val &= MASK_EE_STATUS;
	err = ufshcd_query_attr_retry(hba, UPIU_QUERY_OPCODE_WRITE_ATTR,
			QUERY_ATTR_IDN_EE_CONTROL, 0, 0, &val);
	if (!err)
		hba->ee_ctrl_mask |= mask;
out:
	return err;
}

/**
 * ufshcd_enable_auto_bkops - Allow device managed BKOPS
 * @hba: per-adapter instance
 *
 * Allow device to manage background operations on its own. Enabling
 * this might lead to inconsistent latencies during normal data transfers
 * as the device is allowed to manage its own way of handling background
 * operations.
 *
 * Returns zero on success, non-zero on failure.
 */
static int ufshcd_enable_auto_bkops(struct ufs_hba *hba)
{
	int err = 0;

	if (hba->auto_bkops_enabled)
		goto out;

	err = ufshcd_query_flag_retry(hba, UPIU_QUERY_OPCODE_SET_FLAG,
			QUERY_FLAG_IDN_BKOPS_EN, NULL);
	if (err) {
		dev_err(hba->dev, "%s: failed to enable bkops %d\n",
				__func__, err);
		goto out;
	}

	hba->auto_bkops_enabled = true;
	trace_ufshcd_auto_bkops_state(dev_name(hba->dev), 1);

	/* No need of URGENT_BKOPS exception from the device */
	err = ufshcd_disable_ee(hba, MASK_EE_URGENT_BKOPS);
	if (err)
		dev_err(hba->dev, "%s: failed to disable exception event %d\n",
				__func__, err);
out:
	return err;
}

/**
 * ufshcd_disable_auto_bkops - block device in doing background operations
 * @hba: per-adapter instance
 *
 * Disabling background operations improves command response latency but
 * has drawback of device moving into critical state where the device is
 * not-operable. Make sure to call ufshcd_enable_auto_bkops() whenever the
 * host is idle so that BKOPS are managed effectively without any negative
 * impacts.
 *
 * Returns zero on success, non-zero on failure.
 */
static int ufshcd_disable_auto_bkops(struct ufs_hba *hba)
{
	int err = 0;

	if (!hba->auto_bkops_enabled)
		goto out;

	/*
	 * If host assisted BKOPs is to be enabled, make sure
	 * urgent bkops exception is allowed.
	 */
	err = ufshcd_enable_ee(hba, MASK_EE_URGENT_BKOPS);
	if (err) {
		dev_err(hba->dev, "%s: failed to enable exception event %d\n",
				__func__, err);
		goto out;
	}

	err = ufshcd_query_flag_retry(hba, UPIU_QUERY_OPCODE_CLEAR_FLAG,
			QUERY_FLAG_IDN_BKOPS_EN, NULL);
	if (err) {
		dev_err(hba->dev, "%s: failed to disable bkops %d\n",
				__func__, err);
		ufshcd_disable_ee(hba, MASK_EE_URGENT_BKOPS);
		goto out;
	}

	hba->auto_bkops_enabled = false;
	trace_ufshcd_auto_bkops_state(dev_name(hba->dev), 0);
out:
	return err;
}

/**
 * ufshcd_force_reset_auto_bkops - force reset auto bkops state
 * @hba: per adapter instance
 *
 * After a device reset the device may toggle the BKOPS_EN flag
 * to default value. The s/w tracking variables should be updated
 * as well. This function would change the auto-bkops state based on
 * UFSHCD_CAP_KEEP_AUTO_BKOPS_ENABLED_EXCEPT_SUSPEND.
 */
static void ufshcd_force_reset_auto_bkops(struct ufs_hba *hba)
{
	if (ufshcd_keep_autobkops_enabled_except_suspend(hba)) {
		hba->auto_bkops_enabled = false;
		hba->ee_ctrl_mask |= MASK_EE_URGENT_BKOPS;
		ufshcd_enable_auto_bkops(hba);
	} else {
		hba->auto_bkops_enabled = true;
		hba->ee_ctrl_mask &= ~MASK_EE_URGENT_BKOPS;
		ufshcd_disable_auto_bkops(hba);
	}
}

static inline int ufshcd_get_bkops_status(struct ufs_hba *hba, u32 *status)
{
	return ufshcd_query_attr_retry(hba, UPIU_QUERY_OPCODE_READ_ATTR,
			QUERY_ATTR_IDN_BKOPS_STATUS, 0, 0, status);
}

/**
 * ufshcd_bkops_ctrl - control the auto bkops based on current bkops status
 * @hba: per-adapter instance
 * @status: bkops_status value
 *
 * Read the bkops_status from the UFS device and Enable fBackgroundOpsEn
 * flag in the device to permit background operations if the device
 * bkops_status is greater than or equal to "status" argument passed to
 * this function, disable otherwise.
 *
 * Returns 0 for success, non-zero in case of failure.
 *
 * NOTE: Caller of this function can check the "hba->auto_bkops_enabled" flag
 * to know whether auto bkops is enabled or disabled after this function
 * returns control to it.
 */
static int ufshcd_bkops_ctrl(struct ufs_hba *hba,
			     enum bkops_status status)
{
	int err;
	u32 curr_status = 0;

	err = ufshcd_get_bkops_status(hba, &curr_status);
	if (err) {
		dev_err(hba->dev, "%s: failed to get BKOPS status %d\n",
				__func__, err);
		goto out;
	} else if (curr_status > BKOPS_STATUS_MAX) {
		dev_err(hba->dev, "%s: invalid BKOPS status %d\n",
				__func__, curr_status);
		err = -EINVAL;
		goto out;
	}

	if (curr_status >= status) {
		err = ufshcd_enable_auto_bkops(hba);
		dev_info(hba->dev, "%s: auto_bkops %sabled, ret %d, status : %d\n",
				__func__, (curr_status >= status) ? "en" : "dis",
				err, curr_status);
	} else
		err = ufshcd_disable_auto_bkops(hba);
out:
	return err;
}

/**
 * ufshcd_urgent_bkops - handle urgent bkops exception event
 * @hba: per-adapter instance
 *
 * Enable fBackgroundOpsEn flag in the device to permit background
 * operations.
 *
 * If BKOPs is enabled, this function returns 0, 1 if the bkops in not enabled
 * and negative error value for any other failure.
 */
static int ufshcd_urgent_bkops(struct ufs_hba *hba)
{
	return ufshcd_bkops_ctrl(hba, hba->urgent_bkops_lvl);
}

static inline int ufshcd_get_ee_status(struct ufs_hba *hba, u32 *status)
{
	return ufshcd_query_attr_retry(hba, UPIU_QUERY_OPCODE_READ_ATTR,
			QUERY_ATTR_IDN_EE_STATUS, 0, 0, status);
}

static void ufshcd_bkops_exception_event_handler(struct ufs_hba *hba)
{
	int err;
	u32 curr_status = 0;

	if (hba->is_urgent_bkops_lvl_checked)
		goto enable_auto_bkops;

	err = ufshcd_get_bkops_status(hba, &curr_status);
	if (err) {
		dev_err(hba->dev, "%s: failed to get BKOPS status %d\n",
				__func__, err);
		goto out;
	}
	else
		dev_info(hba->dev, "%s: urgent bkops(status:%d)\n",
				__func__, curr_status);

	/*
	 * We are seeing that some devices are raising the urgent bkops
	 * exception events even when BKOPS status doesn't indicate performace
	 * impacted or critical. Handle these device by determining their urgent
	 * bkops status at runtime.
	 */
	if (curr_status < BKOPS_STATUS_PERF_IMPACT) {
		dev_err(hba->dev, "%s: device raised urgent BKOPS exception for bkops status %d\n",
				__func__, curr_status);
		/* update the current status as the urgent bkops level */
		//hba->urgent_bkops_lvl = curr_status;
		//hba->is_urgent_bkops_lvl_checked = true;

		/* SEC does not follow this policy that BKOPS is enabled for these events */
		goto out;
	}

enable_auto_bkops:
	err = ufshcd_enable_auto_bkops(hba);
	if (!err)
		dev_info(hba->dev, "%s: auto bkops is enabled\n", __func__);
out:
	if (err < 0)
		dev_err(hba->dev, "%s: failed to handle urgent bkops %d\n",
				__func__, err);
}

#ifdef CONFIG_QCOM_WB
static bool ufshcd_wb_sup(struct ufs_hba *hba)
{
	return ((hba->dev_info.d_ext_ufs_feature_sup &
		   UFS_DEV_WRITE_BOOSTER_SUP) &&
		  (hba->dev_info.b_wb_buffer_type
		   || hba->dev_info.wb_config_lun));
}

static int ufshcd_wb_ctrl(struct ufs_hba *hba, bool enable)
{
	int ret;
	enum query_opcode opcode;

	if (!ufshcd_wb_sup(hba))
		return 0;

	if (enable)
		opcode = UPIU_QUERY_OPCODE_SET_FLAG;
	else
		opcode = UPIU_QUERY_OPCODE_CLEAR_FLAG;

	ret = ufshcd_query_flag_retry(hba, opcode,
				      QUERY_FLAG_IDN_WB_EN, NULL);
	if (ret) {
		dev_err(hba->dev, "%s write booster %s failed %d\n",
			__func__, enable ? "enable" : "disable", ret);
		return ret;
	}

	hba->wb_enabled = enable;
	dev_dbg(hba->dev, "%s write booster %s %d\n",
			__func__, enable ? "enable" : "disable", ret);

	return ret;
}

static int ufshcd_wb_toggle_flush_during_h8(struct ufs_hba *hba, bool set)
{
	int val;

	if (set)
		val =  UPIU_QUERY_OPCODE_SET_FLAG;
	else
		val = UPIU_QUERY_OPCODE_CLEAR_FLAG;

	return ufshcd_query_flag_retry(hba, val,
			       QUERY_FLAG_IDN_WB_BUFF_FLUSH_DURING_HIBERN8,
				       NULL);
}

static int ufshcd_wb_buf_flush_enable(struct ufs_hba *hba)
{
	int ret;

	if (!ufshcd_wb_sup(hba) || hba->wb_buf_flush_enabled)
		return 0;

	ret = ufshcd_query_flag_retry(hba, UPIU_QUERY_OPCODE_SET_FLAG,
				      QUERY_FLAG_IDN_WB_BUFF_FLUSH_EN, NULL);
	if (ret)
		dev_err(hba->dev, "%s WB - buf flush enable failed %d\n",
			__func__, ret);
	else
		hba->wb_buf_flush_enabled = true;

	dev_dbg(hba->dev, "WB - Flush enabled: %d\n", ret);
	return ret;
}

static int ufshcd_wb_buf_flush_disable(struct ufs_hba *hba)
{
	int ret;

	if (!ufshcd_wb_sup(hba) || !hba->wb_buf_flush_enabled)
		return 0;

	ret = ufshcd_query_flag_retry(hba, UPIU_QUERY_OPCODE_CLEAR_FLAG,
				      QUERY_FLAG_IDN_WB_BUFF_FLUSH_EN, NULL);
	if (ret) {
		dev_warn(hba->dev, "%s: WB - buf flush disable failed %d\n",
			__func__, ret);
	} else {
		hba->wb_buf_flush_enabled = false;
		dev_dbg(hba->dev, "WB - Flush disabled: %d\n", ret);
	}

	return ret;
}

static bool ufshcd_wb_is_buf_flush_needed(struct ufs_hba *hba)
{
	int ret;
	u32 cur_buf, status, avail_buf;

	if (!ufshcd_wb_sup(hba))
		return false;

	ret = ufshcd_query_attr_retry(hba, UPIU_QUERY_OPCODE_READ_ATTR,
				      QUERY_ATTR_IDN_AVAIL_WB_BUFF_SIZE,
				      0, 0, &avail_buf);
	if (ret) {
		dev_warn(hba->dev, "%s dAvailableWriteBoosterBufferSize read failed %d\n",
			 __func__, ret);
		return false;
	}

	ret = ufshcd_vops_get_user_cap_mode(hba);
	if (ret <= 0) {
		dev_dbg(hba->dev, "Get user-cap reduction mode: failed: %d\n",
			ret);
		/* Most commonly used */
		ret = UFS_WB_BUFF_PRESERVE_USER_SPACE;
	}

	hba->dev_info.keep_vcc_on = false;
	if (ret == UFS_WB_BUFF_USER_SPACE_RED_EN) {
		if (avail_buf <= UFS_WB_10_PERCENT_BUF_REMAIN) {
			hba->dev_info.keep_vcc_on = true;
			return true;
		}
		return false;
	} else if (ret == UFS_WB_BUFF_PRESERVE_USER_SPACE) {
		ret = ufshcd_query_attr_retry(hba, UPIU_QUERY_OPCODE_READ_ATTR,
					      QUERY_ATTR_IDN_CURR_WB_BUFF_SIZE,
					      0, 0, &cur_buf);
		if (ret) {
			dev_err(hba->dev, "%s dCurWriteBoosterBufferSize read failed %d\n",
				 __func__, ret);
			return false;
		}

		if (!cur_buf) {
			dev_info(hba->dev, "dCurWBBuf: %d WB disabled until free-space is available\n",
				 cur_buf);
			return false;
		}

		ret = ufshcd_get_ee_status(hba, &status);
		if (ret) {
			dev_err(hba->dev, "%s: failed to get exception status %d\n",
				__func__, ret);
			if (avail_buf < UFS_WB_40_PERCENT_BUF_REMAIN) {
				hba->dev_info.keep_vcc_on = true;
				return true;
			}
			return false;
		}

		status &= hba->ee_ctrl_mask;

		if ((status & MASK_EE_URGENT_BKOPS) ||
		    (avail_buf < UFS_WB_40_PERCENT_BUF_REMAIN)) {
			hba->dev_info.keep_vcc_on = true;
			return true;
		}
	}
	return false;
}
#endif

/**
 * ufshcd_exception_event_handler - handle exceptions raised by device
 * @work: pointer to work data
 *
 * Read bExceptionEventStatus attribute from the device and handle the
 * exception event accordingly.
 */
static void ufshcd_exception_event_handler(struct work_struct *work)
{
	struct ufs_hba *hba;
	int err;
	u32 status = 0;
	hba = container_of(work, struct ufs_hba, eeh_work);

	pm_runtime_get_sync(hba->dev);
	ufshcd_scsi_block_requests(hba);
	err = ufshcd_get_ee_status(hba, &status);
	if (err) {
		dev_err(hba->dev, "%s: failed to get exception status %d\n",
				__func__, err);
		goto out;
	}

	status &= hba->ee_ctrl_mask;

	if (status & MASK_EE_URGENT_BKOPS)
		ufshcd_bkops_exception_event_handler(hba);

out:
	ufshcd_scsi_unblock_requests(hba);
	/*
	 * pm_runtime_get_noresume is called while scheduling
	 * eeh_work to avoid suspend racing with exception work.
	 * Hence decrement usage counter using pm_runtime_put_noidle
	 * to allow suspend on completion of exception event handler.
	 */
	pm_runtime_put_noidle(hba->dev);
	pm_runtime_put(hba->dev);
	return;
}

/* Complete requests that have door-bell cleared */
static void ufshcd_complete_requests(struct ufs_hba *hba)
{
	ufshcd_transfer_req_compl(hba);
	ufshcd_tmc_handler(hba);
}

/**
 * ufshcd_quirk_dl_nac_errors - This function checks if error handling is
 *				to recover from the DL NAC errors or not.
 * @hba: per-adapter instance
 *
 * Returns true if error handling is required, false otherwise
 */
static bool ufshcd_quirk_dl_nac_errors(struct ufs_hba *hba)
{
	unsigned long flags;
	bool err_handling = true;

	spin_lock_irqsave(hba->host->host_lock, flags);
	/*
	 * UFS_DEVICE_QUIRK_RECOVERY_FROM_DL_NAC_ERRORS only workaround the
	 * device fatal error and/or DL NAC & REPLAY timeout errors.
	 */
	if (hba->saved_err & (CONTROLLER_FATAL_ERROR | SYSTEM_BUS_FATAL_ERROR))
		goto out;

	if ((hba->saved_err & DEVICE_FATAL_ERROR) ||
	    ((hba->saved_err & UIC_ERROR) &&
	     (hba->saved_uic_err & UFSHCD_UIC_DL_TCx_REPLAY_ERROR))) {
		/*
		 * we have to do error recovery but atleast silence the error
		 * logs.
		 */
		hba->silence_err_logs = true;
		goto out;
	}

	if ((hba->saved_err & UIC_ERROR) &&
	    (hba->saved_uic_err & UFSHCD_UIC_DL_NAC_RECEIVED_ERROR)) {
		int err;
		/*
		 * wait for 50ms to see if we can get any other errors or not.
		 */
		spin_unlock_irqrestore(hba->host->host_lock, flags);
		msleep(50);
		spin_lock_irqsave(hba->host->host_lock, flags);

		/*
		 * now check if we have got any other severe errors other than
		 * DL NAC error?
		 */
		if ((hba->saved_err & INT_FATAL_ERRORS) ||
		    ((hba->saved_err & UIC_ERROR) &&
		    (hba->saved_uic_err & ~UFSHCD_UIC_DL_NAC_RECEIVED_ERROR))) {
			if (((hba->saved_err & INT_FATAL_ERRORS) ==
				DEVICE_FATAL_ERROR) || (hba->saved_uic_err &
					~UFSHCD_UIC_DL_NAC_RECEIVED_ERROR))
				hba->silence_err_logs = true;
			goto out;
		}

		/*
		 * As DL NAC is the only error received so far, send out NOP
		 * command to confirm if link is still active or not.
		 *   - If we don't get any response then do error recovery.
		 *   - If we get response then clear the DL NAC error bit.
		 */

		/* silence the error logs from NOP command */
		hba->silence_err_logs = true;
		spin_unlock_irqrestore(hba->host->host_lock, flags);
		err = ufshcd_verify_dev_init(hba);
		spin_lock_irqsave(hba->host->host_lock, flags);
		hba->silence_err_logs = false;

		if (err) {
			hba->silence_err_logs = true;
			goto out;
		}

		/* Link seems to be alive hence ignore the DL NAC errors */
		if (hba->saved_uic_err == UFSHCD_UIC_DL_NAC_RECEIVED_ERROR)
			hba->saved_err &= ~UIC_ERROR;
		/* clear NAC error */
		hba->saved_uic_err &= ~UFSHCD_UIC_DL_NAC_RECEIVED_ERROR;
		if (!hba->saved_uic_err) {
			err_handling = false;
			goto out;
		}
		/*
		 * there seems to be some errors other than NAC, so do error
		 * recovery
		 */
		hba->silence_err_logs = true;
	}
out:
	spin_unlock_irqrestore(hba->host->host_lock, flags);
	return err_handling;
}

/**
 * ufshcd_err_handler - handle UFS errors that require s/w attention
 * @work: pointer to work structure
 */
static void ufshcd_err_handler(struct work_struct *work)
{
	struct ufs_hba *hba;
	unsigned long flags;
	bool err_xfer = false, err_tm = false;
	int err = 0;
	int tag;
	bool needs_reset = false;
	bool clks_enabled = false;

	hba = container_of(work, struct ufs_hba, eh_work);

	spin_lock_irqsave(hba->host->host_lock, flags);
	ufsdbg_set_err_state(hba);

	if (hba->ufshcd_state == UFSHCD_STATE_RESET)
		goto out;

	/*
	 * Make sure the clocks are ON before we proceed with err
	 * handling. For the majority of cases err handler would be
	 * run with clocks ON. There is a possibility that the err
	 * handler was scheduled due to auto hibern8 error interrupt,
	 * in which case the clocks could be gated or be in the
	 * process of gating when the err handler runs.
	 */
	if (unlikely((hba->clk_gating.state != CLKS_ON) &&
	    (hba->clk_gating.state == REQ_CLKS_OFF &&
	     ufshcd_is_link_hibern8(hba)) &&
	     ufshcd_is_auto_hibern8_enabled(hba))) {
		spin_unlock_irqrestore(hba->host->host_lock, flags);
		hba->ufs_stats.clk_hold.ctx = ERR_HNDLR_WORK;
		ufshcd_hold(hba, false);
		spin_lock_irqsave(hba->host->host_lock, flags);
		clks_enabled = true;
	}

	hba->ufshcd_state = UFSHCD_STATE_RESET;
	ufshcd_set_eh_in_progress(hba);

	/* Complete requests that have door-bell cleared by h/w */
	ufshcd_complete_requests(hba);

	if (hba->dev_info.quirks &
	    UFS_DEVICE_QUIRK_RECOVERY_FROM_DL_NAC_ERRORS) {
		bool ret;

		spin_unlock_irqrestore(hba->host->host_lock, flags);
		/* release the lock as ufshcd_quirk_dl_nac_errors() may sleep */
		ret = ufshcd_quirk_dl_nac_errors(hba);
		spin_lock_irqsave(hba->host->host_lock, flags);
		if (!ret)
			goto skip_err_handling;
	}

	/*
	 * Dump controller state before resetting. Transfer requests state
	 * will be dump as part of the request completion.
	 */
	if ((hba->saved_err & (INT_FATAL_ERRORS | UIC_ERROR | UIC_LINK_LOST)) ||
	    hba->auto_h8_err) {
		dev_err(hba->dev, "%s: saved_err 0x%x saved_uic_err 0x%x\n",
			__func__, hba->saved_err, hba->saved_uic_err);
		if (!hba->silence_err_logs) {
			/* release lock as print host regs sleeps */
			spin_unlock_irqrestore(hba->host->host_lock, flags);
			ufshcd_print_host_regs(hba);
			ufshcd_print_host_state(hba);
			ufshcd_print_pwr_info(hba);
			ufshcd_print_tmrs(hba, hba->outstanding_tasks);
			ufshcd_print_cmd_log(hba);
			spin_lock_irqsave(hba->host->host_lock, flags);
		}
		hba->auto_h8_err = false;
	} else {
		spin_unlock_irqrestore(hba->host->host_lock, flags);
		ufshcd_print_cmd_log(hba);
		spin_lock_irqsave(hba->host->host_lock, flags);
	}

	if ((hba->saved_err & (INT_FATAL_ERRORS | UIC_LINK_LOST))
	    || hba->saved_ce_err || hba->force_host_reset ||
	    ((hba->saved_err & UIC_ERROR) &&
	    (hba->saved_uic_err & (UFSHCD_UIC_DL_PA_INIT_ERROR |
				   UFSHCD_UIC_DL_NAC_RECEIVED_ERROR |
				   UFSHCD_UIC_DL_TCx_REPLAY_ERROR))))
		needs_reset = true;

	/*
	 * if host reset is required then skip clearing the pending
	 * transfers forcefully because they will get cleared during
	 * host reset and restore
	 */
	if (needs_reset)
		goto skip_pending_xfer_clear;

	/* release lock as clear command might sleep */
	spin_unlock_irqrestore(hba->host->host_lock, flags);
	/* Clear pending transfer requests */
	for_each_set_bit(tag, &hba->outstanding_reqs, hba->nutrs) {
		if (ufshcd_clear_cmd(hba, tag)) {
			err_xfer = true;
			goto lock_skip_pending_xfer_clear;
		}
	}

	/* Clear pending task management requests */
	for_each_set_bit(tag, &hba->outstanding_tasks, hba->nutmrs) {
		if (ufshcd_clear_tm_cmd(hba, tag)) {
			err_tm = true;
			goto lock_skip_pending_xfer_clear;
		}
	}

lock_skip_pending_xfer_clear:
	spin_lock_irqsave(hba->host->host_lock, flags);

	/* Complete the requests that are cleared by s/w */
	ufshcd_complete_requests(hba);

	if (err_xfer || err_tm)
		needs_reset = true;

skip_pending_xfer_clear:
	/* Fatal errors need reset */
	if (needs_reset) {
		unsigned long max_doorbells = (1UL << hba->nutrs) - 1;

		if (hba->saved_err & INT_FATAL_ERRORS)
			ufshcd_update_error_stats(hba,
						  UFS_ERR_INT_FATAL_ERRORS);
		if (hba->saved_ce_err)
			ufshcd_update_error_stats(hba, UFS_ERR_CRYPTO_ENGINE);

		if (hba->saved_err & UIC_ERROR)
			ufshcd_update_error_stats(hba,
						  UFS_ERR_INT_UIC_ERROR);

		if (err_xfer || err_tm)
			ufshcd_update_error_stats(hba,
						  UFS_ERR_CLEAR_PEND_XFER_TM);

		/*
		 * ufshcd_reset_and_restore() does the link reinitialization
		 * which will need atleast one empty doorbell slot to send the
		 * device management commands (NOP and query commands).
		 * If there is no slot empty at this moment then free up last
		 * slot forcefully.
		 */
		if (hba->outstanding_reqs == max_doorbells)
			__ufshcd_transfer_req_compl(hba,
						    (1UL << (hba->nutrs - 1)));

		spin_unlock_irqrestore(hba->host->host_lock, flags);
		err = ufshcd_reset_and_restore(hba);
		spin_lock_irqsave(hba->host->host_lock, flags);
		if (err) {
			dev_err(hba->dev, "%s: reset and restore failed\n",
					__func__);
			hba->ufshcd_state = UFSHCD_STATE_ERROR;
		}
		/*
		 * Inform scsi mid-layer that we did reset and allow to handle
		 * Unit Attention properly.
		 */
		scsi_report_bus_reset(hba->host, 0);
		hba->saved_err = 0;
		hba->saved_uic_err = 0;
		hba->saved_ce_err = 0;
		hba->force_host_reset = false;
	}

skip_err_handling:
	if (!needs_reset) {
		hba->ufshcd_state = UFSHCD_STATE_OPERATIONAL;
		if (hba->saved_err || hba->saved_uic_err)
			dev_err_ratelimited(hba->dev, "%s: exit: saved_err 0x%x saved_uic_err 0x%x",
			    __func__, hba->saved_err, hba->saved_uic_err);
	}

	hba->silence_err_logs = false;

	if (clks_enabled) {
		__ufshcd_release(hba, false);
		hba->ufs_stats.clk_rel.ctx = ERR_HNDLR_WORK;
	}
out:
	ufshcd_clear_eh_in_progress(hba);
	spin_unlock_irqrestore(hba->host->host_lock, flags);
}

static void ufshcd_update_uic_reg_hist(struct ufs_uic_err_reg_hist *reg_hist,
		u32 reg)
{
	reg_hist->reg[reg_hist->pos] = reg;
	reg_hist->tstamp[reg_hist->pos] = ktime_get();
	reg_hist->pos = (reg_hist->pos + 1) % UIC_ERR_REG_HIST_LENGTH;
}

static void ufshcd_rls_handler(struct work_struct *work)
{
	struct ufs_hba *hba;
	int ret = 0;
	u32 mode;

	hba = container_of(work, struct ufs_hba, rls_work);

	pm_runtime_get_sync(hba->dev);
	down_write(&hba->lock);
	ufshcd_scsi_block_requests(hba);
	if (ufshcd_is_shutdown_ongoing(hba))
		goto out;
	ret = ufshcd_wait_for_doorbell_clr(hba, U64_MAX);
	if (ret) {
		dev_err(hba->dev,
			"Timed out (%d) waiting for DB to clear\n",
			ret);
		goto out;
	}

	ufshcd_dme_get(hba, UIC_ARG_MIB(PA_PWRMODE), &mode);
	if (hba->pwr_info.pwr_rx != ((mode >> PWR_RX_OFFSET) & PWR_INFO_MASK))
		hba->restore_needed = true;

	if (hba->pwr_info.pwr_tx != (mode & PWR_INFO_MASK))
		hba->restore_needed = true;

	ufshcd_dme_get(hba, UIC_ARG_MIB(PA_RXGEAR), &mode);
	if (hba->pwr_info.gear_rx != mode)
		hba->restore_needed = true;

	ufshcd_dme_get(hba, UIC_ARG_MIB(PA_TXGEAR), &mode);
	if (hba->pwr_info.gear_tx != mode)
		hba->restore_needed = true;

	if (hba->restore_needed)
		ret = ufshcd_config_pwr_mode(hba, &(hba->pwr_info));

	if (ret)
		dev_err(hba->dev, "%s: Failed setting power mode, err = %d\n",
			__func__, ret);
	else
		hba->restore_needed = false;

out:
	up_write(&hba->lock);
	ufshcd_scsi_unblock_requests(hba);
	pm_runtime_put_sync(hba->dev);
}

static void ufshcd_fatal_mode_handler(struct work_struct *work)
{
	struct ufs_hba *hba;

	hba = container_of(work, struct ufs_hba, fatal_mode_work);

	ufshcd_scsi_block_requests(hba);

	dev_err(hba->dev, "fatal mode %04x.\n", hba->dev_info.w_manufacturer_id);
	if (hba->dev_info.w_manufacturer_id == UFS_VENDOR_TOSHIBA)
		UFS_Toshiba_query_fatal_mode(hba);

	ufshcd_scsi_unblock_requests(hba);
	return;
}

/**
 * ufshcd_update_uic_error - check and set fatal UIC error flags.
 * @hba: per-adapter instance
 *
 * Returns
 *  IRQ_HANDLED - If interrupt is valid
 *  IRQ_NONE    - If invalid interrupt
 */
static irqreturn_t ufshcd_update_uic_error(struct ufs_hba *hba)
{
	u32 reg;
	irqreturn_t retval = IRQ_NONE;

	/* PHY layer lane error */
	reg = ufshcd_readl(hba, REG_UIC_ERROR_CODE_PHY_ADAPTER_LAYER);
	if ((reg & UIC_PHY_ADAPTER_LAYER_ERROR) &&
	    (reg & UIC_PHY_ADAPTER_LAYER_ERROR_CODE_MASK)) {
		/*
		 * To know whether this error is fatal or not, DB timeout
		 * must be checked but this error is handled separately.
		 */
		dev_dbg(hba->dev, "%s: UIC Lane error reported, reg 0x%x\n",
				__func__, reg);
		ufshcd_update_uic_error_cnt(hba, reg, UFS_UIC_ERROR_PA);
		ufshcd_update_uic_reg_hist(&hba->ufs_stats.pa_err, reg);

		/*
		 * Don't ignore LINERESET indication during hibern8
		 * enter operation.
		 */
		if (reg & UIC_PHY_ADAPTER_LAYER_GENERIC_ERROR) {
			struct uic_command *cmd = hba->active_uic_cmd;

			if (cmd) {
				if (cmd->command == UIC_CMD_DME_HIBER_ENTER) {
					dev_err(hba->dev, "%s: LINERESET during hibern8 enter, reg 0x%x\n",
						__func__, reg);
					hba->full_init_linereset = true;
				}
			}
			if (!hba->full_init_linereset)
				queue_work(hba->recovery_wq, &hba->rls_work);
		}
		retval |= IRQ_HANDLED;
	}

	/* PA_INIT_ERROR is fatal and needs UIC reset */
	reg = ufshcd_readl(hba, REG_UIC_ERROR_CODE_DATA_LINK_LAYER);
	if ((reg & UIC_DATA_LINK_LAYER_ERROR) &&
	    (reg & UIC_DATA_LINK_LAYER_ERROR_CODE_MASK)) {
		ufshcd_update_uic_error_cnt(hba, reg, UFS_UIC_ERROR_DL);
		ufshcd_update_uic_reg_hist(&hba->ufs_stats.dl_err, reg);

		if (reg & UIC_DATA_LINK_LAYER_ERROR_PA_INIT) {
			hba->uic_error |= UFSHCD_UIC_DL_PA_INIT_ERROR;
		} else if (hba->dev_info.quirks &
			   UFS_DEVICE_QUIRK_RECOVERY_FROM_DL_NAC_ERRORS) {
			if (reg & UIC_DATA_LINK_LAYER_ERROR_NAC_RECEIVED)
				hba->uic_error |=
					UFSHCD_UIC_DL_NAC_RECEIVED_ERROR;
			else if (reg &
				 UIC_DATA_LINK_LAYER_ERROR_TCx_REPLAY_TIMEOUT)
				hba->uic_error |=
					UFSHCD_UIC_DL_TCx_REPLAY_ERROR;
		}
		retval |= IRQ_HANDLED;
	}

	/* UIC NL/TL/DME errors needs software retry */
	reg = ufshcd_readl(hba, REG_UIC_ERROR_CODE_NETWORK_LAYER);
	if ((reg & UIC_NETWORK_LAYER_ERROR) &&
	    (reg & UIC_NETWORK_LAYER_ERROR_CODE_MASK)) {
		ufshcd_update_uic_reg_hist(&hba->ufs_stats.nl_err, reg);
		hba->uic_error |= UFSHCD_UIC_NL_ERROR;
		retval |= IRQ_HANDLED;
	}

	reg = ufshcd_readl(hba, REG_UIC_ERROR_CODE_TRANSPORT_LAYER);
	if ((reg & UIC_TRANSPORT_LAYER_ERROR) &&
	    (reg & UIC_TRANSPORT_LAYER_ERROR_CODE_MASK)) {
		ufshcd_update_uic_reg_hist(&hba->ufs_stats.tl_err, reg);
		hba->uic_error |= UFSHCD_UIC_TL_ERROR;
		retval |= IRQ_HANDLED;
	}

	reg = ufshcd_readl(hba, REG_UIC_ERROR_CODE_DME);
	if ((reg & UIC_DME_ERROR) &&
	    (reg & UIC_DME_ERROR_CODE_MASK)) {
		ufshcd_update_uic_error_cnt(hba, reg, UFS_UIC_ERROR_DME);
		ufshcd_update_uic_reg_hist(&hba->ufs_stats.dme_err, reg);
		hba->uic_error |= UFSHCD_UIC_DME_ERROR;
		retval |= IRQ_HANDLED;
	}

	dev_dbg(hba->dev, "%s: UIC error flags = 0x%08x\n",
			__func__, hba->uic_error);
#if defined(SEC_UFS_ERROR_COUNT)
	if (hba->uic_error || hba->full_init_linereset)
		SEC_ufs_uic_error_check(hba, true, false);
#endif

	return retval;
}

/**
 * ufshcd_check_errors - Check for errors that need s/w attention
 * @hba: per-adapter instance
 *
 * Returns
 *  IRQ_HANDLED - If interrupt is valid
 *  IRQ_NONE    - If invalid interrupt
 */
static irqreturn_t ufshcd_check_errors(struct ufs_hba *hba)
{
	bool queue_eh_work = false;
	irqreturn_t retval = IRQ_NONE;

	if (hba->errors & INT_FATAL_ERRORS || hba->ce_error)
		queue_eh_work = true;

	if (hba->errors & UIC_LINK_LOST) {
		dev_err(hba->dev, "%s: UIC_LINK_LOST received, errors 0x%x\n",
					__func__, hba->errors);
		queue_eh_work = true;
	}

#if defined(SEC_UFS_ERROR_COUNT)
	if (queue_eh_work)
		SEC_ufs_uic_error_check(hba, false, true);
#endif

	if (hba->errors & UIC_ERROR) {
		hba->uic_error = 0;
		retval = ufshcd_update_uic_error(hba);
		if (hba->uic_error)
			queue_eh_work = true;
	}

	if (queue_eh_work) {
		/*
		 * update the transfer error masks to sticky bits, let's do this
		 * irrespective of current ufshcd_state.
		 */
		hba->saved_err |= hba->errors;
		hba->saved_uic_err |= hba->uic_error;
		hba->saved_ce_err |= hba->ce_error;

		/* handle fatal errors only when link is functional */
		if (hba->ufshcd_state == UFSHCD_STATE_OPERATIONAL) {
			/*
			 * Set error handling in progress flag early so that we
			 * don't issue new requests any more.
			 */
			ufshcd_set_eh_in_progress(hba);

			hba->ufshcd_state = UFSHCD_STATE_EH_SCHEDULED;

			queue_work(hba->recovery_wq, &hba->eh_work);
		}
		retval |= IRQ_HANDLED;
	}
	/*
	 * if (!queue_eh_work) -
	 * Other errors are either non-fatal where host recovers
	 * itself without s/w intervention or errors that will be
	 * handled by the SCSI core layer.
	 */
	return retval;
}

/**
 * ufshcd_tmc_handler - handle task management function completion
 * @hba: per adapter instance
 *
 * Returns
 *  IRQ_HANDLED - If interrupt is valid
 *  IRQ_NONE    - If invalid interrupt
 */
static irqreturn_t ufshcd_tmc_handler(struct ufs_hba *hba)
{
	u32 tm_doorbell;

	tm_doorbell = ufshcd_readl(hba, REG_UTP_TASK_REQ_DOOR_BELL);
	hba->tm_condition = tm_doorbell ^ hba->outstanding_tasks;
	if (hba->tm_condition) {
		wake_up(&hba->tm_wq);
		return IRQ_HANDLED;
	} else {
		return IRQ_NONE;
	}
}

/**
 * ufshcd_sl_intr - Interrupt service routine
 * @hba: per adapter instance
 * @intr_status: contains interrupts generated by the controller
 *
 * Returns
 *  IRQ_HANDLED - If interrupt is valid
 *  IRQ_NONE    - If invalid interrupt
 */
static irqreturn_t ufshcd_sl_intr(struct ufs_hba *hba, u32 intr_status)
{
	irqreturn_t retval = IRQ_NONE;

	ufsdbg_error_inject_dispatcher(hba,
		ERR_INJECT_INTR, intr_status, &intr_status);

	hba->errors = UFSHCD_ERROR_MASK & intr_status;
	if (hba->errors || hba->ce_error)
		retval |= ufshcd_check_errors(hba);

	if (intr_status & UFSHCD_UIC_MASK)
		retval |= ufshcd_uic_cmd_compl(hba, intr_status);

	if (intr_status & UTP_TASK_REQ_COMPL)
		retval |= ufshcd_tmc_handler(hba);

	if (intr_status & UTP_TRANSFER_REQ_COMPL)
		retval |= ufshcd_transfer_req_compl(hba);

	return retval;
}

/**
 * ufshcd_intr - Main interrupt service routine
 * @irq: irq number
 * @__hba: pointer to adapter instance
 *
 * Returns IRQ_HANDLED - If interrupt is valid
 *		IRQ_NONE - If invalid interrupt
 */
static irqreturn_t ufshcd_intr(int irq, void *__hba)
{
	u32 intr_status, enabled_intr_status = 0;
	irqreturn_t retval = IRQ_NONE;
	struct ufs_hba *hba = __hba;
	int retries = hba->nutrs;

	spin_lock(hba->host->host_lock);
	intr_status = ufshcd_readl(hba, REG_INTERRUPT_STATUS);
	hba->ufs_stats.last_intr_status = intr_status;
	hba->ufs_stats.last_intr_ts = ktime_get();

	/*
	 * There could be max of hba->nutrs reqs in flight and in worst case
	 * if the reqs get finished 1 by 1 after the interrupt status is
	 * read, make sure we handle them by checking the interrupt status
	 * again in a loop until we process all of the reqs before returning.
	 */
	while (intr_status && retries--) {
		enabled_intr_status =
			intr_status & ufshcd_readl(hba, REG_INTERRUPT_ENABLE);
		if (intr_status)
			ufshcd_writel(hba, intr_status, REG_INTERRUPT_STATUS);
		if (enabled_intr_status) {
			ufshcd_sl_intr(hba, enabled_intr_status);
			retval = IRQ_HANDLED;
		}

		intr_status = ufshcd_readl(hba, REG_INTERRUPT_STATUS);
	}

	if (retval == IRQ_NONE) {
		dev_err(hba->dev, "%s: Unhandled interrupt 0x%08x\n",
					__func__, intr_status);
		ufshcd_hex_dump(hba, "host regs: ", hba->mmio_base,
					UFSHCI_REG_SPACE_SIZE);
	}

	spin_unlock(hba->host->host_lock);
	return retval;
}

static int ufshcd_clear_tm_cmd(struct ufs_hba *hba, int tag)
{
	int err = 0;
	u32 mask = 1 << tag;
	unsigned long flags;

	if (!test_bit(tag, &hba->outstanding_tasks))
		goto out;

	spin_lock_irqsave(hba->host->host_lock, flags);
	ufshcd_utmrl_clear(hba, tag);
	spin_unlock_irqrestore(hba->host->host_lock, flags);

	/* poll for max. 1 sec to clear door bell register by h/w */
	err = ufshcd_wait_for_register(hba,
			REG_UTP_TASK_REQ_DOOR_BELL,
			mask, 0, 1000, 1000, true);
out:
	return err;
}

/**
 * ufshcd_issue_tm_cmd - issues task management commands to controller
 * @hba: per adapter instance
 * @lun_id: LUN ID to which TM command is sent
 * @task_id: task ID to which the TM command is applicable
 * @tm_function: task management function opcode
 * @tm_response: task management service response return value
 *
 * Returns non-zero value on error, zero on success.
 */
static int ufshcd_issue_tm_cmd(struct ufs_hba *hba, int lun_id, int task_id,
		u8 tm_function, u8 *tm_response)
{
	struct utp_task_req_desc *task_req_descp;
	struct utp_upiu_task_req *task_req_upiup;
	struct Scsi_Host *host;
	unsigned long flags;
	int free_slot;
	int err;
	int task_tag;

	host = hba->host;

	/*
	 * Get free slot, sleep if slots are unavailable.
	 * Even though we use wait_event() which sleeps indefinitely,
	 * the maximum wait time is bounded by %TM_CMD_TIMEOUT.
	 */
	wait_event(hba->tm_tag_wq, ufshcd_get_tm_free_slot(hba, &free_slot));
	hba->ufs_stats.clk_hold.ctx = TM_CMD_SEND;
	ufshcd_hold_all(hba);

	spin_lock_irqsave(host->host_lock, flags);
	task_req_descp = hba->utmrdl_base_addr;
	task_req_descp += free_slot;

	/* Configure task request descriptor */
	task_req_descp->header.dword_0 = cpu_to_le32(UTP_REQ_DESC_INT_CMD);
	task_req_descp->header.dword_2 =
			cpu_to_le32(OCS_INVALID_COMMAND_STATUS);

	/* Configure task request UPIU */
	task_req_upiup =
		(struct utp_upiu_task_req *) task_req_descp->task_req_upiu;
	task_tag = hba->nutrs + free_slot;
	task_req_upiup->header.dword_0 =
		UPIU_HEADER_DWORD(UPIU_TRANSACTION_TASK_REQ, 0,
					      lun_id, task_tag);
	task_req_upiup->header.dword_1 =
		UPIU_HEADER_DWORD(0, tm_function, 0, 0);
	/*
	 * The host shall provide the same value for LUN field in the basic
	 * header and for Input Parameter.
	 */
	task_req_upiup->input_param1 = cpu_to_be32(lun_id);
	task_req_upiup->input_param2 = cpu_to_be32(task_id);

	ufshcd_vops_setup_task_mgmt(hba, free_slot, tm_function);

	/* send command to the controller */
	__set_bit(free_slot, &hba->outstanding_tasks);

	/* Make sure descriptors are ready before ringing the task doorbell */
	wmb();

	ufshcd_writel(hba, 1 << free_slot, REG_UTP_TASK_REQ_DOOR_BELL);
	/* Make sure that doorbell is committed immediately */
	wmb();

	spin_unlock_irqrestore(host->host_lock, flags);

	ufshcd_add_tm_upiu_trace(hba, task_tag, "tm_send");

	/* wait until the task management command is completed */
	err = wait_event_timeout(hba->tm_wq,
			test_bit(free_slot, &hba->tm_condition),
			msecs_to_jiffies(TM_CMD_TIMEOUT));
	if (!err) {
		ufshcd_add_tm_upiu_trace(hba, task_tag, "tm_complete_err");
		dev_err(hba->dev, "%s: task management cmd 0x%.2x timed-out\n",
				__func__, tm_function);
		if (ufshcd_clear_tm_cmd(hba, free_slot))
			dev_WARN(hba->dev, "%s: unable clear tm cmd (slot %d) after timeout\n",
					__func__, free_slot);
		spin_lock_irqsave(host->host_lock, flags);
		__clear_bit(free_slot, &hba->outstanding_tasks);
		spin_unlock_irqrestore(host->host_lock, flags);
		err = -ETIMEDOUT;
	} else {
		err = ufshcd_task_req_compl(hba, free_slot, tm_response);
		ufshcd_add_tm_upiu_trace(hba, task_tag, "tm_complete");
	}

	clear_bit(free_slot, &hba->tm_condition);
	ufshcd_put_tm_slot(hba, free_slot);
	wake_up(&hba->tm_tag_wq);
	hba->ufs_stats.clk_rel.ctx = TM_CMD_SEND;

	ufshcd_release_all(hba);
	return err;
}

/**
 * ufshcd_eh_device_reset_handler - device reset handler registered to
 *                                    scsi layer.
 * @cmd: SCSI command pointer
 *
 * Returns SUCCESS/FAILED
 */
static int ufshcd_eh_device_reset_handler(struct scsi_cmnd *cmd)
{
	struct Scsi_Host *host;
	struct ufs_hba *hba;
	u32 pos;
	int err;
	u8 resp = 0xF, lun;
	unsigned long flags;

	host = cmd->device->host;
	hba = shost_priv(host);

	lun = ufshcd_scsi_to_upiu_lun(cmd->device->lun);
	err = ufshcd_issue_tm_cmd(hba, lun, 0, UFS_LOGICAL_RESET, &resp);
	if (err || resp != UPIU_TASK_MANAGEMENT_FUNC_COMPL) {
		if (!err)
			err = resp;
		goto out;
	}

	/* clear the commands that were pending for corresponding LUN */
	for_each_set_bit(pos, &hba->outstanding_reqs, hba->nutrs) {
		if (hba->lrb[pos].lun == lun) {
			err = ufshcd_clear_cmd(hba, pos);
			if (err)
				break;
		}
	}
	spin_lock_irqsave(host->host_lock, flags);
	ufshcd_transfer_req_compl(hba);
	spin_unlock_irqrestore(host->host_lock, flags);

out:
	hba->req_abort_count = 0;
	if (!err) {
#if defined(CONFIG_UFSFEATURE)
		ufsf_hpb_reset_lu(&hba->ufsf);
#endif
		err = SUCCESS;
	} else {
		dev_err(hba->dev, "%s: failed with err %d\n", __func__, err);
		err = FAILED;
	}
	return err;
}

static void ufshcd_set_req_abort_skip(struct ufs_hba *hba, unsigned long bitmap)
{
	struct ufshcd_lrb *lrbp;
	int tag;

	for_each_set_bit(tag, &bitmap, hba->nutrs) {
		lrbp = &hba->lrb[tag];
		lrbp->req_abort_skip = true;
	}
}

/**
 * ufshcd_abort - abort a specific command
 * @cmd: SCSI command pointer
 *
 * Abort the pending command in device by sending UFS_ABORT_TASK task management
 * command, and in host controller by clearing the door-bell register. There can
 * be race between controller sending the command to the device while abort is
 * issued. To avoid that, first issue UFS_QUERY_TASK to check if the command is
 * really issued and then try to abort it.
 *
 * Returns SUCCESS/FAILED
 */
static int ufshcd_abort(struct scsi_cmnd *cmd)
{
	struct Scsi_Host *host;
	struct ufs_hba *hba;
	unsigned long flags;
	unsigned int tag;
	int err = 0;
	int poll_cnt;
	u8 resp = 0xF;
	struct ufshcd_lrb *lrbp;
	u32 reg;

	host = cmd->device->host;
	hba = shost_priv(host);
	tag = cmd->request->tag;
	if (!ufshcd_valid_tag(hba, tag)) {
		dev_err(hba->dev,
			"%s: invalid command tag %d: cmd=0x%pK, cmd->request=0x%pK\n",
			__func__, tag, cmd, cmd->request);
		BUG_ON(1);
	}

	if (cmd->cmnd[0] == READ_10 || cmd->cmnd[0] == WRITE_10) {
		unsigned long lba = (cmd->cmnd[2] << 24) |
			(cmd->cmnd[3] << 16) |
			(cmd->cmnd[4] << 8) |
			(cmd->cmnd[5] << 0);
		unsigned int sct = (cmd->cmnd[7] << 8) |
			(cmd->cmnd[8] << 0);
		sector_t lba_bi_sector = 0;

		if (cmd->request->bio)
			lba_bi_sector = cmd->request->bio->bi_iter.bi_sector;

		dev_err(hba->dev, "%s: tag:%d, cmd:0x%x, "
				"lba:0x%08lx(0x%llx), sct:0x%04x, retries %d\n",
				__func__, tag, cmd->cmnd[0], lba,
				(unsigned long long)lba_bi_sector, sct, cmd->allowed);
	} else {
		dev_err(hba->dev, "%s: tag:%d, cmd:0x%x, retries %d\n",
				__func__, tag, cmd->cmnd[0], cmd->allowed);
	}

	lrbp = &hba->lrb[tag];

	ufshcd_update_error_stats(hba, UFS_ERR_TASK_ABORT);

	if (!ufshcd_valid_tag(hba, tag)) {
		dev_err(hba->dev,
			"%s: invalid command tag %d: cmd=0x%pK, cmd->request=0x%pK\n",
			__func__, tag, cmd, cmd->request);
		BUG_ON(1);
	}

	/*
	 * Task abort to the device W-LUN is illegal. When this command
	 * will fail, due to spec violation, scsi err handling next step
	 * will be to send LU reset which, again, is a spec violation.
	 * To avoid these unnecessary/illegal step we skip to the last error
	 * handling stage: reset and restore.
	 */
	if (lrbp->lun == UFS_UPIU_UFS_DEVICE_WLUN)
		return ufshcd_eh_host_reset_handler(cmd);

#if defined(SEC_UFS_ERROR_COUNT)
	SEC_ufs_utp_error_check(hba, cmd, false, 0);
#if defined(CONFIG_UFSFEATURE) && defined(CONFIG_UFSHPB)
	if (hba->ufsf.hpb_dev_info.hpb_device &&
			((cmd->cmnd[0] == READ_16) || (((cmd->cmnd[0] >> 4) & 0xF) == 0xF))) {
		SEC_ufs_hpb_error_check(hba, cmd);
	}
#endif
#endif

	ufshcd_hold_all(hba);
	reg = ufshcd_readl(hba, REG_UTP_TRANSFER_REQ_DOOR_BELL);
	/* If command is already aborted/completed, return SUCCESS */
	if (!(test_bit(tag, &hba->outstanding_reqs))) {
		dev_err(hba->dev,
			"%s: cmd at tag %d already completed, outstanding=0x%lx, doorbell=0x%x\n",
			__func__, tag, hba->outstanding_reqs, reg);
		goto out;
	}

	if (!(reg & (1 << tag))) {
		dev_err(hba->dev,
		"%s: cmd was completed, but without a notifying intr, tag = %d",
		__func__, tag);
	}

	/* Print Transfer Request of aborted task */
	dev_err(hba->dev, "%s: Device abort task at tag %d\n", __func__, tag);

	/*
	 * Print detailed info about aborted request.
	 * As more than one request might get aborted at the same time,
	 * print full information only for the first aborted request in order
	 * to reduce repeated printouts. For other aborted requests only print
	 * basic details.
	 */
	scsi_print_command(cmd);
	if (!hba->req_abort_count) {
		ufshcd_print_fsm_state(hba);
		ufshcd_print_host_regs(hba);
		ufshcd_print_host_state(hba);
		ufshcd_print_pwr_info(hba);
		ufshcd_print_trs(hba, 1 << tag, true);
		/* crash the system upon setting this debugfs. */
		BUG_ON(hba->crash_on_err);
	} else {
		ufshcd_print_trs(hba, 1 << tag, false);
	}
	hba->req_abort_count++;

	/* Skip task abort in case previous aborts failed and report failure */
	if (lrbp->req_abort_skip) {
		err = -EIO;
		goto out;
	}

	for (poll_cnt = 100; poll_cnt; poll_cnt--) {
		err = ufshcd_issue_tm_cmd(hba, lrbp->lun, lrbp->task_tag,
				UFS_QUERY_TASK, &resp);
		if (!err && resp == UPIU_TASK_MANAGEMENT_FUNC_SUCCEEDED) {
			/* cmd pending in the device */
			dev_err(hba->dev, "%s: cmd pending in the device. tag = %d\n",
				__func__, tag);
			break;
		} else if (!err && resp == UPIU_TASK_MANAGEMENT_FUNC_COMPL) {
			/*
			 * cmd not pending in the device, check if it is
			 * in transition.
			 */
			dev_err(hba->dev, "%s: cmd at tag %d not pending in the device.\n",
				__func__, tag);
			reg = ufshcd_readl(hba, REG_UTP_TRANSFER_REQ_DOOR_BELL);
			if (reg & (1 << tag)) {
				/* sleep for max. 200us to stabilize */
				usleep_range(100, 200);
				continue;
			}
			/* command completed already */
			dev_err(hba->dev, "%s: cmd at tag %d successfully cleared from DB.\n",
				__func__, tag);
			goto cleanup;
		} else {
			dev_err(hba->dev,
				"%s: no response from device. tag = %d, err %d\n",
				__func__, tag, err);
			if (!err)
				err = resp; /* service response error */
#if defined(SEC_UFS_ERROR_COUNT)
			SEC_ufs_utp_error_check(hba, NULL, true, UFS_QUERY_TASK);
#endif
			goto out;
		}
	}

	if (!poll_cnt) {
		err = -EBUSY;
		goto out;
	}

	err = ufshcd_issue_tm_cmd(hba, lrbp->lun, lrbp->task_tag,
			UFS_ABORT_TASK, &resp);
	if (err || resp != UPIU_TASK_MANAGEMENT_FUNC_COMPL) {
		if (!err) {
			err = resp; /* service response error */
			dev_err(hba->dev, "%s: issued. tag = %d, err %d\n",
				__func__, tag, err);
		}
#if defined(SEC_UFS_ERROR_COUNT)
		SEC_ufs_utp_error_check(hba, NULL, true, UFS_ABORT_TASK);
#endif
		goto out;
	}

	err = ufshcd_clear_cmd(hba, tag);
	if (err) {
		dev_err(hba->dev, "%s: Failed clearing cmd at tag %d, err %d\n",
			__func__, tag, err);
		goto out;
	}

cleanup:
	scsi_dma_unmap(cmd);

	spin_lock_irqsave(host->host_lock, flags);
	ufshcd_outstanding_req_clear(hba, tag);
	hba->lrb[tag].cmd = NULL;
	spin_unlock_irqrestore(host->host_lock, flags);

	clear_bit_unlock(tag, &hba->lrb_in_use);
	wake_up(&hba->dev_cmd.tag_wq);

out:
	if (!err) {
		err = SUCCESS;
		if ((hba->dev_info.quirks & UFS_DEVICE_QUIRK_SUPPORT_QUERY_FATAL_MODE) &&
				!hba->UFS_fatal_mode_done) {
			unsigned long max_doorbells = (1UL << hba->nutrs) - 1;
			if (hba->outstanding_reqs == max_doorbells)
				__ufshcd_transfer_req_compl(hba,
						(1UL << (hba->nutrs - 1)));
			schedule_work(&hba->fatal_mode_work);
		}
	} else {
		dev_err(hba->dev, "%s: failed with err %d\n", __func__, err);
		ufshcd_set_req_abort_skip(hba, hba->outstanding_reqs);
		err = FAILED;
	}

	/*
	 * This ufshcd_release_all() corresponds to the original scsi cmd that
	 * got aborted here (as we won't get any IRQ for it).
	 */
	ufshcd_release_all(hba);
	return err;
}

/**
 * ufshcd_host_reset_and_restore - reset and restore host controller
 * @hba: per-adapter instance
 *
 * Note that host controller reset may issue DME_RESET to
 * local and remote (device) Uni-Pro stack and the attributes
 * are reset to default state.
 *
 * Returns zero on success, non-zero on failure
 */
static int ufshcd_host_reset_and_restore(struct ufs_hba *hba)
{
	int err;
	unsigned long flags;

	/*
	 * Stop the host controller and complete the requests
	 * cleared by h/w
	 */
	spin_lock_irqsave(hba->host->host_lock, flags);
	ufshcd_hba_stop(hba, false);
#if defined(CONFIG_UFSFEATURE)
	ufsf_hpb_reset_host(&hba->ufsf);
#endif
	hba->silence_err_logs = true;
	ufshcd_complete_requests(hba);
	hba->silence_err_logs = false;
	spin_unlock_irqrestore(hba->host->host_lock, flags);

	/* scale up clocks to max frequency before full reinitialization */
	ufshcd_set_clk_freq(hba, true);

	err = ufshcd_hba_enable(hba);
	if (err)
		goto out;

	/* Establish the link again and restore the device */
	err = ufshcd_probe_hba(hba);

	if (!err && (hba->ufshcd_state != UFSHCD_STATE_OPERATIONAL)) {
		err = -EIO;
		goto out;
	}


out:
	if (err)
		dev_err(hba->dev, "%s: Host init failed %d\n", __func__, err);

	return err;
}

static int ufshcd_detect_device(struct ufs_hba *hba)
{
	int err = 0;

	err = ufshcd_vops_full_reset(hba);
	if (err)
		dev_warn(hba->dev, "%s: full reset returned %d\n",
			 __func__, err);

	err = ufshcd_reset_device(hba);
	if (err)
		dev_warn(hba->dev, "%s: device reset failed. err %d\n",
			 __func__, err);

	return ufshcd_host_reset_and_restore(hba);
}

/**
 * ufshcd_reset_and_restore - reset and re-initialize host/device
 * @hba: per-adapter instance
 *
 * Reset and recover device, host and re-establish link. This
 * is helpful to recover the communication in fatal error conditions.
 *
 * Returns zero on success, non-zero on failure
 */
static int ufshcd_reset_and_restore(struct ufs_hba *hba)
{
	int err = 0;
	int retries = MAX_HOST_RESET_RETRIES;

#ifdef CONFIG_BLK_TURBO_WRITE
	ufshcd_reset_tw(hba, false);
#endif
	ssleep(2);
	ufshcd_enable_irq(hba);

	do {
		err = ufshcd_detect_device(hba);
	} while (err && --retries);

	/*
	 * There is no point proceeding even after failing
	 * to recover after multiple retries.
	 */
	BUG_ON(err && ufshcd_is_embedded_dev(hba));

	return err;
}

/**
 * ufshcd_eh_host_reset_handler - host reset handler registered to scsi layer
 * @cmd: SCSI command pointer
 *
 * Returns SUCCESS/FAILED
 */
static int ufshcd_eh_host_reset_handler(struct scsi_cmnd *cmd)
{
	int err = SUCCESS;
	unsigned long flags;
	struct ufs_hba *hba;

	hba = shost_priv(cmd->device->host);

	/*
	 * Check if there is any race with fatal error handling.
	 * If so, wait for it to complete. Even though fatal error
	 * handling does reset and restore in some cases, don't assume
	 * anything out of it. We are just avoiding race here.
	 */
	do {
		spin_lock_irqsave(hba->host->host_lock, flags);
		if (!(work_pending(&hba->eh_work) ||
			    hba->ufshcd_state == UFSHCD_STATE_RESET ||
			    hba->ufshcd_state == UFSHCD_STATE_EH_SCHEDULED))
			break;
		spin_unlock_irqrestore(hba->host->host_lock, flags);
		dev_err(hba->dev, "%s: reset in progress - 1\n", __func__);
		flush_work(&hba->eh_work);
	} while (1);

	/*
	 * we don't know if previous reset had really reset the host controller
	 * or not. So let's force reset here to be sure.
	 */
	hba->ufshcd_state = UFSHCD_STATE_ERROR;
	hba->force_host_reset = true;
	queue_work(hba->recovery_wq, &hba->eh_work);

	/* wait for the reset work to finish */
	do {
		if (!(work_pending(&hba->eh_work) ||
				hba->ufshcd_state == UFSHCD_STATE_RESET))
			break;
		spin_unlock_irqrestore(hba->host->host_lock, flags);
		dev_err(hba->dev, "%s: reset in progress - 2\n", __func__);
		flush_work(&hba->eh_work);
		spin_lock_irqsave(hba->host->host_lock, flags);
	} while (1);

	if (!((hba->ufshcd_state == UFSHCD_STATE_OPERATIONAL) &&
	      ufshcd_is_link_active(hba))) {
		err = FAILED;
		hba->ufshcd_state = UFSHCD_STATE_ERROR;
	}

	spin_unlock_irqrestore(hba->host->host_lock, flags);

	return err;
}

/**
 * ufshcd_get_max_icc_level - calculate the ICC level
 * @sup_curr_uA: max. current supported by the regulator
 * @start_scan: row at the desc table to start scan from
 * @buff: power descriptor buffer
 *
 * Returns calculated max ICC level for specific regulator
 */
static u32 ufshcd_get_max_icc_level(int sup_curr_uA, u32 start_scan, char *buff)
{
	int i;
	int curr_uA;
	u16 data;
	u16 unit;

	for (i = start_scan; i >= 0; i--) {
		data = be16_to_cpup((__be16 *)&buff[2 * i]);
		unit = (data & ATTR_ICC_LVL_UNIT_MASK) >>
						ATTR_ICC_LVL_UNIT_OFFSET;
		curr_uA = data & ATTR_ICC_LVL_VALUE_MASK;
		switch (unit) {
		case UFSHCD_NANO_AMP:
			curr_uA = curr_uA / 1000;
			break;
		case UFSHCD_MILI_AMP:
			curr_uA = curr_uA * 1000;
			break;
		case UFSHCD_AMP:
			curr_uA = curr_uA * 1000 * 1000;
			break;
		case UFSHCD_MICRO_AMP:
		default:
			break;
		}
		if (sup_curr_uA >= curr_uA)
			break;
	}
	if (i < 0) {
		i = 0;
		pr_err("%s: Couldn't find valid icc_level = %d\n", __func__, i);
	}

	return (u32)i;
}

/**
 * ufshcd_find_max_sup_active_icc_level - find the max ICC level
 * In case regulators are not initialized we'll return 0
 * @hba: per-adapter instance
 * @desc_buf: power descriptor buffer to extract ICC levels from.
 * @len: length of desc_buff
 *
 * Returns calculated max ICC level
 */
static u32 ufshcd_find_max_sup_active_icc_level(struct ufs_hba *hba,
							u8 *desc_buf, int len)
{
	u32 icc_level = 0;

	/*
	 * VCCQ rail is optional for removable UFS card and also most of the
	 * vendors don't use this rail for embedded UFS devices as well. So
	 * it is normal that VCCQ rail may not be provided for given platform.
	 */
	if (!hba->vreg_info.vcc || !hba->vreg_info.vccq2) {
		dev_err(hba->dev, "%s: Regulator capability was not set, bActiveICCLevel=%d\n",
			__func__, icc_level);
		goto out;
	}

	if (hba->vreg_info.vcc && hba->vreg_info.vcc->max_uA)
		icc_level = ufshcd_get_max_icc_level(
				hba->vreg_info.vcc->max_uA,
				POWER_DESC_MAX_ACTV_ICC_LVLS - 1,
				&desc_buf[PWR_DESC_ACTIVE_LVLS_VCC_0]);

	if (hba->vreg_info.vccq && hba->vreg_info.vccq->max_uA)
		icc_level = ufshcd_get_max_icc_level(
				hba->vreg_info.vccq->max_uA,
				icc_level,
				&desc_buf[PWR_DESC_ACTIVE_LVLS_VCCQ_0]);

	if (hba->vreg_info.vccq2 && hba->vreg_info.vccq2->max_uA)
		icc_level = ufshcd_get_max_icc_level(
				hba->vreg_info.vccq2->max_uA,
				icc_level,
				&desc_buf[PWR_DESC_ACTIVE_LVLS_VCCQ2_0]);
out:
	return icc_level;
}

static void ufshcd_set_active_icc_lvl(struct ufs_hba *hba)
{
	int ret;
	int buff_len = hba->desc_size.pwr_desc;
	u8 *desc_buf = NULL;
	u32 icc_level;

	if (buff_len) {
		desc_buf = kmalloc(buff_len, GFP_KERNEL);
		if (!desc_buf)
			return;
	}

	ret = ufshcd_read_power_desc(hba, desc_buf, buff_len);
	if (ret) {
		dev_err(hba->dev,
			"%s: Failed reading power descriptor.len = %d ret = %d",
			__func__, buff_len, ret);
		goto out;
	}

	icc_level = ufshcd_find_max_sup_active_icc_level(hba, desc_buf,
							 buff_len);
	dev_dbg(hba->dev, "%s: setting icc_level 0x%x", __func__, icc_level);

	ret = ufshcd_query_attr_retry(hba, UPIU_QUERY_OPCODE_WRITE_ATTR,
		QUERY_ATTR_IDN_ACTIVE_ICC_LVL, 0, 0, &icc_level);

	if (ret)
		dev_err(hba->dev,
			"%s: Failed configuring bActiveICCLevel = %d ret = %d",
			__func__, icc_level, ret);

out:
	kfree(desc_buf);
}

static int ufshcd_set_low_vcc_level(struct ufs_hba *hba,
					struct ufs_dev_desc *dev_desc)
{
	int ret;
	struct ufs_vreg *vreg = hba->vreg_info.vcc;

	/* Check if device supports the low voltage VCC feature */
	if (dev_desc->wspecversion < 0x300)
		return 0;

	/*
	 * Check if host has support for low VCC voltage?
	 * In addition, also check if we have already set the low VCC level
	 * or not?
	 */
	if (!vreg->low_voltage_sup || vreg->low_voltage_active)
		return 0;

	/* Put the device in sleep before lowering VCC level */
	ret = ufshcd_set_dev_pwr_mode(hba, UFS_SLEEP_PWR_MODE);

	/* Switch off VCC before switching it ON at 2.5v */
	ret = ufshcd_disable_vreg(hba->dev, vreg);
	/* add ~2ms delay before renabling VCC at lower voltage */
	usleep_range(2000, 2100);
	/* Now turn back VCC ON at low voltage */
	vreg->low_voltage_active = true;
	ret = ufshcd_enable_vreg(hba->dev, vreg);

	/* Bring the device in active now */
	ret = ufshcd_set_dev_pwr_mode(hba, UFS_ACTIVE_PWR_MODE);

	return ret;
}

/**
 * ufshcd_scsi_add_wlus - Adds required W-LUs
 * @hba: per-adapter instance
 *
 * UFS device specification requires the UFS devices to support 4 well known
 * logical units:
 *	"REPORT_LUNS" (address: 01h)
 *	"UFS Device" (address: 50h)
 *	"RPMB" (address: 44h)
 *	"BOOT" (address: 30h)
 * UFS device's power management needs to be controlled by "POWER CONDITION"
 * field of SSU (START STOP UNIT) command. But this "power condition" field
 * will take effect only when its sent to "UFS device" well known logical unit
 * hence we require the scsi_device instance to represent this logical unit in
 * order for the UFS host driver to send the SSU command for power management.
 *
 * We also require the scsi_device instance for "RPMB" (Replay Protected Memory
 * Block) LU so user space process can control this LU. User space may also
 * want to have access to BOOT LU.
 *
 * This function adds scsi device instances for each of all well known LUs
 * (except "REPORT LUNS" LU).
 *
 * Returns zero on success (all required W-LUs are added successfully),
 * non-zero error value on failure (if failed to add any of the required W-LU).
 */
static int ufshcd_scsi_add_wlus(struct ufs_hba *hba)
{
	int ret = 0;
	struct scsi_device *sdev_rpmb = NULL;
	struct scsi_device *sdev_boot = NULL;

	hba->sdev_ufs_device = __scsi_add_device(hba->host, 0, 0,
		ufshcd_upiu_wlun_to_scsi_wlun(UFS_UPIU_UFS_DEVICE_WLUN), NULL);
	if (IS_ERR(hba->sdev_ufs_device)) {
		ret = PTR_ERR(hba->sdev_ufs_device);
		hba->sdev_ufs_device = NULL;
		goto out;
	}
	scsi_device_put(hba->sdev_ufs_device);

	sdev_rpmb = __scsi_add_device(hba->host, 0, 0,
		ufshcd_upiu_wlun_to_scsi_wlun(UFS_UPIU_RPMB_WLUN), NULL);
	if (IS_ERR(sdev_rpmb)) {
		ret = PTR_ERR(sdev_rpmb);
		goto remove_sdev_ufs_device;
	}
	scsi_device_put(sdev_rpmb);

	sdev_boot = __scsi_add_device(hba->host, 0, 0,
		ufshcd_upiu_wlun_to_scsi_wlun(UFS_UPIU_BOOT_WLUN), NULL);
	if (IS_ERR(sdev_boot))
		dev_err(hba->dev, "%s: BOOT WLUN not found\n", __func__);
	else
		scsi_device_put(sdev_boot);
	goto out;

remove_sdev_ufs_device:
	scsi_remove_device(hba->sdev_ufs_device);
out:
	return ret;
}

static int ufs_get_device_desc(struct ufs_hba *hba,
			       struct ufs_dev_desc *dev_desc)
{
	int err;
	size_t buff_len;
	u8 model_index;
#ifdef CONFIG_QCOM_WB
	u8 *desc_buf, wb_buf[4];
	u32 lun, res;
#else
	u8 *desc_buf;
#endif

	buff_len = max_t(size_t, hba->desc_size.dev_desc,
			 QUERY_DESC_MAX_SIZE + 1);
	desc_buf = kmalloc(buff_len, GFP_KERNEL);
	if (!desc_buf)
		return -ENOMEM;

	err = ufshcd_read_device_desc(hba, desc_buf, hba->desc_size.dev_desc);
	if (err) {
		dev_err(hba->dev, "%s: Failed reading Device Desc. err = %d\n",
			__func__, err);
		goto out;
	}

	/*
	 * getting vendor (manufacturerID) and Bank Index in big endian
	 * format
	 */
	dev_desc->wmanufacturerid = desc_buf[DEVICE_DESC_PARAM_MANF_ID] << 8 |
				     desc_buf[DEVICE_DESC_PARAM_MANF_ID + 1];

	dev_desc->wspecversion = desc_buf[DEVICE_DESC_PARAM_SPEC_VER] << 8 |
				  desc_buf[DEVICE_DESC_PARAM_SPEC_VER + 1];

	dev_err(hba->dev, "%s: UFS spec 0x%04x.\n", __func__, dev_desc->wspecversion);

	model_index = desc_buf[DEVICE_DESC_PARAM_PRDCT_NAME];

#ifdef CONFIG_BLK_TURBO_WRITE
	/* the device desc size of ufs 3.1 is different with the one of prev ver. */
	hba->support_tw = false;
	if (hba->desc_size.dev_desc < (DEVICE_DESC_PARAM_EXT_UFS_FEATURE_SUP + 3)) {
		dev_err(hba->dev, "%s: desc_size.dev_desc = %d.\n", __func__,
				hba->desc_size.dev_desc);
		goto get_model_string;
	}

	dev_desc->dextfeatsupport = ((desc_buf[DEVICE_DESC_PARAM_EXT_UFS_FEATURE_SUP] << 24)|
			(desc_buf[DEVICE_DESC_PARAM_EXT_UFS_FEATURE_SUP + 1] << 16) |
			(desc_buf[DEVICE_DESC_PARAM_EXT_UFS_FEATURE_SUP + 2] << 8) |
			desc_buf[DEVICE_DESC_PARAM_EXT_UFS_FEATURE_SUP + 3]);

	if (dev_desc->dextfeatsupport & 0x100) {
		dev_info(hba->dev,"%s: ufs device supports turbo write\n", __func__);
		if (hba->dev_info.i_lt < UFS_TW_DISABLE_THRESHOLD) {
			/* if device supports tw, enable hibern flush */
			err = ufshcd_query_flag_retry(hba, UPIU_QUERY_OPCODE_SET_FLAG,
					QUERY_FLAG_IDN_WB_BUFF_FLUSH_DURING_HIBERN8, NULL);
			if (err) {
				dev_err(hba->dev, "%s: Failed to enable tw hibern flush. err = %d\n",
						__func__, err);
				goto get_model_string;
			}
			hba->support_tw = true;
			dev_info(hba->dev,"%s: ufs turbo write is enabled\n", __func__);
		}
	}

get_model_string:
#endif

#ifdef CONFIG_QCOM_WB
	/* Enable WB only for UFS-3.1 or UFS-2.2 OR if desc len >= 0x59 */
	if ((dev_desc->wspecversion >= 0x310) ||
	    (dev_desc->wspecversion == 0x220) ||
	    (dev_desc->wmanufacturerid == UFS_VENDOR_TOSHIBA &&
	     dev_desc->wspecversion >= 0x300 &&
	     hba->desc_size.dev_desc >= 0x59)) {
		hba->dev_info.d_ext_ufs_feature_sup =
			desc_buf[DEVICE_DESC_PARAM_EXT_UFS_FEATURE_SUP]
								<< 24 |
			desc_buf[DEVICE_DESC_PARAM_EXT_UFS_FEATURE_SUP + 1]
								<< 16 |
			desc_buf[DEVICE_DESC_PARAM_EXT_UFS_FEATURE_SUP + 2]
								<< 8 |
			desc_buf[DEVICE_DESC_PARAM_EXT_UFS_FEATURE_SUP + 3];
		hba->dev_info.b_wb_buffer_type =
			desc_buf[DEVICE_DESC_PARAM_WB_TYPE];

		if (hba->dev_info.b_wb_buffer_type)
			goto skip_unit_desc;

		hba->dev_info.wb_config_lun = false;
		for (lun = 0; lun < UFS_UPIU_MAX_GENERAL_LUN; lun++) {
			memset(wb_buf, 0, sizeof(wb_buf));
			err = ufshcd_get_wb_alloc_units(hba, lun, wb_buf);
			if (err)
				break;

			res = wb_buf[0] << 24 | wb_buf[1] << 16 |
				wb_buf[2] << 8 | wb_buf[3];
			if (res) {
				hba->dev_info.wb_config_lun = true;
				break;
			}
		}
	}

skip_unit_desc:
#endif
	/* Zero-pad entire buffer for string termination. */
	memset(desc_buf, 0, buff_len);

	err = ufshcd_read_string_desc(hba, model_index, desc_buf,
				      QUERY_DESC_MAX_SIZE, true/*ASCII*/);
	if (err) {
		dev_err(hba->dev, "%s: Failed reading Product Name. err = %d\n",
			__func__, err);
		goto out;
	}

	desc_buf[QUERY_DESC_MAX_SIZE] = '\0';
	strlcpy(dev_desc->model, (desc_buf + QUERY_DESC_HDR_SIZE),
		min_t(u8, desc_buf[QUERY_DESC_LENGTH_OFFSET],
		      MAX_MODEL_LEN));

	/* Null terminate the model string */
	dev_desc->model[MAX_MODEL_LEN] = '\0';

out:
	kfree(desc_buf);
	return err;
}

static void ufs_fixup_device_setup(struct ufs_hba *hba,
				   struct ufs_dev_desc *dev_desc)
{
	struct ufs_dev_fix *f;

	for (f = ufs_fixups; f->quirk; f++) {
		if ((f->w_manufacturer_id == dev_desc->wmanufacturerid ||
		     f->w_manufacturer_id == UFS_ANY_VENDOR) &&
		    (STR_PRFX_EQUAL(f->model, dev_desc->model) ||
		     !strcmp(f->model, UFS_ANY_MODEL)))
			hba->dev_info.quirks |= f->quirk;
	}
}

/**
 * ufshcd_tune_pa_tactivate - Tunes PA_TActivate of local UniPro
 * @hba: per-adapter instance
 *
 * PA_TActivate parameter can be tuned manually if UniPro version is less than
 * 1.61. PA_TActivate needs to be greater than or equal to peerM-PHY's
 * RX_MIN_ACTIVATETIME_CAPABILITY attribute. This optimal value can help reduce
 * the hibern8 exit latency.
 *
 * Returns zero on success, non-zero error value on failure.
 */
static int ufshcd_tune_pa_tactivate(struct ufs_hba *hba)
{
	int ret = 0;
	u32 peer_rx_min_activatetime = 0, tuned_pa_tactivate;

	if (!ufshcd_is_unipro_pa_params_tuning_req(hba))
		return 0;

	ret = ufshcd_dme_peer_get(hba,
				  UIC_ARG_MIB_SEL(
					RX_MIN_ACTIVATETIME_CAPABILITY,
					UIC_ARG_MPHY_RX_GEN_SEL_INDEX(0)),
				  &peer_rx_min_activatetime);
	if (ret)
		goto out;

	/* make sure proper unit conversion is applied */
	tuned_pa_tactivate =
		((peer_rx_min_activatetime * RX_MIN_ACTIVATETIME_UNIT_US)
		 / PA_TACTIVATE_TIME_UNIT_US);
	ret = ufshcd_dme_set(hba, UIC_ARG_MIB(PA_TACTIVATE),
			     tuned_pa_tactivate);

out:
	return ret;
}

/**
 * ufshcd_tune_pa_hibern8time - Tunes PA_Hibern8Time of local UniPro
 * @hba: per-adapter instance
 *
 * PA_Hibern8Time parameter can be tuned manually if UniPro version is less than
 * 1.61. PA_Hibern8Time needs to be maximum of local M-PHY's
 * TX_HIBERN8TIME_CAPABILITY & peer M-PHY's RX_HIBERN8TIME_CAPABILITY.
 * This optimal value can help reduce the hibern8 exit latency.
 *
 * Returns zero on success, non-zero error value on failure.
 */
static int ufshcd_tune_pa_hibern8time(struct ufs_hba *hba)
{
	int ret = 0;
	u32 local_tx_hibern8_time_cap = 0, peer_rx_hibern8_time_cap = 0;
	u32 max_hibern8_time, tuned_pa_hibern8time;
	u32 pa_hibern8time_quirk_enabled = hba->dev_info.quirks &
		UFS_DEVICE_QUIRK_PA_HIBER8TIME;

	if (!ufshcd_is_unipro_pa_params_tuning_req(hba) &&
	    !pa_hibern8time_quirk_enabled) {
		return 0;
	}

	ret = ufshcd_dme_get(hba,
			     UIC_ARG_MIB_SEL(TX_HIBERN8TIME_CAPABILITY,
					UIC_ARG_MPHY_TX_GEN_SEL_INDEX(0)),
				  &local_tx_hibern8_time_cap);
	if (ret)
		goto out;

	ret = ufshcd_dme_peer_get(hba,
				  UIC_ARG_MIB_SEL(RX_HIBERN8TIME_CAPABILITY,
					UIC_ARG_MPHY_RX_GEN_SEL_INDEX(0)),
				  &peer_rx_hibern8_time_cap);
	if (ret)
		goto out;

	max_hibern8_time = max(local_tx_hibern8_time_cap,
			       peer_rx_hibern8_time_cap);
	/* make sure proper unit conversion is applied */
	tuned_pa_hibern8time = ((max_hibern8_time * HIBERN8TIME_UNIT_US)
				/ PA_HIBERN8_TIME_UNIT_US);
	/* PA_HIBERN8TIME is product of tuned_pa_hibern8time * granularity,
	 * setting tuned_pa_hibern8time as 3 and since granularity is 100us
	 * for both host and device side, 3 *100us = 300us is set as
	 * PA_HIBERN8TIME if UFS_DEVICE_QUIRK_PA_HIBER8TIME quirk is enabled
	 */
	if (pa_hibern8time_quirk_enabled)
		tuned_pa_hibern8time = 3; /* 3 *100us =300us */
	ret = ufshcd_dme_set(hba, UIC_ARG_MIB(PA_HIBERN8TIME),
			     tuned_pa_hibern8time);
out:
	return ret;
}

/**
 * ufshcd_quirk_tune_host_pa_tactivate - Ensures that host PA_TACTIVATE is
 * less than device PA_TACTIVATE time.
 * @hba: per-adapter instance
 *
 * Some UFS devices require host PA_TACTIVATE to be lower than device
 * PA_TACTIVATE, we need to enable UFS_DEVICE_QUIRK_HOST_PA_TACTIVATE quirk
 * for such devices.
 *
 * Returns zero on success, non-zero error value on failure.
 */
static int ufshcd_quirk_tune_host_pa_tactivate(struct ufs_hba *hba)
{
	int ret = 0;
	u32 granularity, peer_granularity;
	u32 pa_tactivate, peer_pa_tactivate;
	u32 pa_tactivate_us, peer_pa_tactivate_us;
	u8 gran_to_us_table[] = {1, 4, 8, 16, 32, 100};

	ret = ufshcd_dme_get(hba, UIC_ARG_MIB(PA_GRANULARITY),
				  &granularity);
	if (ret)
		goto out;

	ret = ufshcd_dme_peer_get(hba, UIC_ARG_MIB(PA_GRANULARITY),
				  &peer_granularity);
	if (ret)
		goto out;

	if ((granularity < PA_GRANULARITY_MIN_VAL) ||
	    (granularity > PA_GRANULARITY_MAX_VAL)) {
		dev_err(hba->dev, "%s: invalid host PA_GRANULARITY %d",
			__func__, granularity);
		return -EINVAL;
	}

	if ((peer_granularity < PA_GRANULARITY_MIN_VAL) ||
	    (peer_granularity > PA_GRANULARITY_MAX_VAL)) {
		dev_err(hba->dev, "%s: invalid device PA_GRANULARITY %d",
			__func__, peer_granularity);
		return -EINVAL;
	}

	ret = ufshcd_dme_get(hba, UIC_ARG_MIB(PA_TACTIVATE), &pa_tactivate);
	if (ret)
		goto out;

	ret = ufshcd_dme_peer_get(hba, UIC_ARG_MIB(PA_TACTIVATE),
				  &peer_pa_tactivate);
	if (ret)
		goto out;

	pa_tactivate_us = pa_tactivate * gran_to_us_table[granularity - 1];
	peer_pa_tactivate_us = peer_pa_tactivate *
			     gran_to_us_table[peer_granularity - 1];

	if (pa_tactivate_us > peer_pa_tactivate_us) {
		u32 new_peer_pa_tactivate;

		new_peer_pa_tactivate = pa_tactivate_us /
				      gran_to_us_table[peer_granularity - 1];
		new_peer_pa_tactivate++;
		ret = ufshcd_dme_peer_set(hba, UIC_ARG_MIB(PA_TACTIVATE),
					  new_peer_pa_tactivate);
	}

out:
	return ret;
}

static void ufshcd_tune_unipro_params(struct ufs_hba *hba)
{
	if (ufshcd_is_unipro_pa_params_tuning_req(hba))
		ufshcd_tune_pa_tactivate(hba);

	ufshcd_tune_pa_hibern8time(hba);
	if (hba->dev_info.quirks & UFS_DEVICE_QUIRK_PA_TACTIVATE)
		/* set 1ms timeout for PA_TACTIVATE */
		ufshcd_dme_set(hba, UIC_ARG_MIB(PA_TACTIVATE), 10);

	if (hba->dev_info.quirks & UFS_DEVICE_QUIRK_HOST_PA_TACTIVATE)
		ufshcd_quirk_tune_host_pa_tactivate(hba);

	ufshcd_vops_apply_dev_quirks(hba);
}

static void ufshcd_clear_dbg_ufs_stats(struct ufs_hba *hba)
{
	int err_reg_hist_size = sizeof(struct ufs_uic_err_reg_hist);

	memset(&hba->ufs_stats.pa_err, 0, err_reg_hist_size);
	memset(&hba->ufs_stats.dl_err, 0, err_reg_hist_size);
	memset(&hba->ufs_stats.nl_err, 0, err_reg_hist_size);
	memset(&hba->ufs_stats.tl_err, 0, err_reg_hist_size);
	memset(&hba->ufs_stats.dme_err, 0, err_reg_hist_size);

	hba->req_abort_count = 0;
}

static void ufshcd_init_desc_sizes(struct ufs_hba *hba)
{
	int err;

	err = ufshcd_read_desc_length(hba, QUERY_DESC_IDN_DEVICE, 0,
		&hba->desc_size.dev_desc);
	if (err)
		hba->desc_size.dev_desc = QUERY_DESC_DEVICE_DEF_SIZE;

	err = ufshcd_read_desc_length(hba, QUERY_DESC_IDN_POWER, 0,
		&hba->desc_size.pwr_desc);
	if (err)
		hba->desc_size.pwr_desc = QUERY_DESC_POWER_DEF_SIZE;

	err = ufshcd_read_desc_length(hba, QUERY_DESC_IDN_INTERCONNECT, 0,
		&hba->desc_size.interc_desc);
	if (err)
		hba->desc_size.interc_desc = QUERY_DESC_INTERCONNECT_DEF_SIZE;

	err = ufshcd_read_desc_length(hba, QUERY_DESC_IDN_CONFIGURATION, 0,
		&hba->desc_size.conf_desc);
	if (err)
		hba->desc_size.conf_desc = QUERY_DESC_CONFIGURATION_DEF_SIZE;

	err = ufshcd_read_desc_length(hba, QUERY_DESC_IDN_UNIT, 0,
		&hba->desc_size.unit_desc);
	if (err)
		hba->desc_size.unit_desc = QUERY_DESC_UNIT_DEF_SIZE;

	err = ufshcd_read_desc_length(hba, QUERY_DESC_IDN_GEOMETRY, 0,
		&hba->desc_size.geom_desc);
	if (err)
		hba->desc_size.geom_desc = QUERY_DESC_GEOMETRY_DEF_SIZE;

	err = ufshcd_read_desc_length(hba, QUERY_DESC_IDN_HEALTH, 0,
		&hba->desc_size.hlth_desc);
	if (err)
		hba->desc_size.hlth_desc = QUERY_DESC_HEALTH_DEF_SIZE;
}

static void ufshcd_def_desc_sizes(struct ufs_hba *hba)
{
	hba->desc_size.dev_desc = QUERY_DESC_DEVICE_DEF_SIZE;
	hba->desc_size.pwr_desc = QUERY_DESC_POWER_DEF_SIZE;
	hba->desc_size.interc_desc = QUERY_DESC_INTERCONNECT_DEF_SIZE;
	hba->desc_size.conf_desc = QUERY_DESC_CONFIGURATION_DEF_SIZE;
	hba->desc_size.unit_desc = QUERY_DESC_UNIT_DEF_SIZE;
	hba->desc_size.geom_desc = QUERY_DESC_GEOMETRY_DEF_SIZE;
	hba->desc_size.str_desc = QUERY_DESC_STRING_DEF_SIZE;
	hba->desc_size.hlth_desc = QUERY_DESC_HEALTH_DEF_SIZE;
}

void ufshcd_apply_pm_quirks(struct ufs_hba *hba)
{
	if (hba->dev_info.quirks & UFS_DEVICE_QUIRK_NO_LINK_OFF) {
		if (ufs_get_pm_lvl_to_link_pwr_state(hba->rpm_lvl) ==
		    UIC_LINK_OFF_STATE) {
			hba->rpm_lvl =
				ufs_get_desired_pm_lvl_for_dev_link_state(
						UFS_SLEEP_PWR_MODE,
						UIC_LINK_HIBERN8_STATE);
			dev_info(hba->dev, "UFS_DEVICE_QUIRK_NO_LINK_OFF enabled, changed rpm_lvl to %d\n",
				hba->rpm_lvl);
		}
		if (ufs_get_pm_lvl_to_link_pwr_state(hba->spm_lvl) ==
		    UIC_LINK_OFF_STATE) {
			hba->spm_lvl =
				ufs_get_desired_pm_lvl_for_dev_link_state(
						UFS_SLEEP_PWR_MODE,
						UIC_LINK_HIBERN8_STATE);
			dev_info(hba->dev, "UFS_DEVICE_QUIRK_NO_LINK_OFF enabled, changed spm_lvl to %d\n",
				hba->spm_lvl);
		}
	}
}
EXPORT_SYMBOL(ufshcd_apply_pm_quirks);

/**
 * ufshcd_set_dev_ref_clk - set the device bRefClkFreq
 * @hba: per-adapter instance
 *
 * Read the current value of the bRefClkFreq attribute from device and update it
 * if host is supplying different reference clock frequency than one mentioned
 * in bRefClkFreq attribute.
 *
 * Returns zero on success, non-zero error value on failure.
 */
static int ufshcd_set_dev_ref_clk(struct ufs_hba *hba)
{
	int err = 0;
	int ref_clk = -1;
	static const char * const ref_clk_freqs[] = {"19.2 MHz", "26 MHz",
						     "38.4 MHz", "52 MHz"};

	err = ufshcd_query_attr_retry(hba, UPIU_QUERY_OPCODE_READ_ATTR,
			QUERY_ATTR_IDN_REF_CLK_FREQ, 0, 0, &ref_clk);

	if (err) {
		dev_err(hba->dev, "%s: failed reading bRefClkFreq. err = %d\n",
			 __func__, err);
		goto out;
	}

	if ((ref_clk < 0) || (ref_clk > REF_CLK_FREQ_52_MHZ)) {
		dev_err(hba->dev, "%s: invalid ref_clk setting = %d\n",
			 __func__, ref_clk);
		err = -EINVAL;
		goto out;
	}

	if (ref_clk == hba->dev_ref_clk_freq)
		goto out; /* nothing to update */

	err = ufshcd_query_attr_retry(hba, UPIU_QUERY_OPCODE_WRITE_ATTR,
			QUERY_ATTR_IDN_REF_CLK_FREQ, 0, 0,
			&hba->dev_ref_clk_freq);

	if (err)
		dev_err(hba->dev, "%s: bRefClkFreq setting to %s failed\n",
			__func__, ref_clk_freqs[hba->dev_ref_clk_freq]);
	else
		/*
		 * It is good to print this out here to debug any later failures
		 * related to gear switch.
		 */
		dev_info(hba->dev, "%s: bRefClkFreq setting to %s succeeded\n",
			__func__, ref_clk_freqs[hba->dev_ref_clk_freq]);

out:
	return err;
}

static int ufshcd_get_dev_ref_clk_gating_wait(struct ufs_hba *hba,
					struct ufs_dev_desc *dev_desc)
{
	int err = 0;
	u32 gating_wait = UFSHCD_REF_CLK_GATING_WAIT_US;

	if (dev_desc->wspecversion >= 0x300) {
		err = ufshcd_query_attr_retry(hba, UPIU_QUERY_OPCODE_READ_ATTR,
				QUERY_ATTR_IDN_REF_CLK_GATING_WAIT_TIME, 0, 0,
				&gating_wait);

		if (err)
			dev_err(hba->dev, "failed reading bRefClkGatingWait. err = %d, use default %uus\n",
					err, gating_wait);

		if (gating_wait == 0) {
			gating_wait = UFSHCD_REF_CLK_GATING_WAIT_US;
			dev_err(hba->dev, "undefined ref clk gating wait time, use default %uus\n",
					gating_wait);
		}
	}

	hba->dev_ref_clk_gating_wait = gating_wait;
	return err;
}

/*
 * UN policy
 *   20 digits : manid + mandate + serial number
 *               (sec, hynix : 7byte hex, toshiba : 6byte + 00, ascii)
 */
static void ufs_set_sec_unique_number(struct ufs_hba *hba, u8 *str_desc_buf, u8 *desc_buf)
{
	u8 manid;
	u8 snum_buf[UFS_UN_MAX_DIGITS + 1];

	manid = hba->dev_info.w_manufacturer_id & 0xFF;
	memset(hba->unique_number, 0, sizeof(hba->unique_number));
	memset(snum_buf, 0, sizeof(snum_buf));

	memcpy(snum_buf, str_desc_buf + QUERY_DESC_HDR_SIZE, SERIAL_NUM_SIZE);

#if defined(CONFIG_UFS_UN_20DIGITS)
	sprintf(hba->unique_number, "%02X%02X%02X%02X%02X%02X%02X%02X%02X%02X",
		manid,
		desc_buf[DEVICE_DESC_PARAM_MANF_DATE], desc_buf[DEVICE_DESC_PARAM_MANF_DATE+1],
		snum_buf[0], snum_buf[1], snum_buf[2], snum_buf[3], snum_buf[4], snum_buf[5], snum_buf[6]);
#endif

	/* Null terminate the unique number string */
	hba->unique_number[UFS_UN_MAX_DIGITS] = '\0';

	hba->dev_info.w_manufacturer_date =
		desc_buf[DEVICE_DESC_PARAM_MANF_DATE] << 8 | desc_buf[DEVICE_DESC_PARAM_MANF_DATE+1];
}

static int ufs_read_device_desc_data(struct ufs_hba *hba)
{
	int err = 0;
	u8 *desc_buf = NULL;
	u8 *str_desc_buf = NULL;
	u8 *health_buf = NULL;
	u8 serial_num_index;

	if (hba->desc_size.dev_desc) {
		desc_buf = kmalloc(hba->desc_size.dev_desc, GFP_KERNEL);
		if (!desc_buf) {
			dev_err(hba->dev,
				"%s: Failed to allocate desc_buf\n", __func__);
			return -ENOMEM;
		}
	}
	err = ufshcd_read_device_desc(hba, desc_buf, hba->desc_size.dev_desc);
	if (err)
		goto out;

	/*
	 * getting vendor (manufacturerID) and Bank Index in big endian
	 * format
	 */
	hba->dev_info.w_manufacturer_id =
		desc_buf[DEVICE_DESC_PARAM_MANF_ID] << 8 |
		desc_buf[DEVICE_DESC_PARAM_MANF_ID + 1];
	hba->dev_info.b_device_sub_class =
		desc_buf[DEVICE_DESC_PARAM_DEVICE_SUB_CLASS];
	hba->dev_info.i_product_name = desc_buf[DEVICE_DESC_PARAM_PRDCT_NAME];
	hba->dev_info.w_spec_version =
		desc_buf[DEVICE_DESC_PARAM_SPEC_VER] << 8 |
		desc_buf[DEVICE_DESC_PARAM_SPEC_VER + 1];
	serial_num_index = desc_buf[DEVICE_DESC_PARAM_SN];

	if (hba->desc_size.str_desc) {
		str_desc_buf = kmalloc(hba->desc_size.str_desc + 1, GFP_KERNEL);
		if (!str_desc_buf) {
			err = -ENOMEM;
			dev_err(hba->dev,
				"%s: Failed to allocate str_desc_buf\n", __func__);
			goto out;
		}
	}
	memset(str_desc_buf, 0, hba->desc_size.str_desc + 1);
	err = ufshcd_read_string_desc(hba, serial_num_index,
			str_desc_buf, hba->desc_size.str_desc, UTF16_STD);
	if (err)
		goto out;

	str_desc_buf[hba->desc_size.str_desc] = '\0';

	ufs_set_sec_unique_number(hba, str_desc_buf, desc_buf);

	if (hba->desc_size.hlth_desc) {
		health_buf = kmalloc(hba->desc_size.hlth_desc, GFP_KERNEL);
		if (!health_buf) {
			err = -ENOMEM;
			dev_err(hba->dev,
				"%s: Failed to allocate health_buf\n", __func__);
			goto out;
		}
	}
	err = ufshcd_read_desc(hba, QUERY_DESC_IDN_HEALTH, 0, health_buf,
			hba->desc_size.hlth_desc);
	if (err) {
		hba->dev_info.i_lt = 0x0;
		dev_err(hba->dev, "%s: HEALTH desc read fail, err = %d\n",
				__func__, err);
	} else {
		hba->dev_info.i_lt = health_buf[HEALTH_DESC_PARAM_LIFE_TIME_EST_A];
		dev_info(hba->dev, "LT: 0x%01x%01x\n", health_buf[HEALTH_DESC_PARAM_LIFE_TIME_EST_A],
				health_buf[HEALTH_DESC_PARAM_LIFE_TIME_EST_B]);
	}

out:
	if (health_buf)
		kfree(health_buf);
	if (str_desc_buf)
		kfree(str_desc_buf);
	if (desc_buf)
		kfree(desc_buf);

	return err;
}

static inline bool ufshcd_needs_reinit(struct ufs_hba *hba)
{
	bool reinit = false;

	if (hba->dev_info.w_spec_version < 0x300 && hba->phy_init_g4) {
		dev_warn(hba->dev, "%s: Using force-g4 setting for a non-g4 device, re-init\n",
				  __func__);
		hba->phy_init_g4 = false;
		reinit = true;
	} else if (hba->dev_info.w_spec_version >= 0x300 && !hba->phy_init_g4) {
		dev_warn(hba->dev, "%s: Re-init UFS host to use proper PHY settings for the UFS device. This can be avoided by setting the force-g4 in DT\n",
				  __func__);
		hba->phy_init_g4 = true;
		reinit = true;
	}

	return reinit;
}

static int ufshcd_reset_all_before_retry_setup_link(struct ufs_hba *hba)
{
	int err = 0;

	err = ufshcd_vops_full_reset(hba);
	if (err)
		dev_warn(hba->dev, "%s: full reset returned %d\n",
				__func__, err);

	err = ufshcd_reset_device(hba);
	if (err)
		dev_warn(hba->dev, "%s: device reset failed. err %d\n",
				__func__, err);

	ufshcd_hba_stop(hba, false);

	/* scale up clocks to max frequency before full reinitialization */
	ufshcd_set_clk_freq(hba, true);

	err = ufshcd_hba_enable(hba);
	if (err)
		dev_warn(hba->dev, "%s: hba_enable failed. err %d\n",
				__func__, err);

	return err;
}

/**
 * ufshcd_probe_hba - probe hba to detect device and initialize
 * @hba: per-adapter instance
 *
 * Execute link-startup and verify device initialization
 */
static int ufshcd_probe_hba(struct ufs_hba *hba)
{
	struct ufs_dev_desc card = {0};
	int ret;
	ktime_t start = ktime_get();
	int link_retry_count = 0;
	unsigned long flags;

reinit:
	ret = ufshcd_link_startup(hba);
	if (ret)
		goto out;

	/* Debug counters initialization */
	ufshcd_clear_dbg_ufs_stats(hba);
	/* set the default level for urgent bkops */
	hba->urgent_bkops_lvl = BKOPS_STATUS_PERF_IMPACT;
	hba->is_urgent_bkops_lvl_checked = false;

	/* UniPro link is active now */
	ufshcd_set_link_active(hba);

	ret = ufshcd_verify_dev_init(hba);
	if (ret)
		goto out;

	ret = ufshcd_complete_dev_init(hba);
	if (ret)
		goto out;

	/* clear any previous UFS device information */
	memset(&hba->dev_info, 0, sizeof(hba->dev_info));

	/* cache important parameters from device descriptor for later use */
	ret = ufs_read_device_desc_data(hba);
	if (ret)
		goto out;

	/* Init check for device descriptor sizes */
	ufshcd_init_desc_sizes(hba);

	ret = ufs_get_device_desc(hba, &card);
	if (ret) {
		dev_err(hba->dev, "%s: Failed getting device info. err = %d\n",
			__func__, ret);
		goto out;
	}

	if (ufshcd_needs_reinit(hba)) {
		unsigned long flags;
		int err;
		struct ufs_qcom_host *host = ufshcd_get_variant(hba);

		err = ufshcd_vops_full_reset(hba);
		if (err)
			dev_warn(hba->dev, "%s: full reset returned %d\n",
				 __func__, err);

		err = ufshcd_reset_device(hba);
		if (err)
			dev_warn(hba->dev, "%s: device reset failed. err %d\n",
				 __func__, err);

		/* reset the SEC error info */
		memset(&(hba->SEC_err_info), 0, sizeof(struct SEC_UFS_counting));
		/* decrease UFS hw reset count due to reset for re-init */
		host->hw_reset_count--;

		/* Reset the host controller */
		spin_lock_irqsave(hba->host->host_lock, flags);
		ufshcd_hba_stop(hba, false);
		spin_unlock_irqrestore(hba->host->host_lock, flags);

		err = ufshcd_hba_enable(hba);
		if (err)
			goto out;

		goto reinit;
	}

	ufs_fixup_device_setup(hba, &card);
	ufshcd_tune_unipro_params(hba);

	ufshcd_apply_pm_quirks(hba);
	if (card.wspecversion < 0x300) {
		ret = ufshcd_set_vccq_rail_unused(hba,
			(hba->dev_info.quirks & UFS_DEVICE_NO_VCCQ) ?
			true : false);
		if (ret)
			goto out;
	}

	/*
	 * On 4.19 kernel, the controlling of Vccq requlator got changed.
	 * Its relying on sys_suspend_pwr_off regulator dt flag instead of spm
	 * level.
	 * Updated logic is not honoring spm level specified and the device
	 * specific quirks for the desired link state.
	 * Below change is to fix above listed issue without distrubing the
	 * present logic.
	 */
	if (hba->spm_lvl == ufs_get_desired_pm_lvl_for_dev_link_state(
				UFS_POWERDOWN_PWR_MODE,
				UIC_LINK_OFF_STATE)) {
		if ((hba->dev_info.w_spec_version >= 0x300 &&
		     hba->vreg_info.vccq &&
		     !hba->vreg_info.vccq->sys_suspend_pwr_off))
			hba->vreg_info.vccq->sys_suspend_pwr_off = true;

		if ((hba->dev_info.w_spec_version < 0x300 &&
		     !hba->vreg_info.vccq2->sys_suspend_pwr_off))
			hba->vreg_info.vccq2->sys_suspend_pwr_off = true;
	}

	/* UFS device is also active now */
	ufshcd_set_ufs_dev_active(hba);
	ufshcd_force_reset_auto_bkops(hba);

	if (ufshcd_get_max_pwr_mode(hba)) {
		dev_err(hba->dev,
			"%s: Failed getting max supported power mode\n",
			__func__);
	} else {
		ufshcd_get_dev_ref_clk_gating_wait(hba, &card);

		/*
		 * Set the right value to bRefClkFreq before attempting to
		 * switch to HS gears.
		 */
		ufshcd_set_dev_ref_clk(hba);
		ret = ufshcd_config_pwr_mode(hba, &hba->max_pwr_info.info);
		if (ret) {
			dev_err(hba->dev, "%s: Failed setting power mode, err = %d\n",
					__func__, ret);
			goto out;
		}
	}

	/*
	 * bActiveICCLevel is volatile for UFS device (as per latest v2.1 spec)
	 * and for removable UFS card as well, hence always set the parameter.
	 * Note: Error handler may issue the device reset hence resetting
	 *       bActiveICCLevel as well so it is always safe to set this here.
	 */
	ufshcd_set_active_icc_lvl(hba);

	/* set the state as operational after switching to desired gear */
	hba->ufshcd_state = UFSHCD_STATE_OPERATIONAL;

#ifdef CONFIG_BLK_TURBO_WRITE
	if (hba->support_tw) {
		if (!ufshcd_eh_in_progress(hba) && !hba->pm_op_in_progress) {
			hba->SEC_tw_info.tw_state_ts = jiffies;
			get_monotonic_boottime(&(hba->SEC_tw_info_old.timestamp));
		}
	}
#endif
#ifdef CONFIG_QCOM_WB
	ufshcd_wb_config(hba);
#endif

	/*
	 * Enable auto hibern8 if supported, after full host and
	 * device initialization.
	 */
	ufshcd_set_auto_hibern8_timer(hba);

	/*
	 * If we are in error handling context or in power management callbacks
	 * context, no need to scan the host
	 */
	if (!ufshcd_eh_in_progress(hba) && !hba->pm_op_in_progress) {
		bool flag;

		if (!ufshcd_query_flag_retry(hba, UPIU_QUERY_OPCODE_READ_FLAG,
				QUERY_FLAG_IDN_PWR_ON_WPE, &flag))
			hba->dev_info.f_power_on_wp_en = flag;

		/* Add required well known logical units to scsi mid layer */
		ret = ufshcd_scsi_add_wlus(hba);
		if (ret)
			goto out;

		/* lower VCC voltage level */
		ufshcd_set_low_vcc_level(hba, &card);

		/* Initialize devfreq after UFS device is detected */
		if (ufshcd_is_clkscaling_supported(hba)) {
			memcpy(&hba->clk_scaling.saved_pwr_info.info,
				&hba->pwr_info,
				sizeof(struct ufs_pa_layer_attr));
			hba->clk_scaling.saved_pwr_info.is_valid = true;
			hba->clk_scaling.is_scaled_up = true;
			if (!hba->devfreq) {
				ret = ufshcd_devfreq_init(hba);
				if (ret)
					goto out;
			}
			hba->clk_scaling.is_allowed = true;
			hba->clk_scaling.is_suspended = false;
		}

		scsi_scan_host(hba->host);
#if defined(CONFIG_UFSFEATURE)
		ufsf_device_check(hba);
		ufsf_hpb_init(&hba->ufsf);
		if (hba->ufsf.hpb_dev_info.hpb_device) {
			ufshcd_add_hpb_info_sysfs_node(hba);
			get_monotonic_boottime(&(hba->SEC_hpb_info.timestamp_old));
		}
#endif
		pm_runtime_put_sync(hba->dev);
	}

out:
	if (ret && link_retry_count++ < UFS_LINK_SETUP_RETRIES) {
		dev_err(hba->dev, "%s: error with %d, and will be reset.(%d)\n",
				__func__, ret, link_retry_count);
#if defined(CONFIG_SCSI_UFS_TEST_MODE)
		ufshcd_vops_dbg_register_dump(hba, false);
#endif
		if (!ufshcd_reset_all_before_retry_setup_link(hba))
			goto reinit;
	}

	if (ret) {
		dev_err(hba->dev, "%s: UFS link setup is failed with %d.\n",
		       __func__, ret);

		ufsdbg_set_err_state(hba);
		ufshcd_print_host_state(hba);
		ufshcd_print_pwr_info(hba);
		ufshcd_print_host_regs(hba);
		ufshcd_print_cmd_log(hba);

		ufshcd_set_ufs_dev_poweroff(hba);
		ufshcd_set_link_off(hba);

		spin_lock_irqsave(hba->host->host_lock, flags);
		hba->ufshcd_state = UFSHCD_STATE_ERROR;
		spin_unlock_irqrestore(hba->host->host_lock, flags);
	}

	/*
	 * If we failed to initialize the device or the device is not
	 * present, turn off the power/clocks etc.
	 */
	if (ret && !ufshcd_eh_in_progress(hba) && !hba->pm_op_in_progress) {
		pm_runtime_put_sync(hba->dev);
		ufshcd_exit_clk_scaling(hba);
		ufshcd_hba_exit(hba);
	}

#if defined(CONFIG_UFSFEATURE)
	ufsf_hpb_reset(&hba->ufsf);
#endif

	trace_ufshcd_init(dev_name(hba->dev), ret,
		ktime_to_us(ktime_sub(ktime_get(), start)),
		hba->curr_dev_pwr_mode, hba->uic_link_state);
	return ret;
}

/**
 * ufshcd_async_scan - asynchronous execution for probing hba
 * @data: data pointer to pass to this function
 * @cookie: cookie data
 */
static void ufshcd_async_scan(void *data, async_cookie_t cookie)
{
	struct ufs_hba *hba = (struct ufs_hba *)data;

	/*
	 * Don't allow clock gating and hibern8 enter for faster device
	 * detection.
	 */
	ufshcd_hold_all(hba);
	ufshcd_probe_hba(hba);
	ufshcd_release_all(hba);
}

static enum blk_eh_timer_return ufshcd_eh_timed_out(struct scsi_cmnd *scmd)
{
	unsigned long flags;
	struct Scsi_Host *host;
	struct ufs_hba *hba;
	int index;
	bool found = false;

	if (!scmd || !scmd->device || !scmd->device->host)
		return BLK_EH_DONE;

	host = scmd->device->host;
	hba = shost_priv(host);
	if (!hba)
		return BLK_EH_DONE;

	spin_lock_irqsave(host->host_lock, flags);

	for_each_set_bit(index, &hba->outstanding_reqs, hba->nutrs) {
		if (hba->lrb[index].cmd == scmd) {
			found = true;
			break;
		}
	}

	spin_unlock_irqrestore(host->host_lock, flags);

	/*
	 * Bypass SCSI error handling and reset the block layer timer if this
	 * SCSI command was not actually dispatched to UFS driver, otherwise
	 * let SCSI layer handle the error as usual.
	 */
	return found ? BLK_EH_DONE : BLK_EH_RESET_TIMER;
}

/**
 * ufshcd_query_ioctl - perform user read queries
 * @hba: per-adapter instance
 * @lun: used for lun specific queries
 * @buffer: user space buffer for reading and submitting query data and params
 * @return: 0 for success negative error code otherwise
 *
 * Expected/Submitted buffer structure is struct ufs_ioctl_query_data.
 * It will read the opcode, idn and buf_length parameters, and, put the
 * response in the buffer field while updating the used size in buf_length.
 */
static int ufshcd_query_ioctl(struct ufs_hba *hba, u8 lun, void __user *buffer)
{
	struct ufs_ioctl_query_data *ioctl_data;
	int err = 0;
	int length = 0;
	void *data_ptr;
	bool flag;
	u32 att;
	u8 index;
	u8 *desc = NULL;

	ioctl_data = kzalloc(sizeof(struct ufs_ioctl_query_data), GFP_KERNEL);
	if (!ioctl_data) {
		err = -ENOMEM;
		goto out;
	}

	/* extract params from user buffer */
	err = copy_from_user(ioctl_data, buffer,
			sizeof(struct ufs_ioctl_query_data));
	if (err) {
		dev_err(hba->dev,
			"%s: Failed copying buffer from user, err %d\n",
			__func__, err);
		goto out_release_mem;
	}

#if defined(CONFIG_UFSFEATURE)
	if (ufsf_check_query(ioctl_data->opcode)) {
		err = ufsf_query_ioctl(&hba->ufsf, lun, buffer, ioctl_data,
				UFSFEATURE_SELECTOR);
		goto out_release_mem;
	}
#endif

	/* verify legal parameters & send query */
	switch (ioctl_data->opcode) {
	case UPIU_QUERY_OPCODE_READ_DESC:
		switch (ioctl_data->idn) {
		case QUERY_DESC_IDN_DEVICE:
		case QUERY_DESC_IDN_CONFIGURATION:
		case QUERY_DESC_IDN_INTERCONNECT:
		case QUERY_DESC_IDN_GEOMETRY:
		case QUERY_DESC_IDN_POWER:
			index = 0;
			break;
		case QUERY_DESC_IDN_HEALTH:
			index = 0;
			break;
		case QUERY_DESC_IDN_STRING:
			index = 0;
			if (ioctl_data->buf_size > 0) {
				/* extract params from user buffer */
				err = copy_from_user(&index,
						buffer + sizeof(struct ufs_ioctl_query_data),
						sizeof(u8));
				if (err) {
					dev_err(hba->dev,
						"%s: Failed copying buffer from user, err %d\n",
						__func__, err);
					goto out_release_mem;
				}
			}
			break;
		case QUERY_DESC_IDN_UNIT:
			if (!ufs_is_valid_unit_desc_lun(lun)) {
				dev_err(hba->dev,
					"%s: No unit descriptor for lun 0x%x\n",
					__func__, lun);
				err = -EINVAL;
				goto out_release_mem;
			}
			index = lun;
			break;
		default:
			goto out_einval;
		}
		length = min_t(int, QUERY_DESC_MAX_SIZE,
				ioctl_data->buf_size);
		desc = kzalloc(length, GFP_KERNEL);
		if (!desc) {
			dev_err(hba->dev, "%s: Failed allocating %d bytes\n",
					__func__, length);
			err = -ENOMEM;
			goto out_release_mem;
		}
		err = ufshcd_query_descriptor_retry(hba, ioctl_data->opcode,
				ioctl_data->idn, index, 0, desc, &length);
		break;
	case UPIU_QUERY_OPCODE_READ_ATTR:
		switch (ioctl_data->idn) {
		case QUERY_ATTR_IDN_BOOT_LU_EN:
		case QUERY_ATTR_IDN_POWER_MODE:
		case QUERY_ATTR_IDN_ACTIVE_ICC_LVL:
		case QUERY_ATTR_IDN_OOO_DATA_EN:
		case QUERY_ATTR_IDN_BKOPS_STATUS:
		case QUERY_ATTR_IDN_PURGE_STATUS:
		case QUERY_ATTR_IDN_MAX_DATA_IN:
		case QUERY_ATTR_IDN_MAX_DATA_OUT:
		case QUERY_ATTR_IDN_REF_CLK_FREQ:
		case QUERY_ATTR_IDN_CONF_DESC_LOCK:
		case QUERY_ATTR_IDN_MAX_NUM_OF_RTT:
		case QUERY_ATTR_IDN_EE_CONTROL:
		case QUERY_ATTR_IDN_EE_STATUS:
		case QUERY_ATTR_IDN_SECONDS_PASSED:
			index = 0;
			break;
		case QUERY_ATTR_IDN_DYN_CAP_NEEDED:
		case QUERY_ATTR_IDN_CORR_PRG_BLK_NUM:
			index = lun;
			break;
		default:
			goto out_einval;
		}
		err = ufshcd_query_attr(hba, ioctl_data->opcode,
					ioctl_data->idn, index, 0, &att);
		break;

	case UPIU_QUERY_OPCODE_READ_FLAG:
		switch (ioctl_data->idn) {
		case QUERY_FLAG_IDN_FDEVICEINIT:
		case QUERY_FLAG_IDN_PERMANENT_WPE:
		case QUERY_FLAG_IDN_PWR_ON_WPE:
		case QUERY_FLAG_IDN_BKOPS_EN:
		case QUERY_FLAG_IDN_PURGE_ENABLE:
		case QUERY_FLAG_IDN_FPHYRESOURCEREMOVAL:
		case QUERY_FLAG_IDN_BUSY_RTC:
			break;
		default:
			goto out_einval;
		}
		err = ufshcd_query_flag_retry(hba, ioctl_data->opcode,
			ioctl_data->idn, &flag);
		break;
	default:
		goto out_einval;
	}

	if (err) {
		dev_err(hba->dev, "%s: Query for idn %d failed\n", __func__,
				ioctl_data->idn);
		goto out_release_mem;
	}

	/*
	 * copy response data
	 * As we might end up reading less data then what is specified in
	 * "ioctl_data->buf_size". So we are updating "ioctl_data->
	 * buf_size" to what exactly we have read.
	 */
	switch (ioctl_data->opcode) {
	case UPIU_QUERY_OPCODE_READ_DESC:
		ioctl_data->buf_size = min_t(int, ioctl_data->buf_size, length);
		data_ptr = desc;
		break;
	case UPIU_QUERY_OPCODE_READ_ATTR:
		ioctl_data->buf_size = sizeof(u32);
		data_ptr = &att;
		break;
	case UPIU_QUERY_OPCODE_READ_FLAG:
		ioctl_data->buf_size = 1;
		data_ptr = &flag;
		break;
	default:
		goto out_einval;
	}

	/* copy to user */
	err = copy_to_user(buffer, ioctl_data,
			sizeof(struct ufs_ioctl_query_data));
	if (err)
		dev_err(hba->dev, "%s: Failed copying back to user.\n",
			__func__);
	err = copy_to_user(buffer + sizeof(struct ufs_ioctl_query_data),
			data_ptr, ioctl_data->buf_size);
	if (err)
		dev_err(hba->dev, "%s: err %d copying back to user.\n",
				__func__, err);
	goto out_release_mem;

out_einval:
	dev_err(hba->dev,
		"%s: illegal ufs query ioctl data, opcode 0x%x, idn 0x%x\n",
		__func__, ioctl_data->opcode, (unsigned int)ioctl_data->idn);
	err = -EINVAL;
out_release_mem:
	kfree(ioctl_data);
	kfree(desc);
out:
	return err;
}

/**
 * ufshcd_ioctl - ufs ioctl callback registered in scsi_host
 * @dev: scsi device required for per LUN queries
 * @cmd: command opcode
 * @buffer: user space buffer for transferring data
 *
 * Supported commands:
 * UFS_IOCTL_QUERY
 */
static int ufshcd_ioctl(struct scsi_device *dev, int cmd, void __user *buffer)
{
	struct ufs_hba *hba = shost_priv(dev->host);
	int err = 0;

	BUG_ON(!hba);
	if (!buffer) {
		dev_err(hba->dev, "%s: User buffer is NULL!\n", __func__);
		return -EINVAL;
	}

	switch (cmd) {
	case UFS_IOCTL_QUERY:
		pm_runtime_get_sync(hba->dev);
		err = ufshcd_query_ioctl(hba, ufshcd_scsi_to_upiu_lun(dev->lun),
				buffer);
		pm_runtime_put_sync(hba->dev);
		break;
	default:
		err = -ENOIOCTLCMD;
		dev_dbg(hba->dev, "%s: Unsupported ioctl cmd %d\n", __func__,
			cmd);
		break;
	}

	return err;
}

static const struct attribute_group *ufshcd_driver_groups[] = {
	&ufs_sysfs_unit_descriptor_group,
	&ufs_sysfs_lun_attributes_group,
	NULL,
};

static struct scsi_host_template ufshcd_driver_template = {
	.module			= THIS_MODULE,
	.name			= UFSHCD,
	.proc_name		= UFSHCD,
	.queuecommand		= ufshcd_queuecommand,
	.slave_alloc		= ufshcd_slave_alloc,
	.slave_configure	= ufshcd_slave_configure,
	.slave_destroy		= ufshcd_slave_destroy,
	.change_queue_depth	= ufshcd_change_queue_depth,
	.eh_abort_handler	= ufshcd_abort,
	.eh_device_reset_handler = ufshcd_eh_device_reset_handler,
	.eh_host_reset_handler   = ufshcd_eh_host_reset_handler,
	.eh_timed_out		= ufshcd_eh_timed_out,
#ifdef CONFIG_BLK_TURBO_WRITE
	.tw_ctrl                = ufshcd_tw_ctrl,
#endif
	.ioctl			= ufshcd_ioctl,
#ifdef CONFIG_COMPAT
	.compat_ioctl		= ufshcd_ioctl,
#endif
	.this_id		= -1,
	.sg_tablesize		= SG_ALL,
	.cmd_per_lun		= UFSHCD_CMD_PER_LUN,
	.can_queue		= UFSHCD_CAN_QUEUE,
	.max_host_blocked	= 1,
	.track_queue_depth	= 1,
	.sdev_groups		= ufshcd_driver_groups,
};

static int ufshcd_config_vreg_load(struct device *dev, struct ufs_vreg *vreg,
				   int ua)
{
	int ret;

	if (!vreg)
		return 0;

	/*
	 * "set_load" operation shall be required on those regulators
	 * which specifically configured current limitation. Otherwise
	 * zero max_uA may cause unexpected behavior when regulator is
	 * enabled or set as high power mode.
	 */
	if (!vreg->max_uA)
		return 0;

	ret = regulator_set_load(vreg->reg, ua);
	if (ret < 0) {
		dev_err(dev, "%s: %s set load (ua=%d) failed, err=%d\n",
				__func__, vreg->name, ua, ret);
	}

	return ret;
}

static inline int ufshcd_config_vreg_lpm(struct ufs_hba *hba,
					 struct ufs_vreg *vreg)
{
	if (!vreg)
		return 0;
	else if (vreg->unused)
		return 0;
	else
		return ufshcd_config_vreg_load(hba->dev, vreg, vreg->min_uA);
}

static inline int ufshcd_config_vreg_hpm(struct ufs_hba *hba,
					 struct ufs_vreg *vreg)
{
	if (!vreg)
		return 0;
	else if (vreg->unused)
		return 0;
	else
		return ufshcd_config_vreg_load(hba->dev, vreg, vreg->max_uA);
}

static int ufshcd_config_vreg(struct device *dev,
		struct ufs_vreg *vreg, bool on)
{
	int ret = 0;
	struct regulator *reg;
	const char *name;
	int min_uV, uA_load;

	BUG_ON(!vreg);

	reg = vreg->reg;
	name = vreg->name;

	if (regulator_count_voltages(reg) > 0) {
		uA_load = on ? vreg->max_uA : 0;
		ret = ufshcd_config_vreg_load(dev, vreg, uA_load);
		if (ret)
			goto out;

		if (vreg->min_uV && vreg->max_uV) {
			min_uV = on ? vreg->min_uV : 0;
			if (vreg->low_voltage_sup && !vreg->low_voltage_active)
				min_uV = vreg->max_uV;

			ret = regulator_set_voltage(reg, min_uV, vreg->max_uV);
			if (ret) {
				dev_err(dev,
					"%s: %s set voltage failed, err=%d\n",
					__func__, name, ret);
				goto out;
			}
		}
	}
out:
	return ret;
}

static int ufshcd_enable_vreg(struct device *dev, struct ufs_vreg *vreg)
{
	int ret = 0;

	if (!vreg)
		goto out;
	else if (vreg->enabled || vreg->unused)
		goto out;

	ret = ufshcd_config_vreg(dev, vreg, true);
	if (!ret)
		ret = regulator_enable(vreg->reg);

	if (!ret)
		vreg->enabled = true;
	else
		dev_err(dev, "%s: %s enable failed, err=%d\n",
				__func__, vreg->name, ret);
out:
	return ret;
}

static int ufshcd_disable_vreg(struct device *dev, struct ufs_vreg *vreg)
{
	int ret = 0;

	if (!vreg)
		goto out;
	else if (!vreg->enabled || vreg->unused)
		goto out;

	ret = regulator_disable(vreg->reg);

	if (!ret) {
		/* ignore errors on applying disable config */
		ufshcd_config_vreg(dev, vreg, false);
		vreg->enabled = false;
	} else {
		dev_err(dev, "%s: %s disable failed, err=%d\n",
				__func__, vreg->name, ret);
	}
out:
	return ret;
}

static int ufshcd_setup_vreg(struct ufs_hba *hba, bool on)
{
	int ret = 0;
	struct device *dev = hba->dev;
	struct ufs_vreg_info *info = &hba->vreg_info;

	if (!info)
		goto out;

	ret = ufshcd_toggle_vreg(dev, info->vcc, on);
	if (ret)
		goto out;

	ret = ufshcd_toggle_vreg(dev, info->vccq, on);
	if (ret)
		goto out;

	ret = ufshcd_toggle_vreg(dev, info->vccq2, on);
	if (ret)
		goto out;

out:
	if (ret) {
		ufshcd_toggle_vreg(dev, info->vccq2, false);
		ufshcd_toggle_vreg(dev, info->vccq, false);
		ufshcd_toggle_vreg(dev, info->vcc, false);
	}
	return ret;
}

static int ufshcd_setup_hba_vreg(struct ufs_hba *hba, bool on)
{
	struct ufs_vreg_info *info = &hba->vreg_info;
	int ret = 0;

	if (info->vdd_hba) {
		ret = ufshcd_toggle_vreg(hba->dev, info->vdd_hba, on);

		if (!ret)
			ufshcd_vops_update_sec_cfg(hba, on);
	}

	return ret;
}

static int ufshcd_get_vreg(struct device *dev, struct ufs_vreg *vreg)
{
	int ret = 0;

	if (!vreg)
		goto out;

	vreg->reg = devm_regulator_get(dev, vreg->name);
	if (IS_ERR(vreg->reg)) {
		ret = PTR_ERR(vreg->reg);
		dev_err(dev, "%s: %s get failed, err=%d\n",
				__func__, vreg->name, ret);
	}
out:
	return ret;
}

static int ufshcd_init_vreg(struct ufs_hba *hba)
{
	int ret = 0;
	struct device *dev = hba->dev;
	struct ufs_vreg_info *info = &hba->vreg_info;

	if (!info)
		goto out;

	ret = ufshcd_get_vreg(dev, info->vcc);
	if (ret)
		goto out;

	ret = ufshcd_get_vreg(dev, info->vccq);
	if (ret)
		goto out;

	ret = ufshcd_get_vreg(dev, info->vccq2);
out:
	return ret;
}

static int ufshcd_init_hba_vreg(struct ufs_hba *hba)
{
	struct ufs_vreg_info *info = &hba->vreg_info;

	if (info)
		return ufshcd_get_vreg(hba->dev, info->vdd_hba);

	return 0;
}

static int ufshcd_set_vccq_rail_unused(struct ufs_hba *hba, bool unused)
{
	int ret = 0;
	struct ufs_vreg_info *info = &hba->vreg_info;

	if (!info)
		goto out;
	else if (!info->vccq)
		goto out;

	if (unused) {
		/* shut off the rail here */
		ret = ufshcd_toggle_vreg(hba->dev, info->vccq, false);
		/*
		 * Mark this rail as no longer used, so it doesn't get enabled
		 * later by mistake
		 */
		if (!ret)
			info->vccq->unused = true;
	} else {
		/*
		 * rail should have been already enabled hence just make sure
		 * that unused flag is cleared.
		 */
		info->vccq->unused = false;
	}
out:
	return ret;
}

static int ufshcd_setup_clocks(struct ufs_hba *hba, bool on,
			       bool keep_link_active, bool is_gating_context)
{
	int ret = 0;
	struct ufs_clk_info *clki;
	struct list_head *head = &hba->clk_list_head;
	unsigned long flags;
	ktime_t start = ktime_get();
	bool clk_state_changed = false;

	if (list_empty(head))
		goto out;

	/* call vendor specific bus vote before enabling the clocks */
	if (on) {
		ret = ufshcd_vops_set_bus_vote(hba, on);
		if (ret)
			return ret;
	}

	/*
	 * vendor specific setup_clocks ops may depend on clocks managed by
	 * this standard driver hence call the vendor specific setup_clocks
	 * before disabling the clocks managed here.
	 */
	if (!on) {
		ret = ufshcd_vops_setup_clocks(hba, on, PRE_CHANGE);
		if (ret)
			return ret;
	}

	list_for_each_entry(clki, head, list) {
		if (!IS_ERR_OR_NULL(clki->clk)) {
			/*
			 * To keep link active, both device ref clock and unipro
			 * clock should be kept ON.
			 */
			if (keep_link_active &&
			    (!strcmp(clki->name, "ref_clk") ||
			     !strcmp(clki->name, "core_clk_unipro")))
				continue;

			clk_state_changed = on ^ clki->enabled;
			if (on && !clki->enabled) {
				ret = clk_prepare_enable(clki->clk);
				if (ret) {
					dev_err(hba->dev, "%s: %s prepare enable failed, %d\n",
						__func__, clki->name, ret);
					goto out;
				}
			} else if (!on && clki->enabled) {
				clk_disable_unprepare(clki->clk);
			}
			clki->enabled = on;
			dev_dbg(hba->dev, "%s: clk: %s %sabled\n", __func__,
					clki->name, on ? "en" : "dis");
		}
	}

	/*
	 * vendor specific setup_clocks ops may depend on clocks managed by
	 * this standard driver hence call the vendor specific setup_clocks
	 * after enabling the clocks managed here.
	 */
	if (on) {
		ret = ufshcd_vops_setup_clocks(hba, on, POST_CHANGE);
		if (ret)
			return ret;
	}

	/*
	 * call vendor specific bus vote to remove the vote after
	 * disabling the clocks.
	 */
	if (!on)
		ret = ufshcd_vops_set_bus_vote(hba, on);

out:
	if (ret) {
		if (on)
			/* Can't do much if this fails */
			(void) ufshcd_vops_set_bus_vote(hba, false);
		list_for_each_entry(clki, head, list) {
			if (!IS_ERR_OR_NULL(clki->clk) && clki->enabled)
				clk_disable_unprepare(clki->clk);
		}
	} else if (!ret && on) {
		spin_lock_irqsave(hba->host->host_lock, flags);
		hba->clk_gating.state = CLKS_ON;
		trace_ufshcd_clk_gating(dev_name(hba->dev),
					hba->clk_gating.state);
		spin_unlock_irqrestore(hba->host->host_lock, flags);
		/* restore the secure configuration as clocks are enabled */
		ufshcd_vops_update_sec_cfg(hba, true);
	}

	if (clk_state_changed)
		trace_ufshcd_profile_clk_gating(dev_name(hba->dev),
			(on ? "on" : "off"),
			ktime_to_us(ktime_sub(ktime_get(), start)), ret);
	return ret;
}

static int ufshcd_enable_clocks(struct ufs_hba *hba)
{
	return  ufshcd_setup_clocks(hba, true, false, false);
}

static int ufshcd_disable_clocks(struct ufs_hba *hba,
				 bool is_gating_context)
{
	return  ufshcd_setup_clocks(hba, false, false, is_gating_context);
}

static int ufshcd_disable_clocks_keep_link_active(struct ufs_hba *hba,
					      bool is_gating_context)
{
	return  ufshcd_setup_clocks(hba, false, true, is_gating_context);
}

static int ufshcd_init_clocks(struct ufs_hba *hba)
{
	int ret = 0;
	struct ufs_clk_info *clki;
	struct device *dev = hba->dev;
	struct list_head *head = &hba->clk_list_head;

	if (list_empty(head))
		goto out;

	list_for_each_entry(clki, head, list) {
		if ((!clki->name) ||
		   (!strcmp(clki->name, "core_clk_ice_hw_ctl")))
			continue;

		clki->clk = devm_clk_get(dev, clki->name);
		if (IS_ERR(clki->clk)) {
			ret = PTR_ERR(clki->clk);
			dev_err(dev, "%s: %s clk get failed, %d\n",
					__func__, clki->name, ret);
			goto out;
		}

		if (clki->max_freq) {
			ret = clk_set_rate(clki->clk, clki->max_freq);
			if (ret) {
				dev_err(hba->dev, "%s: %s clk set rate(%dHz) failed, %d\n",
					__func__, clki->name,
					clki->max_freq, ret);
				goto out;
			}
			clki->curr_freq = clki->max_freq;
		}
		dev_dbg(dev, "%s: clk: %s, rate: %lu\n", __func__,
				clki->name, clk_get_rate(clki->clk));
	}
out:
	return ret;
}

static int ufshcd_variant_hba_init(struct ufs_hba *hba)
{
	int err = 0;

	if (!hba->var || !hba->var->vops)
		goto out;

	err = ufshcd_vops_init(hba);
	if (err)
		dev_err(hba->dev, "%s: variant %s init failed err %d\n",
			__func__, ufshcd_get_var_name(hba), err);
out:
	return err;
}

static void ufshcd_variant_hba_exit(struct ufs_hba *hba)
{
	if (!hba->var || !hba->var->vops)
		return;

	ufshcd_vops_exit(hba);
}

static int ufshcd_hba_init(struct ufs_hba *hba)
{
	int err;

	/*
	 * Handle host controller power separately from the UFS device power
	 * rails as it will help controlling the UFS host controller power
	 * collapse easily which is different than UFS device power collapse.
	 * Also, enable the host controller power before we go ahead with rest
	 * of the initialization here.
	 */
	err = ufshcd_init_hba_vreg(hba);
	if (err)
		goto out;

	err = ufshcd_setup_hba_vreg(hba, true);
	if (err)
		goto out;

	err = ufshcd_init_clocks(hba);
	if (err)
		goto out_disable_hba_vreg;

	err = ufshcd_enable_clocks(hba);
	if (err)
		goto out_disable_hba_vreg;

	err = ufshcd_init_vreg(hba);
	if (err)
		goto out_disable_clks;

	err = ufshcd_setup_vreg(hba, true);
	if (err)
		goto out_disable_clks;

	err = ufshcd_variant_hba_init(hba);
	if (err)
		goto out_disable_vreg;

	hba->is_powered = true;
	goto out;

out_disable_vreg:
	ufshcd_setup_vreg(hba, false);
out_disable_clks:
	ufshcd_disable_clocks(hba, false);
out_disable_hba_vreg:
	ufshcd_setup_hba_vreg(hba, false);
out:
	return err;
}

static void ufshcd_hba_exit(struct ufs_hba *hba)
{
	if (hba->is_powered) {
		ufshcd_variant_hba_exit(hba);
		ufshcd_setup_vreg(hba, false);
		if (ufshcd_is_clkscaling_supported(hba))
			if (hba->devfreq)
				ufshcd_suspend_clkscaling(hba);

		if (hba->recovery_wq)
			destroy_workqueue(hba->recovery_wq);
		ufshcd_disable_clocks(hba, false);
		ufshcd_setup_hba_vreg(hba, false);
		hba->is_powered = false;
	}
}

static int
ufshcd_send_request_sense(struct ufs_hba *hba, struct scsi_device *sdp)
{
	unsigned char cmd[6] = {REQUEST_SENSE,
				0,
				0,
				0,
				UFSHCD_REQ_SENSE_SIZE,
				0};
	char *buffer;
	int ret;

	buffer = kzalloc(UFSHCD_REQ_SENSE_SIZE, GFP_KERNEL);
	if (!buffer) {
		ret = -ENOMEM;
		goto out;
	}

	ret = scsi_execute(sdp, cmd, DMA_FROM_DEVICE, buffer,
			UFSHCD_REQ_SENSE_SIZE, NULL, NULL,
			msecs_to_jiffies(1000), 3, 0, RQF_PM, NULL);
	if (ret)
		pr_err("%s: failed with err %d\n", __func__, ret);

	kfree(buffer);
out:
	return ret;
}

/**
 * ufshcd_set_dev_pwr_mode - sends START STOP UNIT command to set device
 *			     power mode
 * @hba: per adapter instance
 * @pwr_mode: device power mode to set
 *
 * Returns 0 if requested power mode is set successfully
 * Returns non-zero if failed to set the requested power mode
 */
static int ufshcd_set_dev_pwr_mode(struct ufs_hba *hba,
				     enum ufs_dev_pwr_mode pwr_mode)
{
	unsigned char cmd[6] = { START_STOP };
	struct scsi_sense_hdr sshdr;
	struct scsi_device *sdp;
	unsigned long flags;
	int ret;
	int retries = 0;

	spin_lock_irqsave(hba->host->host_lock, flags);
	sdp = hba->sdev_ufs_device;
	if (sdp) {
		ret = scsi_device_get(sdp);
		if (!ret && !scsi_device_online(sdp)) {
			ret = -ENODEV;
			scsi_device_put(sdp);
		}
	} else {
		ret = -ENODEV;
	}
	spin_unlock_irqrestore(hba->host->host_lock, flags);

	if (ret)
		return ret;

	/*
	 * If scsi commands fail, the scsi mid-layer schedules scsi error-
	 * handling, which would wait for host to be resumed. Since we know
	 * we are functional while we are here, skip host resume in error
	 * handling context.
	 */
	hba->host->eh_noresume = 1;
	if (!hba->dev_info.is_ufs_dev_wlun_ua_cleared) {
		ret = ufshcd_send_request_sense(hba, sdp);
		if (ret)
			goto out;
		/* Unit attention condition is cleared now */
		hba->dev_info.is_ufs_dev_wlun_ua_cleared = 1;
	}

	cmd[4] = pwr_mode << 4;

	for (retries = 0; retries < 3; retries++) {
		/*
		 * Current function would be generally called from the power management
		 * callbacks hence set the RQF_PM flag so that it doesn't resume the
		 * already suspended childs.
		 */
		ret = scsi_execute(sdp, cmd, DMA_NONE, NULL, 0, NULL, &sshdr,
				UFS_START_STOP_TIMEOUT, 2, 0, RQF_PM, NULL);
		if (ret) {
			sdev_printk(KERN_WARNING, sdp,
					"START_STOP failed for power mode: %d, result %x, retries : %d\n",
					pwr_mode, ret, retries);
			if (driver_byte(ret) & DRIVER_SENSE)
				scsi_print_sense_hdr(sdp, NULL, &sshdr);
		} else {
			break;
		}
	}

	if (!ret)
		hba->curr_dev_pwr_mode = pwr_mode;
out:
	scsi_device_put(sdp);
	hba->host->eh_noresume = 0;
	return ret;
}

static int ufshcd_link_state_transition(struct ufs_hba *hba,
					enum uic_link_state req_link_state,
					int check_for_bkops)
{
	int ret = 0;

	if (req_link_state == hba->uic_link_state)
		return 0;

	if (req_link_state == UIC_LINK_HIBERN8_STATE) {
		ret = ufshcd_uic_hibern8_enter(hba);
		if (!ret)
			ufshcd_set_link_hibern8(hba);
		else
			goto out;
	}
	/*
	 * If autobkops is enabled, link can't be turned off because
	 * turning off the link would also turn off the device.
	 */
	else if ((req_link_state == UIC_LINK_OFF_STATE) &&
		   (!check_for_bkops || (check_for_bkops &&
		    !hba->auto_bkops_enabled))) {
		/*
		 * Let's make sure that link is in low power mode, we are doing
		 * this currently by putting the link in Hibern8. Otherway to
		 * put the link in low power mode is to send the DME end point
		 * to device and then send the DME reset command to local
		 * unipro. But putting the link in hibern8 is much faster.
		 */
		ret = ufshcd_uic_hibern8_enter(hba);
		if (ret)
			goto out;
		/*
		 * Change controller state to "reset state" which
		 * should also put the link in off/reset state
		 */
		ufshcd_hba_stop(hba, true);
		/*
		 * TODO: Check if we need any delay to make sure that
		 * controller is reset
		 */
		ufshcd_set_link_off(hba);
	}

out:
	return ret;
}

static void ufshcd_vreg_set_lpm(struct ufs_hba *hba)
{
	/*
	 * It seems some UFS devices may keep drawing more than sleep current
	 * (atleast for 500us) from UFS rails (especially from VCCQ rail).
	 * To avoid this situation, add 2ms delay before putting these UFS
	 * rails in LPM mode.
	 */
	if (!ufshcd_is_link_active(hba))
		usleep_range(2000, 2100);

	/*
	 * If UFS device is either in UFS_Sleep turn off VCC rail to save some
	 * power.
	 *
	 * If UFS device and link is in OFF state, all power supplies (VCC,
	 * VCCQ, VCCQ2) can be turned off if power on write protect is not
	 * required. If UFS link is inactive (Hibern8 or OFF state) and device
	 * is in sleep state, put VCCQ & VCCQ2 rails in LPM mode.
	 *
	 * Ignore the error returned by ufshcd_toggle_vreg() as device is anyway
	 * in low power state which would save some power.
	 *
	 * If Write Booster is enabled and the device needs to flush the WB
	 * buffer OR if bkops status is urgent for WB, keep Vcc on.
	 */
	if (ufshcd_is_ufs_dev_poweroff(hba) && ufshcd_is_link_off(hba) &&
	    !hba->dev_info.is_lu_power_on_wp) {
		ufshcd_toggle_vreg(hba->dev, hba->vreg_info.vcc, false);
		if (hba->dev_info.w_spec_version >= 0x300 &&
			hba->vreg_info.vccq &&
			hba->vreg_info.vccq->sys_suspend_pwr_off)
			ufshcd_toggle_vreg(hba->dev,
				hba->vreg_info.vccq, false);
		else
			ufshcd_config_vreg_lpm(hba, hba->vreg_info.vccq);

		if (hba->dev_info.w_spec_version < 0x300 &&
			hba->vreg_info.vccq2->sys_suspend_pwr_off)
			ufshcd_toggle_vreg(hba->dev,
				hba->vreg_info.vccq2, false);
		else
			ufshcd_config_vreg_lpm(hba, hba->vreg_info.vccq2);
	} else if (!ufshcd_is_ufs_dev_active(hba)) {
#ifdef CONFIG_QCOM_WB
		if (!hba->dev_info.keep_vcc_on)
			ufshcd_toggle_vreg(hba->dev, hba->vreg_info.vcc, false);
#endif
#ifdef CONFIG_BLK_TURBO_WRITE
		ufshcd_toggle_vreg(hba->dev, hba->vreg_info.vcc, false);
#endif
		if (!ufshcd_is_link_active(hba)) {
			ufshcd_config_vreg_lpm(hba, hba->vreg_info.vccq);
			ufshcd_config_vreg_lpm(hba, hba->vreg_info.vccq2);
		}
	}
}

static int ufshcd_vreg_set_hpm(struct ufs_hba *hba)
{
	int ret = 0;

	if (ufshcd_is_ufs_dev_poweroff(hba) && ufshcd_is_link_off(hba) &&
		!hba->dev_info.is_lu_power_on_wp) {
		if (hba->dev_info.w_spec_version < 0x300 &&
			hba->vreg_info.vccq2->sys_suspend_pwr_off)
			ret = ufshcd_toggle_vreg(hba->dev,
				hba->vreg_info.vccq2, true);
		else
			ret = ufshcd_config_vreg_hpm(hba, hba->vreg_info.vccq2);
		if (ret)
			goto vcc_disable;

		if (hba->dev_info.w_spec_version >= 0x300 &&
			hba->vreg_info.vccq &&
			hba->vreg_info.vccq->sys_suspend_pwr_off)
			ret = ufshcd_toggle_vreg(hba->dev,
				hba->vreg_info.vccq, true);
		else
			ret = ufshcd_config_vreg_hpm(hba, hba->vreg_info.vccq);
		if (ret)
			goto vccq2_lpm;
		ret = ufshcd_toggle_vreg(hba->dev, hba->vreg_info.vcc, true);
	} else if (!ufshcd_is_ufs_dev_active(hba)) {
		if (!ufshcd_is_link_active(hba)) {
			ret = ufshcd_config_vreg_hpm(hba, hba->vreg_info.vccq2);
			if (ret)
				goto vcc_disable;
			ret = ufshcd_config_vreg_hpm(hba, hba->vreg_info.vccq);
			if (ret)
				goto vccq2_lpm;
		}
		ret = ufshcd_toggle_vreg(hba->dev, hba->vreg_info.vcc, true);
	}
	goto out;

vccq2_lpm:
	ufshcd_config_vreg_lpm(hba, hba->vreg_info.vccq2);
vcc_disable:
	ufshcd_toggle_vreg(hba->dev, hba->vreg_info.vcc, false);
out:
	return ret;
}

static void ufshcd_hba_vreg_set_lpm(struct ufs_hba *hba)
{
	if (ufshcd_is_link_off(hba) ||
	    (ufshcd_is_link_hibern8(hba)
	     && ufshcd_is_power_collapse_during_hibern8_allowed(hba)))
		ufshcd_setup_hba_vreg(hba, false);
}

static void ufshcd_hba_vreg_set_hpm(struct ufs_hba *hba)
{
	int ret;
	struct ufs_vreg_info *info = &hba->vreg_info;

	if (ufshcd_is_link_off(hba) ||
	    (ufshcd_is_link_hibern8(hba)
	     && ufshcd_is_power_collapse_during_hibern8_allowed(hba))) {
		ret = ufshcd_setup_hba_vreg(hba, true);
		if (ret && (info->vdd_hba->enabled == false)) {
			dev_err(hba->dev, "vdd_hba is not enabled\n");
			BUG_ON(1);
		}
	}
}

/**
 * ufshcd_suspend - helper function for suspend operations
 * @hba: per adapter instance
 * @pm_op: desired low power operation type
 *
 * This function will try to put the UFS device and link into low power
 * mode based on the "rpm_lvl" (Runtime PM level) or "spm_lvl"
 * (System PM level).
 *
 * If this function is called during shutdown, it will make sure that
 * both UFS device and UFS link is powered off.
 *
 * NOTE: UFS device & link must be active before we enter in this function.
 *
 * Returns 0 for success and non-zero for failure
 */
static int ufshcd_suspend(struct ufs_hba *hba, enum ufs_pm_op pm_op)
{
	int ret = 0;
	enum ufs_pm_level pm_lvl;
	enum ufs_dev_pwr_mode req_dev_pwr_mode;
	enum uic_link_state req_link_state;

#ifdef CONFIG_BLK_TURBO_WRITE
	if (!mutex_trylock(&hba->tw_ctrl_mutex)) {
		dev_err(hba->dev, "%s has failed %d.\n", __func__, -EBUSY);
		return -EBUSY;
	}
#endif
	hba->pm_op_in_progress = 1;

	if (!ufshcd_is_shutdown_pm(pm_op)) {
		pm_lvl = ufshcd_is_runtime_pm(pm_op) ?
			 hba->rpm_lvl : hba->spm_lvl;
		req_dev_pwr_mode = ufs_get_pm_lvl_to_dev_pwr_mode(pm_lvl);
		req_link_state = ufs_get_pm_lvl_to_link_pwr_state(pm_lvl);
	} else {
		req_dev_pwr_mode = UFS_POWERDOWN_PWR_MODE;
		req_link_state = UIC_LINK_OFF_STATE;
	}

	ret = ufshcd_crypto_suspend(hba, pm_op);
	if (ret)
		goto out;

#if defined(CONFIG_UFSFEATURE)
	ufsf_hpb_suspend(&hba->ufsf);
#endif

	/*
	 * If we can't transition into any of the low power modes
	 * just gate the clocks.
	 */
	WARN_ON(hba->hibern8_on_idle.is_enabled &&
		hba->hibern8_on_idle.active_reqs);
	ufshcd_hold_all(hba);
	hba->clk_gating.is_suspended = true;
	hba->hibern8_on_idle.is_suspended = true;

	if (hba->clk_scaling.is_allowed) {
		cancel_work_sync(&hba->clk_scaling.suspend_work);
		cancel_work_sync(&hba->clk_scaling.resume_work);
		ufshcd_suspend_clkscaling(hba);
	}

	if (req_dev_pwr_mode == UFS_ACTIVE_PWR_MODE &&
			req_link_state == UIC_LINK_ACTIVE_STATE) {
		goto disable_clks;
	}

	if ((req_dev_pwr_mode == hba->curr_dev_pwr_mode) &&
	    (req_link_state == hba->uic_link_state))
		goto enable_gating;

	/* UFS device & link must be active before we enter in this function */
	if (!ufshcd_is_ufs_dev_active(hba) || !ufshcd_is_link_active(hba))
		goto disable_clks;

	if (ufshcd_is_runtime_pm(pm_op)) {
		if (ufshcd_can_autobkops_during_suspend(hba)) {
			/*
			 * The device is idle with no requests in the queue,
			 * allow background operations if bkops status shows
			 * that performance might be impacted.
			 */
			ret = ufshcd_urgent_bkops(hba);
			if (ret)
				goto enable_gating;
		} else {
			/* make sure that auto bkops is disabled */
			ufshcd_disable_auto_bkops(hba);
		}
#ifdef CONFIG_QCOM_WB
		ufshcd_wb_toggle_flush(hba);
	} else if (!ufshcd_is_runtime_pm(pm_op)) {
		ufshcd_wb_buf_flush_disable(hba);
		hba->dev_info.keep_vcc_on = false;
#endif
	}

#ifdef CONFIG_BLK_TURBO_WRITE
#ifdef CONFIG_SCSI_UFS_SUPPORT_TW_MAN_GC
	if (!ufshcd_is_shutdown_pm(pm_op) && hba->support_tw && ufshcd_is_system_pm(pm_op))
		ufshcd_tw_flush_ctrl(hba);
#endif

	if (ufshcd_is_system_pm(pm_op))
		ufshcd_reset_tw(hba, true);
#endif

#ifdef CONFIG_QCOM_WB
	if ((req_dev_pwr_mode != hba->curr_dev_pwr_mode) &&
	    ((ufshcd_is_runtime_pm(pm_op) && (!hba->auto_bkops_enabled)
	      && !hba->wb_buf_flush_enabled) ||
	     !ufshcd_is_runtime_pm(pm_op))) {
#else
	if ((req_dev_pwr_mode != hba->curr_dev_pwr_mode) &&
	     ((ufshcd_is_runtime_pm(pm_op) && !hba->auto_bkops_enabled) ||
	       !ufshcd_is_runtime_pm(pm_op))) {
#endif
		/* ensure that bkops is disabled */
		ufshcd_disable_auto_bkops(hba);
		ret = ufshcd_set_dev_pwr_mode(hba, req_dev_pwr_mode);
		if (ret)
			goto enable_gating;
	}

	flush_work(&hba->eeh_work);
	ret = ufshcd_link_state_transition(hba, req_link_state, 1);
	if (ret)
		goto set_dev_active;

	if (ufshcd_is_link_hibern8(hba) &&
	    ufshcd_is_hibern8_on_idle_allowed(hba))
		hba->hibern8_on_idle.state = HIBERN8_ENTERED;

disable_clks:
	/*
	 * Flush pending works before clock is disabled
	 */
	if (cancel_work_sync(&hba->eeh_work))
		pm_runtime_put_noidle(hba->dev);

	/*
	 * Call vendor specific suspend callback. As these callbacks may access
	 * vendor specific host controller register space call them before the
	 * host clocks are ON.
	 */
	ret = ufshcd_vops_suspend(hba, pm_op);
	if (ret)
		goto set_link_active;

	/*
	 * Disable the host irq as host controller as there won't be any
	 * host controller transaction expected till resume.
	 */
	ufshcd_disable_irq(hba);

	/* reset the connected UFS device when shutdown */
	if (ufshcd_is_shutdown_pm(pm_op)) {
		ret = ufshcd_assert_device_reset(hba);
		if (ret)
			goto set_link_active;
	}

	if (!ufshcd_is_link_active(hba))
		ret = ufshcd_disable_clocks(hba, false);
	else
		/*
		 * If link is active, device ref_clk and unipro clock can't be
		 * switched off.
		 */
		ret = ufshcd_disable_clocks_keep_link_active(hba, false);
	if (ret)
		goto set_link_active;

	if (ufshcd_is_clkgating_allowed(hba)) {
		hba->clk_gating.state = CLKS_OFF;
		trace_ufshcd_clk_gating(dev_name(hba->dev),
					hba->clk_gating.state);
	}

	/* Put the host controller in low power mode if possible */
	ufshcd_hba_vreg_set_lpm(hba);

	if (!hba->auto_bkops_enabled)
		ufshcd_vreg_set_lpm(hba);

	goto out;

set_link_active:
	ufshcd_enable_irq(hba);
	if (hba->clk_scaling.is_allowed)
		ufshcd_resume_clkscaling(hba);
	ufshcd_vreg_set_hpm(hba);
	if (ufshcd_is_link_hibern8(hba) && !ufshcd_uic_hibern8_exit(hba)) {
		ufshcd_set_link_active(hba);
	} else if (ufshcd_is_link_off(hba)) {
		ufshcd_update_error_stats(hba, UFS_ERR_VOPS_SUSPEND);
		ufshcd_host_reset_and_restore(hba);
	}
set_dev_active:
	if (!ufshcd_set_dev_pwr_mode(hba, UFS_ACTIVE_PWR_MODE))
		ufshcd_disable_auto_bkops(hba);
enable_gating:
	if (hba->clk_scaling.is_allowed)
		ufshcd_resume_clkscaling(hba);
	hba->hibern8_on_idle.is_suspended = false;
	hba->clk_gating.is_suspended = false;
	ufshcd_release_all(hba);
	ufshcd_crypto_resume(hba, pm_op);

#if defined(CONFIG_UFSFEATURE)
	ufsf_hpb_resume(&hba->ufsf);
#endif
out:
#ifdef CONFIG_BLK_TURBO_WRITE
	if (!ret && ufshcd_is_system_pm(pm_op))
		hba->tw_state_not_allowed = true;
#endif

	hba->pm_op_in_progress = 0;

#ifdef CONFIG_BLK_TURBO_WRITE
	mutex_unlock(&hba->tw_ctrl_mutex);
#endif

	if (ret)
		ufshcd_update_error_stats(hba, UFS_ERR_SUSPEND);

	return ret;
}

/**
 * ufshcd_resume - helper function for resume operations
 * @hba: per adapter instance
 * @pm_op: runtime PM or system PM
 *
 * This function basically brings the UFS device, UniPro link and controller
 * to active state.
 *
 * Returns 0 for success and non-zero for failure
 */
static int ufshcd_resume(struct ufs_hba *hba, enum ufs_pm_op pm_op)
{
	int ret;
	enum uic_link_state old_link_state;
	enum ufs_dev_pwr_mode old_pwr_mode;

	hba->pm_op_in_progress = 1;
	old_link_state = hba->uic_link_state;
	old_pwr_mode = hba->curr_dev_pwr_mode;

	ufshcd_hba_vreg_set_hpm(hba);
	/* Make sure clocks are enabled before accessing controller */
	ret = ufshcd_enable_clocks(hba);
	if (ret)
		goto out;

	/* enable the host irq as host controller would be active soon */
	ufshcd_enable_irq(hba);

	ret = ufshcd_vreg_set_hpm(hba);
	if (ret)
		goto disable_irq_and_vops_clks;

	/*
	 * Call vendor specific resume callback. As these callbacks may access
	 * vendor specific host controller register space call them when the
	 * host clocks are ON.
	 */
	ret = ufshcd_vops_resume(hba, pm_op);
	if (ret)
		goto disable_vreg;

	if (ufshcd_is_link_hibern8(hba)) {
		ret = ufshcd_uic_hibern8_exit(hba);
		if (!ret) {
			ufshcd_set_link_active(hba);
			if (ufshcd_is_hibern8_on_idle_allowed(hba))
				hba->hibern8_on_idle.state = HIBERN8_EXITED;
		} else {
			goto vendor_suspend;
		}
	} else if (ufshcd_is_link_off(hba)) {
		/*
		 * A full initialization of the host and the device is required
		 * since the link was put to off during suspend.
		 */
		ret = ufshcd_reset_and_restore(hba);
		/*
		 * ufshcd_reset_and_restore() should have already
		 * set the link state as active
		 */
		if (ret || !ufshcd_is_link_active(hba))
			goto vendor_suspend;
		/* mark link state as hibern8 exited */
		if (ufshcd_is_hibern8_on_idle_allowed(hba))
			hba->hibern8_on_idle.state = HIBERN8_EXITED;
	}

#ifdef CONFIG_QCOM_WB
	ufshcd_wb_buf_flush_disable(hba);
#endif
	if (!ufshcd_is_ufs_dev_active(hba)) {
		ret = ufshcd_set_dev_pwr_mode(hba, UFS_ACTIVE_PWR_MODE);
		if (ret) {
			/*
			 * In the case of SSU timeout, err_handler must have
			 * recovered the uic link and dev state to active so
			 * we can proceed after checking the link and
			 * dev state.
			 */
			if (ufshcd_is_ufs_dev_active(hba) &&
			    ufshcd_is_link_active(hba))
				ret = 0;

			else if ((work_pending(&hba->eh_work)) ||
				ufshcd_eh_in_progress(hba)) {
				flush_work(&hba->eh_work);
				ret = 0;
				dev_info(hba->dev, "dev pwr mode=%d, UIC link state=%d\n",
					hba->curr_dev_pwr_mode,
					hba->uic_link_state);
				}
			if (ret)
				goto set_old_link_state;
		}
	}

	ret = ufshcd_crypto_resume(hba, pm_op);
	if (ret)
		goto set_old_dev_pwr_mode;

	if (ufshcd_keep_autobkops_enabled_except_suspend(hba))
		ufshcd_enable_auto_bkops(hba);
	else
		/*
		 * If BKOPs operations are urgently needed at this moment then
		 * keep auto-bkops enabled or else disable it.
		 */
		ufshcd_urgent_bkops(hba);

	hba->clk_gating.is_suspended = false;
	hba->hibern8_on_idle.is_suspended = false;

	if (hba->clk_scaling.is_allowed)
		ufshcd_resume_clkscaling(hba);

#if defined(CONFIG_UFSFEATURE)
	ufsf_hpb_resume(&hba->ufsf);
#endif
	/* Set Auto-Hibernate timer if supported */
	ufshcd_set_auto_hibern8_timer(hba);

	/* Schedule clock gating in case of no access to UFS device yet */
	ufshcd_release_all(hba);
	goto out;

set_old_dev_pwr_mode:
	if (old_pwr_mode != hba->curr_dev_pwr_mode)
		ufshcd_set_dev_pwr_mode(hba, old_pwr_mode);
set_old_link_state:
	ufshcd_link_state_transition(hba, old_link_state, 0);
	if (ufshcd_is_link_hibern8(hba) &&
	    ufshcd_is_hibern8_on_idle_allowed(hba))
		hba->hibern8_on_idle.state = HIBERN8_ENTERED;
vendor_suspend:
	ufshcd_vops_suspend(hba, pm_op);
disable_vreg:
	ufshcd_vreg_set_lpm(hba);
disable_irq_and_vops_clks:
	ufshcd_disable_irq(hba);
	if (hba->clk_scaling.is_allowed)
		ufshcd_suspend_clkscaling(hba);
	ufshcd_disable_clocks(hba, false);
	if (ufshcd_is_clkgating_allowed(hba))
		hba->clk_gating.state = CLKS_OFF;
out:
	hba->pm_op_in_progress = 0;

#ifdef CONFIG_BLK_TURBO_WRITE
	if (hba->tw_state_not_allowed)
		hba->tw_state_not_allowed = false;
#endif

	if (ret)
		ufshcd_update_error_stats(hba, UFS_ERR_RESUME);

	return ret;
}

/**
 * ufshcd_system_suspend - system suspend routine
 * @hba: per adapter instance
 *
 * Check the description of ufshcd_suspend() function for more details.
 *
 * Returns 0 for success and non-zero for failure
 */
int ufshcd_system_suspend(struct ufs_hba *hba)
{
	int ret = 0;
	ktime_t start = ktime_get();

	if (!hba || !hba->is_powered)
		return 0;

	if ((ufs_get_pm_lvl_to_dev_pwr_mode(hba->spm_lvl) ==
	     hba->curr_dev_pwr_mode) &&
	    (ufs_get_pm_lvl_to_link_pwr_state(hba->spm_lvl) ==
	     hba->uic_link_state))
		goto out;

	if (pm_runtime_suspended(hba->dev)) {
		/*
		 * UFS device and/or UFS link low power states during runtime
		 * suspend seems to be different than what is expected during
		 * system suspend. Hence runtime resume the devic & link and
		 * let the system suspend low power states to take effect.
		 * TODO: If resume takes longer time, we might have optimize
		 * it in future by not resuming everything if possible.
		 */
		ret = ufshcd_runtime_resume(hba);
		if (ret)
			goto out;
	}

	ret = ufshcd_suspend(hba, UFS_SYSTEM_PM);
out:
	trace_ufshcd_system_suspend(dev_name(hba->dev), ret,
		ktime_to_us(ktime_sub(ktime_get(), start)),
		hba->curr_dev_pwr_mode, hba->uic_link_state);
	if (!ret)
		hba->is_sys_suspended = true;
	return ret;
}
EXPORT_SYMBOL(ufshcd_system_suspend);

/**
 * ufshcd_system_resume - system resume routine
 * @hba: per adapter instance
 *
 * Returns 0 for success and non-zero for failure
 */

int ufshcd_system_resume(struct ufs_hba *hba)
{
	int ret = 0;
	ktime_t start = ktime_get();

	if (!hba)
		return -EINVAL;

	if (!hba->is_powered || pm_runtime_suspended(hba->dev))
		/*
		 * Let the runtime resume take care of resuming
		 * if runtime suspended.
		 */
		goto out;
	else
		ret = ufshcd_resume(hba, UFS_SYSTEM_PM);

out:
	trace_ufshcd_system_resume(dev_name(hba->dev), ret,
		ktime_to_us(ktime_sub(ktime_get(), start)),
		hba->curr_dev_pwr_mode, hba->uic_link_state);
	if (!ret)
		hba->is_sys_suspended = false;
	return ret;
}
EXPORT_SYMBOL(ufshcd_system_resume);

/**
 * ufshcd_runtime_suspend - runtime suspend routine
 * @hba: per adapter instance
 *
 * Check the description of ufshcd_suspend() function for more details.
 *
 * Returns 0 for success and non-zero for failure
 */
int ufshcd_runtime_suspend(struct ufs_hba *hba)
{
	int ret = 0;
	ktime_t start = ktime_get();

	if (!hba)
		return -EINVAL;

	if (!hba->is_powered)
		goto out;
	else
		ret = ufshcd_suspend(hba, UFS_RUNTIME_PM);
out:
	trace_ufshcd_runtime_suspend(dev_name(hba->dev), ret,
		ktime_to_us(ktime_sub(ktime_get(), start)),
		hba->curr_dev_pwr_mode, hba->uic_link_state);
	return ret;
}
EXPORT_SYMBOL(ufshcd_runtime_suspend);

/**
 * ufshcd_runtime_resume - runtime resume routine
 * @hba: per adapter instance
 *
 * This function basically brings the UFS device, UniPro link and controller
 * to active state. Following operations are done in this function:
 *
 * 1. Turn on all the controller related clocks
 * 2. Bring the UniPro link out of Hibernate state
 * 3. If UFS device is in sleep state, turn ON VCC rail and bring the UFS device
 *    to active state.
 * 4. If auto-bkops is enabled on the device, disable it.
 *
 * So following would be the possible power state after this function return
 * successfully:
 *	S1: UFS device in Active state with VCC rail ON
 *	    UniPro link in Active state
 *	    All the UFS/UniPro controller clocks are ON
 *
 * Returns 0 for success and non-zero for failure
 */
int ufshcd_runtime_resume(struct ufs_hba *hba)
{
	int ret = 0;
	ktime_t start = ktime_get();

	if (!hba)
		return -EINVAL;

	if (!hba->is_powered)
		goto out;
	else
		ret = ufshcd_resume(hba, UFS_RUNTIME_PM);
out:
	trace_ufshcd_runtime_resume(dev_name(hba->dev), ret,
		ktime_to_us(ktime_sub(ktime_get(), start)),
		hba->curr_dev_pwr_mode, hba->uic_link_state);
	return ret;
}
EXPORT_SYMBOL(ufshcd_runtime_resume);

int ufshcd_runtime_idle(struct ufs_hba *hba)
{
	return 0;
}
EXPORT_SYMBOL(ufshcd_runtime_idle);

#if defined(CONFIG_SCSI_UFS_QCOM)
#include "ufs-qcom.h"

static ssize_t ufshcd_hw_reset_info_show(struct device *dev,
		struct device_attribute *attr, char *buf)
{
	struct Scsi_Host *shost = container_of(dev, struct Scsi_Host, shost_dev);
	struct ufs_hba *hba = shost_priv(shost);
	struct ufs_qcom_host *host = ufshcd_get_variant(hba);
	int curr_len;
	int i = 0;

	curr_len = snprintf(buf, PAGE_SIZE, "rst_cnt:%d.\n", host->hw_reset_count);
	if (host->hw_reset_count == 0)
		return curr_len;

	curr_len += snprintf(buf + curr_len, PAGE_SIZE, "last_time:%lu.\n", host->last_hw_reset);
	curr_len += snprintf(buf + curr_len, PAGE_SIZE, "saved:0x%x, saved_uic:0x%x.\n",
			host->hw_reset_saved_err, host->hw_reset_saved_uic_err);
	curr_len += snprintf(buf + curr_len, PAGE_SIZE, "outstanding task:0x%lx, req:0x%lx.\n",
			host->hw_reset_outstanding_tasks, host->hw_reset_outstanding_reqs);

#ifdef CONFIG_DEBUG_FS
	curr_len += snprintf(buf + curr_len, PAGE_SIZE, "ufs_stats\n err_stats :");
	for (i = 0; i < UFS_ERR_MAX; i++)
		curr_len += snprintf(buf + curr_len, PAGE_SIZE, " %02d:%d", i,
				host->hw_reset_ufs_stats.err_stats[i]);
	curr_len += snprintf(buf + curr_len, PAGE_SIZE, "\n");
#endif

	curr_len += snprintf(buf + curr_len, PAGE_SIZE, "ufs_stats\n pa_stats :\n");
	for (i = 0; i < UIC_ERR_REG_HIST_LENGTH; i++) {
		int p = (i + host->hw_reset_ufs_stats.pa_err.pos - 1) % UIC_ERR_REG_HIST_LENGTH;

		if (host->hw_reset_ufs_stats.pa_err.reg[p] == 0)
			continue;
		curr_len += snprintf(buf + curr_len, PAGE_SIZE, "%02d:0x%x at %lld us\n", i,
			host->hw_reset_ufs_stats.pa_err.reg[p],
			ktime_to_us(host->hw_reset_ufs_stats.pa_err.tstamp[p]));
	}

	curr_len += snprintf(buf + curr_len, PAGE_SIZE, " dl_stats :\n");
	for (i = 0; i < UIC_ERR_REG_HIST_LENGTH; i++) {
		int p = (i + host->hw_reset_ufs_stats.dl_err.pos - 1) % UIC_ERR_REG_HIST_LENGTH;

		if (host->hw_reset_ufs_stats.dl_err.reg[p] == 0)
			continue;
		curr_len += snprintf(buf + curr_len, PAGE_SIZE, "%02d:0x%x at %lld us\n", i,
			host->hw_reset_ufs_stats.dl_err.reg[p],
			ktime_to_us(host->hw_reset_ufs_stats.dl_err.tstamp[p]));
	}

	curr_len += snprintf(buf + curr_len, PAGE_SIZE, " nl_stats :\n");
	for (i = 0; i < UIC_ERR_REG_HIST_LENGTH; i++) {
		int p = (i + host->hw_reset_ufs_stats.nl_err.pos - 1) % UIC_ERR_REG_HIST_LENGTH;

		if (host->hw_reset_ufs_stats.nl_err.reg[p] == 0)
			continue;
		curr_len += snprintf(buf + curr_len, PAGE_SIZE, "%02d:0x%x at %lld us\n", i,
			host->hw_reset_ufs_stats.nl_err.reg[p],
			ktime_to_us(host->hw_reset_ufs_stats.nl_err.tstamp[p]));
	}

	curr_len += snprintf(buf + curr_len, PAGE_SIZE, " tl_stats :\n");
	for (i = 0; i < UIC_ERR_REG_HIST_LENGTH; i++) {
		int p = (i + host->hw_reset_ufs_stats.tl_err.pos - 1) % UIC_ERR_REG_HIST_LENGTH;

		if (host->hw_reset_ufs_stats.tl_err.reg[p] == 0)
			continue;
		curr_len += snprintf(buf + curr_len, PAGE_SIZE, "%02d:0x%x at %lld us\n", i,
			host->hw_reset_ufs_stats.tl_err.reg[p],
			ktime_to_us(host->hw_reset_ufs_stats.tl_err.tstamp[p]));
	}

	curr_len += snprintf(buf + curr_len, PAGE_SIZE, " dme_stats :\n");
	for (i = 0; i < UIC_ERR_REG_HIST_LENGTH; i++) {
		int p = (i + host->hw_reset_ufs_stats.dme_err.pos - 1) % UIC_ERR_REG_HIST_LENGTH;

		if (host->hw_reset_ufs_stats.dme_err.reg[p] == 0)
			continue;
		curr_len += snprintf(buf + curr_len, PAGE_SIZE, "%02d:0x%x at %lld us\n", i,
			host->hw_reset_ufs_stats.dme_err.reg[p],
			ktime_to_us(host->hw_reset_ufs_stats.dme_err.tstamp[p]));
	}

	return curr_len;
}

static void ufshcd_add_hw_reset_info_sysfs_nodes(struct ufs_hba *hba)
{
	struct device *dev = &(hba->host->shost_dev);

	hba->hw_reset_info_attr.show = ufshcd_hw_reset_info_show;
	hba->hw_reset_info_attr.store = NULL;
	sysfs_attr_init(&hba->hw_reset_info_attr.attr);
	hba->hw_reset_info_attr.attr.name = "hw_rst_info";
	hba->hw_reset_info_attr.attr.mode = 0444;
	if (device_create_file(dev, &hba->hw_reset_info_attr))
		dev_err(hba->dev, "Failed to create sysfs for hw_reset_info\n");
}
#endif

#if defined(SEC_UFS_ERROR_COUNT)
#define SEC_UFS_DATA_ATTR(name, fmt, args...)								\
static ssize_t SEC_UFS_##name##_show(struct device *dev, struct device_attribute *attr, char *buf)	\
{													\
	struct Scsi_Host *Shost = container_of(dev, struct Scsi_Host, shost_dev);			\
	struct ufs_hba *hba = shost_priv(Shost);							\
	struct SEC_UFS_counting *err_info = &(hba->SEC_err_info);					\
	return sprintf(buf, fmt, args);									\
}													\
static DEVICE_ATTR(name, 0444, SEC_UFS_##name##_show, NULL)

SEC_UFS_DATA_ATTR(SEC_UFS_op_cnt, "\"HWRESET\":\"%u\",\"LINKFAIL\":\"%u\",\"H8ENTERFAIL\":\"%u\""
		",\"H8EXITFAIL\":\"%u\"\n",
		err_info->op_count.HW_RESET_count, err_info->op_count.link_startup_count,
		err_info->op_count.Hibern8_enter_count, err_info->op_count.Hibern8_exit_count);

SEC_UFS_DATA_ATTR(SEC_UFS_uic_cmd_cnt, "\"TESTMODE\":\"%d\",\"DME_GET\":\"%d\",\"DME_SET\":\"%d\""
		",\"DME_PGET\":\"%d\",\"DME_PSET\":\"%d\",\"PWRON\":\"%d\",\"PWROFF\":\"%d\""
		",\"DME_EN\":\"%d\",\"DME_RST\":\"%d\",\"EPRST\":\"%d\",\"LINKSTARTUP\":\"%d\""
		",\"H8ENTER\":\"%d\",\"H8EXIT\":\"%d\"\n",
		err_info->UIC_cmd_count.DME_TEST_MODE_err,	// TEST_MODE
		err_info->UIC_cmd_count.DME_GET_err,		// DME_GET
		err_info->UIC_cmd_count.DME_SET_err,		// DME_SET
		err_info->UIC_cmd_count.DME_PEER_GET_err,	// DME_PEER_GET
		err_info->UIC_cmd_count.DME_PEER_SET_err,	// DME_PEER_SET
		err_info->UIC_cmd_count.DME_POWERON_err,	// DME_POWERON
		err_info->UIC_cmd_count.DME_POWEROFF_err,	// DME_POWEROFF
		err_info->UIC_cmd_count.DME_ENABLE_err,		// DME_ENABLE
		err_info->UIC_cmd_count.DME_RESET_err,		// DME_RESET
		err_info->UIC_cmd_count.DME_END_PT_RST_err,	// DME_END_PT_RST
		err_info->UIC_cmd_count.DME_LINK_STARTUP_err,	// DME_LINK_STARTUP
		err_info->UIC_cmd_count.DME_HIBER_ENTER_err,	// DME_HIBERN8_ENTER
		err_info->UIC_cmd_count.DME_HIBER_EXIT_err);	// DME_HIBERN8_EXIT

SEC_UFS_DATA_ATTR(SEC_UFS_uic_err_cnt, "\"PAERR\":\"%d\",\"DLPAINITERROR\":\"%d\",\"DLNAC\":\"%d\""
		",\"DLTCREPLAY\":\"%d\",\"NLERR\":\"%d\",\"TLERR\":\"%d\",\"DMEERR\":\"%d\"\n",
		err_info->UIC_err_count.PA_ERR_cnt,			// PA_ERR
		err_info->UIC_err_count.DL_PA_INIT_ERROR_cnt,		// DL_PA_INIT_ERROR
		err_info->UIC_err_count.DL_NAC_RECEIVED_ERROR_cnt,	// DL_NAC_RECEIVED
		err_info->UIC_err_count.DL_TC_REPLAY_ERROR_cnt,		// DL_TCx_REPLAY_ERROR
		err_info->UIC_err_count.NL_ERROR_cnt,			// NL_ERROR
		err_info->UIC_err_count.TL_ERROR_cnt,			// TL_ERROR
		err_info->UIC_err_count.DME_ERROR_cnt);			// DME_ERROR

SEC_UFS_DATA_ATTR(SEC_UFS_fatal_cnt, "\"DFE\":\"%d\",\"CFE\":\"%d\",\"SBFE\":\"%d\""
		",\"CEFE\":\"%d\",\"LLE\":\"%d\"\n",
		err_info->Fatal_err_count.DFE,		// Device_Fatal
		err_info->Fatal_err_count.CFE,		// Controller_Fatal
		err_info->Fatal_err_count.SBFE,		// System_Bus_Fatal
		err_info->Fatal_err_count.CEFE,		// Crypto_Engine_Fatal
		err_info->Fatal_err_count.LLE);		// Link_Lost

SEC_UFS_DATA_ATTR(SEC_UFS_utp_cnt, "\"UTMRQTASK\":\"%d\",\"UTMRATASK\":\"%d\",\"UTRR\":\"%d\""
		",\"UTRW\":\"%d\",\"UTRSYNCCACHE\":\"%d\",\"UTRUNMAP\":\"%d\",\"UTRETC\":\"%d\"\n",
		err_info->UTP_count.UTMR_query_task_count,	// QUERY_TASK
		err_info->UTP_count.UTMR_abort_task_count,	// ABORT_TASK
		err_info->UTP_count.UTR_read_err,		// READ_10
		err_info->UTP_count.UTR_write_err,		// WRITE_10
		err_info->UTP_count.UTR_sync_cache_err,		// SYNC_CACHE
		err_info->UTP_count.UTR_unmap_err,		// UNMAP
		err_info->UTP_count.UTR_etc_err);		// etc

SEC_UFS_DATA_ATTR(SEC_UFS_query_cnt, "\"NOPERR\":\"%d\",\"R_DESC\":\"%d\",\"W_DESC\":\"%d\""
		",\"R_ATTR\":\"%d\",\"W_ATTR\":\"%d\",\"R_FLAG\":\"%d\",\"S_FLAG\":\"%d\""
		",\"C_FLAG\":\"%d\",\"T_FLAG\":\"%d\"\n",
		err_info->query_count.NOP_err,
		err_info->query_count.R_Desc_err,	// R_Desc
		err_info->query_count.W_Desc_err,	// W_Desc
		err_info->query_count.R_Attr_err,	// R_Attr
		err_info->query_count.W_Attr_err,	// W_Attr
		err_info->query_count.R_Flag_err,	// R_Flag
		err_info->query_count.Set_Flag_err,	// Set_Flag
		err_info->query_count.Clear_Flag_err,	// Clear_Flag
		err_info->query_count.Toggle_Flag_err);	// Toggle_Flag

SEC_UFS_DATA_ATTR(SEC_UFS_err_sum, "\"OPERR\":\"%d\",\"UICCMD\":\"%d\",\"UICERR\":\"%d\""
		",\"FATALERR\":\"%d\",\"UTPERR\":\"%d\",\"QUERYERR\":\"%d\"\n",
		err_info->op_count.op_err,
		err_info->UIC_cmd_count.UIC_cmd_err,
		err_info->UIC_err_count.UIC_err,
		err_info->Fatal_err_count.Fatal_err,
		err_info->UTP_count.UTP_err,
		err_info->query_count.Query_err);
#endif

#ifdef CONFIG_BLK_TURBO_WRITE
static ssize_t SEC_UFS_TW_info_show(struct device *dev, struct device_attribute *attr, char *buf)
{
	struct Scsi_Host *Shost = container_of(dev, struct Scsi_Host, shost_dev);
	struct ufs_hba *hba = shost_priv(Shost);
	struct SEC_UFS_TW_info tw_info;
	struct SEC_UFS_TW_info *tw_info_old = &(hba->SEC_tw_info_old);
	struct SEC_UFS_TW_info *tw_info_new = &(hba->SEC_tw_info);
	long hours = 0;

	get_monotonic_boottime(&(tw_info_new->timestamp));
	hours = (tw_info_new->timestamp.tv_sec - tw_info_old->timestamp.tv_sec) / 60;	/* min */
	hours = (hours + 30) / 60;	/* round up to hours */

	SEC_UFS_TW_info_get_diff(&tw_info, tw_info_new, tw_info_old);

	return sprintf(buf, "\"TWCTRLCNT\":\"%llu\","
			"\"TWCTRLERRCNT\":\"%llu\","
			"\"TWDAILYMB\":\"%llu\","
			"\"TWTOTALMB\":\"%llu\","
			"\"H8CNT\":\"%llu\",\"H8MS\":\"%llu\","
			"\"H8CNT100MS\":\"%llu\",\"H8MS100MS\":\"%llu\","
			"\"H8MAXMS\":\"%llu\","
			"\"TWhours\":\"%ld\"\n",
			(tw_info.tw_enable_count + tw_info.tw_disable_count),
			tw_info_new->tw_setflag_error_count,    /* total error count */
			(tw_info.tw_amount_W_kb >> 10),         /* TW write daily : MB */
			(tw_info_new->tw_amount_W_kb >> 10),    /* TW write total : MB */
			tw_info.hibern8_enter_count, tw_info.hibern8_amount_ms,
			tw_info.hibern8_enter_count_100ms,
			tw_info.hibern8_amount_ms_100ms,
			tw_info.hibern8_max_ms,
			hours);
}
static DEVICE_ATTR(SEC_UFS_TW_info, 0444, SEC_UFS_TW_info_show, NULL);
#endif

#if defined(CONFIG_UFSFEATURE) && defined(CONFIG_UFSHPB)
static ssize_t SEC_UFS_HPB_info_show(struct device *dev, struct device_attribute *attr, char *buf)
{
	struct Scsi_Host *Shost = container_of(dev, struct Scsi_Host, shost_dev);
	struct ufs_hba *hba = shost_priv(Shost);
	struct ufsf_feature *ufsf = &hba->ufsf;
	struct ufshpb_lu *hpb = ufsf->ufshpb_lup[0];
	struct SEC_UFS_HPB_info *hpb_info = &(hba->SEC_hpb_info);

	long long hit_cnt;
	long long miss_cnt;
	long long set_rt_cnt, unset_rt_cnt;

	int rt_pin_cnt = 0, act_cnt = 0;
	int rgn_idx;
	enum HPBREGION_STATE state;

	long long pinned_rb_cnt, active_rb_cnt;
	long long hpb_amount_R_kb_diff;
	long hours = 0;

	if (!hpb || !(ufsf->hpb_dev_info.hpb_device))
		return 0;

	if ((ufsf->ufshpb_state == HPB_FAILED) || (ufsf->ufshpb_state == HPB_NEED_INIT))
		return 0;

	hit_cnt = atomic64_read(&hpb->hit);
	miss_cnt = atomic64_read(&hpb->miss);
	set_rt_cnt = atomic64_read(&hpb->set_rt_req_cnt);
	unset_rt_cnt = atomic64_read(&hpb->unset_rt_req_cnt);

	for (rgn_idx = 0; rgn_idx < hpb->rgns_per_lu; rgn_idx++) {
		state = hpb->rgn_tbl[rgn_idx].rgn_state;
		if (state == HPBREGION_RT_PINNED)
			rt_pin_cnt++;
		else if (state == HPBREGION_ACTIVE)
			act_cnt++;
	}

	pinned_rb_cnt = atomic64_read(&(hpb_info->hpb_pinned_rb_cnt));
	active_rb_cnt = atomic64_read(&(hpb_info->hpb_active_rb_cnt));

	hpb_amount_R_kb_diff = hpb_info->hpb_amount_R_kb - hpb_info->hpb_amount_R_kb_old;
	hpb_info->hpb_amount_R_kb_old = hpb_info->hpb_amount_R_kb;

	get_monotonic_boottime(&(hpb_info->timestamp_new));
	hours = (hpb_info->timestamp_new.tv_sec - hpb_info->timestamp_old.tv_sec) / 60;	/* min */
	hours = (hours + 30) / 60;	/* round up to hours */
	get_monotonic_boottime(&(hpb_info->timestamp_old));	/* update timestamp */

	return sprintf(buf, "\"HCNT\":\"%llu\","
			"\"MCNT\":\"%llu\","
			"\"SRTCNT\":\"%llu\","
			"\"USRTCNT\":\"%llu\","
			"\"RTPCNT\":\"%d\","
			"\"ACTCNT\":\"%d\","
			"\"PINRBCNT\":\"%llu\","
			"\"ACTRBCNT\":\"%llu\","
			"\"HPBDAYMB\":\"%llu\","
			"\"HPBhours\":\"%ld\"\n",
			hit_cnt,
			miss_cnt,
			set_rt_cnt,
			unset_rt_cnt,
			rt_pin_cnt,
			act_cnt,
			pinned_rb_cnt,
			active_rb_cnt,
			(hpb_amount_R_kb_diff >> 10),
			hours);
}
static DEVICE_ATTR(SEC_UFS_HPB_info, 0444, SEC_UFS_HPB_info_show, NULL);

static ssize_t SEC_UFS_HPB_error_show(struct device *dev, struct device_attribute *attr, char *buf)
{
	struct Scsi_Host *Shost = container_of(dev, struct Scsi_Host, shost_dev);
	struct ufs_hba *hba = shost_priv(Shost);
	struct SEC_UFS_HPB_info *hpb_info = &(hba->SEC_hpb_info);

	if (!(hba->ufsf.hpb_dev_info.hpb_device))
		return 0;

	return sprintf(buf, "\"HPBRERR\":\"%u\","
			"\"RBRERR\":\"%u\","
			"\"RBSRTERR\":\"%u\","
			"\"WBPFERR\":\"%u\","
			"\"WBUSRTERR\":\"%u\","
			"\"WBUSRTAERR\":\"%u\"\n",
			hpb_info->hpb_read_err_count,
			hpb_info->hpb_RB_ID_READ_err_count,
			hpb_info->hpb_RB_ID_SET_RT_err_count,
			hpb_info->hpb_WB_ID_PREFETCH_err_count,
			hpb_info->hpb_WB_ID_UNSET_RT_err_count,
			hpb_info->hpb_WB_ID_UNSET_RT_ALL_err_count);
}
static DEVICE_ATTR(SEC_UFS_HPB_err_info, 0444, SEC_UFS_HPB_error_show, NULL);
#endif

UFS_DEV_ATTR(capabilities, "%08x\n", hba->capabilities);
UFS_DEV_ATTR(gear, "%01x\n", hba->pwr_info.gear_rx);
UFS_DEV_ATTR(man_id, "%04x\n", hba->dev_info.w_manufacturer_id);
UFS_DEV_ATTR(man_date, "%04X\n", hba->dev_info.w_manufacturer_date);
UFS_DEV_ATTR(sense_err_count, "\"MEDIUM\":\"%d\",\"HWERR\":\"%d\"\n",
		hba->host->medium_err_cnt, hba->host->hw_err_cnt);
UFS_DEV_ATTR(sense_err_logging, "\"LBA0\":\"%lx\",\"LBA1\":\"%lx\",\"LBA2\":\"%lx\""
		",\"LBA3\":\"%lx\",\"LBA4\":\"%lx\",\"LBA5\":\"%lx\""
		",\"LBA6\":\"%lx\",\"LBA7\":\"%lx\",\"LBA8\":\"%lx\",\"LBA9\":\"%lx\""
		",\"REGIONMAP\":\"%016llx\"\n",
		hba->host->issue_LBA_list[0], hba->host->issue_LBA_list[1]
		, hba->host->issue_LBA_list[2], hba->host->issue_LBA_list[3]
		, hba->host->issue_LBA_list[4], hba->host->issue_LBA_list[5]
		, hba->host->issue_LBA_list[6], hba->host->issue_LBA_list[7]
		, hba->host->issue_LBA_list[8], hba->host->issue_LBA_list[9]
		, hba->host->issue_region_map);

static ssize_t ufs_unique_number_show(struct device *dev, struct device_attribute *attr, char *buf)
{
	struct Scsi_Host *host = container_of(dev, struct Scsi_Host, shost_dev);
	struct ufs_hba *hba = shost_priv(host);
	return sprintf(buf, "%s\n", hba->unique_number);
}
static DEVICE_ATTR(unique_number, 0440, ufs_unique_number_show, NULL);

static ssize_t ufs_lc_info_show(struct device *dev, struct device_attribute *attr, char *buf)
{
	struct Scsi_Host *host = container_of(dev, struct Scsi_Host, shost_dev);
	struct ufs_hba *hba = shost_priv(host);
	return sprintf(buf, "%u\n", hba->lc_info);
}

static ssize_t ufs_lc_info_store(struct device *dev,
		struct device_attribute *attr, const char *buf, size_t count)
{
	struct Scsi_Host *host = container_of(dev, struct Scsi_Host, shost_dev);
	struct ufs_hba *hba = shost_priv(host);
	unsigned int value;

	if (kstrtou32(buf, 0, &value))
		return -EINVAL;

	hba->lc_info = value;

	return count;
}

static DEVICE_ATTR(lc, 0664, ufs_lc_info_show, ufs_lc_info_store);

static ssize_t ufs_lt_info_show(struct device *dev, struct device_attribute *attr, char *buf)
{
	struct Scsi_Host *host = container_of(dev, struct Scsi_Host, shost_dev);
	struct ufs_hba *hba = shost_priv(host);
	int err = 0;
	u8 *health_buf = NULL;

	if (hba->desc_size.hlth_desc) {
		health_buf = kmalloc(hba->desc_size.hlth_desc, GFP_KERNEL);
		if (!health_buf) {
			err = -ENOMEM;
			dev_err(hba->dev,
					"%s: Failed to allocate health_buf\n", __func__);
			goto out_invalid_lt;
		}
	}

	pm_runtime_get_sync(hba->dev);
	err = ufshcd_read_desc(hba, QUERY_DESC_IDN_HEALTH, 0, health_buf,
			hba->desc_size.hlth_desc);
	pm_runtime_put(hba->dev);

out_invalid_lt:
	if (err) {
		hba->dev_info.i_lt = 0x0;
		dev_err(hba->dev, "%s: HEALTH desc read fail, err = %d\n",
				__func__, err);
	} else {
		hba->dev_info.i_lt = health_buf[HEALTH_DESC_PARAM_LIFE_TIME_EST_A];
		dev_info(hba->dev, "LT: 0x%01x%01x\n", health_buf[HEALTH_DESC_PARAM_LIFE_TIME_EST_A],
				health_buf[HEALTH_DESC_PARAM_LIFE_TIME_EST_B]);
	}

	if (health_buf)
		kfree(health_buf);

	return sprintf(buf, "%u\n", hba->dev_info.i_lt);
}

static DEVICE_ATTR(lt, 0444, ufs_lt_info_show, NULL);

static struct attribute *ufs_attributes[] = {
	&dev_attr_capabilities.attr,
	&dev_attr_gear.attr,
	&dev_attr_man_id.attr,
	&dev_attr_man_date.attr,
	&dev_attr_unique_number.attr,
	&dev_attr_lc.attr,
	&dev_attr_lt.attr,
	&dev_attr_sense_err_count.attr,
	&dev_attr_sense_err_logging.attr,
#if defined(SEC_UFS_ERROR_COUNT)
	&dev_attr_SEC_UFS_op_cnt.attr,
	&dev_attr_SEC_UFS_uic_cmd_cnt.attr,
	&dev_attr_SEC_UFS_uic_err_cnt.attr,
	&dev_attr_SEC_UFS_fatal_cnt.attr,
	&dev_attr_SEC_UFS_utp_cnt.attr,
	&dev_attr_SEC_UFS_query_cnt.attr,
	&dev_attr_SEC_UFS_err_sum.attr,
#endif
#ifdef CONFIG_BLK_TURBO_WRITE
	&dev_attr_SEC_UFS_TW_info.attr,
#endif
	NULL
};

static struct attribute_group ufs_attribute_group = {
	.attrs  = ufs_attributes,
};

static void ufshcd_add_info_sysfs_node(struct ufs_hba *hba)
{
	int err  = -ENOMEM;
	struct device *dev = &(hba->host->shost_dev);

	err = sysfs_create_group(&dev->kobj, &ufs_attribute_group);

	if (err)
		dev_err(hba->dev, "cannot create sysfs group err: %d\n", err);
}

static inline void ufshcd_add_sysfs_nodes(struct ufs_hba *hba)
{
	ufshcd_add_info_sysfs_node(hba);
#if defined(CONFIG_SCSI_UFS_QCOM)
	ufshcd_add_hw_reset_info_sysfs_nodes(hba);
#endif
}

#if defined(CONFIG_UFSFEATURE) && defined(CONFIG_UFSHPB)
static struct attribute *ufs_hpb_attributes[] = {
	&dev_attr_SEC_UFS_HPB_info.attr,
	&dev_attr_SEC_UFS_HPB_err_info.attr,
	NULL
};

static struct attribute_group ufs_hpb_attribute_group = {
	.attrs  = ufs_hpb_attributes,
};

static void ufshcd_add_hpb_info_sysfs_node(struct ufs_hba *hba)
{
	int err  = -ENOMEM;
	struct device *dev = &(hba->host->shost_dev);

	err = sysfs_create_group(&dev->kobj, &ufs_hpb_attribute_group);

	if (err)
		dev_err(hba->dev, "cannot create hpb sysfs group err: %d\n", err);
}
#endif

static void __ufshcd_shutdown_clkscaling(struct ufs_hba *hba)
{
	bool suspend = false;
	unsigned long flags;

	spin_lock_irqsave(hba->host->host_lock, flags);
	if (hba->clk_scaling.is_allowed) {
		hba->clk_scaling.is_allowed = false;
		suspend = true;
	}
	spin_unlock_irqrestore(hba->host->host_lock, flags);

	/**
	 * Scaling may be scheduled before, hence make sure it
	 * doesn't race with shutdown
	 */
	if (ufshcd_is_clkscaling_supported(hba)) {
		cancel_work_sync(&hba->clk_scaling.suspend_work);
		cancel_work_sync(&hba->clk_scaling.resume_work);
		if (suspend)
			ufshcd_suspend_clkscaling(hba);
	}

	/* Unregister so that devfreq_monitor can't race with shutdown */
	if (hba->devfreq)
		ufshcd_devfreq_remove(hba);
}

static void ufshcd_shutdown_clkscaling(struct ufs_hba *hba)
{
	if (!ufshcd_is_clkscaling_supported(hba))
		return;
	__ufshcd_shutdown_clkscaling(hba);
	device_remove_file(hba->dev, &hba->clk_scaling.enable_attr);
}

/**
 * ufshcd_shutdown - shutdown routine
 * @hba: per adapter instance
 *
 * This function would power off both UFS device and UFS link.
 *
 * Returns 0 always to allow force shutdown even in case of errors.
 */
int ufshcd_shutdown(struct ufs_hba *hba)
{
	int ret = 0;
#if defined(SEC_UFS_ERROR_COUNT)
	struct SEC_UFS_counting *err_info = &(hba->SEC_err_info);
	struct SEC_UFS_op_count *op_cnt = &(err_info->op_count);
	struct SEC_UFS_UIC_err_count *uic_err_cnt = &(err_info->UIC_err_count);
	struct SEC_UFS_UTP_count *utp_err = &(err_info->UTP_count);
	struct SEC_UFS_QUERY_count *query_cnt = &(err_info->query_count);
#endif

	if (!hba->is_powered)
		goto out;

	if (ufshcd_is_ufs_dev_poweroff(hba) && ufshcd_is_link_off(hba))
		goto out;

	pm_runtime_get_sync(hba->dev);
<<<<<<< HEAD
	ufshcd_hold_all(hba);
	ufshcd_mark_shutdown_ongoing(hba);
	ufshcd_shutdown_clkscaling(hba);
	/**
	 * (1) Acquire the lock to stop any more requests
	 * (2) Wait for all issued requests to complete
	 */
	ufshcd_get_write_lock(hba);
	ufshcd_scsi_block_requests(hba);
	ret = ufshcd_wait_for_doorbell_clr(hba, U64_MAX);
	if (ret)
		dev_err(hba->dev, "%s: waiting for DB clear: failed: %d\n",
			__func__, ret);
	/* Requests may have errored out above, let it be handled */
	flush_work(&hba->eh_work);
	/* reqs issued from contexts other than shutdown will fail from now */
	ufshcd_scsi_unblock_requests(hba);
	ufshcd_release_all(hba);
=======

>>>>>>> 30baa092
	ret = ufshcd_suspend(hba, UFS_SHUTDOWN_PM);
out:
	if (ret)
		dev_err(hba->dev, "%s failed, err %d\n", __func__, ret);

#if defined(SEC_UFS_ERROR_COUNT)
	dev_err(hba->dev, "Count: %d UIC: %d  UTP:%d QUERY: %d\n",
			op_cnt->HW_RESET_count,
			uic_err_cnt->UIC_err,
			utp_err->UTP_err,
			query_cnt->Query_err);
#endif

	/* allow force shutdown even in case of errors */
	return 0;
}
EXPORT_SYMBOL(ufshcd_shutdown);

/**
 * ufshcd_remove - de-allocate SCSI host and host memory space
 *		data structure memory
 * @hba: per adapter instance
 */
void ufshcd_remove(struct ufs_hba *hba)
{
#if defined(CONFIG_UFSFEATURE)
	ufsf_hpb_release(&hba->ufsf);
#endif
	ufs_sysfs_remove_nodes(hba->dev);
	scsi_remove_host(hba->host);
	/* disable interrupts */
	ufshcd_disable_intr(hba, hba->intr_mask);
	ufshcd_hba_stop(hba, true);

	ufshcd_exit_clk_scaling(hba);
	ufshcd_exit_clk_gating(hba);
	ufshcd_exit_hibern8_on_idle(hba);
	if (ufshcd_is_clkscaling_supported(hba)) {
		device_remove_file(hba->dev, &hba->clk_scaling.enable_attr);
		if (hba->devfreq)
			devfreq_remove_device(hba->devfreq);
	}
	ufshcd_hba_exit(hba);
	ufsdbg_remove_debugfs(hba);
}
EXPORT_SYMBOL_GPL(ufshcd_remove);

/**
 * ufshcd_dealloc_host - deallocate Host Bus Adapter (HBA)
 * @hba: pointer to Host Bus Adapter (HBA)
 */
void ufshcd_dealloc_host(struct ufs_hba *hba)
{
	scsi_host_put(hba->host);
}
EXPORT_SYMBOL_GPL(ufshcd_dealloc_host);

/**
 * ufshcd_set_dma_mask - Set dma mask based on the controller
 *			 addressing capability
 * @hba: per adapter instance
 *
 * Returns 0 for success, non-zero for failure
 */
static int ufshcd_set_dma_mask(struct ufs_hba *hba)
{
	if (hba->capabilities & MASK_64_ADDRESSING_SUPPORT) {
		if (!dma_set_mask_and_coherent(hba->dev, DMA_BIT_MASK(64)))
			return 0;
	}
	return dma_set_mask_and_coherent(hba->dev, DMA_BIT_MASK(32));
}

/**
 * ufshcd_alloc_host - allocate Host Bus Adapter (HBA)
 * @dev: pointer to device handle
 * @hba_handle: driver private handle
 * Returns 0 on success, non-zero value on failure
 */
int ufshcd_alloc_host(struct device *dev, struct ufs_hba **hba_handle)
{
	struct Scsi_Host *host;
	struct ufs_hba *hba;
	int err = 0;

	if (!dev) {
		dev_err(dev,
		"Invalid memory reference for dev is NULL\n");
		err = -ENODEV;
		goto out_error;
	}

	host = scsi_host_alloc(&ufshcd_driver_template,
				sizeof(struct ufs_hba));
	if (!host) {
		dev_err(dev, "scsi_host_alloc failed\n");
		err = -ENOMEM;
		goto out_error;
	}

	/*
	 * Do not use blk-mq at this time because blk-mq does not support
	 * runtime pm.
	 */
	host->use_blk_mq = false;

	hba = shost_priv(host);
	hba->host = host;
	hba->dev = dev;
	*hba_handle = hba;
	hba->sg_entry_size = sizeof(struct ufshcd_sg_entry);

	INIT_LIST_HEAD(&hba->clk_list_head);

out_error:
	return err;
}
EXPORT_SYMBOL(ufshcd_alloc_host);

#if defined(SEC_UFS_ERROR_COUNT)
/**
 * ufs_sec_send_errinfo - Send UFS Error Information to AP
 * Format : U0H0L0X0Q0R0W0F0
 * U : UTP cmd ERRor count
 * H : HWRESET count
 * L : Link startup failure count
 * X : Link Lost Error count
 * Q : UTMR QUERY_TASK error count
 * R : READ error count
 * W : WRITE error count
 * F : Device Fatal Error count
 **/
static void ufs_sec_send_errinfo(void *data)
{
	static struct ufs_hba *hba;
	struct SEC_UFS_counting *err_info;
	char buf[23];

	if (data) {
		hba = (struct ufs_hba *)data;
		return;
	}
	if (!hba) {
		pr_err("%s: hba is not initialized\n", __func__);
		return;
	}
	if (&(hba->SEC_err_info)) {
		err_info = &(hba->SEC_err_info);
		sprintf(buf, "U%1dH%1dL%1dX%1dQ%1dR%1dW%1dF%1dSM%1dSH%1d",
				(err_info->UTP_count.UTP_err > 9)		/* UTP Error */
				? 9 : err_info->UTP_count.UTP_err,
				(err_info->op_count.HW_RESET_count > 9)		/* HW Reset */
				? 9 : err_info->op_count.HW_RESET_count,
				(err_info->op_count.link_startup_count > 9)	/* Link Startup Fail */
				? 9 : err_info->op_count.link_startup_count,
				(err_info->Fatal_err_count.LLE > 9)		/* Link Lost */
				? 9 : err_info->Fatal_err_count.LLE,
				(err_info->UTP_count.UTMR_query_task_count > 9)	/* Query task */
				? 9 : err_info->UTP_count.UTMR_query_task_count,
				(err_info->UTP_count.UTR_read_err > 9)		/* UTRR */
				? 9 : err_info->UTP_count.UTR_read_err,
				(err_info->UTP_count.UTR_write_err > 9)		/* UTRW */
				? 9 : err_info->UTP_count.UTR_write_err,
				(err_info->Fatal_err_count.DFE > 9)		/* Device Fatal Error */
				? 9 : err_info->Fatal_err_count.DFE,
				(hba->host->medium_err_cnt > 9)
				? 9 : hba->host->medium_err_cnt,
				(hba->host->hw_err_cnt > 9)
				? 9 : hba->host->hw_err_cnt);
		pr_err("%s: Send UFS information to AP : %s\n", __func__, buf);
#if defined(CONFIG_SEC_USER_RESET_DEBUG)
		sec_debug_store_additional_dbg(DBG_1_UFS_ERR, 0, "%s", buf);
#endif
	}
}
#else
static void ufs_sec_send_errinfo(void *data)
{
	char buf[23];
	sprintf(buf, "UFSErrCount is disable");
	pr_err("%s: Send UFS information to AP : %s\n", __func__, buf);
#if defined(CONFIG_SEC_USER_RESET_DEBUG)
	sec_debug_store_additional_dbg(DBG_1_UFS_ERR, 0, "%s", buf);
#endif
}
#endif

/**
 * ufshcd_init - Driver initialization routine
 * @hba: per-adapter instance
 * @mmio_base: base register address
 * @irq: Interrupt line of device
 * Returns 0 on success, non-zero value on failure
 */
int ufshcd_init(struct ufs_hba *hba, void __iomem *mmio_base, unsigned int irq)
{
	int err;
	struct Scsi_Host *host = hba->host;
	struct device *dev = hba->dev;
	char recovery_wq_name[sizeof("ufs_recovery_00")];

	/*
	 * dev_set_drvdata() must be called before any callbacks are registered
	 * that use dev_get_drvdata() (frequency scaling, clock scaling, hwmon,
	 * sysfs).
	 */
	dev_set_drvdata(dev, hba);

	if (!mmio_base) {
		dev_err(hba->dev,
		"Invalid memory reference for mmio_base is NULL\n");
		err = -ENODEV;
		goto out_error;
	}

	hba->mmio_base = mmio_base;
	hba->irq = irq;

	/* Set descriptor lengths to specification defaults */
	ufshcd_def_desc_sizes(hba);

	err = ufshcd_hba_init(hba);
	if (err)
		goto out_error;

	/* Read capabilities registers */
	ufshcd_hba_capabilities(hba);

	/* Get UFS version supported by the controller */
	hba->ufs_version = ufshcd_get_ufs_version(hba);

	/* print error message if ufs_version is not valid */
	if ((hba->ufs_version != UFSHCI_VERSION_10) &&
	    (hba->ufs_version != UFSHCI_VERSION_11) &&
	    (hba->ufs_version != UFSHCI_VERSION_20) &&
	    (hba->ufs_version != UFSHCI_VERSION_21) &&
	    (hba->ufs_version != UFSHCI_VERSION_30))
		dev_warn(hba->dev, "invalid UFS version 0x%x\n",
			hba->ufs_version);

	/* Get Interrupt bit mask per version */
	hba->intr_mask = ufshcd_get_intr_mask(hba);

	/* Enable debug prints */
	hba->ufshcd_dbg_print = DEFAULT_UFSHCD_DBG_PRINT_EN;

	err = ufshcd_set_dma_mask(hba);
	if (err) {
		dev_err(hba->dev, "set dma mask failed\n");
		goto out_disable;
	}

	/* Allocate memory for host memory space */
	err = ufshcd_memory_alloc(hba);
	if (err) {
		dev_err(hba->dev, "Memory allocation failed\n");
		goto out_disable;
	}

	/* Configure LRB */
	ufshcd_host_memory_configure(hba);

	host->can_queue = hba->nutrs;
	host->cmd_per_lun = hba->nutrs;
	host->max_id = UFSHCD_MAX_ID;
	host->max_lun = UFS_MAX_LUNS;
	host->max_channel = UFSHCD_MAX_CHANNEL;
	host->unique_id = host->host_no;
	host->max_cmd_len = MAX_CDB_SIZE;
	host->set_dbd_for_caching = 1;
	host->by_ufs = 1;

	hba->max_pwr_info.is_valid = false;

	/* Initailize wait queue for task management */
	init_waitqueue_head(&hba->tm_wq);
	init_waitqueue_head(&hba->tm_tag_wq);

	/* Initialize work queues */
	snprintf(recovery_wq_name, ARRAY_SIZE(recovery_wq_name), "%s_%d",
				"ufs_recovery_wq", host->host_no);
	hba->recovery_wq = alloc_workqueue("%s",
			WQ_MEM_RECLAIM|WQ_UNBOUND|WQ_HIGHPRI, 0,
			recovery_wq_name);
	if (!hba->recovery_wq) {
		dev_err(hba->dev, "%s: failed to create the workqueue\n",
				__func__);
		err = -ENOMEM;
		goto out_disable;
	}

	INIT_WORK(&hba->eh_work, ufshcd_err_handler);
	INIT_WORK(&hba->eeh_work, ufshcd_exception_event_handler);
	INIT_WORK(&hba->rls_work, ufshcd_rls_handler);
	INIT_WORK(&hba->fatal_mode_work, ufshcd_fatal_mode_handler);

	/* Initialize UIC command mutex */
	mutex_init(&hba->uic_cmd_mutex);

	/* Initialize mutex for device management commands */
	mutex_init(&hba->dev_cmd.lock);

#ifdef CONFIG_BLK_TURBO_WRITE
	/* Initialize TW ctrl mutex */
	mutex_init(&hba->tw_ctrl_mutex);
#endif

	init_rwsem(&hba->lock);

	/* Initialize device management tag acquire wait queue */
	init_waitqueue_head(&hba->dev_cmd.tag_wq);

	ufshcd_init_clk_gating(hba);
	ufshcd_init_hibern8(hba);

	ufshcd_init_clk_scaling(hba);

	/*
	 * In order to avoid any spurious interrupt immediately after
	 * registering UFS controller interrupt handler, clear any pending UFS
	 * interrupt status and disable all the UFS interrupts.
	 */
	ufshcd_writel(hba, ufshcd_readl(hba, REG_INTERRUPT_STATUS),
		      REG_INTERRUPT_STATUS);
	ufshcd_writel(hba, 0, REG_INTERRUPT_ENABLE);
	/*
	 * Make sure that UFS interrupts are disabled and any pending interrupt
	 * status is cleared before registering UFS interrupt handler.
	 */
	mb();

	/* IRQ registration */
	err = devm_request_irq(dev, irq, ufshcd_intr, IRQF_SHARED,
				dev_name(dev), hba);
	if (err) {
		dev_err(hba->dev, "request irq failed\n");
		goto exit_gating;
	} else {
		hba->is_irq_enabled = true;
	}

	err = scsi_add_host(host, hba->dev);
	if (err) {
		dev_err(hba->dev, "scsi_add_host failed\n");
		goto exit_gating;
	}

	/* Reset controller to power on reset (POR) state */
	ufshcd_vops_full_reset(hba);

	/* reset connected UFS device */
	err = ufshcd_reset_device(hba);
	if (err)
		dev_warn(hba->dev, "%s: device reset failed. err %d\n",
			 __func__, err);

	/* reset the SEC error info */
	memset(&(hba->SEC_err_info), 0, sizeof(struct SEC_UFS_counting));

	if (hba->force_g4)
		hba->phy_init_g4 = true;
	/* Init crypto */
	err = ufshcd_hba_init_crypto(hba);
	if (err) {
		dev_err(hba->dev, "crypto setup failed\n");
		goto out_remove_scsi_host;
	}

	/* Host controller enable */
	err = ufshcd_hba_enable(hba);
	if (err) {
		dev_err(hba->dev, "Host controller enable failed\n");
		ufshcd_print_host_regs(hba);
		ufshcd_print_host_state(hba);
		goto out_remove_scsi_host;
	}

	/*
	 * If rpm_lvl and and spm_lvl are not already set to valid levels,
	 * set the default power management level for UFS runtime and system
	 * suspend. Default power saving mode selected is keeping UFS link in
	 * Hibern8 state and UFS device in sleep state.
	 */
	if (!ufshcd_is_valid_pm_lvl(hba->rpm_lvl))
		hba->rpm_lvl = ufs_get_desired_pm_lvl_for_dev_link_state(
							UFS_SLEEP_PWR_MODE,
							UIC_LINK_HIBERN8_STATE);
	if (!ufshcd_is_valid_pm_lvl(hba->spm_lvl))
		hba->spm_lvl = ufs_get_desired_pm_lvl_for_dev_link_state(
							UFS_SLEEP_PWR_MODE,
							UIC_LINK_HIBERN8_STATE);

#if defined(CONFIG_SCSI_UFS_TEST_MODE)
	dev_info(hba->dev, "UFS test mode enabled\n");
#endif

	/* init ufs_sec_debug function */
	ufs_sec_send_errinfo(hba);
	ufs_debug_func = ufs_sec_send_errinfo;

	/* Hold auto suspend until async scan completes */
	pm_runtime_get_sync(dev);
	atomic_set(&hba->scsi_block_reqs_cnt, 0);

	/*
	 * The device-initialize-sequence hasn't been invoked yet.
	 * Set the device to power-off state
	 */
	ufshcd_set_ufs_dev_poweroff(hba);

	ufshcd_cmd_log_init(hba);

#if defined(CONFIG_UFSFEATURE)
	 ufsf_hpb_set_init_state(&hba->ufsf);
#if defined(CONFIG_UFSHPB)
	atomic64_set(&(hba->SEC_hpb_info.hpb_pinned_rb_cnt), 0);
	atomic64_set(&(hba->SEC_hpb_info.hpb_active_rb_cnt), 0);
#endif
#endif
	async_schedule(ufshcd_async_scan, hba);

	ufsdbg_add_debugfs(hba);

	ufs_sysfs_add_nodes(hba->dev);

	ufshcd_add_sysfs_nodes(hba);

	return 0;

out_remove_scsi_host:
	scsi_remove_host(hba->host);
exit_gating:
	ufshcd_exit_clk_scaling(hba);
	ufshcd_exit_clk_gating(hba);
out_disable:
	hba->is_irq_enabled = false;
	ufshcd_hba_exit(hba);
out_error:
	return err;
}
EXPORT_SYMBOL_GPL(ufshcd_init);

MODULE_AUTHOR("Santosh Yaragnavi <santosh.sy@samsung.com>");
MODULE_AUTHOR("Vinayak Holikatti <h.vinayak@samsung.com>");
MODULE_DESCRIPTION("Generic UFS host controller driver Core");
MODULE_LICENSE("GPL");
MODULE_VERSION(UFSHCD_DRIVER_VERSION);<|MERGE_RESOLUTION|>--- conflicted
+++ resolved
@@ -321,18 +321,8 @@
 /* Called by FS */
 extern void (*ufs_debug_func)(void *);
 
-<<<<<<< HEAD
 static void ufshcd_hex_dump(struct ufs_hba *hba, const char * const str,
 			    const void *buf, size_t len)
-=======
-	for (pos = 0; pos < len; pos += 4) {
-		if (offset == 0 &&
-		    pos >= REG_UIC_ERROR_CODE_PHY_ADAPTER_LAYER &&
-		    pos <= REG_UIC_ERROR_CODE_DME)
-			continue;
-		regs[pos / 4] = ufshcd_readl(hba, offset + pos);
-	}
->>>>>>> 30baa092
 
 {
 	/*
@@ -343,11 +333,33 @@
 	#define MAX_PREFIX_STR_SIZE 50
 	char prefix_str[MAX_PREFIX_STR_SIZE] = {0};
 
+
 	/* concatenate the device name and "str" */
 	snprintf(prefix_str, MAX_PREFIX_STR_SIZE, "%s %s: ",
 		 dev_name(hba->dev), str);
 	print_hex_dump(KERN_ERR, prefix_str, DUMP_PREFIX_OFFSET,
 		       16, 4, buf, len, false);
+
+	if (offset % 4 != 0 || len % 4 != 0) /* keep readl happy */
+		return -EINVAL;
+
+	regs = kzalloc(len, GFP_KERNEL);
+	if (!regs)
+		return -ENOMEM;
+
+	for (pos = 0; pos < len; pos += 4) {
+		if (offset == 0 &&
+		    pos >= REG_UIC_ERROR_CODE_PHY_ADAPTER_LAYER &&
+		    pos <= REG_UIC_ERROR_CODE_DME)
+			continue;
+		regs[pos / 4] = ufshcd_readl(hba, offset + pos);
+	}
+
+	ufshcd_hex_dump(prefix, regs, len);
+	kfree(regs);
+
+	return 0;
+
 }
 
 enum {
@@ -898,27 +910,12 @@
 #ifdef CONFIG_BLK_TURBO_WRITE
 static void SEC_ufs_update_tw_info(struct ufs_hba *hba, int write_transfer_len)
 {
-<<<<<<< HEAD
 	struct SEC_UFS_TW_info *tw_info = &(hba->SEC_tw_info);
 	enum ufs_tw_state tw_state = hba->ufs_tw_state;
 
 	if (tw_info->tw_info_disable)
-=======
-	sector_t lba = -1;
-	u8 opcode = 0;
-	u32 intr, doorbell;
-	struct ufshcd_lrb *lrbp = &hba->lrb[tag];
-	struct scsi_cmnd *cmd = lrbp->cmd;
-	int transfer_len = -1;
-
-	if (!trace_ufshcd_command_enabled()) {
-		/* trace UPIU W/O tracing command */
-		if (cmd)
-			ufshcd_add_cmd_upiu_trace(hba, tag, str);
->>>>>>> 30baa092
 		return;
 
-<<<<<<< HEAD
 	if (write_transfer_len) {
 		/*
 		 * write_transfer_len : Byte
@@ -928,22 +925,6 @@
 		if (unlikely((s64)tw_info->tw_amount_W_kb < 0))
 			goto disable_tw_info;
 		return;
-=======
-	if (cmd) { /* data phase exists */
-		/* trace UPIU also */
-		ufshcd_add_cmd_upiu_trace(hba, tag, str);
-		opcode = cmd->cmnd[0];
-		if ((opcode == READ_10) || (opcode == WRITE_10)) {
-			/*
-			 * Currently we only fully trace read(10) and write(10)
-			 * commands
-			 */
-			if (cmd->request && cmd->request->bio)
-				lba = cmd->request->bio->bi_iter.bi_sector;
-			transfer_len = be32_to_cpu(
-				lrbp->ucd_req_ptr->sc.exp_data_transfer_len);
-		}
->>>>>>> 30baa092
 	}
 
 	switch (tw_state) {
@@ -1250,6 +1231,7 @@
 			&task_req->input_param1);
 }
 
+
 #define UFSHCD_MAX_CMD_LOGGING	200
 
 #ifdef CONFIG_TRACEPOINTS
@@ -1262,6 +1244,23 @@
 		trace_ufshcd_command(dev_name(hba->dev), entry->str, entry->tag,
 				     entry->doorbell, entry->transfer_len, intr,
 				     entry->lba, entry->cmd_id);
+
+static void ufshcd_add_command_trace(struct ufs_hba *hba,
+		unsigned int tag, const char *str)
+{
+	sector_t lba = -1;
+	u8 opcode = 0;
+	u32 intr, doorbell;
+	struct ufshcd_lrb *lrbp = &hba->lrb[tag];
+	struct scsi_cmnd *cmd = lrbp->cmd;
+	int transfer_len = -1;
+
+	if (!trace_ufshcd_command_enabled()) {
+		/* trace UPIU W/O tracing command */
+		if (cmd)
+			ufshcd_add_cmd_upiu_trace(hba, tag, str);
+		return;
+
 	}
 }
 #else
@@ -1400,18 +1399,23 @@
 	sector_t lba = 0;
 	int transfer_len = 0;
 
-	if (lrbp->cmd) { /* data phase exists */
+	if (cmd) { /* data phase exists */
 		/* trace UPIU also */
 		ufshcd_add_cmd_upiu_trace(hba, tag, str);
-		opcode = (u8)(*lrbp->cmd->cmnd);
+		opcode = cmd->cmnd[0];
 		if ((opcode == READ_10) || (opcode == WRITE_10)) {
 			/*
 			 * Currently we only fully trace read(10) and write(10)
 			 * commands
 			 */
+
 			if (lrbp->cmd->request && lrbp->cmd->request->bio)
 				lba =
 				lrbp->cmd->request->bio->bi_iter.bi_sector;
+
+			if (cmd->request && cmd->request->bio)
+				lba = cmd->request->bio->bi_iter.bi_sector;
+
 			transfer_len = be32_to_cpu(
 				lrbp->ucd_req_ptr->sc.exp_data_transfer_len);
 		}
@@ -2545,13 +2549,13 @@
 		scaling_required = 1;
 	}
 	ret = ufshcd_devfreq_scale(hba, scale_up);
-<<<<<<< HEAD
+
 	if (scaling_required)
 		pm_runtime_put(hba->dev);
-=======
+
 	pm_runtime_put(hba->dev);
 
->>>>>>> 30baa092
+
 	trace_ufshcd_profile_clk_scaling(dev_name(hba->dev),
 		(scale_up ? "up" : "down"),
 		ktime_to_us(ktime_sub(ktime_get(), start)), ret);
@@ -2808,6 +2812,7 @@
 int ufshcd_hold(struct ufs_hba *hba, bool async)
 {
 	int rc = 0;
+	bool flush_result;
 	unsigned long flags;
 
 	if (!ufshcd_is_clkgating_allowed(hba))
@@ -2839,8 +2844,13 @@
 				break;
 			}
 
+
+
+
 			spin_unlock_irqrestore(hba->host->host_lock, flags);
-			flush_work(&hba->clk_gating.ungate_work);
+			flush_result = flush_work(&hba->clk_gating.ungate_work);
+			if (hba->clk_gating.is_suspended && !flush_result)
+				goto out;
 			spin_lock_irqsave(hba->host->host_lock, flags);
 			if (hba->ufshcd_state == UFSHCD_STATE_OPERATIONAL)
 				goto start;
@@ -3283,7 +3293,6 @@
 #endif
 {
 	int rc = 0;
-	bool flush_result;
 	unsigned long flags;
 
 	if (!ufshcd_is_hibern8_on_idle_allowed(hba))
@@ -3298,7 +3307,6 @@
 	}
 
 start:
-<<<<<<< HEAD
 	switch (hba->hibern8_on_idle.state) {
 	case HIBERN8_EXITED:
 		break;
@@ -3307,38 +3315,6 @@
 			hba->hibern8_on_idle.state = HIBERN8_EXITED;
 			trace_ufshcd_hibern8_on_idle(dev_name(hba->dev),
 				hba->hibern8_on_idle.state);
-=======
-	switch (hba->clk_gating.state) {
-	case CLKS_ON:
-		/*
-		 * Wait for the ungate work to complete if in progress.
-		 * Though the clocks may be in ON state, the link could
-		 * still be in hibner8 state if hibern8 is allowed
-		 * during clock gating.
-		 * Make sure we exit hibern8 state also in addition to
-		 * clocks being ON.
-		 */
-		if (ufshcd_can_hibern8_during_gating(hba) &&
-		    ufshcd_is_link_hibern8(hba)) {
-			if (async) {
-				rc = -EAGAIN;
-				hba->clk_gating.active_reqs--;
-				break;
-			}
-			spin_unlock_irqrestore(hba->host->host_lock, flags);
-			flush_result = flush_work(&hba->clk_gating.ungate_work);
-			if (hba->clk_gating.is_suspended && !flush_result)
-				goto out;
-			spin_lock_irqsave(hba->host->host_lock, flags);
-			goto start;
-		}
-		break;
-	case REQ_CLKS_OFF:
-		if (cancel_delayed_work(&hba->clk_gating.gate_work)) {
-			hba->clk_gating.state = CLKS_ON;
-			trace_ufshcd_clk_gating(dev_name(hba->dev),
-						hba->clk_gating.state);
->>>>>>> 30baa092
 			break;
 		}
 		/*
@@ -3346,22 +3322,12 @@
 		 * currently running. Hence, fall through to cancel hibern8
 		 * work and exit hibern8.
 		 */
-<<<<<<< HEAD
 	case HIBERN8_ENTERED:
 		ufshcd_scsi_block_requests(hba);
 		hba->hibern8_on_idle.state = REQ_HIBERN8_EXIT;
 		trace_ufshcd_hibern8_on_idle(dev_name(hba->dev),
 			hba->hibern8_on_idle.state);
 		schedule_work(&hba->hibern8_on_idle.exit_work);
-=======
-	case CLKS_OFF:
-		hba->clk_gating.state = REQ_CLKS_ON;
-		trace_ufshcd_clk_gating(dev_name(hba->dev),
-					hba->clk_gating.state);
-		if (queue_work(hba->clk_gating.clk_gating_workq,
-			       &hba->clk_gating.ungate_work))
-			ufshcd_scsi_block_requests(hba);
->>>>>>> 30baa092
 		/*
 		 * fall through to check if we should wait for this
 		 * work to be done or not.
@@ -3740,13 +3706,13 @@
 	ufshcd_writel(hba, 1 << task_tag, REG_UTP_TRANSFER_REQ_DOOR_BELL);
 	/* Make sure that doorbell is committed immediately */
 	wmb();
-<<<<<<< HEAD
+
 	ufshcd_cond_add_cmd_trace(hba, task_tag,
 			hba->lrb[task_tag].cmd ? "scsi_send" : "dev_cmd_send");
 	ufshcd_update_tag_stats(hba, task_tag);
 	return 0;
-=======
->>>>>>> 30baa092
+
+
 }
 
 /**
@@ -4606,6 +4572,7 @@
 
 	err = ufshcd_prepare_lrbp_crypto(hba, cmd, lrbp);
 	if (err) {
+		ufshcd_release(hba);
 		lrbp->cmd = NULL;
 		clear_bit_unlock(tag, &hba->lrb_in_use);
 		goto out;
@@ -4628,7 +4595,6 @@
 
 	err = ufshcd_map_sg(hba, lrbp);
 	if (err) {
-		ufshcd_release(hba);
 		lrbp->cmd = NULL;
 		clear_bit_unlock(tag, &hba->lrb_in_use);
 		ufshcd_release_all(hba);
@@ -13131,7 +13097,7 @@
 		goto out;
 
 	pm_runtime_get_sync(hba->dev);
-<<<<<<< HEAD
+
 	ufshcd_hold_all(hba);
 	ufshcd_mark_shutdown_ongoing(hba);
 	ufshcd_shutdown_clkscaling(hba);
@@ -13150,9 +13116,9 @@
 	/* reqs issued from contexts other than shutdown will fail from now */
 	ufshcd_scsi_unblock_requests(hba);
 	ufshcd_release_all(hba);
-=======
-
->>>>>>> 30baa092
+
+
+
 	ret = ufshcd_suspend(hba, UFS_SHUTDOWN_PM);
 out:
 	if (ret)

--- conflicted
+++ resolved
@@ -85,7 +85,7 @@
 exit:
 	spin_unlock_irqrestore(&chan->lock, flags);
 
-<<<<<<< HEAD
+
 	return err;
 }
 
@@ -105,9 +105,9 @@
 	} while (err == -EAGAIN);
 
 	if (!err && (chan->txdone_method & TXDONE_BY_POLL))
-=======
+
 	if (!err && (chan->txdone_method & TXDONE_BY_POLL)) {
->>>>>>> 30baa092
+
 		/* kick start the timer immediately to avoid delays */
 		spin_lock_irqsave(&chan->mbox->poll_hrt_lock, flags);
 		hrtimer_start(&chan->mbox->poll_hrt, 0, HRTIMER_MODE_REL);

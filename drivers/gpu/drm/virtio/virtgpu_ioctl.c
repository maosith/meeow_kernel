/*
 * Copyright (C) 2015 Red Hat, Inc.
 * All Rights Reserved.
 *
 * Authors:
 *    Dave Airlie
 *    Alon Levy
 *
 * Permission is hereby granted, free of charge, to any person obtaining a
 * copy of this software and associated documentation files (the "Software"),
 * to deal in the Software without restriction, including without limitation
 * the rights to use, copy, modify, merge, publish, distribute, sublicense,
 * and/or sell copies of the Software, and to permit persons to whom the
 * Software is furnished to do so, subject to the following conditions:
 *
 * The above copyright notice and this permission notice shall be included in
 * all copies or substantial portions of the Software.
 *
 * THE SOFTWARE IS PROVIDED "AS IS", WITHOUT WARRANTY OF ANY KIND, EXPRESS OR
 * IMPLIED, INCLUDING BUT NOT LIMITED TO THE WARRANTIES OF MERCHANTABILITY,
 * FITNESS FOR A PARTICULAR PURPOSE AND NONINFRINGEMENT.  IN NO EVENT SHALL
 * THE COPYRIGHT HOLDER(S) OR AUTHOR(S) BE LIABLE FOR ANY CLAIM, DAMAGES OR
 * OTHER LIABILITY, WHETHER IN AN ACTION OF CONTRACT, TORT OR OTHERWISE,
 * ARISING FROM, OUT OF OR IN CONNECTION WITH THE SOFTWARE OR THE USE OR
 * OTHER DEALINGS IN THE SOFTWARE.
 */

#include <drm/drmP.h>
#include <drm/virtgpu_drm.h>
#include <drm/ttm/ttm_execbuf_util.h>
#include <linux/sync_file.h>

#include "virtgpu_drv.h"

static void convert_to_hw_box(struct virtio_gpu_box *dst,
			      const struct drm_virtgpu_3d_box *src)
{
	dst->x = cpu_to_le32(src->x);
	dst->y = cpu_to_le32(src->y);
	dst->z = cpu_to_le32(src->z);
	dst->w = cpu_to_le32(src->w);
	dst->h = cpu_to_le32(src->h);
	dst->d = cpu_to_le32(src->d);
}

static int virtio_gpu_map_ioctl(struct drm_device *dev, void *data,
				struct drm_file *file_priv)
{
	struct virtio_gpu_device *vgdev = dev->dev_private;
	struct drm_virtgpu_map *virtio_gpu_map = data;

	return virtio_gpu_mode_dumb_mmap(file_priv, vgdev->ddev,
					 virtio_gpu_map->handle,
					 &virtio_gpu_map->offset);
}

int virtio_gpu_object_list_validate(struct ww_acquire_ctx *ticket,
				    struct list_head *head)
{
	struct ttm_operation_ctx ctx = { false, false };
	struct ttm_validate_buffer *buf;
	struct ttm_buffer_object *bo;
	struct virtio_gpu_object *qobj;
	int ret;

	ret = ttm_eu_reserve_buffers(ticket, head, true, NULL);
	if (ret != 0)
		return ret;

	list_for_each_entry(buf, head, head) {
		bo = buf->bo;
		qobj = container_of(bo, struct virtio_gpu_object, tbo);
		ret = ttm_bo_validate(bo, &qobj->placement, &ctx);
		if (ret) {
			ttm_eu_backoff_reservation(ticket, head);
			return ret;
		}
	}
	return 0;
}

void virtio_gpu_unref_list(struct list_head *head)
{
	struct ttm_validate_buffer *buf;
	struct ttm_buffer_object *bo;
	struct virtio_gpu_object *qobj;

	list_for_each_entry(buf, head, head) {
		bo = buf->bo;
		qobj = container_of(bo, struct virtio_gpu_object, tbo);

		drm_gem_object_put_unlocked(&qobj->gem_base);
	}
}

/*
 * Usage of execbuffer:
 * Relocations need to take into account the full VIRTIO_GPUDrawable size.
 * However, the command as passed from user space must *not* contain the initial
 * VIRTIO_GPUReleaseInfo struct (first XXX bytes)
 */
static int virtio_gpu_execbuffer_ioctl(struct drm_device *dev, void *data,
				 struct drm_file *drm_file)
{
	struct drm_virtgpu_execbuffer *exbuf = data;
	struct virtio_gpu_device *vgdev = dev->dev_private;
	struct virtio_gpu_fpriv *vfpriv = drm_file->driver_priv;
	struct drm_gem_object *gobj;
	struct virtio_gpu_fence *out_fence;
	struct virtio_gpu_object *qobj;
	int ret;
	uint32_t *bo_handles = NULL;
	void __user *user_bo_handles = NULL;
	struct list_head validate_list;
	struct ttm_validate_buffer *buflist = NULL;
	int i;
	struct ww_acquire_ctx ticket;
	struct sync_file *sync_file;
	int in_fence_fd = exbuf->fence_fd;
	int out_fence_fd = -1;
	void *buf;

	if (vgdev->has_virgl_3d == false)
		return -ENOSYS;

	if ((exbuf->flags & ~VIRTGPU_EXECBUF_FLAGS))
		return -EINVAL;

	exbuf->fence_fd = -1;

	if (exbuf->flags & VIRTGPU_EXECBUF_FENCE_FD_IN) {
		struct dma_fence *in_fence;

		in_fence = sync_file_get_fence(in_fence_fd);

		if (!in_fence)
			return -EINVAL;

		/*
		 * Wait if the fence is from a foreign context, or if the fence
		 * array contains any fence from a foreign context.
		 */
		ret = 0;
		if (!dma_fence_match_context(in_fence, vgdev->fence_drv.context))
			ret = dma_fence_wait(in_fence, true);

		dma_fence_put(in_fence);
		if (ret)
			return ret;
	}

	if (exbuf->flags & VIRTGPU_EXECBUF_FENCE_FD_OUT) {
		out_fence_fd = get_unused_fd_flags(O_CLOEXEC);
		if (out_fence_fd < 0)
			return out_fence_fd;
	}

	INIT_LIST_HEAD(&validate_list);
	if (exbuf->num_bo_handles) {

		bo_handles = kvmalloc_array(exbuf->num_bo_handles,
					   sizeof(uint32_t), GFP_KERNEL);
		buflist = kvmalloc_array(exbuf->num_bo_handles,
					   sizeof(struct ttm_validate_buffer),
					   GFP_KERNEL | __GFP_ZERO);
		if (!bo_handles || !buflist) {
			ret = -ENOMEM;
			goto out_unused_fd;
		}

		user_bo_handles = u64_to_user_ptr(exbuf->bo_handles);
		if (copy_from_user(bo_handles, user_bo_handles,
				   exbuf->num_bo_handles * sizeof(uint32_t))) {
			ret = -EFAULT;
			goto out_unused_fd;
		}

		for (i = 0; i < exbuf->num_bo_handles; i++) {
			gobj = drm_gem_object_lookup(drm_file, bo_handles[i]);
			if (!gobj) {
				ret = -ENOENT;
				goto out_unused_fd;
			}

			qobj = gem_to_virtio_gpu_obj(gobj);
			buflist[i].bo = &qobj->tbo;

			list_add(&buflist[i].head, &validate_list);
		}
		kvfree(bo_handles);
		bo_handles = NULL;
	}

	ret = virtio_gpu_object_list_validate(&ticket, &validate_list);
	if (ret)
		goto out_free;

	buf = memdup_user(u64_to_user_ptr(exbuf->command), exbuf->size);
	if (IS_ERR(buf)) {
		ret = PTR_ERR(buf);
		goto out_unresv;
	}

	out_fence = virtio_gpu_fence_alloc(vgdev);
	if(!out_fence) {
		ret = -ENOMEM;
		goto out_memdup;
	}

	if (out_fence_fd >= 0) {
		sync_file = sync_file_create(&out_fence->f);
		if (!sync_file) {
			dma_fence_put(&out_fence->f);
			ret = -ENOMEM;
			goto out_memdup;
		}

		exbuf->fence_fd = out_fence_fd;
		fd_install(out_fence_fd, sync_file->file);
	}

	virtio_gpu_cmd_submit(vgdev, buf, exbuf->size,
			      vfpriv->ctx_id, out_fence);

	ttm_eu_fence_buffer_objects(&ticket, &validate_list, &out_fence->f);

	/* fence the command bo */
	virtio_gpu_unref_list(&validate_list);
	kvfree(buflist);
	return 0;

out_memdup:
	kfree(buf);
out_unresv:
	ttm_eu_backoff_reservation(&ticket, &validate_list);
out_free:
	virtio_gpu_unref_list(&validate_list);
out_unused_fd:
	kvfree(bo_handles);
	kvfree(buflist);

	if (out_fence_fd >= 0)
		put_unused_fd(out_fence_fd);

	return ret;
}

static int virtio_gpu_getparam_ioctl(struct drm_device *dev, void *data,
				     struct drm_file *file_priv)
{
	struct virtio_gpu_device *vgdev = dev->dev_private;
	struct drm_virtgpu_getparam *param = data;
	int value;

	switch (param->param) {
	case VIRTGPU_PARAM_3D_FEATURES:
		value = vgdev->has_virgl_3d == true ? 1 : 0;
		break;
	case VIRTGPU_PARAM_CAPSET_QUERY_FIX:
		value = 1;
		break;
	default:
		return -EINVAL;
	}
	if (copy_to_user(u64_to_user_ptr(param->value), &value, sizeof(int)))
		return -EFAULT;

	return 0;
}

static int virtio_gpu_resource_create_ioctl(struct drm_device *dev, void *data,
					    struct drm_file *file_priv)
{
	struct virtio_gpu_device *vgdev = dev->dev_private;
	struct drm_virtgpu_resource_create *rc = data;
	struct virtio_gpu_fence *fence;
	int ret;
	struct virtio_gpu_object *qobj;
	struct drm_gem_object *obj;
	uint32_t handle = 0;
	struct virtio_gpu_object_params params = { 0 };

	if (vgdev->has_virgl_3d == false) {
		if (rc->depth > 1)
			return -EINVAL;
		if (rc->nr_samples > 1)
			return -EINVAL;
		if (rc->last_level > 1)
			return -EINVAL;
		if (rc->target != 2)
			return -EINVAL;
		if (rc->array_size > 1)
			return -EINVAL;
	}

	params.format = rc->format;
	params.width = rc->width;
	params.height = rc->height;
	params.size = rc->size;
	if (vgdev->has_virgl_3d) {
		params.virgl = true;
		params.target = rc->target;
		params.bind = rc->bind;
		params.depth = rc->depth;
		params.array_size = rc->array_size;
		params.last_level = rc->last_level;
		params.nr_samples = rc->nr_samples;
		params.flags = rc->flags;
	}
	/* allocate a single page size object */
	if (params.size == 0)
		params.size = PAGE_SIZE;

	fence = virtio_gpu_fence_alloc(vgdev);
	if (!fence)
		return -ENOMEM;
	qobj = virtio_gpu_alloc_object(dev, &params, fence);
	dma_fence_put(&fence->f);
	if (IS_ERR(qobj))
		return PTR_ERR(qobj);
	obj = &qobj->gem_base;

	ret = drm_gem_handle_create(file_priv, obj, &handle);
	if (ret) {
		drm_gem_object_release(obj);
		return ret;
	}

	rc->res_handle = qobj->hw_res_handle; /* similiar to a VM address */
	rc->bo_handle = handle;
<<<<<<< HEAD
=======

	if (vgdev->has_virgl_3d) {
		virtio_gpu_unref_list(&validate_list);
		dma_fence_put(&fence->f);
	}

	/*
	 * The handle owns the reference now.  But we must drop our
	 * remaining reference *after* we no longer need to dereference
	 * the obj.  Otherwise userspace could guess the handle and
	 * race closing it from another thread.
	 */
	drm_gem_object_put_unlocked(obj);

>>>>>>> 30baa092
	return 0;
}

static int virtio_gpu_resource_info_ioctl(struct drm_device *dev, void *data,
					  struct drm_file *file_priv)
{
	struct drm_virtgpu_resource_info *ri = data;
	struct drm_gem_object *gobj = NULL;
	struct virtio_gpu_object *qobj = NULL;

	gobj = drm_gem_object_lookup(file_priv, ri->bo_handle);
	if (gobj == NULL)
		return -ENOENT;

	qobj = gem_to_virtio_gpu_obj(gobj);

	ri->size = qobj->gem_base.size;
	ri->res_handle = qobj->hw_res_handle;
	drm_gem_object_put_unlocked(gobj);
	return 0;
}

static int virtio_gpu_transfer_from_host_ioctl(struct drm_device *dev,
					       void *data,
					       struct drm_file *file)
{
	struct virtio_gpu_device *vgdev = dev->dev_private;
	struct virtio_gpu_fpriv *vfpriv = file->driver_priv;
	struct drm_virtgpu_3d_transfer_from_host *args = data;
	struct ttm_operation_ctx ctx = { true, false };
	struct drm_gem_object *gobj = NULL;
	struct virtio_gpu_object *qobj = NULL;
	struct virtio_gpu_fence *fence;
	int ret;
	u32 offset = args->offset;
	struct virtio_gpu_box box;

	if (vgdev->has_virgl_3d == false)
		return -ENOSYS;

	gobj = drm_gem_object_lookup(file, args->bo_handle);
	if (gobj == NULL)
		return -ENOENT;

	qobj = gem_to_virtio_gpu_obj(gobj);

	ret = virtio_gpu_object_reserve(qobj, false);
	if (ret)
		goto out;

	ret = ttm_bo_validate(&qobj->tbo, &qobj->placement, &ctx);
	if (unlikely(ret))
		goto out_unres;

	convert_to_hw_box(&box, &args->box);

	fence = virtio_gpu_fence_alloc(vgdev);
	if (!fence) {
		ret = -ENOMEM;
		goto out_unres;
	}
	virtio_gpu_cmd_transfer_from_host_3d
		(vgdev, qobj->hw_res_handle,
		 vfpriv->ctx_id, offset, args->level,
		 &box, fence);
	reservation_object_add_excl_fence(qobj->tbo.resv,
					  &fence->f);

	dma_fence_put(&fence->f);
out_unres:
	virtio_gpu_object_unreserve(qobj);
out:
	drm_gem_object_put_unlocked(gobj);
	return ret;
}

static int virtio_gpu_transfer_to_host_ioctl(struct drm_device *dev, void *data,
					     struct drm_file *file)
{
	struct virtio_gpu_device *vgdev = dev->dev_private;
	struct virtio_gpu_fpriv *vfpriv = file->driver_priv;
	struct drm_virtgpu_3d_transfer_to_host *args = data;
	struct ttm_operation_ctx ctx = { true, false };
	struct drm_gem_object *gobj = NULL;
	struct virtio_gpu_object *qobj = NULL;
	struct virtio_gpu_fence *fence;
	struct virtio_gpu_box box;
	int ret;
	u32 offset = args->offset;

	gobj = drm_gem_object_lookup(file, args->bo_handle);
	if (gobj == NULL)
		return -ENOENT;

	qobj = gem_to_virtio_gpu_obj(gobj);

	ret = virtio_gpu_object_reserve(qobj, false);
	if (ret)
		goto out;

	ret = ttm_bo_validate(&qobj->tbo, &qobj->placement, &ctx);
	if (unlikely(ret))
		goto out_unres;

	convert_to_hw_box(&box, &args->box);
	if (!vgdev->has_virgl_3d) {
		virtio_gpu_cmd_transfer_to_host_2d
			(vgdev, qobj, offset,
			 box.w, box.h, box.x, box.y, NULL);
	} else {
		fence = virtio_gpu_fence_alloc(vgdev);
		if (!fence) {
			ret = -ENOMEM;
			goto out_unres;
		}
		virtio_gpu_cmd_transfer_to_host_3d
			(vgdev, qobj,
			 vfpriv ? vfpriv->ctx_id : 0, offset,
			 args->level, &box, fence);
		reservation_object_add_excl_fence(qobj->tbo.resv,
						  &fence->f);
		dma_fence_put(&fence->f);
	}

out_unres:
	virtio_gpu_object_unreserve(qobj);
out:
	drm_gem_object_put_unlocked(gobj);
	return ret;
}

static int virtio_gpu_wait_ioctl(struct drm_device *dev, void *data,
			    struct drm_file *file)
{
	struct drm_virtgpu_3d_wait *args = data;
	struct drm_gem_object *gobj = NULL;
	struct virtio_gpu_object *qobj = NULL;
	int ret;
	bool nowait = false;

	gobj = drm_gem_object_lookup(file, args->handle);
	if (gobj == NULL)
		return -ENOENT;

	qobj = gem_to_virtio_gpu_obj(gobj);

	if (args->flags & VIRTGPU_WAIT_NOWAIT)
		nowait = true;
	ret = virtio_gpu_object_wait(qobj, nowait);

	drm_gem_object_put_unlocked(gobj);
	return ret;
}

static int virtio_gpu_get_caps_ioctl(struct drm_device *dev,
				void *data, struct drm_file *file)
{
	struct virtio_gpu_device *vgdev = dev->dev_private;
	struct drm_virtgpu_get_caps *args = data;
	unsigned size, host_caps_size;
	int i;
	int found_valid = -1;
	int ret;
	struct virtio_gpu_drv_cap_cache *cache_ent;
	void *ptr;

	if (vgdev->num_capsets == 0)
		return -ENOSYS;

	/* don't allow userspace to pass 0 */
	if (args->size == 0)
		return -EINVAL;

	spin_lock(&vgdev->display_info_lock);
	for (i = 0; i < vgdev->num_capsets; i++) {
		if (vgdev->capsets[i].id == args->cap_set_id) {
			if (vgdev->capsets[i].max_version >= args->cap_set_ver) {
				found_valid = i;
				break;
			}
		}
	}

	if (found_valid == -1) {
		spin_unlock(&vgdev->display_info_lock);
		return -EINVAL;
	}

	host_caps_size = vgdev->capsets[found_valid].max_size;
	/* only copy to user the minimum of the host caps size or the guest caps size */
	size = min(args->size, host_caps_size);

	list_for_each_entry(cache_ent, &vgdev->cap_cache, head) {
		if (cache_ent->id == args->cap_set_id &&
		    cache_ent->version == args->cap_set_ver) {
			spin_unlock(&vgdev->display_info_lock);
			goto copy_exit;
		}
	}
	spin_unlock(&vgdev->display_info_lock);

	/* not in cache - need to talk to hw */
	virtio_gpu_cmd_get_capset(vgdev, found_valid, args->cap_set_ver,
				  &cache_ent);

copy_exit:
	ret = wait_event_timeout(vgdev->resp_wq,
				 atomic_read(&cache_ent->is_valid), 5 * HZ);
	if (!ret)
		return -EBUSY;

	/* is_valid check must proceed before copy of the cache entry. */
	smp_rmb();

	ptr = cache_ent->caps_cache;

	if (copy_to_user(u64_to_user_ptr(args->addr), ptr, size))
		return -EFAULT;

	return 0;
}

struct drm_ioctl_desc virtio_gpu_ioctls[DRM_VIRTIO_NUM_IOCTLS] = {
	DRM_IOCTL_DEF_DRV(VIRTGPU_MAP, virtio_gpu_map_ioctl,
			  DRM_AUTH | DRM_RENDER_ALLOW),

	DRM_IOCTL_DEF_DRV(VIRTGPU_EXECBUFFER, virtio_gpu_execbuffer_ioctl,
			  DRM_AUTH | DRM_RENDER_ALLOW),

	DRM_IOCTL_DEF_DRV(VIRTGPU_GETPARAM, virtio_gpu_getparam_ioctl,
			  DRM_AUTH | DRM_RENDER_ALLOW),

	DRM_IOCTL_DEF_DRV(VIRTGPU_RESOURCE_CREATE,
			  virtio_gpu_resource_create_ioctl,
			  DRM_AUTH | DRM_RENDER_ALLOW),

	DRM_IOCTL_DEF_DRV(VIRTGPU_RESOURCE_INFO, virtio_gpu_resource_info_ioctl,
			  DRM_AUTH | DRM_RENDER_ALLOW),

	/* make transfer async to the main ring? - no sure, can we
	 * thread these in the underlying GL
	 */
	DRM_IOCTL_DEF_DRV(VIRTGPU_TRANSFER_FROM_HOST,
			  virtio_gpu_transfer_from_host_ioctl,
			  DRM_AUTH | DRM_RENDER_ALLOW),
	DRM_IOCTL_DEF_DRV(VIRTGPU_TRANSFER_TO_HOST,
			  virtio_gpu_transfer_to_host_ioctl,
			  DRM_AUTH | DRM_RENDER_ALLOW),

	DRM_IOCTL_DEF_DRV(VIRTGPU_WAIT, virtio_gpu_wait_ioctl,
			  DRM_AUTH | DRM_RENDER_ALLOW),

	DRM_IOCTL_DEF_DRV(VIRTGPU_GET_CAPS, virtio_gpu_get_caps_ioctl,
			  DRM_AUTH | DRM_RENDER_ALLOW),
};<|MERGE_RESOLUTION|>--- conflicted
+++ resolved
@@ -328,8 +328,8 @@
 
 	rc->res_handle = qobj->hw_res_handle; /* similiar to a VM address */
 	rc->bo_handle = handle;
-<<<<<<< HEAD
-=======
+
+
 
 	if (vgdev->has_virgl_3d) {
 		virtio_gpu_unref_list(&validate_list);
@@ -344,7 +344,7 @@
 	 */
 	drm_gem_object_put_unlocked(obj);
 
->>>>>>> 30baa092
+
 	return 0;
 }
 

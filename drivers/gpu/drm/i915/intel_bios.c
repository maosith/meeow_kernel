--- conflicted
+++ resolved
@@ -1189,10 +1189,7 @@
 }
 
 static const u8 cnp_ddc_pin_map[] = {
-<<<<<<< HEAD
-=======
 	[0] = 0, /* N/A */
->>>>>>> 661e50bc
 	[DDC_BUS_DDI_B] = GMBUS_PIN_1_BXT,
 	[DDC_BUS_DDI_C] = GMBUS_PIN_2_BXT,
 	[DDC_BUS_DDI_D] = GMBUS_PIN_4_CNP, /* sic */
@@ -1201,11 +1198,6 @@
 
 static u8 map_ddc_pin(struct drm_i915_private *dev_priv, u8 vbt_pin)
 {
-<<<<<<< HEAD
-	if (HAS_PCH_CNP(dev_priv) &&
-	    vbt_pin > 0 && vbt_pin < ARRAY_SIZE(cnp_ddc_pin_map))
-		return cnp_ddc_pin_map[vbt_pin];
-=======
 	if (HAS_PCH_CNP(dev_priv)) {
 		if (vbt_pin < ARRAY_SIZE(cnp_ddc_pin_map)) {
 			return cnp_ddc_pin_map[vbt_pin];
@@ -1214,7 +1206,6 @@
 			return 0;
 		}
 	}
->>>>>>> 661e50bc
 
 	return vbt_pin;
 }
@@ -1265,7 +1256,6 @@
 
 	aux_channel = child->aux_channel;
 	ddc_pin = child->ddc_pin;
-<<<<<<< HEAD
 
 	is_dvi = child->device_type & DEVICE_TYPE_TMDS_DVI_SIGNALING;
 	is_dp = child->device_type & DEVICE_TYPE_DISPLAYPORT_OUTPUT;
@@ -1273,15 +1263,6 @@
 	is_hdmi = is_dvi && (child->device_type & DEVICE_TYPE_NOT_HDMI_OUTPUT) == 0;
 	is_edp = is_dp && (child->device_type & DEVICE_TYPE_INTERNAL_CONNECTOR);
 
-=======
-
-	is_dvi = child->device_type & DEVICE_TYPE_TMDS_DVI_SIGNALING;
-	is_dp = child->device_type & DEVICE_TYPE_DISPLAYPORT_OUTPUT;
-	is_crt = child->device_type & DEVICE_TYPE_ANALOG_OUTPUT;
-	is_hdmi = is_dvi && (child->device_type & DEVICE_TYPE_NOT_HDMI_OUTPUT) == 0;
-	is_edp = is_dp && (child->device_type & DEVICE_TYPE_INTERNAL_CONNECTOR);
-
->>>>>>> 661e50bc
 	if (port == PORT_A && is_dvi) {
 		DRM_DEBUG_KMS("VBT claims port A supports DVI%s, ignoring\n",
 			      is_hdmi ? "/HDMI" : "");
@@ -1435,13 +1416,8 @@
 	} else if (bdb->version <= 216) {
 		expected_size = 39;
 	} else {
-<<<<<<< HEAD
-		expected_size = 38;
-		BUILD_BUG_ON(sizeof(*child) < 38);
-=======
 		expected_size = sizeof(*child);
 		BUILD_BUG_ON(sizeof(*child) < 39);
->>>>>>> 661e50bc
 		DRM_DEBUG_DRIVER("Expected child device config size for VBT version %u not known; assuming %u\n",
 				 bdb->version, expected_size);
 	}

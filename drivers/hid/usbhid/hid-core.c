/*
 *  USB HID support for Linux
 *
 *  Copyright (c) 1999 Andreas Gal
 *  Copyright (c) 2000-2005 Vojtech Pavlik <vojtech@suse.cz>
 *  Copyright (c) 2005 Michael Haboustak <mike-@cinci.rr.com> for Concept2, Inc
 *  Copyright (c) 2007-2008 Oliver Neukum
 *  Copyright (c) 2006-2010 Jiri Kosina
 */

/*
 * This program is free software; you can redistribute it and/or modify it
 * under the terms of the GNU General Public License as published by the Free
 * Software Foundation; either version 2 of the License, or (at your option)
 * any later version.
 */

#include <linux/module.h>
#include <linux/slab.h>
#include <linux/init.h>
#include <linux/kernel.h>
#include <linux/list.h>
#include <linux/mm.h>
#include <linux/mutex.h>
#include <linux/spinlock.h>
#include <asm/unaligned.h>
#include <asm/byteorder.h>
#include <linux/input.h>
#include <linux/wait.h>
#include <linux/workqueue.h>
#include <linux/string.h>

#include <linux/usb.h>

#include <linux/hid.h>
#include <linux/hiddev.h>
#include <linux/hid-debug.h>
#include <linux/hidraw.h>
#include "usbhid.h"

/*
 * Version Information
 */

#define DRIVER_DESC "USB HID core driver"

#undef dev_dbg
#define dev_dbg dev_err
/*
 * Module parameters.
 */

static unsigned int hid_mousepoll_interval;
module_param_named(mousepoll, hid_mousepoll_interval, uint, 0644);
MODULE_PARM_DESC(mousepoll, "Polling interval of mice");

static unsigned int hid_jspoll_interval;
module_param_named(jspoll, hid_jspoll_interval, uint, 0644);
MODULE_PARM_DESC(jspoll, "Polling interval of joysticks");

static unsigned int hid_kbpoll_interval;
module_param_named(kbpoll, hid_kbpoll_interval, uint, 0644);
MODULE_PARM_DESC(kbpoll, "Polling interval of keyboards");

static unsigned int ignoreled;
module_param_named(ignoreled, ignoreled, uint, 0644);
MODULE_PARM_DESC(ignoreled, "Autosuspend with active leds");

/* Quirks specified at module load time */
static char *quirks_param[MAX_USBHID_BOOT_QUIRKS];
module_param_array_named(quirks, quirks_param, charp, NULL, 0444);
MODULE_PARM_DESC(quirks, "Add/modify USB HID quirks by specifying "
		" quirks=vendorID:productID:quirks"
		" where vendorID, productID, and quirks are all in"
		" 0x-prefixed hex");
/*
 * Input submission and I/O error handler.
 */
static void hid_io_error(struct hid_device *hid);
static int hid_submit_out(struct hid_device *hid);
static int hid_submit_ctrl(struct hid_device *hid);
static void hid_cancel_delayed_stuff(struct usbhid_device *usbhid);

/* Start up the input URB */
static int hid_start_in(struct hid_device *hid)
{
	unsigned long flags;
	int rc = 0;
	struct usbhid_device *usbhid = hid->driver_data;

	spin_lock_irqsave(&usbhid->lock, flags);
	if (test_bit(HID_IN_POLLING, &usbhid->iofl) &&
	    !test_bit(HID_DISCONNECTED, &usbhid->iofl) &&
	    !test_bit(HID_SUSPENDED, &usbhid->iofl) &&
	    !test_and_set_bit(HID_IN_RUNNING, &usbhid->iofl)) {
		rc = usb_submit_urb(usbhid->urbin, GFP_ATOMIC);
		if (rc != 0) {
			clear_bit(HID_IN_RUNNING, &usbhid->iofl);
			if (rc == -ENOSPC)
				set_bit(HID_NO_BANDWIDTH, &usbhid->iofl);
		} else {
			clear_bit(HID_NO_BANDWIDTH, &usbhid->iofl);
		}
#ifdef CONFIG_USB_DEBUG_DETAILED_LOG
		usbhid->in_err_isr = 0;
		hid_info(hid, "%s submit urb rc=%d\n", __func__, rc);
#endif
	}
	spin_unlock_irqrestore(&usbhid->lock, flags);
	return rc;
}

/* I/O retry timer routine */
static void hid_retry_timeout(struct timer_list *t)
{
	struct usbhid_device *usbhid = from_timer(usbhid, t, io_retry);
	struct hid_device *hid = usbhid->hid;

	dev_dbg(&usbhid->intf->dev, "retrying intr urb\n");
	if (hid_start_in(hid))
		hid_io_error(hid);
}

/* Workqueue routine to reset the device or clear a halt */
static void hid_reset(struct work_struct *work)
{
	struct usbhid_device *usbhid =
		container_of(work, struct usbhid_device, reset_work);
	struct hid_device *hid = usbhid->hid;
	int rc;

	if (test_bit(HID_CLEAR_HALT, &usbhid->iofl)) {
		dev_dbg(&usbhid->intf->dev, "clear halt\n");
		rc = usb_clear_halt(hid_to_usb_dev(hid), usbhid->urbin->pipe);
		clear_bit(HID_CLEAR_HALT, &usbhid->iofl);
		if (rc == 0) {
			hid_start_in(hid);
		} else {
			dev_dbg(&usbhid->intf->dev,
					"clear-halt failed: %d\n", rc);
			set_bit(HID_RESET_PENDING, &usbhid->iofl);
		}
	}

	if (test_bit(HID_RESET_PENDING, &usbhid->iofl)) {
		dev_dbg(&usbhid->intf->dev, "resetting device\n");
		usb_queue_reset_device(usbhid->intf);
	}
}

/* Main I/O error handler */
static void hid_io_error(struct hid_device *hid)
{
	unsigned long flags;
	struct usbhid_device *usbhid = hid->driver_data;

	spin_lock_irqsave(&usbhid->lock, flags);

	/* Stop when disconnected */
	if (test_bit(HID_DISCONNECTED, &usbhid->iofl))
		goto done;

	/* If it has been a while since the last error, we'll assume
	 * this a brand new error and reset the retry timeout. */
	if (time_after(jiffies, usbhid->stop_retry + HZ/2))
		usbhid->retry_delay = 0;

	/* When an error occurs, retry at increasing intervals */
	if (usbhid->retry_delay == 0) {
		usbhid->retry_delay = 13;	/* Then 26, 52, 104, 104, ... */
		usbhid->stop_retry = jiffies + msecs_to_jiffies(1000);
	} else if (usbhid->retry_delay < 100)
		usbhid->retry_delay *= 2;

	if (time_after(jiffies, usbhid->stop_retry)) {

		/* Retries failed, so do a port reset unless we lack bandwidth*/
		if (!test_bit(HID_NO_BANDWIDTH, &usbhid->iofl)
		     && !test_and_set_bit(HID_RESET_PENDING, &usbhid->iofl)) {

			schedule_work(&usbhid->reset_work);
			goto done;
		}
	}

	mod_timer(&usbhid->io_retry,
			jiffies + msecs_to_jiffies(usbhid->retry_delay));
done:
	spin_unlock_irqrestore(&usbhid->lock, flags);
}

static void usbhid_mark_busy(struct usbhid_device *usbhid)
{
	struct usb_interface *intf = usbhid->intf;

	usb_mark_last_busy(interface_to_usbdev(intf));
}

static int usbhid_restart_out_queue(struct usbhid_device *usbhid)
{
	struct hid_device *hid = usb_get_intfdata(usbhid->intf);
	int kicked;
	int r;

	if (!hid || test_bit(HID_RESET_PENDING, &usbhid->iofl) ||
			test_bit(HID_SUSPENDED, &usbhid->iofl))
		return 0;

	if ((kicked = (usbhid->outhead != usbhid->outtail))) {
		hid_dbg(hid, "Kicking head %d tail %d", usbhid->outhead, usbhid->outtail);

		/* Try to wake up from autosuspend... */
		r = usb_autopm_get_interface_async(usbhid->intf);
		if (r < 0)
			return r;

		/*
		 * If still suspended, don't submit.  Submission will
		 * occur if/when resume drains the queue.
		 */
		if (test_bit(HID_SUSPENDED, &usbhid->iofl)) {
			usb_autopm_put_interface_no_suspend(usbhid->intf);
			return r;
		}

		/* Asynchronously flush queue. */
		set_bit(HID_OUT_RUNNING, &usbhid->iofl);
		if (hid_submit_out(hid)) {
			clear_bit(HID_OUT_RUNNING, &usbhid->iofl);
			usb_autopm_put_interface_async(usbhid->intf);
		}
		wake_up(&usbhid->wait);
	}
	return kicked;
}

static int usbhid_restart_ctrl_queue(struct usbhid_device *usbhid)
{
	struct hid_device *hid = usb_get_intfdata(usbhid->intf);
	int kicked;
	int r;

	WARN_ON(hid == NULL);
	if (!hid || test_bit(HID_RESET_PENDING, &usbhid->iofl) ||
			test_bit(HID_SUSPENDED, &usbhid->iofl))
		return 0;

	if ((kicked = (usbhid->ctrlhead != usbhid->ctrltail))) {
		hid_dbg(hid, "Kicking head %d tail %d", usbhid->ctrlhead, usbhid->ctrltail);

		/* Try to wake up from autosuspend... */
		r = usb_autopm_get_interface_async(usbhid->intf);
		if (r < 0)
			return r;

		/*
		 * If still suspended, don't submit.  Submission will
		 * occur if/when resume drains the queue.
		 */
		if (test_bit(HID_SUSPENDED, &usbhid->iofl)) {
			usb_autopm_put_interface_no_suspend(usbhid->intf);
			return r;
		}

		/* Asynchronously flush queue. */
		set_bit(HID_CTRL_RUNNING, &usbhid->iofl);
		if (hid_submit_ctrl(hid)) {
			clear_bit(HID_CTRL_RUNNING, &usbhid->iofl);
			usb_autopm_put_interface_async(usbhid->intf);
		}
		wake_up(&usbhid->wait);
	}
	return kicked;
}

/*
 * Input interrupt completion handler.
 */

static void hid_irq_in(struct urb *urb)
{
	struct hid_device	*hid = urb->context;
	struct usbhid_device	*usbhid = hid->driver_data;
	int			status;

	switch (urb->status) {
	case 0:			/* success */
		usbhid->retry_delay = 0;
		if (!test_bit(HID_OPENED, &usbhid->iofl))
			break;
		usbhid_mark_busy(usbhid);
		if (!test_bit(HID_RESUME_RUNNING, &usbhid->iofl)) {
			hid_input_report(urb->context, HID_INPUT_REPORT,
					 urb->transfer_buffer,
					 urb->actual_length, 1);
#ifdef CONFIG_USB_DEBUG_DETAILED_LOG
			if (status == 0) {
				if (usbhid->in_err_isr) {
					usbhid->in_err_isr = 0;
					hid_info(urb->dev,
					"usbhid: %s: recover report\n", __func__);
				}
			} else {
				usbhid->in_err_isr++;
				if (usbhid->in_err_isr < 5)
					hid_err(urb->dev,
					"usbhid: %s: err=%d err_isr=%lu length=%d\n",
					__func__, status, usbhid->in_err_isr
						, urb->actual_length);
			}
#endif
			/*
			 * autosuspend refused while keys are pressed
			 * because most keyboards don't wake up when
			 * a key is released
			 */
			if (hid_check_keys_pressed(hid))
				set_bit(HID_KEYS_PRESSED, &usbhid->iofl);
			else
				clear_bit(HID_KEYS_PRESSED, &usbhid->iofl);
		}
		break;
	case -EPIPE:		/* stall */
#ifdef CONFIG_USB_DEBUG_DETAILED_LOG
		hid_err(urb->dev, "usbhid: %s: stall\n", __func__);
#endif
		usbhid_mark_busy(usbhid);
		clear_bit(HID_IN_RUNNING, &usbhid->iofl);
		set_bit(HID_CLEAR_HALT, &usbhid->iofl);
		schedule_work(&usbhid->reset_work);
		return;
	case -ECONNRESET:	/* unlink */
	case -ENOENT:
	case -ESHUTDOWN:	/* unplug */
#ifdef CONFIG_USB_DEBUG_DETAILED_LOG
		hid_err(urb->dev, "usbhid: %s: unlink %d\n",
					__func__, urb->status);
#endif
		clear_bit(HID_IN_RUNNING, &usbhid->iofl);
		return;
	case -EILSEQ:		/* protocol error or unplug */
	case -EPROTO:		/* protocol error or unplug */
	case -ETIME:		/* protocol error or unplug */
	case -ETIMEDOUT:	/* Should never happen, but... */
#ifdef CONFIG_USB_DEBUG_DETAILED_LOG
		hid_err(urb->dev, "usbhid: %s: protocol error %d\n",
					__func__, urb->status);
#endif
		usbhid_mark_busy(usbhid);
		clear_bit(HID_IN_RUNNING, &usbhid->iofl);
		hid_io_error(hid);
		return;
	default:		/* error */
		hid_warn(urb->dev, "input irq status %d received\n",
			 urb->status);
	}

	status = usb_submit_urb(urb, GFP_ATOMIC);
	if (status) {
		clear_bit(HID_IN_RUNNING, &usbhid->iofl);
		if (status != -EPERM) {
			hid_err(hid, "can't resubmit intr, %s-%s/input%d, status %d\n",
				hid_to_usb_dev(hid)->bus->bus_name,
				hid_to_usb_dev(hid)->devpath,
				usbhid->ifnum, status);
			hid_io_error(hid);
		}
	}
}

static int hid_submit_out(struct hid_device *hid)
{
	struct hid_report *report;
	char *raw_report;
	struct usbhid_device *usbhid = hid->driver_data;
	int r;

	report = usbhid->out[usbhid->outtail].report;
	raw_report = usbhid->out[usbhid->outtail].raw_report;

	usbhid->urbout->transfer_buffer_length = hid_report_len(report);
	usbhid->urbout->dev = hid_to_usb_dev(hid);
	if (raw_report) {
		memcpy(usbhid->outbuf, raw_report,
				usbhid->urbout->transfer_buffer_length);
		kfree(raw_report);
		usbhid->out[usbhid->outtail].raw_report = NULL;
	}

	dbg_hid("submitting out urb\n");

	r = usb_submit_urb(usbhid->urbout, GFP_ATOMIC);
	if (r < 0) {
		hid_err(hid, "usb_submit_urb(out) failed: %d\n", r);
		return r;
	}
	usbhid->last_out = jiffies;
	return 0;
}

static int hid_submit_ctrl(struct hid_device *hid)
{
	struct hid_report *report;
	unsigned char dir;
	char *raw_report;
	int len, r;
	struct usbhid_device *usbhid = hid->driver_data;

	report = usbhid->ctrl[usbhid->ctrltail].report;
	raw_report = usbhid->ctrl[usbhid->ctrltail].raw_report;
	dir = usbhid->ctrl[usbhid->ctrltail].dir;

	len = hid_report_len(report);
	if (dir == USB_DIR_OUT) {
		usbhid->urbctrl->pipe = usb_sndctrlpipe(hid_to_usb_dev(hid), 0);
		usbhid->urbctrl->transfer_buffer_length = len;
		if (raw_report) {
			memcpy(usbhid->ctrlbuf, raw_report, len);
			kfree(raw_report);
			usbhid->ctrl[usbhid->ctrltail].raw_report = NULL;
		}
	} else {
		int maxpacket, padlen;

		usbhid->urbctrl->pipe = usb_rcvctrlpipe(hid_to_usb_dev(hid), 0);
		maxpacket = usb_maxpacket(hid_to_usb_dev(hid),
					  usbhid->urbctrl->pipe, 0);
		if (maxpacket > 0) {
			padlen = DIV_ROUND_UP(len, maxpacket);
			padlen *= maxpacket;
			if (padlen > usbhid->bufsize)
				padlen = usbhid->bufsize;
		} else
			padlen = 0;
		usbhid->urbctrl->transfer_buffer_length = padlen;
	}
	usbhid->urbctrl->dev = hid_to_usb_dev(hid);

	usbhid->cr->bRequestType = USB_TYPE_CLASS | USB_RECIP_INTERFACE | dir;
	usbhid->cr->bRequest = (dir == USB_DIR_OUT) ? HID_REQ_SET_REPORT :
						      HID_REQ_GET_REPORT;
	usbhid->cr->wValue = cpu_to_le16(((report->type + 1) << 8) |
					 report->id);
	usbhid->cr->wIndex = cpu_to_le16(usbhid->ifnum);
	usbhid->cr->wLength = cpu_to_le16(len);

	dbg_hid("submitting ctrl urb: %s wValue=0x%04x wIndex=0x%04x wLength=%u\n",
		usbhid->cr->bRequest == HID_REQ_SET_REPORT ? "Set_Report" :
							     "Get_Report",
		usbhid->cr->wValue, usbhid->cr->wIndex, usbhid->cr->wLength);

	r = usb_submit_urb(usbhid->urbctrl, GFP_ATOMIC);
	if (r < 0) {
		hid_err(hid, "usb_submit_urb(ctrl) failed: %d\n", r);
		return r;
	}
	usbhid->last_ctrl = jiffies;
	return 0;
}

/*
 * Output interrupt completion handler.
 */

static void hid_irq_out(struct urb *urb)
{
	struct hid_device *hid = urb->context;
	struct usbhid_device *usbhid = hid->driver_data;
	unsigned long flags;
	int unplug = 0;

	switch (urb->status) {
	case 0:			/* success */
		break;
	case -ESHUTDOWN:	/* unplug */
		unplug = 1;
	case -EILSEQ:		/* protocol error or unplug */
	case -EPROTO:		/* protocol error or unplug */
	case -ECONNRESET:	/* unlink */
	case -ENOENT:
		break;
	default:		/* error */
		hid_warn(urb->dev, "output irq status %d received\n",
			 urb->status);
	}

	spin_lock_irqsave(&usbhid->lock, flags);

	if (unplug) {
		usbhid->outtail = usbhid->outhead;
	} else {
		usbhid->outtail = (usbhid->outtail + 1) & (HID_OUTPUT_FIFO_SIZE - 1);

		if (usbhid->outhead != usbhid->outtail &&
				hid_submit_out(hid) == 0) {
			/* Successfully submitted next urb in queue */
			spin_unlock_irqrestore(&usbhid->lock, flags);
			return;
		}
	}

	clear_bit(HID_OUT_RUNNING, &usbhid->iofl);
	spin_unlock_irqrestore(&usbhid->lock, flags);
	usb_autopm_put_interface_async(usbhid->intf);
	wake_up(&usbhid->wait);
}

/*
 * Control pipe completion handler.
 */

static void hid_ctrl(struct urb *urb)
{
	struct hid_device *hid = urb->context;
	struct usbhid_device *usbhid = hid->driver_data;
	unsigned long flags;
	int unplug = 0, status = urb->status;

	switch (status) {
	case 0:			/* success */
		if (usbhid->ctrl[usbhid->ctrltail].dir == USB_DIR_IN)
			hid_input_report(urb->context,
				usbhid->ctrl[usbhid->ctrltail].report->type,
				urb->transfer_buffer, urb->actual_length, 0);
		break;
	case -ESHUTDOWN:	/* unplug */
		unplug = 1;
	case -EILSEQ:		/* protocol error or unplug */
	case -EPROTO:		/* protocol error or unplug */
	case -ECONNRESET:	/* unlink */
	case -ENOENT:
	case -EPIPE:		/* report not available */
		break;
	default:		/* error */
		hid_warn(urb->dev, "ctrl urb status %d received\n", status);
	}

	spin_lock_irqsave(&usbhid->lock, flags);

	if (unplug) {
		usbhid->ctrltail = usbhid->ctrlhead;
	} else if (usbhid->ctrlhead != usbhid->ctrltail) {
		usbhid->ctrltail = (usbhid->ctrltail + 1) & (HID_CONTROL_FIFO_SIZE - 1);

		if (usbhid->ctrlhead != usbhid->ctrltail &&
				hid_submit_ctrl(hid) == 0) {
			/* Successfully submitted next urb in queue */
			spin_unlock_irqrestore(&usbhid->lock, flags);
			return;
		}
	}

	clear_bit(HID_CTRL_RUNNING, &usbhid->iofl);
	spin_unlock_irqrestore(&usbhid->lock, flags);
	usb_autopm_put_interface_async(usbhid->intf);
	wake_up(&usbhid->wait);
}

static void __usbhid_submit_report(struct hid_device *hid, struct hid_report *report,
				   unsigned char dir)
{
	int head;
	struct usbhid_device *usbhid = hid->driver_data;

	if (((hid->quirks & HID_QUIRK_NOGET) && dir == USB_DIR_IN) ||
		test_bit(HID_DISCONNECTED, &usbhid->iofl))
		return;

	if (usbhid->urbout && dir == USB_DIR_OUT && report->type == HID_OUTPUT_REPORT) {
		if ((head = (usbhid->outhead + 1) & (HID_OUTPUT_FIFO_SIZE - 1)) == usbhid->outtail) {
			hid_warn(hid, "output queue full\n");
			return;
		}

		usbhid->out[usbhid->outhead].raw_report = hid_alloc_report_buf(report, GFP_ATOMIC);
		if (!usbhid->out[usbhid->outhead].raw_report) {
			hid_warn(hid, "output queueing failed\n");
			return;
		}
		hid_output_report(report, usbhid->out[usbhid->outhead].raw_report);
		usbhid->out[usbhid->outhead].report = report;
		usbhid->outhead = head;

		/* If the queue isn't running, restart it */
		if (!test_bit(HID_OUT_RUNNING, &usbhid->iofl)) {
			usbhid_restart_out_queue(usbhid);

		/* Otherwise see if an earlier request has timed out */
		} else if (time_after(jiffies, usbhid->last_out + HZ * 5)) {

			/* Prevent autosuspend following the unlink */
			usb_autopm_get_interface_no_resume(usbhid->intf);

			/*
			 * Prevent resubmission in case the URB completes
			 * before we can unlink it.  We don't want to cancel
			 * the wrong transfer!
			 */
			usb_block_urb(usbhid->urbout);

			/* Drop lock to avoid deadlock if the callback runs */
			spin_unlock(&usbhid->lock);

			usb_unlink_urb(usbhid->urbout);
			spin_lock(&usbhid->lock);
			usb_unblock_urb(usbhid->urbout);

			/* Unlink might have stopped the queue */
			if (!test_bit(HID_OUT_RUNNING, &usbhid->iofl))
				usbhid_restart_out_queue(usbhid);

			/* Now we can allow autosuspend again */
			usb_autopm_put_interface_async(usbhid->intf);
		}
		return;
	}

	if ((head = (usbhid->ctrlhead + 1) & (HID_CONTROL_FIFO_SIZE - 1)) == usbhid->ctrltail) {
		hid_warn(hid, "control queue full\n");
		return;
	}

	if (dir == USB_DIR_OUT) {
		usbhid->ctrl[usbhid->ctrlhead].raw_report = hid_alloc_report_buf(report, GFP_ATOMIC);
		if (!usbhid->ctrl[usbhid->ctrlhead].raw_report) {
			hid_warn(hid, "control queueing failed\n");
			return;
		}
		hid_output_report(report, usbhid->ctrl[usbhid->ctrlhead].raw_report);
	}
	usbhid->ctrl[usbhid->ctrlhead].report = report;
	usbhid->ctrl[usbhid->ctrlhead].dir = dir;
	usbhid->ctrlhead = head;

	/* If the queue isn't running, restart it */
	if (!test_bit(HID_CTRL_RUNNING, &usbhid->iofl)) {
		usbhid_restart_ctrl_queue(usbhid);

	/* Otherwise see if an earlier request has timed out */
	} else if (time_after(jiffies, usbhid->last_ctrl + HZ * 5)) {

		/* Prevent autosuspend following the unlink */
		usb_autopm_get_interface_no_resume(usbhid->intf);

		/*
		 * Prevent resubmission in case the URB completes
		 * before we can unlink it.  We don't want to cancel
		 * the wrong transfer!
		 */
		usb_block_urb(usbhid->urbctrl);

		/* Drop lock to avoid deadlock if the callback runs */
		spin_unlock(&usbhid->lock);

		usb_unlink_urb(usbhid->urbctrl);
		spin_lock(&usbhid->lock);
		usb_unblock_urb(usbhid->urbctrl);

		/* Unlink might have stopped the queue */
		if (!test_bit(HID_CTRL_RUNNING, &usbhid->iofl))
			usbhid_restart_ctrl_queue(usbhid);

		/* Now we can allow autosuspend again */
		usb_autopm_put_interface_async(usbhid->intf);
	}
}

static void usbhid_submit_report(struct hid_device *hid, struct hid_report *report, unsigned char dir)
{
	struct usbhid_device *usbhid = hid->driver_data;
	unsigned long flags;

	spin_lock_irqsave(&usbhid->lock, flags);
	__usbhid_submit_report(hid, report, dir);
	spin_unlock_irqrestore(&usbhid->lock, flags);
}

static int usbhid_wait_io(struct hid_device *hid)
{
	struct usbhid_device *usbhid = hid->driver_data;

	if (!wait_event_timeout(usbhid->wait,
				(!test_bit(HID_CTRL_RUNNING, &usbhid->iofl) &&
				!test_bit(HID_OUT_RUNNING, &usbhid->iofl)),
					10*HZ)) {
		dbg_hid("timeout waiting for ctrl or out queue to clear\n");
		return -1;
	}

	return 0;
}

static int hid_set_idle(struct usb_device *dev, int ifnum, int report, int idle)
{
	return usb_control_msg(dev, usb_sndctrlpipe(dev, 0),
		HID_REQ_SET_IDLE, USB_TYPE_CLASS | USB_RECIP_INTERFACE, (idle << 8) | report,
		ifnum, NULL, 0, USB_CTRL_SET_TIMEOUT);
}

static int hid_get_class_descriptor(struct usb_device *dev, int ifnum,
		unsigned char type, void *buf, int size)
{
	int result, retries = 4;

	memset(buf, 0, size);

	do {
		result = usb_control_msg(dev, usb_rcvctrlpipe(dev, 0),
				USB_REQ_GET_DESCRIPTOR, USB_RECIP_INTERFACE | USB_DIR_IN,
				(type << 8), ifnum, buf, size, USB_CTRL_GET_TIMEOUT);
		retries--;
	} while (result < size && retries);
	return result;
}

static int usbhid_open(struct hid_device *hid)
{
	struct usbhid_device *usbhid = hid->driver_data;
	int res;

	mutex_lock(&usbhid->mutex);

	set_bit(HID_OPENED, &usbhid->iofl);

	if (hid->quirks & HID_QUIRK_ALWAYS_POLL) {
		res = 0;
		goto Done;
	}

	res = usb_autopm_get_interface(usbhid->intf);
	/* the device must be awake to reliably request remote wakeup */
	if (res < 0) {
		clear_bit(HID_OPENED, &usbhid->iofl);
		res = -EIO;
		goto Done;
	}

	usbhid->intf->needs_remote_wakeup = 1;

	set_bit(HID_RESUME_RUNNING, &usbhid->iofl);
	set_bit(HID_IN_POLLING, &usbhid->iofl);

	res = hid_start_in(hid);
	if (res) {
		if (res != -ENOSPC) {
			hid_io_error(hid);
			res = 0;
		} else {
			/* no use opening if resources are insufficient */
			res = -EBUSY;
			clear_bit(HID_OPENED, &usbhid->iofl);
			clear_bit(HID_IN_POLLING, &usbhid->iofl);
			usbhid->intf->needs_remote_wakeup = 0;
		}
	}

	usb_autopm_put_interface(usbhid->intf);

	/*
	 * In case events are generated while nobody was listening,
	 * some are released when the device is re-opened.
	 * Wait 50 msec for the queue to empty before allowing events
	 * to go through hid.
	 */
	if (res == 0)
		msleep(50);

	clear_bit(HID_RESUME_RUNNING, &usbhid->iofl);
<<<<<<< HEAD
#ifdef CONFIG_USB_DEBUG_DETAILED_LOG
	if (res < 0)
		hid_err(hid, "%s error res %d\n", __func__, res);
#endif
=======

 Done:
	mutex_unlock(&usbhid->mutex);
>>>>>>> 30baa092
	return res;
}

static void usbhid_close(struct hid_device *hid)
{
	struct usbhid_device *usbhid = hid->driver_data;

	mutex_lock(&usbhid->mutex);

	/*
	 * Make sure we don't restart data acquisition due to
	 * a resumption we no longer care about by avoiding racing
	 * with hid_start_in().
	 */
	spin_lock_irq(&usbhid->lock);
	clear_bit(HID_OPENED, &usbhid->iofl);
	if (!(hid->quirks & HID_QUIRK_ALWAYS_POLL))
		clear_bit(HID_IN_POLLING, &usbhid->iofl);
	spin_unlock_irq(&usbhid->lock);

	if (!(hid->quirks & HID_QUIRK_ALWAYS_POLL)) {
		hid_cancel_delayed_stuff(usbhid);
		usb_kill_urb(usbhid->urbin);
		usbhid->intf->needs_remote_wakeup = 0;
	}

	mutex_unlock(&usbhid->mutex);
}

/*
 * Initialize all reports
 */

void usbhid_init_reports(struct hid_device *hid)
{
	struct hid_report *report;
	struct usbhid_device *usbhid = hid->driver_data;
	struct hid_report_enum *report_enum;
	int err, ret;

	report_enum = &hid->report_enum[HID_INPUT_REPORT];
	list_for_each_entry(report, &report_enum->report_list, list)
		usbhid_submit_report(hid, report, USB_DIR_IN);

	report_enum = &hid->report_enum[HID_FEATURE_REPORT];
	list_for_each_entry(report, &report_enum->report_list, list)
		usbhid_submit_report(hid, report, USB_DIR_IN);

	err = 0;
	ret = usbhid_wait_io(hid);
	while (ret) {
		err |= ret;
		if (test_bit(HID_CTRL_RUNNING, &usbhid->iofl))
			usb_kill_urb(usbhid->urbctrl);
		if (test_bit(HID_OUT_RUNNING, &usbhid->iofl))
			usb_kill_urb(usbhid->urbout);
		ret = usbhid_wait_io(hid);
	}

	if (err)
		hid_warn(hid, "timeout initializing reports\n");
}

/*
 * Reset LEDs which BIOS might have left on. For now, just NumLock (0x01).
 */
static int hid_find_field_early(struct hid_device *hid, unsigned int page,
    unsigned int hid_code, struct hid_field **pfield)
{
	struct hid_report *report;
	struct hid_field *field;
	struct hid_usage *usage;
	int i, j;

	list_for_each_entry(report, &hid->report_enum[HID_OUTPUT_REPORT].report_list, list) {
		for (i = 0; i < report->maxfield; i++) {
			field = report->field[i];
			for (j = 0; j < field->maxusage; j++) {
				usage = &field->usage[j];
				if ((usage->hid & HID_USAGE_PAGE) == page &&
				    (usage->hid & 0xFFFF) == hid_code) {
					*pfield = field;
					return j;
				}
			}
		}
	}
	return -1;
}

static void usbhid_set_leds(struct hid_device *hid)
{
	struct hid_field *field;
	int offset;

	if ((offset = hid_find_field_early(hid, HID_UP_LED, 0x01, &field)) != -1) {
		hid_set_field(field, offset, 0);
		usbhid_submit_report(hid, field->report, USB_DIR_OUT);
	}
}

/*
 * Traverse the supplied list of reports and find the longest
 */
static void hid_find_max_report(struct hid_device *hid, unsigned int type,
		unsigned int *max)
{
	struct hid_report *report;
	unsigned int size;

	list_for_each_entry(report, &hid->report_enum[type].report_list, list) {
		size = ((report->size - 1) >> 3) + 1 + hid->report_enum[type].numbered;
		if (*max < size)
			*max = size;
	}
}

static int hid_alloc_buffers(struct usb_device *dev, struct hid_device *hid)
{
	struct usbhid_device *usbhid = hid->driver_data;

	usbhid->inbuf = usb_alloc_coherent(dev, usbhid->bufsize, GFP_KERNEL,
			&usbhid->inbuf_dma);
	usbhid->outbuf = usb_alloc_coherent(dev, usbhid->bufsize, GFP_KERNEL,
			&usbhid->outbuf_dma);
	usbhid->cr = kmalloc(sizeof(*usbhid->cr), GFP_KERNEL);
	usbhid->ctrlbuf = usb_alloc_coherent(dev, usbhid->bufsize, GFP_KERNEL,
			&usbhid->ctrlbuf_dma);
	if (!usbhid->inbuf || !usbhid->outbuf || !usbhid->cr ||
			!usbhid->ctrlbuf)
		return -1;

	return 0;
}

static int usbhid_get_raw_report(struct hid_device *hid,
		unsigned char report_number, __u8 *buf, size_t count,
		unsigned char report_type)
{
	struct usbhid_device *usbhid = hid->driver_data;
	struct usb_device *dev = hid_to_usb_dev(hid);
	struct usb_interface *intf = usbhid->intf;
	struct usb_host_interface *interface = intf->cur_altsetting;
	int skipped_report_id = 0;
	int ret;

	/* Byte 0 is the report number. Report data starts at byte 1.*/
	buf[0] = report_number;
	if (report_number == 0x0) {
		/* Offset the return buffer by 1, so that the report ID
		   will remain in byte 0. */
		buf++;
		count--;
		skipped_report_id = 1;
	}
	ret = usb_control_msg(dev, usb_rcvctrlpipe(dev, 0),
		HID_REQ_GET_REPORT,
		USB_DIR_IN | USB_TYPE_CLASS | USB_RECIP_INTERFACE,
		((report_type + 1) << 8) | report_number,
		interface->desc.bInterfaceNumber, buf, count,
		USB_CTRL_SET_TIMEOUT);

	/* count also the report id */
	if (ret > 0 && skipped_report_id)
		ret++;

	return ret;
}

static int usbhid_set_raw_report(struct hid_device *hid, unsigned int reportnum,
				 __u8 *buf, size_t count, unsigned char rtype)
{
	struct usbhid_device *usbhid = hid->driver_data;
	struct usb_device *dev = hid_to_usb_dev(hid);
	struct usb_interface *intf = usbhid->intf;
	struct usb_host_interface *interface = intf->cur_altsetting;
	int ret, skipped_report_id = 0;

	/* Byte 0 is the report number. Report data starts at byte 1.*/
	if ((rtype == HID_OUTPUT_REPORT) &&
	    (hid->quirks & HID_QUIRK_SKIP_OUTPUT_REPORT_ID))
		buf[0] = 0;
	else
		buf[0] = reportnum;

	if (buf[0] == 0x0) {
		/* Don't send the Report ID */
		buf++;
		count--;
		skipped_report_id = 1;
	}

	ret = usb_control_msg(dev, usb_sndctrlpipe(dev, 0),
			HID_REQ_SET_REPORT,
			USB_DIR_OUT | USB_TYPE_CLASS | USB_RECIP_INTERFACE,
			((rtype + 1) << 8) | reportnum,
			interface->desc.bInterfaceNumber, buf, count,
			USB_CTRL_SET_TIMEOUT);
	/* count also the report id, if this was a numbered report. */
	if (ret > 0 && skipped_report_id)
		ret++;

	return ret;
}

static int usbhid_output_report(struct hid_device *hid, __u8 *buf, size_t count)
{
	struct usbhid_device *usbhid = hid->driver_data;
	struct usb_device *dev = hid_to_usb_dev(hid);
	int actual_length, skipped_report_id = 0, ret;

	if (!usbhid->urbout)
		return -ENOSYS;

	if (buf[0] == 0x0) {
		/* Don't send the Report ID */
		buf++;
		count--;
		skipped_report_id = 1;
	}

	ret = usb_interrupt_msg(dev, usbhid->urbout->pipe,
				buf, count, &actual_length,
				USB_CTRL_SET_TIMEOUT);
	/* return the number of bytes transferred */
	if (ret == 0) {
		ret = actual_length;
		/* count also the report id */
		if (skipped_report_id)
			ret++;
	}

	return ret;
}

static void hid_free_buffers(struct usb_device *dev, struct hid_device *hid)
{
	struct usbhid_device *usbhid = hid->driver_data;

	usb_free_coherent(dev, usbhid->bufsize, usbhid->inbuf, usbhid->inbuf_dma);
	usb_free_coherent(dev, usbhid->bufsize, usbhid->outbuf, usbhid->outbuf_dma);
	kfree(usbhid->cr);
	usb_free_coherent(dev, usbhid->bufsize, usbhid->ctrlbuf, usbhid->ctrlbuf_dma);
}

static int usbhid_parse(struct hid_device *hid)
{
	struct usb_interface *intf = to_usb_interface(hid->dev.parent);
	struct usb_host_interface *interface = intf->cur_altsetting;
	struct usb_device *dev = interface_to_usbdev (intf);
	struct hid_descriptor *hdesc;
	u32 quirks = 0;
	unsigned int rsize = 0;
	char *rdesc;
	int ret, n;
	int num_descriptors;
	size_t offset = offsetof(struct hid_descriptor, desc);

	quirks = hid_lookup_quirk(hid);

	if (quirks & HID_QUIRK_IGNORE)
		return -ENODEV;

	/* Many keyboards and mice don't like to be polled for reports,
	 * so we will always set the HID_QUIRK_NOGET flag for them. */
	if (interface->desc.bInterfaceSubClass == USB_INTERFACE_SUBCLASS_BOOT) {
		if (interface->desc.bInterfaceProtocol == USB_INTERFACE_PROTOCOL_KEYBOARD ||
			interface->desc.bInterfaceProtocol == USB_INTERFACE_PROTOCOL_MOUSE)
				quirks |= HID_QUIRK_NOGET;
	}

	if (usb_get_extra_descriptor(interface, HID_DT_HID, &hdesc) &&
	    (!interface->desc.bNumEndpoints ||
	     usb_get_extra_descriptor(&interface->endpoint[0], HID_DT_HID, &hdesc))) {
		dbg_hid("class descriptor not present\n");
		return -ENODEV;
	}

	if (hdesc->bLength < sizeof(struct hid_descriptor)) {
		dbg_hid("hid descriptor is too short\n");
		return -EINVAL;
	}

	hid->version = le16_to_cpu(hdesc->bcdHID);
	hid->country = hdesc->bCountryCode;

	num_descriptors = min_t(int, hdesc->bNumDescriptors,
	       (hdesc->bLength - offset) / sizeof(struct hid_class_descriptor));

	for (n = 0; n < num_descriptors; n++)
		if (hdesc->desc[n].bDescriptorType == HID_DT_REPORT)
			rsize = le16_to_cpu(hdesc->desc[n].wDescriptorLength);

	if (!rsize || rsize > HID_MAX_DESCRIPTOR_SIZE) {
		dbg_hid("weird size of report descriptor (%u)\n", rsize);
		return -EINVAL;
	}

	rdesc = kmalloc(rsize, GFP_KERNEL);
	if (!rdesc)
		return -ENOMEM;

	hid_set_idle(dev, interface->desc.bInterfaceNumber, 0, 0);

	ret = hid_get_class_descriptor(dev, interface->desc.bInterfaceNumber,
			HID_DT_REPORT, rdesc, rsize);
	if (ret < 0) {
		dbg_hid("reading report descriptor failed\n");
		kfree(rdesc);
		goto err;
	}

	ret = hid_parse_report(hid, rdesc, rsize);
	kfree(rdesc);
	if (ret) {
		dbg_hid("parsing report descriptor failed\n");
		goto err;
	}

	hid->quirks |= quirks;

	return 0;
err:
	return ret;
}

static int usbhid_start(struct hid_device *hid)
{
	struct usb_interface *intf = to_usb_interface(hid->dev.parent);
	struct usb_host_interface *interface = intf->cur_altsetting;
	struct usb_device *dev = interface_to_usbdev(intf);
	struct usbhid_device *usbhid = hid->driver_data;
	unsigned int n, insize = 0;
	int ret;

	mutex_lock(&usbhid->mutex);

	clear_bit(HID_DISCONNECTED, &usbhid->iofl);

	usbhid->bufsize = HID_MIN_BUFFER_SIZE;
	hid_find_max_report(hid, HID_INPUT_REPORT, &usbhid->bufsize);
	hid_find_max_report(hid, HID_OUTPUT_REPORT, &usbhid->bufsize);
	hid_find_max_report(hid, HID_FEATURE_REPORT, &usbhid->bufsize);

	if (usbhid->bufsize > HID_MAX_BUFFER_SIZE)
		usbhid->bufsize = HID_MAX_BUFFER_SIZE;

	hid_find_max_report(hid, HID_INPUT_REPORT, &insize);

	if (insize > HID_MAX_BUFFER_SIZE)
		insize = HID_MAX_BUFFER_SIZE;

	if (hid_alloc_buffers(dev, hid)) {
		ret = -ENOMEM;
		goto fail;
	}

	for (n = 0; n < interface->desc.bNumEndpoints; n++) {
		struct usb_endpoint_descriptor *endpoint;
		int pipe;
		int interval;

		endpoint = &interface->endpoint[n].desc;
		if (!usb_endpoint_xfer_int(endpoint))
			continue;

		interval = endpoint->bInterval;

		/* Some vendors give fullspeed interval on highspeed devides */
		if (hid->quirks & HID_QUIRK_FULLSPEED_INTERVAL &&
		    dev->speed == USB_SPEED_HIGH) {
			interval = fls(endpoint->bInterval*8);
			pr_info("%s: Fixing fullspeed to highspeed interval: %d -> %d\n",
				hid->name, endpoint->bInterval, interval);
		}

		/* Change the polling interval of mice, joysticks
		 * and keyboards.
		 */
		switch (hid->collection->usage) {
		case HID_GD_MOUSE:
			if (hid_mousepoll_interval > 0)
				interval = hid_mousepoll_interval;
			break;
		case HID_GD_JOYSTICK:
			if (hid_jspoll_interval > 0)
				interval = hid_jspoll_interval;
			break;
		case HID_GD_KEYBOARD:
			if (hid_kbpoll_interval > 0)
				interval = hid_kbpoll_interval;
			break;
		}

		ret = -ENOMEM;
		if (usb_endpoint_dir_in(endpoint)) {
			if (usbhid->urbin)
				continue;
			if (!(usbhid->urbin = usb_alloc_urb(0, GFP_KERNEL)))
				goto fail;
			pipe = usb_rcvintpipe(dev, endpoint->bEndpointAddress);
			usb_fill_int_urb(usbhid->urbin, dev, pipe, usbhid->inbuf, insize,
					 hid_irq_in, hid, interval);
			usbhid->urbin->transfer_dma = usbhid->inbuf_dma;
			usbhid->urbin->transfer_flags |= URB_NO_TRANSFER_DMA_MAP;
		} else {
			if (usbhid->urbout)
				continue;
			if (!(usbhid->urbout = usb_alloc_urb(0, GFP_KERNEL)))
				goto fail;
			pipe = usb_sndintpipe(dev, endpoint->bEndpointAddress);
			usb_fill_int_urb(usbhid->urbout, dev, pipe, usbhid->outbuf, 0,
					 hid_irq_out, hid, interval);
			usbhid->urbout->transfer_dma = usbhid->outbuf_dma;
			usbhid->urbout->transfer_flags |= URB_NO_TRANSFER_DMA_MAP;
		}
	}

	usbhid->urbctrl = usb_alloc_urb(0, GFP_KERNEL);
	if (!usbhid->urbctrl) {
		ret = -ENOMEM;
		goto fail;
	}

	usb_fill_control_urb(usbhid->urbctrl, dev, 0, (void *) usbhid->cr,
			     usbhid->ctrlbuf, 1, hid_ctrl, hid);
	usbhid->urbctrl->transfer_dma = usbhid->ctrlbuf_dma;
	usbhid->urbctrl->transfer_flags |= URB_NO_TRANSFER_DMA_MAP;

	set_bit(HID_STARTED, &usbhid->iofl);

	if (hid->quirks & HID_QUIRK_ALWAYS_POLL) {
		ret = usb_autopm_get_interface(usbhid->intf);
		if (ret)
			goto fail;
		set_bit(HID_IN_POLLING, &usbhid->iofl);
		usbhid->intf->needs_remote_wakeup = 1;
		ret = hid_start_in(hid);
		if (ret) {
			dev_err(&hid->dev,
				"failed to start in urb: %d\n", ret);
		}
		usb_autopm_put_interface(usbhid->intf);
	}

	/* Some keyboards don't work until their LEDs have been set.
	 * Since BIOSes do set the LEDs, it must be safe for any device
	 * that supports the keyboard boot protocol.
	 * In addition, enable remote wakeup by default for all keyboard
	 * devices supporting the boot protocol.
	 */
	if (interface->desc.bInterfaceSubClass == USB_INTERFACE_SUBCLASS_BOOT &&
			interface->desc.bInterfaceProtocol ==
				USB_INTERFACE_PROTOCOL_KEYBOARD) {
		usbhid_set_leds(hid);
		device_set_wakeup_enable(&dev->dev, 1);
	}

	mutex_unlock(&usbhid->mutex);
	return 0;

fail:
	usb_free_urb(usbhid->urbin);
	usb_free_urb(usbhid->urbout);
	usb_free_urb(usbhid->urbctrl);
	usbhid->urbin = NULL;
	usbhid->urbout = NULL;
	usbhid->urbctrl = NULL;
	hid_free_buffers(dev, hid);
	mutex_unlock(&usbhid->mutex);
	return ret;
}

static void usbhid_stop(struct hid_device *hid)
{
	struct usbhid_device *usbhid = hid->driver_data;

	if (WARN_ON(!usbhid))
		return;

	if (hid->quirks & HID_QUIRK_ALWAYS_POLL) {
		clear_bit(HID_IN_POLLING, &usbhid->iofl);
		usbhid->intf->needs_remote_wakeup = 0;
	}

	mutex_lock(&usbhid->mutex);

	clear_bit(HID_STARTED, &usbhid->iofl);

	spin_lock_irq(&usbhid->lock);	/* Sync with error and led handlers */
	set_bit(HID_DISCONNECTED, &usbhid->iofl);
	while (usbhid->ctrltail != usbhid->ctrlhead) {
		if (usbhid->ctrl[usbhid->ctrltail].dir == USB_DIR_OUT) {
			kfree(usbhid->ctrl[usbhid->ctrltail].raw_report);
			usbhid->ctrl[usbhid->ctrltail].raw_report = NULL;
		}

		usbhid->ctrltail = (usbhid->ctrltail + 1) &
			(HID_CONTROL_FIFO_SIZE - 1);
	}
	spin_unlock_irq(&usbhid->lock);

	usb_kill_urb(usbhid->urbin);
	usb_kill_urb(usbhid->urbout);
	usb_kill_urb(usbhid->urbctrl);

	hid_cancel_delayed_stuff(usbhid);

	hid->claimed = 0;

	usb_free_urb(usbhid->urbin);
	usb_free_urb(usbhid->urbctrl);
	usb_free_urb(usbhid->urbout);
	usbhid->urbin = NULL; /* don't mess up next start */
	usbhid->urbctrl = NULL;
	usbhid->urbout = NULL;

	hid_free_buffers(hid_to_usb_dev(hid), hid);

	mutex_unlock(&usbhid->mutex);
}

static int usbhid_power(struct hid_device *hid, int lvl)
{
	struct usbhid_device *usbhid = hid->driver_data;
	int r = 0;

	switch (lvl) {
	case PM_HINT_FULLON:
		r = usb_autopm_get_interface(usbhid->intf);
		break;

	case PM_HINT_NORMAL:
		usb_autopm_put_interface(usbhid->intf);
		break;
	}

	return r;
}

static void usbhid_request(struct hid_device *hid, struct hid_report *rep, int reqtype)
{
	switch (reqtype) {
	case HID_REQ_GET_REPORT:
		usbhid_submit_report(hid, rep, USB_DIR_IN);
		break;
	case HID_REQ_SET_REPORT:
		usbhid_submit_report(hid, rep, USB_DIR_OUT);
		break;
	}
}

static int usbhid_raw_request(struct hid_device *hid, unsigned char reportnum,
			      __u8 *buf, size_t len, unsigned char rtype,
			      int reqtype)
{
	switch (reqtype) {
	case HID_REQ_GET_REPORT:
		return usbhid_get_raw_report(hid, reportnum, buf, len, rtype);
	case HID_REQ_SET_REPORT:
		return usbhid_set_raw_report(hid, reportnum, buf, len, rtype);
	default:
		return -EIO;
	}
}

static int usbhid_idle(struct hid_device *hid, int report, int idle,
		int reqtype)
{
	struct usb_device *dev = hid_to_usb_dev(hid);
	struct usb_interface *intf = to_usb_interface(hid->dev.parent);
	struct usb_host_interface *interface = intf->cur_altsetting;
	int ifnum = interface->desc.bInterfaceNumber;

	if (reqtype != HID_REQ_SET_IDLE)
		return -EINVAL;

	return hid_set_idle(dev, ifnum, report, idle);
}

struct hid_ll_driver usb_hid_driver = {
	.parse = usbhid_parse,
	.start = usbhid_start,
	.stop = usbhid_stop,
	.open = usbhid_open,
	.close = usbhid_close,
	.power = usbhid_power,
	.request = usbhid_request,
	.wait = usbhid_wait_io,
	.raw_request = usbhid_raw_request,
	.output_report = usbhid_output_report,
	.idle = usbhid_idle,
};
EXPORT_SYMBOL_GPL(usb_hid_driver);

static int usbhid_probe(struct usb_interface *intf, const struct usb_device_id *id)
{
	struct usb_host_interface *interface = intf->cur_altsetting;
	struct usb_device *dev = interface_to_usbdev(intf);
	struct usbhid_device *usbhid;
	struct hid_device *hid;
	unsigned int n, has_in = 0;
	size_t len;
	int ret;

	dbg_hid("HID probe called for ifnum %d\n",
			intf->altsetting->desc.bInterfaceNumber);

	for (n = 0; n < interface->desc.bNumEndpoints; n++)
		if (usb_endpoint_is_int_in(&interface->endpoint[n].desc))
			has_in++;
	if (!has_in) {
		hid_err(intf, "couldn't find an input interrupt endpoint\n");
		return -ENODEV;
	}

	hid = hid_allocate_device();
	if (IS_ERR(hid))
		return PTR_ERR(hid);

	usb_set_intfdata(intf, hid);
	hid->ll_driver = &usb_hid_driver;
	hid->ff_init = hid_pidff_init;
#ifdef CONFIG_USB_HIDDEV
	hid->hiddev_connect = hiddev_connect;
	hid->hiddev_disconnect = hiddev_disconnect;
	hid->hiddev_hid_event = hiddev_hid_event;
	hid->hiddev_report_event = hiddev_report_event;
#endif
	hid->dev.parent = &intf->dev;
	hid->bus = BUS_USB;
	hid->vendor = le16_to_cpu(dev->descriptor.idVendor);
	hid->product = le16_to_cpu(dev->descriptor.idProduct);
	hid->version = le16_to_cpu(dev->descriptor.bcdDevice);
	hid->name[0] = 0;
	if (intf->cur_altsetting->desc.bInterfaceProtocol ==
			USB_INTERFACE_PROTOCOL_MOUSE)
		hid->type = HID_TYPE_USBMOUSE;
	else if (intf->cur_altsetting->desc.bInterfaceProtocol == 0)
		hid->type = HID_TYPE_USBNONE;

	if (dev->manufacturer)
		strlcpy(hid->name, dev->manufacturer, sizeof(hid->name));

	if (dev->product) {
		if (dev->manufacturer)
			strlcat(hid->name, " ", sizeof(hid->name));
		strlcat(hid->name, dev->product, sizeof(hid->name));
	}

	if (!strlen(hid->name))
		snprintf(hid->name, sizeof(hid->name), "HID %04x:%04x",
			 le16_to_cpu(dev->descriptor.idVendor),
			 le16_to_cpu(dev->descriptor.idProduct));

	usb_make_path(dev, hid->phys, sizeof(hid->phys));
	strlcat(hid->phys, "/input", sizeof(hid->phys));
	len = strlen(hid->phys);
	if (len < sizeof(hid->phys) - 1)
		snprintf(hid->phys + len, sizeof(hid->phys) - len,
			 "%d", intf->altsetting[0].desc.bInterfaceNumber);

	if (usb_string(dev, dev->descriptor.iSerialNumber, hid->uniq, 64) <= 0)
		hid->uniq[0] = 0;

	usbhid = kzalloc(sizeof(*usbhid), GFP_KERNEL);
	if (usbhid == NULL) {
		ret = -ENOMEM;
		goto err;
	}

	hid->driver_data = usbhid;
	usbhid->hid = hid;
	usbhid->intf = intf;
	usbhid->ifnum = interface->desc.bInterfaceNumber;

	init_waitqueue_head(&usbhid->wait);
	INIT_WORK(&usbhid->reset_work, hid_reset);
	timer_setup(&usbhid->io_retry, hid_retry_timeout, 0);
	spin_lock_init(&usbhid->lock);
	mutex_init(&usbhid->mutex);

	ret = hid_add_device(hid);
	if (ret) {
		if (ret != -ENODEV)
			hid_err(intf, "can't add hid device: %d\n", ret);
		goto err_free;
	}

	return 0;
err_free:
	kfree(usbhid);
err:
	hid_destroy_device(hid);
	return ret;
}

static void usbhid_disconnect(struct usb_interface *intf)
{
	struct hid_device *hid = usb_get_intfdata(intf);
	struct usbhid_device *usbhid;

	if (WARN_ON(!hid))
		return;

	usbhid = hid->driver_data;
	spin_lock_irq(&usbhid->lock);	/* Sync with error and led handlers */
	set_bit(HID_DISCONNECTED, &usbhid->iofl);
	spin_unlock_irq(&usbhid->lock);
	hid_destroy_device(hid);
	kfree(usbhid);
}

static void hid_cancel_delayed_stuff(struct usbhid_device *usbhid)
{
	del_timer_sync(&usbhid->io_retry);
	cancel_work_sync(&usbhid->reset_work);
}

static void hid_cease_io(struct usbhid_device *usbhid)
{
	del_timer_sync(&usbhid->io_retry);
	usb_kill_urb(usbhid->urbin);
	usb_kill_urb(usbhid->urbctrl);
	usb_kill_urb(usbhid->urbout);
}

static void hid_restart_io(struct hid_device *hid)
{
	struct usbhid_device *usbhid = hid->driver_data;
	int clear_halt = test_bit(HID_CLEAR_HALT, &usbhid->iofl);
	int reset_pending = test_bit(HID_RESET_PENDING, &usbhid->iofl);

	spin_lock_irq(&usbhid->lock);
	clear_bit(HID_SUSPENDED, &usbhid->iofl);
	usbhid_mark_busy(usbhid);

	if (clear_halt || reset_pending)
		schedule_work(&usbhid->reset_work);
	usbhid->retry_delay = 0;
	spin_unlock_irq(&usbhid->lock);

	if (reset_pending || !test_bit(HID_STARTED, &usbhid->iofl))
		return;

	if (!clear_halt) {
		if (hid_start_in(hid) < 0)
			hid_io_error(hid);
	}

	spin_lock_irq(&usbhid->lock);
	if (usbhid->urbout && !test_bit(HID_OUT_RUNNING, &usbhid->iofl))
		usbhid_restart_out_queue(usbhid);
	if (!test_bit(HID_CTRL_RUNNING, &usbhid->iofl))
		usbhid_restart_ctrl_queue(usbhid);
	spin_unlock_irq(&usbhid->lock);
}

/* Treat USB reset pretty much the same as suspend/resume */
static int hid_pre_reset(struct usb_interface *intf)
{
	struct hid_device *hid = usb_get_intfdata(intf);
	struct usbhid_device *usbhid = hid->driver_data;

	spin_lock_irq(&usbhid->lock);
	set_bit(HID_RESET_PENDING, &usbhid->iofl);
	spin_unlock_irq(&usbhid->lock);
	hid_cease_io(usbhid);

	return 0;
}

/* Same routine used for post_reset and reset_resume */
static int hid_post_reset(struct usb_interface *intf)
{
	struct usb_device *dev = interface_to_usbdev (intf);
	struct hid_device *hid = usb_get_intfdata(intf);
	struct usbhid_device *usbhid = hid->driver_data;
	struct usb_host_interface *interface = intf->cur_altsetting;
	int status;
	char *rdesc;

	/* Fetch and examine the HID report descriptor. If this
	 * has changed, then rebind. Since usbcore's check of the
	 * configuration descriptors passed, we already know that
	 * the size of the HID report descriptor has not changed.
	 */
	rdesc = kmalloc(hid->dev_rsize, GFP_KERNEL);
	if (!rdesc)
		return -ENOMEM;

	status = hid_get_class_descriptor(dev,
				interface->desc.bInterfaceNumber,
				HID_DT_REPORT, rdesc, hid->dev_rsize);
	if (status < 0) {
		dbg_hid("reading report descriptor failed (post_reset)\n");
		kfree(rdesc);
		return status;
	}
	status = memcmp(rdesc, hid->dev_rdesc, hid->dev_rsize);
	kfree(rdesc);
	if (status != 0) {
		dbg_hid("report descriptor changed\n");
		return -EPERM;
	}

	/* No need to do another reset or clear a halted endpoint */
	spin_lock_irq(&usbhid->lock);
	clear_bit(HID_RESET_PENDING, &usbhid->iofl);
	clear_bit(HID_CLEAR_HALT, &usbhid->iofl);
	spin_unlock_irq(&usbhid->lock);
	hid_set_idle(dev, intf->cur_altsetting->desc.bInterfaceNumber, 0, 0);

	hid_restart_io(hid);

	return 0;
}

#ifdef CONFIG_PM
static int hid_resume_common(struct hid_device *hid, bool driver_suspended)
{
	int status = 0;

	hid_restart_io(hid);
	if (driver_suspended && hid->driver && hid->driver->resume)
		status = hid->driver->resume(hid);
	return status;
}

static int hid_suspend(struct usb_interface *intf, pm_message_t message)
{
	struct hid_device *hid = usb_get_intfdata(intf);
	struct usbhid_device *usbhid = hid->driver_data;
	int status = 0;
	bool driver_suspended = false;
	unsigned int ledcount;

	if (PMSG_IS_AUTO(message)) {
		ledcount = hidinput_count_leds(hid);
		spin_lock_irq(&usbhid->lock);	/* Sync with error handler */
		if (!test_bit(HID_RESET_PENDING, &usbhid->iofl)
		    && !test_bit(HID_CLEAR_HALT, &usbhid->iofl)
		    && !test_bit(HID_OUT_RUNNING, &usbhid->iofl)
		    && !test_bit(HID_CTRL_RUNNING, &usbhid->iofl)
		    && !test_bit(HID_KEYS_PRESSED, &usbhid->iofl)
		    && (!ledcount || ignoreled))
		{
			set_bit(HID_SUSPENDED, &usbhid->iofl);
			spin_unlock_irq(&usbhid->lock);
			if (hid->driver && hid->driver->suspend) {
				status = hid->driver->suspend(hid, message);
				if (status < 0)
					goto failed;
			}
			driver_suspended = true;
		} else {
			usbhid_mark_busy(usbhid);
			spin_unlock_irq(&usbhid->lock);
			return -EBUSY;
		}

	} else {
		/* TODO: resume() might need to handle suspend failure */
		if (hid->driver && hid->driver->suspend)
			status = hid->driver->suspend(hid, message);
		driver_suspended = true;
		spin_lock_irq(&usbhid->lock);
		set_bit(HID_SUSPENDED, &usbhid->iofl);
		spin_unlock_irq(&usbhid->lock);
		if (usbhid_wait_io(hid) < 0)
			status = -EIO;
	}

	hid_cancel_delayed_stuff(usbhid);
	hid_cease_io(usbhid);

	if (PMSG_IS_AUTO(message) && test_bit(HID_KEYS_PRESSED, &usbhid->iofl)) {
		/* lost race against keypresses */
		status = -EBUSY;
		goto failed;
	}
	dev_dbg(&intf->dev, "suspend\n");
	return status;

 failed:
	hid_resume_common(hid, driver_suspended);
	return status;
}

static int hid_resume(struct usb_interface *intf)
{
	struct hid_device *hid = usb_get_intfdata (intf);
	int status;

	status = hid_resume_common(hid, true);
	dev_dbg(&intf->dev, "resume status %d\n", status);
	return 0;
}

static int hid_reset_resume(struct usb_interface *intf)
{
	struct hid_device *hid = usb_get_intfdata(intf);
	int status;

	status = hid_post_reset(intf);
	if (status >= 0 && hid->driver && hid->driver->reset_resume) {
		int ret = hid->driver->reset_resume(hid);
		if (ret < 0)
			status = ret;
	}
	return status;
}

#endif /* CONFIG_PM */

static const struct usb_device_id hid_usb_ids[] = {
	{ .match_flags = USB_DEVICE_ID_MATCH_INT_CLASS,
		.bInterfaceClass = USB_INTERFACE_CLASS_HID },
	{ }						/* Terminating entry */
};

MODULE_DEVICE_TABLE (usb, hid_usb_ids);

static struct usb_driver hid_driver = {
	.name =		"usbhid",
	.probe =	usbhid_probe,
	.disconnect =	usbhid_disconnect,
#ifdef CONFIG_PM
	.suspend =	hid_suspend,
	.resume =	hid_resume,
	.reset_resume =	hid_reset_resume,
#endif
	.pre_reset =	hid_pre_reset,
	.post_reset =	hid_post_reset,
	.id_table =	hid_usb_ids,
	.supports_autosuspend = 1,
};

struct usb_interface *usbhid_find_interface(int minor)
{
	return usb_find_interface(&hid_driver, minor);
}

static int __init hid_init(void)
{
	int retval = -ENOMEM;

	retval = hid_quirks_init(quirks_param, BUS_USB, MAX_USBHID_BOOT_QUIRKS);
	if (retval)
		goto usbhid_quirks_init_fail;
	retval = usb_register(&hid_driver);
	if (retval)
		goto usb_register_fail;
	pr_info(KBUILD_MODNAME ": " DRIVER_DESC "\n");

	return 0;
usb_register_fail:
	hid_quirks_exit(BUS_USB);
usbhid_quirks_init_fail:
	return retval;
}

static void __exit hid_exit(void)
{
	usb_deregister(&hid_driver);
	hid_quirks_exit(BUS_USB);
}

module_init(hid_init);
module_exit(hid_exit);

MODULE_AUTHOR("Andreas Gal");
MODULE_AUTHOR("Vojtech Pavlik");
MODULE_AUTHOR("Jiri Kosina");
MODULE_DESCRIPTION(DRIVER_DESC);
MODULE_LICENSE("GPL");<|MERGE_RESOLUTION|>--- conflicted
+++ resolved
@@ -766,16 +766,16 @@
 		msleep(50);
 
 	clear_bit(HID_RESUME_RUNNING, &usbhid->iofl);
-<<<<<<< HEAD
+
 #ifdef CONFIG_USB_DEBUG_DETAILED_LOG
 	if (res < 0)
 		hid_err(hid, "%s error res %d\n", __func__, res);
 #endif
-=======
+
 
  Done:
 	mutex_unlock(&usbhid->mutex);
->>>>>>> 30baa092
+
 	return res;
 }
 

/*
 * OF helpers for the GPIO API
 *
 * Copyright (c) 2007-2008  MontaVista Software, Inc.
 *
 * Author: Anton Vorontsov <avorontsov@ru.mvista.com>
 *
 * This program is free software; you can redistribute it and/or modify
 * it under the terms of the GNU General Public License as published by
 * the Free Software Foundation; either version 2 of the License, or
 * (at your option) any later version.
 */

#include <linux/device.h>
#include <linux/err.h>
#include <linux/errno.h>
#include <linux/module.h>
#include <linux/io.h>
#include <linux/gpio/consumer.h>
#include <linux/of.h>
#include <linux/of_address.h>
#include <linux/of_gpio.h>
#include <linux/pinctrl/pinctrl.h>
#include <linux/slab.h>
#include <linux/gpio/machine.h>

#include "gpiolib.h"

static int of_gpiochip_match_node_and_xlate(struct gpio_chip *chip, void *data)
{
	struct of_phandle_args *gpiospec = data;

	return chip->gpiodev->dev.of_node == gpiospec->np &&
				chip->of_xlate &&
				chip->of_xlate(chip, gpiospec, NULL) >= 0;
}

static struct gpio_chip *of_find_gpiochip_by_xlate(
					struct of_phandle_args *gpiospec)
{
	return gpiochip_find(gpiospec, of_gpiochip_match_node_and_xlate);
}

static struct gpio_desc *of_xlate_and_get_gpiod_flags(struct gpio_chip *chip,
					struct of_phandle_args *gpiospec,
					enum of_gpio_flags *flags)
{
	int ret;

	if (chip->of_gpio_n_cells != gpiospec->args_count)
		return ERR_PTR(-EINVAL);

	ret = chip->of_xlate(chip, gpiospec, flags);
	if (ret < 0)
		return ERR_PTR(ret);

	return gpiochip_get_desc(chip, ret);
}

static void of_gpio_flags_quirks(struct device_node *np,
				 enum of_gpio_flags *flags)
{
	/*
	 * Some GPIO fixed regulator quirks.
	 * Note that active low is the default.
	 */
	if (IS_ENABLED(CONFIG_REGULATOR) &&
	    (of_device_is_compatible(np, "regulator-fixed") ||
	     of_device_is_compatible(np, "reg-fixed-voltage") ||
	     of_device_is_compatible(np, "regulator-gpio"))) {
		/*
		 * The regulator GPIO handles are specified such that the
		 * presence or absence of "enable-active-high" solely controls
		 * the polarity of the GPIO line. Any phandle flags must
		 * be actively ignored.
		 */
		if (*flags & OF_GPIO_ACTIVE_LOW) {
			pr_warn("%s GPIO handle specifies active low - ignored\n",
				of_node_full_name(np));
			*flags &= ~OF_GPIO_ACTIVE_LOW;
		}
		if (!of_property_read_bool(np, "enable-active-high"))
			*flags |= OF_GPIO_ACTIVE_LOW;
	}
	/*
	 * Legacy open drain handling for fixed voltage regulators.
	 */
	if (IS_ENABLED(CONFIG_REGULATOR) &&
	    of_device_is_compatible(np, "reg-fixed-voltage") &&
	    of_property_read_bool(np, "gpio-open-drain")) {
		*flags |= (OF_GPIO_SINGLE_ENDED | OF_GPIO_OPEN_DRAIN);
		pr_info("%s uses legacy open drain flag - update the DTS if you can\n",
			of_node_full_name(np));
	}
}

/**
 * of_get_named_gpiod_flags() - Get a GPIO descriptor and flags for GPIO API
 * @np:		device node to get GPIO from
 * @propname:	property name containing gpio specifier(s)
 * @index:	index of the GPIO
 * @flags:	a flags pointer to fill in
 *
 * Returns GPIO descriptor to use with Linux GPIO API, or one of the errno
 * value on the error condition. If @flags is not NULL the function also fills
 * in flags for the GPIO.
 */
struct gpio_desc *of_get_named_gpiod_flags(struct device_node *np,
		     const char *propname, int index, enum of_gpio_flags *flags)
{
	struct of_phandle_args gpiospec;
	struct gpio_chip *chip;
	struct gpio_desc *desc;
	int ret;

	ret = of_parse_phandle_with_args_map(np, propname, "gpio", index,
					     &gpiospec);
	if (ret) {
		pr_debug("%s: can't parse '%s' property of node '%pOF[%d]'\n",
			__func__, propname, np, index);
		return ERR_PTR(ret);
	}

	chip = of_find_gpiochip_by_xlate(&gpiospec);
	if (!chip) {
		desc = ERR_PTR(-EPROBE_DEFER);
		goto out;
	}

	desc = of_xlate_and_get_gpiod_flags(chip, &gpiospec, flags);
	if (IS_ERR(desc))
		goto out;

	if (flags)
		of_gpio_flags_quirks(np, flags);

	pr_debug("%s: parsed '%s' property of node '%pOF[%d]' - status (%d)\n",
		 __func__, propname, np, index,
		 PTR_ERR_OR_ZERO(desc));

out:
	of_node_put(gpiospec.np);

	return desc;
}

int of_get_named_gpio_flags(struct device_node *np, const char *list_name,
			    int index, enum of_gpio_flags *flags)
{
	struct gpio_desc *desc;

	desc = of_get_named_gpiod_flags(np, list_name, index, flags);

	if (IS_ERR(desc))
		return PTR_ERR(desc);
	else
		return desc_to_gpio(desc);
}
EXPORT_SYMBOL(of_get_named_gpio_flags);

/*
 * The SPI GPIO bindings happened before we managed to establish that GPIO
 * properties should be named "foo-gpios" so we have this special kludge for
 * them.
 */
static struct gpio_desc *of_find_spi_gpio(struct device *dev, const char *con_id,
					  enum of_gpio_flags *of_flags)
{
	char prop_name[32]; /* 32 is max size of property name */
	struct device_node *np = dev->of_node;
	struct gpio_desc *desc;

	/*
	 * Hopefully the compiler stubs the rest of the function if this
	 * is false.
	 */
	if (!IS_ENABLED(CONFIG_SPI_MASTER))
		return ERR_PTR(-ENOENT);

	/* Allow this specifically for "spi-gpio" devices */
	if (!of_device_is_compatible(np, "spi-gpio") || !con_id)
		return ERR_PTR(-ENOENT);

	/* Will be "gpio-sck", "gpio-mosi" or "gpio-miso" */
	snprintf(prop_name, sizeof(prop_name), "%s-%s", "gpio", con_id);

	desc = of_get_named_gpiod_flags(np, prop_name, 0, of_flags);
	return desc;
}

/*
 * Some regulator bindings happened before we managed to establish that GPIO
 * properties should be named "foo-gpios" so we have this special kludge for
 * them.
 */
static struct gpio_desc *of_find_regulator_gpio(struct device *dev, const char *con_id,
						enum of_gpio_flags *of_flags)
{
	/* These are the connection IDs we accept as legacy GPIO phandles */
	const char *whitelist[] = {
		"wlf,ldoena", /* Arizona */
		"wlf,ldo1ena", /* WM8994 */
		"wlf,ldo2ena", /* WM8994 */
	};
	struct device_node *np = dev->of_node;
	struct gpio_desc *desc;
	int i;

	if (!IS_ENABLED(CONFIG_REGULATOR))
		return ERR_PTR(-ENOENT);

	if (!con_id)
		return ERR_PTR(-ENOENT);

	i = match_string(whitelist, ARRAY_SIZE(whitelist), con_id);
	if (i < 0)
		return ERR_PTR(-ENOENT);

	desc = of_get_named_gpiod_flags(np, con_id, 0, of_flags);
	return desc;
}

struct gpio_desc *of_find_gpio(struct device *dev, const char *con_id,
			       unsigned int idx,
			       enum gpio_lookup_flags *flags)
{
	char prop_name[32]; /* 32 is max size of property name */
	enum of_gpio_flags of_flags;
	struct gpio_desc *desc;
	unsigned int i;

	/* Try GPIO property "foo-gpios" and "foo-gpio" */
	for (i = 0; i < ARRAY_SIZE(gpio_suffixes); i++) {
		if (con_id)
			snprintf(prop_name, sizeof(prop_name), "%s-%s", con_id,
				 gpio_suffixes[i]);
		else
			snprintf(prop_name, sizeof(prop_name), "%s",
				 gpio_suffixes[i]);

		desc = of_get_named_gpiod_flags(dev->of_node, prop_name, idx,
						&of_flags);
		/*
		 * -EPROBE_DEFER in our case means that we found a
		 * valid GPIO property, but no controller has been
		 * registered so far.
		 *
		 * This means we don't need to look any further for
		 * alternate name conventions, and we should really
		 * preserve the return code for our user to be able to
		 * retry probing later.
		 */
		if (IS_ERR(desc) && PTR_ERR(desc) == -EPROBE_DEFER)
			return desc;

		if (!IS_ERR(desc) || (PTR_ERR(desc) != -ENOENT))
			break;
	}

	/* Special handling for SPI GPIOs if used */
	if (IS_ERR(desc))
		desc = of_find_spi_gpio(dev, con_id, &of_flags);

	/* Special handling for regulator GPIOs if used */
	if (IS_ERR(desc) && PTR_ERR(desc) != -EPROBE_DEFER)
		desc = of_find_regulator_gpio(dev, con_id, &of_flags);

	if (IS_ERR(desc))
		return desc;

	if (of_flags & OF_GPIO_ACTIVE_LOW)
		*flags |= GPIO_ACTIVE_LOW;

	if (of_flags & OF_GPIO_SINGLE_ENDED) {
		if (of_flags & OF_GPIO_OPEN_DRAIN)
			*flags |= GPIO_OPEN_DRAIN;
		else
			*flags |= GPIO_OPEN_SOURCE;
	}

	if (of_flags & OF_GPIO_TRANSITORY)
		*flags |= GPIO_TRANSITORY;

	return desc;
}

/**
 * of_parse_own_gpio() - Get a GPIO hog descriptor, names and flags for GPIO API
 * @np:		device node to get GPIO from
 * @chip:	GPIO chip whose hog is parsed
 * @idx:	Index of the GPIO to parse
 * @name:	GPIO line name
 * @lflags:	gpio_lookup_flags - returned from of_find_gpio() or
 *		of_parse_own_gpio()
 * @dflags:	gpiod_flags - optional GPIO initialization flags
 *
 * Returns GPIO descriptor to use with Linux GPIO API, or one of the errno
 * value on the error condition.
 */
static struct gpio_desc *of_parse_own_gpio(struct device_node *np,
					   struct gpio_chip *chip,
					   unsigned int idx, const char **name,
					   enum gpio_lookup_flags *lflags,
					   enum gpiod_flags *dflags)
{
	struct device_node *chip_np;
	enum of_gpio_flags xlate_flags;
	struct of_phandle_args gpiospec;
	struct gpio_desc *desc;
	unsigned int i;
	u32 tmp;
	int ret;

	chip_np = chip->of_node;
	if (!chip_np)
		return ERR_PTR(-EINVAL);

	xlate_flags = 0;
	*lflags = 0;
	*dflags = 0;

	ret = of_property_read_u32(chip_np, "#gpio-cells", &tmp);
	if (ret)
		return ERR_PTR(ret);

	gpiospec.np = chip_np;
	gpiospec.args_count = tmp;

	for (i = 0; i < tmp; i++) {
		ret = of_property_read_u32_index(np, "gpios", idx * tmp + i,
						 &gpiospec.args[i]);
		if (ret)
			return ERR_PTR(ret);
	}

	desc = of_xlate_and_get_gpiod_flags(chip, &gpiospec, &xlate_flags);
	if (IS_ERR(desc))
		return desc;

	if (xlate_flags & OF_GPIO_ACTIVE_LOW)
		*lflags |= GPIO_ACTIVE_LOW;
	if (xlate_flags & OF_GPIO_TRANSITORY)
		*lflags |= GPIO_TRANSITORY;

	if (of_property_read_bool(np, "input"))
		*dflags |= GPIOD_IN;
	else if (of_property_read_bool(np, "output-low"))
		*dflags |= GPIOD_OUT_LOW;
	else if (of_property_read_bool(np, "output-high"))
		*dflags |= GPIOD_OUT_HIGH;
	else {
		pr_warn("GPIO line %d (%s): no hogging state specified, bailing out\n",
			desc_to_gpio(desc), np->name);
		return ERR_PTR(-EINVAL);
	}

	if (name && of_property_read_string(np, "line-name", name))
		*name = np->name;

	return desc;
}

/**
 * of_gpiochip_scan_gpios - Scan gpio-controller for gpio definitions
 * @chip:	gpio chip to act on
 *
 * This is only used by of_gpiochip_add to request/set GPIO initial
 * configuration.
 * It returns error if it fails otherwise 0 on success.
 */
static int of_gpiochip_scan_gpios(struct gpio_chip *chip)
{
	struct gpio_desc *desc = NULL;
	struct device_node *np;
	const char *name;
	enum gpio_lookup_flags lflags;
	enum gpiod_flags dflags;
	unsigned int i;
	int ret;

	for_each_available_child_of_node(chip->of_node, np) {
		if (!of_property_read_bool(np, "gpio-hog"))
			continue;

		for (i = 0;; i++) {
			desc = of_parse_own_gpio(np, chip, i, &name, &lflags,
						 &dflags);
			if (IS_ERR(desc))
				break;

			ret = gpiod_hog(desc, name, lflags, dflags);
			if (ret < 0) {
				of_node_put(np);
				return ret;
			}
		}
	}

	return 0;
}

/**
 * of_gpio_simple_xlate - translate gpiospec to the GPIO number and flags
 * @gc:		pointer to the gpio_chip structure
 * @gpiospec:	GPIO specifier as found in the device tree
 * @flags:	a flags pointer to fill in
 *
 * This is simple translation function, suitable for the most 1:1 mapped
 * GPIO chips. This function performs only one sanity check: whether GPIO
 * is less than ngpios (that is specified in the gpio_chip).
 */
int of_gpio_simple_xlate(struct gpio_chip *gc,
			 const struct of_phandle_args *gpiospec, u32 *flags)
{
	/*
	 * We're discouraging gpio_cells < 2, since that way you'll have to
	 * write your own xlate function (that will have to retrieve the GPIO
	 * number and the flags from a single gpio cell -- this is possible,
	 * but not recommended).
	 */
	if (gc->of_gpio_n_cells < 2) {
		WARN_ON(1);
		return -EINVAL;
	}

	if (WARN_ON(gpiospec->args_count < gc->of_gpio_n_cells))
		return -EINVAL;

	if (gpiospec->args[0] >= gc->ngpio)
		return -EINVAL;

	if (flags)
		*flags = gpiospec->args[1];

	return gpiospec->args[0];
}
EXPORT_SYMBOL(of_gpio_simple_xlate);

/**
 * of_mm_gpiochip_add_data - Add memory mapped GPIO chip (bank)
 * @np:		device node of the GPIO chip
 * @mm_gc:	pointer to the of_mm_gpio_chip allocated structure
 * @data:	driver data to store in the struct gpio_chip
 *
 * To use this function you should allocate and fill mm_gc with:
 *
 * 1) In the gpio_chip structure:
 *    - all the callbacks
 *    - of_gpio_n_cells
 *    - of_xlate callback (optional)
 *
 * 3) In the of_mm_gpio_chip structure:
 *    - save_regs callback (optional)
 *
 * If succeeded, this function will map bank's memory and will
 * do all necessary work for you. Then you'll able to use .regs
 * to manage GPIOs from the callbacks.
 */
int of_mm_gpiochip_add_data(struct device_node *np,
			    struct of_mm_gpio_chip *mm_gc,
			    void *data)
{
	int ret = -ENOMEM;
	struct gpio_chip *gc = &mm_gc->gc;

	gc->label = kasprintf(GFP_KERNEL, "%pOF", np);
	if (!gc->label)
		goto err0;

	mm_gc->regs = of_iomap(np, 0);
	if (!mm_gc->regs)
		goto err1;

	gc->base = -1;

	if (mm_gc->save_regs)
		mm_gc->save_regs(mm_gc);

	of_node_put(mm_gc->gc.of_node);
	mm_gc->gc.of_node = of_node_get(np);

	ret = gpiochip_add_data(gc, data);
	if (ret)
		goto err2;

	return 0;
err2:
	of_node_put(np);
	iounmap(mm_gc->regs);
err1:
	kfree(gc->label);
err0:
	pr_err("%pOF: GPIO chip registration failed with status %d\n", np, ret);
	return ret;
}
EXPORT_SYMBOL(of_mm_gpiochip_add_data);

/**
 * of_mm_gpiochip_remove - Remove memory mapped GPIO chip (bank)
 * @mm_gc:	pointer to the of_mm_gpio_chip allocated structure
 */
void of_mm_gpiochip_remove(struct of_mm_gpio_chip *mm_gc)
{
	struct gpio_chip *gc = &mm_gc->gc;

	if (!mm_gc)
		return;

	gpiochip_remove(gc);
	iounmap(mm_gc->regs);
	kfree(gc->label);
}
EXPORT_SYMBOL(of_mm_gpiochip_remove);

static void of_gpiochip_init_valid_mask(struct gpio_chip *chip)
{
	int len, i;
	u32 start, count;
	struct device_node *np = chip->of_node;

	len = of_property_count_u32_elems(np,  "gpio-reserved-ranges");
	if (len < 0 || len % 2 != 0)
		return;

	for (i = 0; i < len; i += 2) {
		of_property_read_u32_index(np, "gpio-reserved-ranges",
					   i, &start);
		of_property_read_u32_index(np, "gpio-reserved-ranges",
					   i + 1, &count);
<<<<<<< HEAD
		if (start >= chip->ngpio || start + count - 1 >= chip->ngpio)
=======
		if (start >= chip->ngpio || start + count > chip->ngpio)
>>>>>>> 30baa092
			continue;

		bitmap_clear(chip->valid_mask, start, count);
	}
};

#ifdef CONFIG_PINCTRL
static int of_gpiochip_add_pin_range(struct gpio_chip *chip)
{
	struct device_node *np = chip->of_node;
	struct of_phandle_args pinspec;
	struct pinctrl_dev *pctldev;
	int index = 0, ret;
	const char *name;
	static const char group_names_propname[] = "gpio-ranges-group-names";
	struct property *group_names;

	if (!np)
		return 0;

	group_names = of_find_property(np, group_names_propname, NULL);

	for (;; index++) {
		ret = of_parse_phandle_with_fixed_args(np, "gpio-ranges", 3,
				index, &pinspec);
		if (ret)
			break;

		pctldev = of_pinctrl_get(pinspec.np);
		of_node_put(pinspec.np);
		if (!pctldev)
			return -EPROBE_DEFER;

		if (pinspec.args[2]) {
			if (group_names) {
				of_property_read_string_index(np,
						group_names_propname,
						index, &name);
				if (strlen(name)) {
					pr_err("%pOF: Group name of numeric GPIO ranges must be the empty string.\n",
						np);
					break;
				}
			}
			/* npins != 0: linear range */
			ret = gpiochip_add_pin_range(chip,
					pinctrl_dev_get_devname(pctldev),
					pinspec.args[0],
					pinspec.args[1],
					pinspec.args[2]);
			if (ret)
				return ret;
		} else {
			/* npins == 0: special range */
			if (pinspec.args[1]) {
				pr_err("%pOF: Illegal gpio-range format.\n",
					np);
				break;
			}

			if (!group_names) {
				pr_err("%pOF: GPIO group range requested but no %s property.\n",
					np, group_names_propname);
				break;
			}

			ret = of_property_read_string_index(np,
						group_names_propname,
						index, &name);
			if (ret)
				break;

			if (!strlen(name)) {
				pr_err("%pOF: Group name of GPIO group range cannot be the empty string.\n",
				np);
				break;
			}

			ret = gpiochip_add_pingroup_range(chip, pctldev,
						pinspec.args[0], name);
			if (ret)
				return ret;
		}
	}

	return 0;
}

#else
static int of_gpiochip_add_pin_range(struct gpio_chip *chip) { return 0; }
#endif

int of_gpiochip_add(struct gpio_chip *chip)
{
	int status;

	if (!chip->of_node)
		return 0;

	if (!chip->of_xlate) {
		chip->of_gpio_n_cells = 2;
		chip->of_xlate = of_gpio_simple_xlate;
	}

	if (chip->of_gpio_n_cells > MAX_PHANDLE_ARGS)
		return -EINVAL;

	of_gpiochip_init_valid_mask(chip);

	status = of_gpiochip_add_pin_range(chip);
	if (status)
		return status;

	/* If the chip defines names itself, these take precedence */
	if (!chip->names)
		devprop_gpiochip_set_names(chip,
					   of_fwnode_handle(chip->of_node));

	of_node_get(chip->of_node);

	status = of_gpiochip_scan_gpios(chip);
	if (status) {
		of_node_put(chip->of_node);
		gpiochip_remove_pin_ranges(chip);
	}

	return status;
}

void of_gpiochip_remove(struct gpio_chip *chip)
{
	gpiochip_remove_pin_ranges(chip);
	of_node_put(chip->of_node);
}<|MERGE_RESOLUTION|>--- conflicted
+++ resolved
@@ -527,11 +527,11 @@
 					   i, &start);
 		of_property_read_u32_index(np, "gpio-reserved-ranges",
 					   i + 1, &count);
-<<<<<<< HEAD
+
 		if (start >= chip->ngpio || start + count - 1 >= chip->ngpio)
-=======
+
 		if (start >= chip->ngpio || start + count > chip->ngpio)
->>>>>>> 30baa092
+
 			continue;
 
 		bitmap_clear(chip->valid_mask, start, count);

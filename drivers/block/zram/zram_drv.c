/*
 * Compressed RAM block device
 *
 * Copyright (C) 2008, 2009, 2010  Nitin Gupta
 *               2012, 2013 Minchan Kim
 *
 * This code is released using a dual license strategy: BSD/GPL
 * You can choose the licence that better fits your requirements.
 *
 * Released under the terms of 3-clause BSD License
 * Released under the terms of GNU General Public License Version 2.0
 *
 */

#define KMSG_COMPONENT "zram"
#define pr_fmt(fmt) KMSG_COMPONENT ": " fmt

#include <linux/module.h>
#include <linux/kernel.h>
#include <linux/bio.h>
#include <linux/bitops.h>
#include <linux/blkdev.h>
#include <linux/buffer_head.h>
#include <linux/device.h>
#include <linux/genhd.h>
#include <linux/highmem.h>
#include <linux/slab.h>
#include <linux/backing-dev.h>
#include <linux/string.h>
#include <linux/vmalloc.h>
#include <linux/err.h>
#include <linux/idr.h>
#include <linux/sysfs.h>
#include <linux/debugfs.h>
#include <linux/cpuhotplug.h>
#include <linux/kthread.h>
#include <linux/freezer.h>
#include <linux/jiffies.h>
#include <linux/vmstat.h>
#include <linux/statfs.h>
#include <linux/swap.h>
#include <linux/swapops.h>
#include <linux/compat.h>
#include <uapi/linux/falloc.h>
#include <uapi/linux/sched/types.h>

#include "zram_drv.h"
#include "../loop.h"

#define NON_LRU_SWAPPINESS 99

static DEFINE_IDR(zram_index_idr);
/* idr index must be protected */
static DEFINE_MUTEX(zram_index_mutex);

static int zram_major;
static const char *default_compressor = "lzo-rle";

/* Module params (documentation at end) */
static unsigned int num_devices = 1;
/*
 * Pages that compress to sizes equals or greater than this are stored
 * uncompressed in memory.
 */
static size_t huge_class_size;

static void zram_free_page(struct zram *zram, size_t index);
static int zram_bvec_read(struct zram *zram, struct bio_vec *bvec,
				u32 index, int offset, struct bio *bio);


static int zram_slot_trylock(struct zram *zram, u32 index)
{
	return bit_spin_trylock(ZRAM_LOCK, &zram->table[index].flags);
}

static void zram_slot_lock(struct zram *zram, u32 index)
{
	bit_spin_lock(ZRAM_LOCK, &zram->table[index].flags);
}

static void zram_slot_unlock(struct zram *zram, u32 index)
{
	bit_spin_unlock(ZRAM_LOCK, &zram->table[index].flags);
}

static inline bool init_done(struct zram *zram)
{
	return zram->disksize;
}

static inline struct zram *dev_to_zram(struct device *dev)
{
	return (struct zram *)dev_to_disk(dev)->private_data;
}

static struct zram_entry *zram_get_entry(struct zram *zram, u32 index)
{
	return zram->table[index].entry;
}

static void zram_set_entry(struct zram *zram, u32 index,
			struct zram_entry *entry)
{
	zram->table[index].entry = entry;
}

/* flag operations require table entry bit_spin_lock() being held */
static bool zram_test_flag(struct zram *zram, u32 index,
			enum zram_pageflags flag)
{
	return zram->table[index].flags & BIT(flag);
}

static void zram_set_flag(struct zram *zram, u32 index,
			enum zram_pageflags flag)
{
	zram->table[index].flags |= BIT(flag);
}

static void zram_clear_flag(struct zram *zram, u32 index,
			enum zram_pageflags flag)
{
	zram->table[index].flags &= ~BIT(flag);
}

static inline void zram_set_element(struct zram *zram, u32 index,
			unsigned long element)
{
	zram->table[index].element = element;
}

static unsigned long zram_get_element(struct zram *zram, u32 index)
{
	return zram->table[index].element;
}

static size_t zram_get_obj_size(struct zram *zram, u32 index)
{
	return zram->table[index].flags & (BIT(ZRAM_FLAG_SHIFT) - 1);
}

static void zram_set_obj_size(struct zram *zram,
					u32 index, size_t size)
{
	unsigned long flags = zram->table[index].flags >> ZRAM_FLAG_SHIFT;

	zram->table[index].flags = (flags << ZRAM_FLAG_SHIFT) | size;
}

static inline bool zram_allocated(struct zram *zram, u32 index)
{
	return zram_get_obj_size(zram, index) ||
			zram_test_flag(zram, index, ZRAM_SAME) ||
			zram_test_flag(zram, index, ZRAM_WB);
}

#if PAGE_SIZE != 4096
static inline bool is_partial_io(struct bio_vec *bvec)
{
	return bvec->bv_len != PAGE_SIZE;
}
#else
static inline bool is_partial_io(struct bio_vec *bvec)
{
	return false;
}
#endif

/*
 * Check if request is within bounds and aligned on zram logical blocks.
 */
static inline bool valid_io_request(struct zram *zram,
		sector_t start, unsigned int size)
{
	u64 end, bound;

	/* unaligned request */
	if (unlikely(start & (ZRAM_SECTOR_PER_LOGICAL_BLOCK - 1)))
		return false;
	if (unlikely(size & (ZRAM_LOGICAL_BLOCK_SIZE - 1)))
		return false;

	end = start + (size >> SECTOR_SHIFT);
	bound = zram->disksize >> SECTOR_SHIFT;
	/* out of range range */
	if (unlikely(start >= bound || end > bound || start > end))
		return false;

	/* I/O request is valid */
	return true;
}

static void update_position(u32 *index, int *offset, struct bio_vec *bvec)
{
	*index  += (*offset + bvec->bv_len) / PAGE_SIZE;
	*offset = (*offset + bvec->bv_len) % PAGE_SIZE;
}

static inline void update_used_max(struct zram *zram,
					const unsigned long pages)
{
	unsigned long old_max, cur_max;

	old_max = atomic_long_read(&zram->stats.max_used_pages);

	do {
		cur_max = old_max;
		if (pages > cur_max)
			old_max = atomic_long_cmpxchg(
				&zram->stats.max_used_pages, cur_max, pages);
	} while (old_max != cur_max);
}

static inline void zram_fill_page(void *ptr, unsigned long len,
					unsigned long value)
{
	WARN_ON_ONCE(!IS_ALIGNED(len, sizeof(unsigned long)));
	memset_l(ptr, value, len / sizeof(unsigned long));
}

static bool page_same_filled(void *ptr, unsigned long *element)
{
	unsigned int pos;
	unsigned long *page;
	unsigned long val;

	page = (unsigned long *)ptr;
	val = page[0];

	for (pos = 1; pos < PAGE_SIZE / sizeof(*page); pos++) {
		if (val != page[pos])
			return false;
	}

	*element = val;

	return true;
}

static ssize_t initstate_show(struct device *dev,
		struct device_attribute *attr, char *buf)
{
	u32 val;
	struct zram *zram = dev_to_zram(dev);

	down_read(&zram->init_lock);
	val = init_done(zram);
	up_read(&zram->init_lock);

	return scnprintf(buf, PAGE_SIZE, "%u\n", val);
}

static ssize_t disksize_show(struct device *dev,
		struct device_attribute *attr, char *buf)
{
	struct zram *zram = dev_to_zram(dev);

	return scnprintf(buf, PAGE_SIZE, "%llu\n", zram->disksize);
}

static ssize_t mem_limit_store(struct device *dev,
		struct device_attribute *attr, const char *buf, size_t len)
{
	u64 limit;
	char *tmp;
	struct zram *zram = dev_to_zram(dev);

	limit = memparse(buf, &tmp);
	if (buf == tmp) /* no chars parsed, invalid input */
		return -EINVAL;

	down_write(&zram->init_lock);
	zram->limit_pages = PAGE_ALIGN(limit) >> PAGE_SHIFT;
	up_write(&zram->init_lock);

	return len;
}

static ssize_t mem_used_max_store(struct device *dev,
		struct device_attribute *attr, const char *buf, size_t len)
{
	int err;
	unsigned long val;
	struct zram *zram = dev_to_zram(dev);

	err = kstrtoul(buf, 10, &val);
	if (err || val != 0)
		return -EINVAL;

	down_read(&zram->init_lock);
	if (init_done(zram)) {
		atomic_long_set(&zram->stats.max_used_pages,
				zs_get_total_pages(zram->mem_pool));
	}
	up_read(&zram->init_lock);

	return len;
}

static ssize_t idle_store(struct device *dev,
		struct device_attribute *attr, const char *buf, size_t len)
{
	struct zram *zram = dev_to_zram(dev);
	unsigned long nr_pages = zram->disksize >> PAGE_SHIFT;
	int index;
	char mode_buf[8];
	ssize_t sz;

	sz = strscpy(mode_buf, buf, sizeof(mode_buf));
	if (sz <= 0)
		return -EINVAL;

	/* ignore trailing new line */
	if (mode_buf[sz - 1] == '\n')
		mode_buf[sz - 1] = 0x00;

	if (strcmp(mode_buf, "all"))
		return -EINVAL;

	down_read(&zram->init_lock);
	if (!init_done(zram)) {
		up_read(&zram->init_lock);
		return -EINVAL;
	}

	for (index = 0; index < nr_pages; index++) {
		/*
		 * Do not mark ZRAM_UNDER_WB slot as ZRAM_IDLE to close race.
		 * See the comment in writeback_store.
		 */
		zram_slot_lock(zram, index);
		if (zram_allocated(zram, index) &&
				!zram_test_flag(zram, index, ZRAM_UNDER_WB))
			zram_set_flag(zram, index, ZRAM_IDLE);
		zram_slot_unlock(zram, index);
	}

	up_read(&zram->init_lock);

	return len;
}

#ifdef CONFIG_ZRAM_WRITEBACK
#ifdef CONFIG_ZRAM_LRU_WRITEBACK
static int zram_wbd(void *);
static struct zram *g_zram;
static bool is_app_launch;

#define F2FS_IOCTL_MAGIC	0xf5
#define F2FS_IOC_SET_PIN_FILE	_IOW(F2FS_IOCTL_MAGIC, 13, __u32)
#define F2FS_SET_PIN_FILE	1
static int zram_pin_backing_file(struct zram *zram)
{
	struct loop_device *lo = zram->bdev->bd_disk->private_data;
	struct file *file = lo->lo_backing_file;
	unsigned int cmd = F2FS_IOC_SET_PIN_FILE;
	int __user *buf;
	int set = F2FS_SET_PIN_FILE;
	int ret;

	buf = compat_alloc_user_space(sizeof(*buf));
	if (!buf) {
		pr_info("%s failed to compat_alloc_user_space\n", __func__);
		return -ENOMEM;
	}
	copy_to_user(buf, &set, sizeof(int));
	ret = file->f_op->unlocked_ioctl(file, cmd, (unsigned long)buf);
	pr_info("%s ioctl to pin file returned %d\n", __func__, ret);

	return ret;
}

static void fallocate_block(struct zram *zram, unsigned long blk_idx)
{
	struct block_device *bdev = zram->bdev;

	if (!bdev)
		return;

	mutex_lock(&zram->blk_bitmap_lock);
	/* check 2MB block bitmap. if unset, fallocate 2MB block at once */
	if (!test_and_set_bit(blk_idx / NR_FALLOC_PAGES, zram->blk_bitmap)) {
		struct loop_device *lo = bdev->bd_disk->private_data;
		struct file *file = lo->lo_backing_file;
		loff_t pos = (blk_idx & FALLOC_ALIGN_MASK) << PAGE_SHIFT;
		loff_t len = NR_FALLOC_PAGES << PAGE_SHIFT;
		int mode = FALLOC_FL_KEEP_SIZE;
		int ret;

		file_start_write(file);
		ret = file->f_op->fallocate(file, mode, pos, len);
		if (ret)
			pr_err("%s pos %lx failed %d\n", __func__, pos, ret);
		file_end_write(file);
	}
	mutex_unlock(&zram->blk_bitmap_lock);
}

static int init_lru_writeback(struct zram *zram)
{
	struct sched_param param = { .sched_priority = 0 };
	int ret = 0;
	int bitmap_sz;

	init_waitqueue_head(&zram->wbd_wait);
	zram->wb_table = kvzalloc(sizeof(u8) * zram->nr_pages, GFP_KERNEL);
	if (!zram->wb_table) {
		ret = -ENOMEM;
		return ret;
	}
	/* bitmap for 2MB block */
	bitmap_sz = (BITS_TO_LONGS(zram->nr_pages) * sizeof(long)) / NR_FALLOC_PAGES;
	zram->blk_bitmap = kvzalloc(bitmap_sz, GFP_KERNEL);
	if (!zram->blk_bitmap) {
		ret = -ENOMEM;
		goto out;
	}
	if (zram_pin_backing_file(zram)) {
		ret = -EINVAL;
		goto out;
	}

	bitmap_sz = BITS_TO_LONGS(zram->nr_pages) * sizeof(long) / NR_ZWBS;
	/* backing dev should be large enough for chunk writeback */
	if (!bitmap_sz)
		return -EINVAL;
	zram->chunk_bitmap = kvzalloc(bitmap_sz, GFP_KERNEL);
	if (!zram->chunk_bitmap) {
		ret = -ENOMEM;
		goto out;
	}

	zram->wbd = kthread_run(zram_wbd, zram, "%s_wbd", zram->disk->disk_name);
	if (IS_ERR(zram->wbd)) {
		ret = PTR_ERR(zram->wbd);
		goto out;
	}

	g_zram = zram;
	zram->wb_limit_enable = true;
	sched_setscheduler(zram->wbd, SCHED_IDLE, &param);

	return ret;
out:
	if (zram->chunk_bitmap) {
		kvfree(zram->chunk_bitmap);
		zram->chunk_bitmap = NULL;
	}
	if (zram->blk_bitmap) {
		kvfree(zram->blk_bitmap);
		zram->blk_bitmap = NULL;
	}
	kvfree(zram->wb_table);
	zram->wb_table = NULL;
	return ret;
}

static void stop_lru_writeback(struct zram *zram)
{
	if (!IS_ERR_OR_NULL(zram->wbd)) {
		g_zram = NULL;
		kthread_stop(zram->wbd);
		zram->wbd = NULL;
	}
}

static void deinit_lru_writeback(struct zram *zram)
{
	unsigned long flags;
	u8 *wb_table_tmp = zram->wb_table;

	stop_lru_writeback(zram);
	if (zram->chunk_bitmap) {
		kvfree(zram->chunk_bitmap);
		zram->chunk_bitmap = NULL;
	}
	if (zram->blk_bitmap) {
		kvfree(zram->blk_bitmap);
		zram->blk_bitmap = NULL;
	}
	spin_lock_irqsave(&zram->wb_table_lock, flags);
	zram->wb_table = NULL;
	spin_unlock_irqrestore(&zram->wb_table_lock, flags);
	kvfree(wb_table_tmp);
}
#endif

static ssize_t writeback_limit_enable_store(struct device *dev,
		struct device_attribute *attr, const char *buf, size_t len)
{
	struct zram *zram = dev_to_zram(dev);
	u64 val;
	ssize_t ret = -EINVAL;

	if (kstrtoull(buf, 10, &val))
		return ret;

	down_read(&zram->init_lock);
	spin_lock(&zram->wb_limit_lock);
	zram->wb_limit_enable = val;
	spin_unlock(&zram->wb_limit_lock);
	up_read(&zram->init_lock);
	ret = len;

	return ret;
}

static ssize_t writeback_limit_enable_show(struct device *dev,
		struct device_attribute *attr, char *buf)
{
	bool val;
	struct zram *zram = dev_to_zram(dev);

	down_read(&zram->init_lock);
	spin_lock(&zram->wb_limit_lock);
	val = zram->wb_limit_enable;
	spin_unlock(&zram->wb_limit_lock);
	up_read(&zram->init_lock);

	return scnprintf(buf, PAGE_SIZE, "%d\n", val);
}

static ssize_t writeback_limit_store(struct device *dev,
		struct device_attribute *attr, const char *buf, size_t len)
{
	struct zram *zram = dev_to_zram(dev);
	u64 val;
	ssize_t ret = -EINVAL;

	if (kstrtoull(buf, 10, &val))
		return ret;

	down_read(&zram->init_lock);
	spin_lock(&zram->wb_limit_lock);
	zram->bd_wb_limit = val;
	spin_unlock(&zram->wb_limit_lock);
	up_read(&zram->init_lock);
	ret = len;

	return ret;
}

static ssize_t writeback_limit_show(struct device *dev,
		struct device_attribute *attr, char *buf)
{
	u64 val;
	struct zram *zram = dev_to_zram(dev);

	down_read(&zram->init_lock);
	spin_lock(&zram->wb_limit_lock);
	val = zram->bd_wb_limit;
	spin_unlock(&zram->wb_limit_lock);
	up_read(&zram->init_lock);

	return scnprintf(buf, PAGE_SIZE, "%llu\n", val);
}

static void reset_bdev(struct zram *zram)
{
	struct block_device *bdev;

	if (!zram->backing_dev)
		return;

	bdev = zram->bdev;
	if (zram->old_block_size)
		set_blocksize(bdev, zram->old_block_size);
	blkdev_put(bdev, FMODE_READ|FMODE_WRITE|FMODE_EXCL);
	/* hope filp_close flush all of IO */
	filp_close(zram->backing_dev, NULL);
	zram->backing_dev = NULL;
	zram->old_block_size = 0;
	zram->bdev = NULL;
	zram->disk->queue->backing_dev_info->capabilities |=
				BDI_CAP_SYNCHRONOUS_IO;
	kvfree(zram->bitmap);
	zram->bitmap = NULL;
#ifdef CONFIG_ZRAM_LRU_WRITEBACK
	deinit_lru_writeback(zram);
#endif
}

static ssize_t backing_dev_show(struct device *dev,
		struct device_attribute *attr, char *buf)
{
	struct file *file;
	struct zram *zram = dev_to_zram(dev);
	char *p;
	ssize_t ret;

	down_read(&zram->init_lock);
	file = zram->backing_dev;
	if (!file) {
		memcpy(buf, "none\n", 5);
		up_read(&zram->init_lock);
		return 5;
	}

	p = file_path(file, buf, PAGE_SIZE - 1);
	if (IS_ERR(p)) {
		ret = PTR_ERR(p);
		goto out;
	}

	ret = strlen(p);
	memmove(buf, p, ret);
	buf[ret++] = '\n';
out:
	up_read(&zram->init_lock);
	return ret;
}

static ssize_t backing_dev_store(struct device *dev,
		struct device_attribute *attr, const char *buf, size_t len)
{
	char *file_name;
	size_t sz;
	struct file *backing_dev = NULL;
	struct inode *inode;
	struct address_space *mapping;
	unsigned int bitmap_sz, old_block_size = 0;
	unsigned long nr_pages, *bitmap = NULL;
	struct block_device *bdev = NULL;
	int err;
	struct zram *zram = dev_to_zram(dev);

	file_name = kmalloc(PATH_MAX, GFP_KERNEL);
	if (!file_name)
		return -ENOMEM;

	down_write(&zram->init_lock);
	if (init_done(zram)) {
		pr_info("Can't setup backing device for initialized device\n");
		err = -EBUSY;
		goto out;
	}

	strlcpy(file_name, buf, PATH_MAX);
	/* ignore trailing newline */
	sz = strlen(file_name);
	if (sz > 0 && file_name[sz - 1] == '\n')
		file_name[sz - 1] = 0x00;

	backing_dev = filp_open(file_name, O_RDWR|O_LARGEFILE, 0);
	if (IS_ERR(backing_dev)) {
		err = PTR_ERR(backing_dev);
		backing_dev = NULL;
		goto out;
	}

	mapping = backing_dev->f_mapping;
	inode = mapping->host;

	/* Support only block device in this moment */
	if (!S_ISBLK(inode->i_mode)) {
		err = -ENOTBLK;
		goto out;
	}

	bdev = bdgrab(I_BDEV(inode));
	err = blkdev_get(bdev, FMODE_READ | FMODE_WRITE | FMODE_EXCL, zram);
	if (err < 0) {
		bdev = NULL;
		goto out;
	}

	nr_pages = i_size_read(inode) >> PAGE_SHIFT;
	bitmap_sz = BITS_TO_LONGS(nr_pages) * sizeof(long);
	bitmap = kvzalloc(bitmap_sz, GFP_KERNEL);
	if (!bitmap) {
		err = -ENOMEM;
		goto out;
	}

	old_block_size = block_size(bdev);
	err = set_blocksize(bdev, PAGE_SIZE);
	if (err)
		goto out;

	reset_bdev(zram);

	zram->old_block_size = old_block_size;
	zram->bdev = bdev;
	zram->backing_dev = backing_dev;
	zram->bitmap = bitmap;
	zram->nr_pages = nr_pages;
#ifdef CONFIG_ZRAM_LRU_WRITEBACK
	err = init_lru_writeback(zram);
	if (err)
		goto init_lru_writeback_fail;
#endif
	/*
	 * With writeback feature, zram does asynchronous IO so it's no longer
	 * synchronous device so let's remove synchronous io flag. Othewise,
	 * upper layer(e.g., swap) could wait IO completion rather than
	 * (submit and return), which will cause system sluggish.
	 * Furthermore, when the IO function returns(e.g., swap_readpage),
	 * upper layer expects IO was done so it could deallocate the page
	 * freely but in fact, IO is going on so finally could cause
	 * use-after-free when the IO is really done.
	 */
	zram->disk->queue->backing_dev_info->capabilities &=
			~BDI_CAP_SYNCHRONOUS_IO;
	up_write(&zram->init_lock);

	pr_info("setup backing device %s\n", file_name);
	kfree(file_name);

	return len;
#ifdef CONFIG_ZRAM_LRU_WRITEBACK
init_lru_writeback_fail:
	zram->old_block_size = 0;
	zram->bdev = NULL;
	zram->backing_dev = NULL;
	zram->bitmap = NULL;
	zram->nr_pages = 0;
#endif
out:
	if (bitmap)
		kvfree(bitmap);

	if (bdev)
		blkdev_put(bdev, FMODE_READ | FMODE_WRITE | FMODE_EXCL);

	if (backing_dev)
		filp_close(backing_dev, NULL);

	up_write(&zram->init_lock);

	kfree(file_name);

	return err;
}

#ifdef CONFIG_ZRAM_LRU_WRITEBACK
static unsigned long chunk_to_blk_idx(unsigned long idx)
{
	return idx * NR_ZWBS;
}
static unsigned long blk_to_chunk_idx(unsigned long idx)
{
	return idx / NR_ZWBS;
}

static unsigned long alloc_chunk_bdev(struct zram *zram)
{
	unsigned long chunk_idx = 1;
	unsigned long max_idx = zram->nr_pages / NR_ZWBS;
	unsigned long blk_idx;
	unsigned long flags;
	int i;
retry:
	/* skip 0 bit to confuse zram.handle = 0 */
	chunk_idx = find_next_zero_bit(zram->chunk_bitmap, max_idx, chunk_idx);
	if (chunk_idx == max_idx)
		return 0;

	spin_lock_irqsave(&zram->bitmap_lock, flags);
	if (test_and_set_bit(chunk_idx, zram->chunk_bitmap)) {
		spin_unlock_irqrestore(&zram->bitmap_lock, flags);
		goto retry;
	}
	blk_idx = chunk_to_blk_idx(chunk_idx);
	for (i = 0; i < NR_ZWBS; i++)
		BUG_ON(test_and_set_bit(blk_idx + i, zram->bitmap));
	spin_unlock_irqrestore(&zram->bitmap_lock, flags);
	atomic64_add(NR_ZWBS, &zram->stats.bd_count);
	count_vm_events(SQZR_COUNT, NR_ZWBS);
	return blk_idx;
}

static unsigned long alloc_block_bdev(struct zram *zram)
{
	unsigned long blk_idx = 1;
	unsigned long flags;
retry:
	/* skip 0 bit to confuse zram.handle = 0 */
	blk_idx = find_next_zero_bit(zram->bitmap, zram->nr_pages, blk_idx);
	if (blk_idx == zram->nr_pages)
		return 0;

	spin_lock_irqsave(&zram->bitmap_lock, flags);
	if (test_and_set_bit(blk_idx, zram->bitmap)) {
		spin_unlock_irqrestore(&zram->bitmap_lock, flags);
		goto retry;
	}
	set_bit(blk_to_chunk_idx(blk_idx), zram->chunk_bitmap);
	spin_unlock_irqrestore(&zram->bitmap_lock, flags);
	atomic64_inc(&zram->stats.bd_count);
	count_vm_events(SQZR_COUNT, 1);
	return blk_idx;
}

static unsigned long try_alloc_block_bdev(struct zram *zram, int *nr_pages)
{
	unsigned long blk_idx;

	/* found free chunk, return blk_idx */
	if (*nr_pages == NR_ZWBS) {
		blk_idx = alloc_chunk_bdev(zram);
		if (blk_idx)
			return blk_idx;
	}
	*nr_pages = 1;
	return alloc_block_bdev(zram);
}

static void free_chunk_bdev(struct zram *zram, unsigned long chunk_idx)
{
	unsigned long blk_idx;
	unsigned long flags;
	int i;

	blk_idx = chunk_to_blk_idx(chunk_idx);
	spin_lock_irqsave(&zram->bitmap_lock, flags);
	for (i = 0; i < NR_ZWBS; i++) {
		if (test_bit(blk_idx + i, zram->bitmap)) {
			spin_unlock_irqrestore(&zram->bitmap_lock, flags);
			return;
		}
	}
	clear_bit(chunk_idx, zram->chunk_bitmap);
	spin_unlock_irqrestore(&zram->bitmap_lock, flags);
}

static void free_block_bdev(struct zram *zram, unsigned long blk_idx, bool ppr)
{
	int was_set;
	unsigned long flags;

	spin_lock_irqsave(&zram->wb_table_lock, flags);
	if (!zram->wb_table || zram->wb_table[blk_idx] == 0)
		goto out;
	zram->wb_table[blk_idx]--;
	atomic64_dec(&zram->stats.bd_objcnt);
	count_vm_events(SQZR_OBJCNT, -1);
	if (ppr)
		atomic64_dec(&zram->stats.bd_ppr_objcnt);
	if (zram->wb_table[blk_idx] > 0) {
		spin_unlock_irqrestore(&zram->wb_table_lock, flags);
		return;
	}
out:
	spin_unlock_irqrestore(&zram->wb_table_lock, flags);
	was_set = test_and_clear_bit(blk_idx, zram->bitmap);
	WARN_ON_ONCE(!was_set);
	atomic64_dec(&zram->stats.bd_count);
	count_vm_events(SQZR_COUNT, -1);
	if (ppr)
		atomic64_dec(&zram->stats.bd_ppr_count);
	free_chunk_bdev(zram, blk_to_chunk_idx(blk_idx));
}
#else
static unsigned long alloc_block_bdev(struct zram *zram)
{
	unsigned long blk_idx = 1;
retry:
	/* skip 0 bit to confuse zram.handle = 0 */
	blk_idx = find_next_zero_bit(zram->bitmap, zram->nr_pages, blk_idx);
	if (blk_idx == zram->nr_pages)
		return 0;

	if (test_and_set_bit(blk_idx, zram->bitmap))
		goto retry;

	atomic64_inc(&zram->stats.bd_count);
	return blk_idx;
}

static void free_block_bdev(struct zram *zram, unsigned long blk_idx)
{
	int was_set;

	was_set = test_and_clear_bit(blk_idx, zram->bitmap);
	WARN_ON_ONCE(!was_set);
	atomic64_dec(&zram->stats.bd_count);
}
#endif

static void zram_page_end_io(struct bio *bio)
{
	struct page *page = bio_first_page_all(bio);

	page_endio(page, op_is_write(bio_op(bio)),
			blk_status_to_errno(bio->bi_status));
	bio_put(bio);
}

/*
 * Returns 1 if the submission is successful.
 */
static int read_from_bdev_async(struct zram *zram, struct bio_vec *bvec,
			unsigned long entry, struct bio *parent)
{
	struct bio *bio;

	bio = bio_alloc(GFP_ATOMIC, 1);
	if (!bio)
		return -ENOMEM;

	bio->bi_iter.bi_sector = entry * (PAGE_SIZE >> 9);
	bio_set_dev(bio, zram->bdev);
	if (!bio_add_page(bio, bvec->bv_page, bvec->bv_len, bvec->bv_offset)) {
		bio_put(bio);
		return -EIO;
	}

	if (!parent) {
		bio->bi_opf = REQ_OP_READ;
		bio->bi_end_io = zram_page_end_io;
	} else {
		bio->bi_opf = parent->bi_opf;
		bio_chain(bio, parent);
	}

	submit_bio(bio);
	return 1;
}

#ifdef CONFIG_ZRAM_LRU_WRITEBACK
static int zram_balance_ratio = 25;	/* nand writeback ratio */
module_param(zram_balance_ratio, int, 0644);

static bool is_bdev_avail(struct zram *zram)
{
	struct loop_device *lo;
	struct inode *inode;
	struct dentry *root;
	struct kstatfs statbuf;
	u64 min_free_blocks;
	int ret;

	if (!zram->bdev->bd_disk)
		return false;

	lo = zram->bdev->bd_disk->private_data;
	if (!lo || !lo->lo_backing_file)
		return false;

	inode = lo->lo_backing_file->f_mapping->host;
	root = inode->i_sb->s_root;
	if (!root->d_sb->s_op->statfs)
		return false;

	ret = root->d_sb->s_op->statfs(root, &statbuf);
	if (ret)
		return false;
	/*
	 * To guarantee "reserved block(133MB on Q-os)" for system,
	 * SQZR is triggered only when devices have enough storage free space
	 * more than SZ_1G or reserved block * 2.
	 */
	min_free_blocks = max_t(u64, SZ_1G / statbuf.f_bsize,
			(statbuf.f_bfree - statbuf.f_bavail) * 2);
	if (statbuf.f_bavail < min_free_blocks)
		return false;

	return true;
}

static inline bool zram_throttle_writeback_size(struct zram *zram)
{
	long objcnt = atomic64_read(&zram->stats.bd_objcnt);

	if ((unsigned long)objcnt >= zram->nr_pages * 4)
		return true;
	else
		return false;
}

static bool zram_wb_available(struct zram *zram)
{
	if (!zram->wb_table)
		return false;
	spin_lock(&zram->wb_limit_lock);
	if (zram->wb_limit_enable && !zram->bd_wb_limit) {
		spin_unlock(&zram->wb_limit_lock);
		return false;
	}
	spin_unlock(&zram->wb_limit_lock);

	if (zram_throttle_writeback_size(zram))
		return false;
	return true;
}

static u32 entry_to_index(struct zram *zram, struct zram_table_entry *entry)
{
	return (u32)(((unsigned long)entry - (unsigned long)zram->table) /
			sizeof(struct zram_table_entry));
}

#define SKIP 1
#define ABORT 2
static int zram_try_mark_page(struct zram *zram, u32 index)
{
	/* invalid index */
	if (index >= (zram->disksize >> PAGE_SHIFT))
		return ABORT;

	if (!zram_slot_trylock(zram, index))
		return SKIP;

	if (!zram_allocated(zram, index) ||
			zram_test_flag(zram, index, ZRAM_UNDER_PPR)) {
		zram_slot_unlock(zram, index);
		return ABORT;
	} else if (zram_test_flag(zram, index, ZRAM_UNDER_WB)) {
		zram_slot_unlock(zram, index);
		return SKIP;
	}
	zram_set_flag(zram, index, ZRAM_IDLE);
	zram_slot_unlock(zram, index);
	return 0;
}

void free_zwbs(struct zwbs **zwbs)
{
	int i;

	for (i = 0; i < NR_ZWBS; i++) {
		if (!zwbs[i])
			return;
		if (zwbs[i]->page)
			__free_page(zwbs[i]->page);
		kfree(zwbs[i]);
	}
}

int alloc_zwbs(struct zwbs **zwbs)
{
	int i;

	for (i = 0; i < NR_ZWBS; i++) {
		zwbs[i] = kzalloc(sizeof(struct zwbs), GFP_KERNEL);
		if (!zwbs[i])
			goto out;
		zwbs[i]->page = alloc_page(GFP_KERNEL);
		if (!zwbs[i]->page)
			goto out;
	}
	return 0;
out:
	free_zwbs(zwbs);
	return -ENOMEM;
}

bool zram_is_app_launch(void)
{
	return is_app_launch;
}

#define ZRAM_WBD_INTERVAL 10 * HZ
static bool zram_should_writeback(struct zram *zram,
				unsigned long pages, bool trigger)
{
	unsigned long stored = atomic64_read(&zram->stats.lru_pages);
	unsigned long writtenback = atomic64_read(&zram->stats.bd_objcnt) -
				    atomic64_read(&zram->stats.bd_ppr_objcnt) -
				    atomic64_read(&zram->stats.bd_expire);
	unsigned long min_stored_byte;
	int writtenback_ratio = stored ? (writtenback * 100) / stored : 0;
	int min_writtenback_ratio = zram_balance_ratio;
	int margin = max_t(int, 1, zram_balance_ratio / 10);
	int max_pages = CONFIG_ZRAM_LRU_WRITEBACK_LIMIT;
	static unsigned long time_stamp;
	bool ret = true;

	/* avoid app launch time */
	if (is_app_launch)
		return false;

	/* stop thread when writtenback enough */
	if (pages > max_pages)
		return false;

	/* do not trigger again before time interval */
	if (trigger && time_is_after_jiffies(time_stamp))
		return false;

	if (trigger)
		min_writtenback_ratio -= margin;
	else
		min_writtenback_ratio += margin;
	if (min_writtenback_ratio < writtenback_ratio)
		ret = false;

	if (zram->disksize / 4 > SZ_1G)
		min_stored_byte = SZ_1G;
	else
		min_stored_byte = zram->disksize / 4;

	if ((stored << PAGE_SHIFT) < min_stored_byte)
		ret = false;

	if (trigger && ret == true)
		time_stamp = jiffies + ZRAM_WBD_INTERVAL;

	return ret;
}

static void try_wakeup_zram_wbd(struct zram *zram)
{
	unsigned long bd_count;

	if (zram->backing_dev && !zram->wbd_running &&
			zram_wb_available(zram) &&
			zram_should_writeback(zram, 0, true) &&
			is_bdev_avail(zram)) {
		bd_count = atomic64_read(&zram->stats.bd_count);
		/* wakeup zram_wbd with enough free blocks */
		if (zram->nr_pages - bd_count < NR_ZWBS)
			return;

		zram->wbd_running = true;
		wake_up(&zram->wbd_wait);
	}
}

static int zram_app_launch_notifier(struct notifier_block *nb,
				unsigned long action, void *data)
{
	is_app_launch = action ? true : false;

	if (!is_app_launch && g_zram)
		try_wakeup_zram_wbd(g_zram);

	return 0;
}

static struct notifier_block zram_app_launch_nb = {
	.notifier_call = zram_app_launch_notifier,
};

static void mark_end_of_page(struct zwbs *zwbs)
{
	struct zram_wb_header *zhdr;
	struct page *page = zwbs->page;
	int offset = zwbs->off;
	void *mem;

	if (offset + sizeof(struct zram_wb_header) < PAGE_SIZE) {
		mem = kmap_atomic(page);
		zhdr = (struct zram_wb_header *)(mem + offset);
		zhdr->index = UINT_MAX;
		zhdr->size = 0;
		kunmap_atomic(mem);
	}
}

static int zram_writeback_fill_page(struct zram *zram, u32 index,
				struct zwbs *zwbs)
{
	struct zram_wb_header *zhdr;
	struct page *page = zwbs->page;
	int offset = zwbs->off;
	unsigned long handle;
	void *src, *dst;
	int ret, size;
	int header_sz = 0;

	zram_slot_lock(zram, index);
	if (!zram_allocated(zram, index) ||
			!zram_test_flag(zram, index, ZRAM_IDLE) ||
			zram_test_flag(zram, index, ZRAM_WB) ||
			zram_test_flag(zram, index, ZRAM_SAME) ||
			zram_test_flag(zram, index, ZRAM_UNDER_WB)) {
		zram_slot_unlock(zram, index);
		return 0;
	}
	size = zram_get_obj_size(zram, index);
	if (size != PAGE_SIZE)
		header_sz = sizeof(struct zram_wb_header);

	if (offset + header_sz + size > PAGE_SIZE) {
		zram_slot_unlock(zram, index);
		return -ENOSPC;
	}
	/*
	 * Clearing ZRAM_UNDER_WB is duty of caller.
	 * IOW, zram_free_page never clear it.
	 */
	zram_set_flag(zram, index, ZRAM_UNDER_WB);
	/* Need for hugepage writeback racing */
	zram_set_flag(zram, index, ZRAM_IDLE);

	handle = zram_get_element(zram, index);
	if (!handle) {
		zram_clear_flag(zram, index, ZRAM_UNDER_WB);
		zram_clear_flag(zram, index, ZRAM_IDLE);
		zram_slot_unlock(zram, index);
		return -ENOENT;
	}
	src = zs_map_object(zram->mem_pool, handle, ZS_MM_RO);
	dst = kmap_atomic(page);
	if (size != PAGE_SIZE) {
		zhdr = (struct zram_wb_header *)(dst + offset);
		zhdr->index = index;
		zhdr->size = size;
		dst = (u8 *)(zhdr + 1);
	}
	memcpy(dst, src, size);
	ret = size;
	kunmap_atomic(dst);
	zs_unmap_object(zram->mem_pool, handle);
	zram_slot_unlock(zram, index);

	return ret;
}

static void zram_writeback_clear_flag(struct zram *zram, struct zwbs *zwbs)
{
	struct zram_wb_entry *entry = zwbs->entry;
	unsigned int count = zwbs->cnt;
	unsigned long index;
	int i;

	for (i = 0; i < count; i++) {
		index = entry[i].index;
		zram_slot_lock(zram, index);
		zram_clear_flag(zram, index, ZRAM_UNDER_WB);
		zram_clear_flag(zram, index, ZRAM_IDLE);
		zram_clear_flag(zram, index, ZRAM_UNDER_PPR);
		zram_slot_unlock(zram, index);
	}
}

static void zram_update_max_stats(struct zram *zram)
{
	unsigned long bd_count, bd_size, bd_ppr_count, bd_ppr_size;

	bd_count = atomic64_read(&zram->stats.bd_count);
	if (bd_count <= atomic64_read(&zram->stats.bd_max_count))
		return;

	bd_size = atomic64_read(&zram->stats.bd_size);
	bd_ppr_count = atomic64_read(&zram->stats.bd_ppr_count);
	bd_ppr_size = atomic64_read(&zram->stats.bd_ppr_size);
	atomic64_set(&zram->stats.bd_max_count, bd_count);
	atomic64_set(&zram->stats.bd_max_size, bd_size);
	atomic64_set(&zram->stats.bd_ppr_max_count, bd_ppr_count);
	atomic64_set(&zram->stats.bd_ppr_max_size, bd_ppr_size);
}

static void zram_reset_stats(struct zram *zram)
{
	atomic64_set(&zram->stats.bd_max_count, 0);
	atomic64_set(&zram->stats.bd_max_size, 0);
	atomic64_set(&zram->stats.bd_ppr_max_count, 0);
	atomic64_set(&zram->stats.bd_ppr_max_size, 0);
}

static void zram_writeback_done(struct zram *zram,
		struct zwbs *zwbs, unsigned long blk_idx, bool ppr)
{
	unsigned long index;
	unsigned int offset;
	unsigned int size;
	unsigned int count = zwbs->cnt;
	struct zram_wb_entry *entry = zwbs->entry;
	int i;
	unsigned long flags;

	spin_lock_irqsave(&zram->wb_table_lock, flags);
	if (!zram->wb_table) {
		spin_unlock_irqrestore(&zram->wb_table_lock, flags);
		return;
	}
	zram->wb_table[blk_idx] = count;
	spin_unlock_irqrestore(&zram->wb_table_lock, flags);
	atomic64_add(count, &zram->stats.bd_objwrites);
	atomic64_add(count, &zram->stats.bd_objcnt);
	count_vm_events(SQZR_OBJCNT, count);
	if (ppr)
		atomic64_add(count, &zram->stats.bd_ppr_objcnt);

	for (i = 0; i < count; i++) {
		index = entry[i].index;
		offset = entry[i].offset;
		size = entry[i].size;
		/*
		 * We released zram_slot_lock so need to check if the slot was
		 * changed. If there is freeing for the slot, we can catch it
		 * easily by zram_allocated.
		 * A subtle case is the slot is freed/reallocated/marked as
		 * ZRAM_IDLE again. To close the race, idle_store doesn't
		 * mark ZRAM_IDLE once it found the slot was ZRAM_UNDER_WB.
		 * Thus, we could close the race by checking ZRAM_IDLE bit.
		 */
		zram_slot_lock(zram, index);
		if (!zram_allocated(zram, index) ||
				!zram_test_flag(zram, index, ZRAM_IDLE)) {
			zram_clear_flag(zram, index, ZRAM_UNDER_WB);
			zram_clear_flag(zram, index, ZRAM_IDLE);
			zram_clear_flag(zram, index, ZRAM_UNDER_PPR);
			free_block_bdev(zram, blk_idx, ppr);
			zram_slot_unlock(zram, index);
			continue;
		}

		zram_free_page(zram, index);
		zram_clear_flag(zram, index, ZRAM_UNDER_WB);
		zram_set_flag(zram, index, ZRAM_WB);
		atomic64_add(size, &zram->stats.bd_size);
		if (ppr) {
			zram_set_flag(zram, index, ZRAM_PPR);
			atomic64_add(size, &zram->stats.bd_ppr_size);
		}
		/* record element as "blk_idx|offset|size" */
		if (size == PAGE_SIZE)
			size = 0;
		zram_set_element(zram, index,
				(blk_idx << (PAGE_SHIFT * 2)) | (offset << PAGE_SHIFT) | size);
		zram_slot_unlock(zram, index);
		atomic64_inc(&zram->stats.pages_stored);
	}
}

static void zram_writeback_end_io(struct bio *bio)
{
	if (g_zram && !g_zram->io_complete) {
		g_zram->io_complete = true;
		wake_up(&g_zram->wbd_wait);
	}
}

static int zram_writeback_page(struct zram *zram, struct zwbs **zwbs,
			       int nr_to_write, bool sync, bool ppr)
{
	struct bio bio;
	struct bio_vec *bio_vec;
	unsigned long blk_idx;
	int ret = 0;
	int i, idx = 0;
	int nr_pages = nr_to_write;
retry:
	blk_idx = try_alloc_block_bdev(zram, &nr_pages);
	if (!blk_idx) {
		ret = -ENOSPC;
		goto out;
	}
	/* fallocate 2MB block if not allocated yet */
	fallocate_block(zram, blk_idx);
	if (ppr)
		atomic64_add(nr_pages, &zram->stats.bd_ppr_count);

	bio_vec = kmalloc_array(nr_pages, sizeof(struct bio_vec), GFP_KERNEL);
	if (!bio_vec) {
		ret = -ENOSPC;
		goto out;
	}

	bio_init(&bio, bio_vec, nr_pages);
	bio_set_dev(&bio, zram->bdev);
	bio.bi_iter.bi_sector = blk_idx * (PAGE_SIZE >> 9);
	bio.bi_opf = REQ_OP_WRITE;
	for (i = 0; i < nr_pages; i++)
		bio_add_page(&bio, zwbs[idx + i]->page, PAGE_SIZE, 0);
	if (sync) {
		ret = submit_bio_wait(&bio);
	} else {
		bio.bi_end_io = zram_writeback_end_io;
		zram->io_complete = false;
		submit_bio(&bio);
		wait_event(zram->wbd_wait, zram->io_complete);
		ret = blk_status_to_errno(bio.bi_status);
	}
	kfree(bio_vec);
out:
	if (!ret) {
		for (i = 0; i < nr_pages; i++)
			zram_writeback_done(zram, zwbs[idx + i], blk_idx + i, ppr);

		zram_update_max_stats(zram);
		atomic64_add(nr_pages, &zram->stats.bd_writes);
		count_vm_events(SQZR_WRITE, nr_pages);
		if (ppr)
			atomic64_add(nr_pages, &zram->stats.bd_ppr_writes);
		spin_lock(&zram->wb_limit_lock);
		if (zram->wb_limit_enable) {
			if (zram->bd_wb_limit > nr_pages)
				zram->bd_wb_limit -= nr_pages;
			else
				zram->bd_wb_limit = 0;
		}
		spin_unlock(&zram->wb_limit_lock);

		idx += nr_pages;
		if (idx < nr_to_write)
			goto retry;
	} else {
		if (blk_idx)
			for (i = 0; i < nr_pages; i++)
				free_block_bdev(zram, blk_idx + i, ppr);
		/* free all remaining entries when error */
		for (i = idx; i < nr_to_write; i++)
			zram_writeback_clear_flag(zram, zwbs[i]);
	}
	return ret;
}

static int zram_comp_writeback_index(struct zram *zram, u32 index,
			struct zwbs **zwbs, int *idx, bool sync, bool ppr)
{
	int size, ret = 0;
	int i = *idx, j;
retry:
	size = zram_writeback_fill_page(zram, index, zwbs[i]);
	if (size > 0) {
		struct zram_wb_entry *entry = zwbs[i]->entry;
		entry[zwbs[i]->cnt].index = index;
		entry[zwbs[i]->cnt].offset = zwbs[i]->off;
		entry[zwbs[i]->cnt].size = size;
		zwbs[i]->off += size;
		if (size < PAGE_SIZE)
			zwbs[i]->off += sizeof(struct zram_wb_header);
		zwbs[i]->cnt++;
	}
	/* writeback if page is full/entry is full */
	if (size == -ENOSPC || zwbs[i]->cnt == ZRAM_WB_THRESHOLD) {
		mark_end_of_page(zwbs[i]);
		i = (i + 1) % NR_ZWBS;
		if (i > 0)
			goto retry;
		ret = zram_writeback_page(zram, zwbs, NR_ZWBS, sync, ppr);
		for (j = 0; j < NR_ZWBS; j++) {
			zwbs[j]->cnt = 0;
			zwbs[j]->off = 0;
		}
		if (ret == 0 && size == -ENOSPC)
			goto retry;
	}
	*idx = i;
	return ret;
}

static void zram_comp_writeback(struct zram *zram)
{
	struct zwbs *zwbs[NR_ZWBS];
	unsigned long nr_pages = zram->disksize >> PAGE_SHIFT;
	unsigned long index;
	int idx = 0;

	if (alloc_zwbs(zwbs)) {
		pr_info("%s alloc_zwbs failed", __func__);
		return;
	}

	for (index = 0; index < nr_pages; index++) {
		if (!zram_wb_available(zram))
			break;
		if (zram_comp_writeback_index(zram, index, zwbs, &idx, true, false))
			break;
	}
	free_zwbs(zwbs);
	pr_info("%s done", __func__);
}

static int zram_wbd(void *p)
{
	struct zram *zram = (struct zram *)p;
	struct zram_table_entry *zram_entry, *n;
	struct zwbs *zwbs[NR_ZWBS];
	u32 index;
	int idx = 0;
	int ret;

	set_freezable();

	if (alloc_zwbs(zwbs)) {
		pr_info("%s alloc_zwbs failed", __func__);
		return 0;
	}

	while (!kthread_should_stop()) {
		unsigned long nr_pages = 0;
		wait_event_freezable(zram->wbd_wait,
				zram->wbd_running || kthread_should_stop());
		list_for_each_entry_safe(zram_entry, n, &zram->list, lru_list) {
			if (try_to_freeze() || kthread_should_stop())
				break;
			if (!zram_wb_available(zram))
				break;
			index = entry_to_index(zram, zram_entry);
			ret = zram_try_mark_page(zram, index);
			if (!ret) {
				if (zram_comp_writeback_index(zram, index,
						zwbs, &idx, false, false))
					break;
			} else if (ret == ABORT) {
				n = list_first_entry(&zram->list,
						struct zram_table_entry, lru_list);
			}
			if (!zram_should_writeback(zram, ++nr_pages, false))
				break;
		}
		zram->wbd_running = false;
		pr_info("%s done", __func__);
	}
	free_zwbs(zwbs);

	return 0;
}

int is_writeback_entry(swp_entry_t entry)
{
	struct zram *zram;
	struct swap_info_struct *sis = swp_swap_info(entry);
	unsigned long index = swp_offset(entry);
	int ret = 0;

	if (!(sis->flags & SWP_BLKDEV))
		return 0;

	zram = sis->bdev->bd_disk->private_data;
	zram_slot_lock(zram, index);
	if (zram_allocated(zram, index) &&
			zram_test_flag(zram, index, ZRAM_WB))
		ret = 1;
	zram_slot_unlock(zram, index);

	return ret;
}

void swap_add_to_list(struct list_head *list, swp_entry_t entry)
{
	struct zram *zram;
	struct swap_info_struct *sis = swp_swap_info(entry);
	unsigned long index = swp_offset(entry);
	unsigned long flags;

	if (!(sis->flags & SWP_BLKDEV))
		return;

	zram = sis->bdev->bd_disk->private_data;
	if (zram != g_zram)
		return;

	if (!is_bdev_avail(zram))
		return;

	if (!zram_wb_available(zram))
		return;

	if (!zram_slot_trylock(zram, index))
		return;

	if (zram_allocated(zram, index) &&
			!zram_test_flag(zram, index, ZRAM_IDLE) &&
			!zram_test_flag(zram, index, ZRAM_WB) &&
			!zram_test_flag(zram, index, ZRAM_SAME) &&
			!zram_test_flag(zram, index, ZRAM_UNDER_WB) &&
			!zram_test_flag(zram, index, ZRAM_UNDER_PPR)) {
		zram_set_flag(zram, index, ZRAM_IDLE);
		zram_set_flag(zram, index, ZRAM_UNDER_PPR);
		spin_lock_irqsave(&zram->list_lock, flags);
		if (!list_empty(&zram->table[index].lru_list)) {
			list_move(&zram->table[index].lru_list, list);
			if (zram_test_flag(zram, index, ZRAM_LRU)) {
				zram_clear_flag(zram, index, ZRAM_LRU);
				atomic64_dec(&zram->stats.lru_pages);
			}
		}
		spin_unlock_irqrestore(&zram->list_lock, flags);
	}
	zram_slot_unlock(zram, index);
}

void swap_writeback_list(struct zwbs **zwbs, struct list_head *list)
{
	struct zram *zram = g_zram;
	struct zram_table_entry *zram_entry;
	u32 index;
	static int idx = 0;
	unsigned long flags;
	bool skip = false;

	if (list == NULL) {
		if (idx > 0 || zwbs[idx]->cnt > 0) {
			mark_end_of_page(zwbs[idx]);
			if (zwbs[idx]->cnt > 0)
				idx++;
			zram_writeback_page(zram, zwbs, idx, true, true);
		}
		idx = 0;
		return;
	}

	while (!list_empty(list)) {
		zram_entry = list_first_entry(list,
				typeof(struct zram_table_entry), lru_list);
		index = entry_to_index(zram, zram_entry);
		if (!skip) {
			if (!zram_wb_available(zram))
				skip = true;
			else if (zram_comp_writeback_index(zram, index,
					zwbs, &idx, true, true))
				skip = true;
		}
		zram_slot_lock(zram, index);
		zram_clear_flag(zram, index, ZRAM_UNDER_PPR);
		spin_lock_irqsave(&zram->list_lock, flags);
		if (!list_empty(&zram->table[index].lru_list))
			list_del_init(&zram->table[index].lru_list);
		spin_unlock_irqrestore(&zram->list_lock, flags);
		zram_slot_unlock(zram, index);
	}
}
#endif

#define HUGE_WRITEBACK 1
#define IDLE_WRITEBACK 2

static ssize_t writeback_store(struct device *dev,
		struct device_attribute *attr, const char *buf, size_t len)
{
	struct zram *zram = dev_to_zram(dev);
	unsigned long nr_pages = zram->disksize >> PAGE_SHIFT;
	unsigned long index;
	struct bio bio;
	struct bio_vec bio_vec;
	struct page *page;
	ssize_t ret, sz;
	char mode_buf[8];
	int mode = -1;
	unsigned long blk_idx = 0;

	sz = strscpy(mode_buf, buf, sizeof(mode_buf));
	if (sz <= 0)
		return -EINVAL;

	/* ignore trailing newline */
	if (mode_buf[sz - 1] == '\n')
		mode_buf[sz - 1] = 0x00;

	if (!strcmp(mode_buf, "idle"))
		mode = IDLE_WRITEBACK;
	else if (!strcmp(mode_buf, "huge"))
		mode = HUGE_WRITEBACK;

	if (mode == -1)
		return -EINVAL;

	down_read(&zram->init_lock);
	if (!init_done(zram)) {
		ret = -EINVAL;
		goto release_init_lock;
	}

	if (!zram->backing_dev) {
		ret = -ENODEV;
		goto release_init_lock;
	}

	page = alloc_page(GFP_KERNEL);
	if (!page) {
		ret = -ENOMEM;
		goto release_init_lock;
	}

#ifdef CONFIG_ZRAM_LRU_WRITEBACK
	if (mode == IDLE_WRITEBACK) {
		if (is_bdev_avail(zram))
			zram_comp_writeback(zram);
		ret = len;
		__free_page(page);
		goto release_init_lock;
	}
#endif
	for (index = 0; index < nr_pages; index++) {
		struct bio_vec bvec;

		bvec.bv_page = page;
		bvec.bv_len = PAGE_SIZE;
		bvec.bv_offset = 0;

		spin_lock(&zram->wb_limit_lock);
		if (zram->wb_limit_enable && !zram->bd_wb_limit) {
			spin_unlock(&zram->wb_limit_lock);
			ret = -EIO;
			break;
		}
		spin_unlock(&zram->wb_limit_lock);

		if (!blk_idx) {
			blk_idx = alloc_block_bdev(zram);
			if (!blk_idx) {
				ret = -ENOSPC;
				break;
			}
		}

		zram_slot_lock(zram, index);
		if (!zram_allocated(zram, index))
			goto next;

		if (zram_test_flag(zram, index, ZRAM_WB) ||
				zram_test_flag(zram, index, ZRAM_SAME) ||
				zram_test_flag(zram, index, ZRAM_UNDER_WB))
			goto next;

		if (mode == IDLE_WRITEBACK &&
			  !zram_test_flag(zram, index, ZRAM_IDLE))
			goto next;
		if (mode == HUGE_WRITEBACK &&
			  !zram_test_flag(zram, index, ZRAM_HUGE))
			goto next;
		/*
		 * Clearing ZRAM_UNDER_WB is duty of caller.
		 * IOW, zram_free_page never clear it.
		 */
		zram_set_flag(zram, index, ZRAM_UNDER_WB);
		/* Need for hugepage writeback racing */
		zram_set_flag(zram, index, ZRAM_IDLE);
		zram_slot_unlock(zram, index);
		if (zram_bvec_read(zram, &bvec, index, 0, NULL)) {
			zram_slot_lock(zram, index);
			zram_clear_flag(zram, index, ZRAM_UNDER_WB);
			zram_clear_flag(zram, index, ZRAM_IDLE);
			zram_slot_unlock(zram, index);
			continue;
		}

		bio_init(&bio, &bio_vec, 1);
		bio_set_dev(&bio, zram->bdev);
		bio.bi_iter.bi_sector = blk_idx * (PAGE_SIZE >> 9);
		bio.bi_opf = REQ_OP_WRITE | REQ_SYNC;

		bio_add_page(&bio, bvec.bv_page, bvec.bv_len,
				bvec.bv_offset);
		/*
		 * XXX: A single page IO would be inefficient for write
		 * but it would be not bad as starter.
		 */
		ret = submit_bio_wait(&bio);
		if (ret) {
			zram_slot_lock(zram, index);
			zram_clear_flag(zram, index, ZRAM_UNDER_WB);
			zram_clear_flag(zram, index, ZRAM_IDLE);
			zram_slot_unlock(zram, index);
			continue;
		}

		atomic64_inc(&zram->stats.bd_writes);
#ifdef CONFIG_ZRAM_LRU_WRITEBACK
		count_vm_event(SQZR_WRITE);
#endif
		/*
		 * We released zram_slot_lock so need to check if the slot was
		 * changed. If there is freeing for the slot, we can catch it
		 * easily by zram_allocated.
		 * A subtle case is the slot is freed/reallocated/marked as
		 * ZRAM_IDLE again. To close the race, idle_store doesn't
		 * mark ZRAM_IDLE once it found the slot was ZRAM_UNDER_WB.
		 * Thus, we could close the race by checking ZRAM_IDLE bit.
		 */
		zram_slot_lock(zram, index);
		if (!zram_allocated(zram, index) ||
			  !zram_test_flag(zram, index, ZRAM_IDLE)) {
			zram_clear_flag(zram, index, ZRAM_UNDER_WB);
			zram_clear_flag(zram, index, ZRAM_IDLE);
			goto next;
		}

		zram_free_page(zram, index);
		zram_clear_flag(zram, index, ZRAM_UNDER_WB);
		zram_set_flag(zram, index, ZRAM_WB);
		zram_set_element(zram, index, blk_idx << (PAGE_SHIFT * 2));
		blk_idx = 0;
		atomic64_inc(&zram->stats.pages_stored);
		atomic64_inc(&zram->stats.bd_objcnt);
#ifdef CONFIG_ZRAM_LRU_WRITEBACK
		count_vm_event(SQZR_OBJCNT);
#endif
		spin_lock(&zram->wb_limit_lock);
		if (zram->wb_limit_enable && zram->bd_wb_limit > 0)
			zram->bd_wb_limit -=  1UL << (PAGE_SHIFT - 12);
		spin_unlock(&zram->wb_limit_lock);
next:
		zram_slot_unlock(zram, index);
	}

	if (blk_idx)
		free_block_bdev(zram, blk_idx, false);
	ret = len;
	__free_page(page);
release_init_lock:
	up_read(&zram->init_lock);

	return ret;
}

struct zram_work {
	struct work_struct work;
	struct zram *zram;
	unsigned long entry;
	struct bio *bio;
	struct bio_vec bvec;
};

#if PAGE_SIZE != 4096
static void zram_sync_read(struct work_struct *work)
{
	struct zram_work *zw = container_of(work, struct zram_work, work);
	struct zram *zram = zw->zram;
	unsigned long entry = zw->entry;
	struct bio *bio = zw->bio;

	read_from_bdev_async(zram, &zw->bvec, entry, bio);
}

/*
 * Block layer want one ->make_request_fn to be active at a time
 * so if we use chained IO with parent IO in same context,
 * it's a deadlock. To avoid, it, it uses worker thread context.
 */
static int read_from_bdev_sync(struct zram *zram, struct bio_vec *bvec,
				unsigned long entry, struct bio *bio)
{
	struct zram_work work;

	work.bvec = *bvec;
	work.zram = zram;
	work.entry = entry;
	work.bio = bio;

	INIT_WORK_ONSTACK(&work.work, zram_sync_read);
	queue_work(system_unbound_wq, &work.work);
	flush_work(&work.work);
	destroy_work_on_stack(&work.work);

	return 1;
}
#else
static int read_from_bdev_sync(struct zram *zram, struct bio_vec *bvec,
				unsigned long entry, struct bio *bio)
{
	WARN_ON(1);
	return -EIO;
}
#endif

static int read_from_bdev(struct zram *zram, struct bio_vec *bvec,
			unsigned long entry, struct bio *parent, bool sync)
{
	atomic64_inc(&zram->stats.bd_reads);
#ifdef CONFIG_ZRAM_LRU_WRITEBACK
	count_vm_event(SQZR_READ);
#endif
	if (sync)
		return read_from_bdev_sync(zram, bvec, entry, parent);
	else
		return read_from_bdev_async(zram, bvec, entry, parent);
}

#ifdef CONFIG_ZRAM_LRU_WRITEBACK
static void zram_handle_remain(struct zram *zram, struct page *page,
				unsigned int blk_idx)
{
	struct zram_wb_header *zhdr;
	unsigned long alloced_pages;
	unsigned long handle;
	unsigned int offset = 0;
	unsigned int size;
	u32 index;
	u8 *mem, *src, *dst;

	mem = kmap_atomic(page);
	while (offset + sizeof(struct zram_wb_header) < PAGE_SIZE) {
		zhdr = (struct zram_wb_header *)(mem + offset);
		index = zhdr->index;
		size = zhdr->size;

		/* invalid index */
		if (index >= (zram->disksize >> PAGE_SHIFT))
			break;

		if (!zram_slot_trylock(zram, index))
			goto next;

		if (!zram_allocated(zram, index) ||
			!zram_test_flag(zram, index, ZRAM_WB) ||
			zram_test_flag(zram, index, ZRAM_READ_BDEV)) {
			zram_slot_unlock(zram, index);
			goto next;
		}
		handle = zram_get_element(zram, index);
		if ((handle >> (PAGE_SHIFT * 2)) != blk_idx ||
			((handle >> PAGE_SHIFT) & (PAGE_SIZE - 1)) != offset ||
			(handle & (PAGE_SIZE - 1)) != size) {
			zram_slot_unlock(zram, index);
			goto next;
		}
		atomic64_inc(&zram->stats.bd_objreads);

		handle = zs_malloc(zram->mem_pool, size,
				__GFP_KSWAPD_RECLAIM |
				__GFP_NOWARN |
				__GFP_HIGHMEM |
				__GFP_MOVABLE);
		if (!handle) {
			zram_slot_unlock(zram, index);
			break;
		}
		alloced_pages = zs_get_total_pages(zram->mem_pool);
		update_used_max(zram, alloced_pages);

		dst = zs_map_object(zram->mem_pool, handle, ZS_MM_WO);
		src = (u8 *)(zhdr + 1);
		memcpy(dst, src, size);
		zs_unmap_object(zram->mem_pool, handle);

		atomic64_add(size, &zram->stats.compr_data_size);
		zram_free_page(zram, index);
		zram_set_element(zram, index, handle);
		zram_set_obj_size(zram, index, size);
		zram_slot_unlock(zram, index);
		atomic64_inc(&zram->stats.pages_stored);
next:
		offset += (size + sizeof(struct zram_wb_header));
	}
	kunmap_atomic(mem);
	free_block_bdev(zram, blk_idx, false);
	atomic64_inc(&zram->stats.bd_objcnt);
	count_vm_event(SQZR_OBJCNT);
}

static void zram_handle_comp_page(struct work_struct *work)
{
	struct zram_wb_work *zw = container_of(work, struct zram_wb_work, work);
	struct zram_wb_header *zhdr;
	struct zram *zram = zw->zram;
	struct zcomp_strm *zstrm;
	struct page *src_page = zw->src_page;
	struct page *dst_page = zw->dst_page;
	struct bio *bio = zw->bio;
	unsigned long handle;
	unsigned int blk_idx = zw->handle >> (PAGE_SHIFT * 2);
	unsigned int offset = (zw->handle >> PAGE_SHIFT) & (PAGE_SIZE - 1);
	unsigned int size = zw->handle & (PAGE_SIZE - 1);
	u8 *src, *dst;
	int ret;
	unsigned long flags;

	src = kmap_atomic(src_page);
	zhdr = (struct zram_wb_header *)(src + offset);
	handle = zhdr->index;
	BUG_ON(zhdr->size != size);

	dst = kmap_atomic(dst_page);
	zstrm = zcomp_stream_get(zram->comp);
	ret = zcomp_decompress(zstrm,
		src + offset + sizeof(struct zram_wb_header), size, dst);
	zcomp_stream_put(zram->comp);
	if (ret) {
		pr_err("%s Decompression failed! err=%d offset=%u size=%u addr=%p\n",
			__func__, ret, offset, size, src);
		print_hex_dump(KERN_ERR, "", DUMP_PREFIX_OFFSET, 16, 1,
				src, PAGE_SIZE, 1);
		BUG_ON(ret);
	}
	kunmap_atomic(dst);
	kunmap_atomic(src);

	zram_slot_lock(zram, handle);
	zram_clear_flag(zram, handle, ZRAM_READ_BDEV);
	zram_slot_unlock(zram, handle);

	/* increment refcount to prevent freeing block */
	spin_lock_irqsave(&zram->wb_table_lock, flags);
	if (zram->wb_table)
		zram->wb_table[blk_idx]++;
	spin_unlock_irqrestore(&zram->wb_table_lock, flags);

	page_endio(dst_page, op_is_write(bio_op(bio)),
			blk_status_to_errno(bio->bi_status));
	bio_put(bio);

	zram_handle_remain(zram, src_page, blk_idx);
	kfree(zw);
	__free_page(src_page);
}

static void zram_comp_page_end_io(struct bio *bio)
{
	struct page *page = bio->bi_io_vec[0].bv_page;
	struct zram_wb_work *zw = (struct zram_wb_work *)page_private(page);

	INIT_WORK(&zw->work, zram_handle_comp_page);
	schedule_work(&zw->work);
}

static int read_comp_from_bdev(struct zram *zram, struct bio_vec *bvec,
			unsigned long handle, struct bio *parent)
{
	struct zram_wb_work *zw;
	struct bio *bio;
	struct page *page;
	unsigned long blk_idx = handle >> (PAGE_SHIFT * 2);

	atomic64_inc(&zram->stats.bd_reads);
	count_vm_event(SQZR_READ);

	bio = bio_alloc(GFP_ATOMIC, 1);
	if (!bio)
		return -ENOMEM;

	page = alloc_page(GFP_NOIO|__GFP_HIGHMEM);
	if (!page) {
		pr_info("%s failed to alloc page", __func__);
		bio_put(bio);
		return -ENOMEM;
	}
	zw = kzalloc(sizeof(struct zram_wb_work), GFP_ATOMIC);
	if (!zw) {
		__free_page(page);
		bio_put(bio);
		return -ENOMEM;
	}
	zw->src_page = page;
	zw->dst_page = bvec->bv_page;
	zw->zram = zram;
	zw->bio = bio;
	zw->handle = handle;
	set_page_private(page, (unsigned long)zw);

	bio->bi_iter.bi_sector = blk_idx * (PAGE_SIZE >> 9);
	bio_set_dev(bio, zram->bdev);
	if (!bio_add_page(bio, page, PAGE_SIZE, 0)) {
		kfree(zw);
		__free_page(page);
		bio_put(bio);
		return -EIO;
	}

	if (!parent) {
		bio->bi_opf = REQ_OP_READ;
		bio->bi_end_io = zram_comp_page_end_io;
	} else {
		bio->bi_opf = parent->bi_opf;
		bio_chain(bio, parent);
	}

	submit_bio(bio);
	return 1;
}
#endif
#else
static inline void reset_bdev(struct zram *zram) {};
static int read_from_bdev(struct zram *zram, struct bio_vec *bvec,
			unsigned long entry, struct bio *parent, bool sync)
{
	return -EIO;
}

static void free_block_bdev(struct zram *zram, unsigned long blk_idx) {};
#endif

#ifdef CONFIG_ZRAM_MEMORY_TRACKING

static struct dentry *zram_debugfs_root;

static void zram_debugfs_create(void)
{
	zram_debugfs_root = debugfs_create_dir("zram", NULL);
}

static void zram_debugfs_destroy(void)
{
	debugfs_remove_recursive(zram_debugfs_root);
}

static void zram_accessed(struct zram *zram, u32 index)
{
	zram_clear_flag(zram, index, ZRAM_IDLE);
	zram->table[index].ac_time = ktime_get_boottime();
}

static ssize_t read_block_state(struct file *file, char __user *buf,
				size_t count, loff_t *ppos)
{
	char *kbuf;
	ssize_t index, written = 0;
	struct zram *zram = file->private_data;
	unsigned long nr_pages = zram->disksize >> PAGE_SHIFT;
	struct timespec64 ts;

	kbuf = kvmalloc(count, GFP_KERNEL);
	if (!kbuf)
		return -ENOMEM;

	down_read(&zram->init_lock);
	if (!init_done(zram)) {
		up_read(&zram->init_lock);
		kvfree(kbuf);
		return -EINVAL;
	}

	for (index = *ppos; index < nr_pages; index++) {
		int copied;

		zram_slot_lock(zram, index);
		if (!zram_allocated(zram, index))
			goto next;

		ts = ktime_to_timespec64(zram->table[index].ac_time);
		copied = snprintf(kbuf + written, count,
			"%12zd %12lld.%06lu %c%c%c%c\n",
			index, (s64)ts.tv_sec,
			ts.tv_nsec / NSEC_PER_USEC,
			zram_test_flag(zram, index, ZRAM_SAME) ? 's' : '.',
			zram_test_flag(zram, index, ZRAM_WB) ? 'w' : '.',
			zram_test_flag(zram, index, ZRAM_HUGE) ? 'h' : '.',
			zram_test_flag(zram, index, ZRAM_IDLE) ? 'i' : '.');

		if (count <= copied) {
			zram_slot_unlock(zram, index);
			break;
		}
		written += copied;
		count -= copied;
next:
		zram_slot_unlock(zram, index);
		*ppos += 1;
	}

	up_read(&zram->init_lock);
	if (copy_to_user(buf, kbuf, written))
		written = -EFAULT;
	kvfree(kbuf);

	return written;
}

static const struct file_operations proc_zram_block_state_op = {
	.open = simple_open,
	.read = read_block_state,
	.llseek = default_llseek,
};

static void zram_debugfs_register(struct zram *zram)
{
	if (!zram_debugfs_root)
		return;

	zram->debugfs_dir = debugfs_create_dir(zram->disk->disk_name,
						zram_debugfs_root);
	debugfs_create_file("block_state", 0400, zram->debugfs_dir,
				zram, &proc_zram_block_state_op);
}

static void zram_debugfs_unregister(struct zram *zram)
{
	debugfs_remove_recursive(zram->debugfs_dir);
}
#else
static void zram_debugfs_create(void) {};
static void zram_debugfs_destroy(void) {};
static void zram_accessed(struct zram *zram, u32 index)
{
	zram_clear_flag(zram, index, ZRAM_IDLE);
};
static void zram_debugfs_register(struct zram *zram) {};
static void zram_debugfs_unregister(struct zram *zram) {};
#endif

/*
 * We switched to per-cpu streams and this attr is not needed anymore.
 * However, we will keep it around for some time, because:
 * a) we may revert per-cpu streams in the future
 * b) it's visible to user space and we need to follow our 2 years
 *    retirement rule; but we already have a number of 'soon to be
 *    altered' attrs, so max_comp_streams need to wait for the next
 *    layoff cycle.
 */
static ssize_t max_comp_streams_show(struct device *dev,
		struct device_attribute *attr, char *buf)
{
	return scnprintf(buf, PAGE_SIZE, "%d\n", num_online_cpus());
}

static ssize_t max_comp_streams_store(struct device *dev,
		struct device_attribute *attr, const char *buf, size_t len)
{
	return len;
}

static ssize_t comp_algorithm_show(struct device *dev,
		struct device_attribute *attr, char *buf)
{
	size_t sz;
	struct zram *zram = dev_to_zram(dev);

	down_read(&zram->init_lock);
	sz = zcomp_available_show(zram->compressor, buf);
	up_read(&zram->init_lock);

	return sz;
}

static ssize_t comp_algorithm_store(struct device *dev,
		struct device_attribute *attr, const char *buf, size_t len)
{
	struct zram *zram = dev_to_zram(dev);
	char compressor[ARRAY_SIZE(zram->compressor)];
	size_t sz;

	strlcpy(compressor, buf, sizeof(compressor));
	/* ignore trailing newline */
	sz = strlen(compressor);
	if (sz > 0 && compressor[sz - 1] == '\n')
		compressor[sz - 1] = 0x00;

	if (!zcomp_available_algorithm(compressor))
		return -EINVAL;

	down_write(&zram->init_lock);
	if (init_done(zram)) {
		up_write(&zram->init_lock);
		pr_info("Can't change algorithm for initialized device\n");
		return -EBUSY;
	}

	strcpy(zram->compressor, compressor);
	up_write(&zram->init_lock);
	return len;
}

static ssize_t use_dedup_show(struct device *dev,
		struct device_attribute *attr, char *buf)
{
	bool val;
	struct zram *zram = dev_to_zram(dev);

	down_read(&zram->init_lock);
	val = zram->use_dedup;
	up_read(&zram->init_lock);

	return scnprintf(buf, PAGE_SIZE, "%d\n", (int)val);
}

#ifdef CONFIG_ZRAM_DEDUP
static ssize_t use_dedup_store(struct device *dev,
		struct device_attribute *attr, const char *buf, size_t len)
{
	int val;
	struct zram *zram = dev_to_zram(dev);

	if (kstrtoint(buf, 10, &val) || (val != 0 && val != 1))
		return -EINVAL;

	down_write(&zram->init_lock);
	if (init_done(zram)) {
		up_write(&zram->init_lock);
		pr_info("Can't change dedup usage for initialized device\n");
		return -EBUSY;
	}
	zram->use_dedup = val;
	up_write(&zram->init_lock);
	return len;
}
#endif

static ssize_t compact_store(struct device *dev,
		struct device_attribute *attr, const char *buf, size_t len)
{
	struct zram *zram = dev_to_zram(dev);

	down_read(&zram->init_lock);
	if (!init_done(zram)) {
		up_read(&zram->init_lock);
		return -EINVAL;
	}

	zs_compact(zram->mem_pool);
	up_read(&zram->init_lock);

	return len;
}

static ssize_t io_stat_show(struct device *dev,
		struct device_attribute *attr, char *buf)
{
	struct zram *zram = dev_to_zram(dev);
	ssize_t ret;

	down_read(&zram->init_lock);
	ret = scnprintf(buf, PAGE_SIZE,
			"%8llu %8llu %8llu %8llu\n",
			(u64)atomic64_read(&zram->stats.failed_reads),
			(u64)atomic64_read(&zram->stats.failed_writes),
			(u64)atomic64_read(&zram->stats.invalid_io),
			(u64)atomic64_read(&zram->stats.notify_free));
	up_read(&zram->init_lock);

	return ret;
}

static ssize_t mm_stat_show(struct device *dev,
		struct device_attribute *attr, char *buf)
{
	struct zram *zram = dev_to_zram(dev);
	struct zs_pool_stats pool_stats;
	u64 orig_size, mem_used = 0;
	long max_used;
	ssize_t ret;

	memset(&pool_stats, 0x00, sizeof(struct zs_pool_stats));

	down_read(&zram->init_lock);
	if (init_done(zram)) {
		mem_used = zs_get_total_pages(zram->mem_pool);
		zs_pool_stats(zram->mem_pool, &pool_stats);
	}

	orig_size = atomic64_read(&zram->stats.pages_stored);
	max_used = atomic_long_read(&zram->stats.max_used_pages);

	ret = scnprintf(buf, PAGE_SIZE,
			"%8llu %8llu %8llu %8lu %8ld %8llu %8lu %8llu %8llu %8llu\n",
			orig_size << PAGE_SHIFT,
			(u64)atomic64_read(&zram->stats.compr_data_size),
			mem_used << PAGE_SHIFT,
			zram->limit_pages << PAGE_SHIFT,
			max_used << PAGE_SHIFT,
			(u64)atomic64_read(&zram->stats.same_pages),
<<<<<<< HEAD
			pool_stats.pages_compacted,
			(u64)atomic64_read(&zram->stats.huge_pages),
			zram_dedup_dup_size(zram),
			zram_dedup_meta_size(zram));
	up_read(&zram->init_lock);

	return ret;
}

#ifdef CONFIG_ZRAM_WRITEBACK
#define FOUR_K(x) ((x) * (1 << (PAGE_SHIFT - 12)))
static ssize_t bd_stat_show(struct device *dev,
		struct device_attribute *attr, char *buf)
{
	struct zram *zram = dev_to_zram(dev);
	ssize_t ret;

	down_read(&zram->init_lock);
#ifdef CONFIG_ZRAM_LRU_WRITEBACK
	ret = scnprintf(buf, PAGE_SIZE,
		"%8llu %8llu %8llu %8llu %8llu %8llu %8llu %8llu %8llu "
		"%8llu %8llu %8llu %8llu %8llu %8llu %8llu %8llu\n",
			FOUR_K((u64)atomic64_read(&zram->stats.bd_expire)),
			FOUR_K((u64)atomic64_read(&zram->stats.bd_count)),
			FOUR_K((u64)atomic64_read(&zram->stats.bd_reads)),
			FOUR_K((u64)atomic64_read(&zram->stats.bd_writes)),
			FOUR_K((u64)atomic64_read(&zram->stats.bd_objcnt)),
			(u64)(atomic64_read(&zram->stats.bd_size) >> PAGE_SHIFT),
			FOUR_K((u64)atomic64_read(&zram->stats.bd_max_count)),
			(u64)(atomic64_read(&zram->stats.bd_max_size) >> PAGE_SHIFT),
			FOUR_K((u64)atomic64_read(&zram->stats.bd_ppr_count)),
			FOUR_K((u64)atomic64_read(&zram->stats.bd_ppr_reads)),
			FOUR_K((u64)atomic64_read(&zram->stats.bd_ppr_writes)),
			FOUR_K((u64)atomic64_read(&zram->stats.bd_ppr_objcnt)),
			(u64)(atomic64_read(&zram->stats.bd_ppr_size) >> PAGE_SHIFT),
			FOUR_K((u64)atomic64_read(&zram->stats.bd_ppr_max_count)),
			(u64)(atomic64_read(&zram->stats.bd_ppr_max_size) >> PAGE_SHIFT),
			FOUR_K((u64)atomic64_read(&zram->stats.bd_objreads)),
			FOUR_K((u64)atomic64_read(&zram->stats.bd_objwrites)));
#else
	ret = scnprintf(buf, PAGE_SIZE,
		"%8llu %8llu %8llu\n",
			FOUR_K((u64)atomic64_read(&zram->stats.bd_count)),
			FOUR_K((u64)atomic64_read(&zram->stats.bd_reads)),
			FOUR_K((u64)atomic64_read(&zram->stats.bd_writes)));
#endif
=======
			atomic_long_read(&pool_stats.pages_compacted),
			(u64)atomic64_read(&zram->stats.huge_pages));
>>>>>>> 30baa092
	up_read(&zram->init_lock);

	return ret;
}

#ifdef CONFIG_ZRAM_LRU_WRITEBACK
static ssize_t bd_stat_store(struct device *dev,
		struct device_attribute *attr, const char *buf, size_t len)
{
	struct zram *zram = dev_to_zram(dev);
	zram_reset_stats(zram);
	return len;
}
#endif
#endif

static ssize_t debug_stat_show(struct device *dev,
		struct device_attribute *attr, char *buf)
{
	int version = 1;
	struct zram *zram = dev_to_zram(dev);
	ssize_t ret;

	down_read(&zram->init_lock);
	ret = scnprintf(buf, PAGE_SIZE,
			"version: %d\n%8llu %8llu\n",
			version,
			(u64)atomic64_read(&zram->stats.writestall),
			(u64)atomic64_read(&zram->stats.miss_free));
	up_read(&zram->init_lock);

	return ret;
}

static DEVICE_ATTR_RO(io_stat);
static DEVICE_ATTR_RO(mm_stat);
#ifdef CONFIG_ZRAM_WRITEBACK
static DEVICE_ATTR_RW(bd_stat);
#endif
static DEVICE_ATTR_RO(debug_stat);

static unsigned long zram_entry_handle(struct zram *zram,
		struct zram_entry *entry)
{
	if (zram_dedup_enabled(zram))
		return entry->handle;
	else
		return (unsigned long)entry;
}

static struct zram_entry *zram_entry_alloc(struct zram *zram,
					   unsigned int len, gfp_t flags)
{
	struct zram_entry *entry;
	unsigned long handle;

	handle = zs_malloc(zram->mem_pool, len, flags);
	if (!handle)
		return NULL;

	if (!zram_dedup_enabled(zram))
		return (struct zram_entry *)handle;

	entry = kzalloc(sizeof(*entry),
			flags & ~(__GFP_HIGHMEM|__GFP_MOVABLE|__GFP_CMA));
	if (!entry) {
		zs_free(zram->mem_pool, handle);
		return NULL;
	}

	zram_dedup_init_entry(zram, entry, handle, len);
	atomic64_add(sizeof(*entry), &zram->stats.meta_data_size);

	return entry;
}

void zram_entry_free(struct zram *zram, struct zram_entry *entry)
{
	if (!zram_dedup_put_entry(zram, entry))
		return;

	zs_free(zram->mem_pool, zram_entry_handle(zram, entry));

	if (!zram_dedup_enabled(zram))
		return;

	kfree(entry);

	atomic64_sub(sizeof(*entry), &zram->stats.meta_data_size);
}

static void zram_meta_free(struct zram *zram, u64 disksize)
{
	size_t num_pages = disksize >> PAGE_SHIFT;
	size_t index;

	/* Free all pages that are still in this zram device */
	for (index = 0; index < num_pages; index++)
		zram_free_page(zram, index);

	zs_destroy_pool(zram->mem_pool);
	zram_dedup_fini(zram);
	vfree(zram->table);
}

static bool zram_meta_alloc(struct zram *zram, u64 disksize)
{
	size_t num_pages;
#ifdef CONFIG_ZRAM_LRU_WRITEBACK
	int i;
#endif

	num_pages = disksize >> PAGE_SHIFT;
	zram->table = vzalloc(array_size(num_pages, sizeof(*zram->table)));
	if (!zram->table)
		return false;

#ifdef CONFIG_ZRAM_LRU_WRITEBACK
	for (i = 0; i < num_pages; i++)
		INIT_LIST_HEAD(&zram->table[i].lru_list);
#endif
	zram->mem_pool = zs_create_pool(zram->disk->disk_name);
	if (!zram->mem_pool) {
		vfree(zram->table);
		return false;
	}

	if (!huge_class_size)
		huge_class_size = zs_huge_class_size(zram->mem_pool);

	if (zram_dedup_init(zram, num_pages)) {
		vfree(zram->table);
		zs_destroy_pool(zram->mem_pool);
		return false;
	}

	return true;
}

/*
 * To protect concurrent access to the same index entry,
 * caller should hold this table index entry's bit_spinlock to
 * indicate this index entry is accessing.
 */
static void zram_free_page(struct zram *zram, size_t index)
{
	struct zram_entry *entry;
#ifdef CONFIG_ZRAM_LRU_WRITEBACK
	unsigned long handle;
	unsigned long flags;
#endif

#ifdef CONFIG_ZRAM_MEMORY_TRACKING
	zram->table[index].ac_time = 0;
#endif
	if (zram_test_flag(zram, index, ZRAM_IDLE))
		zram_clear_flag(zram, index, ZRAM_IDLE);

	if (zram_test_flag(zram, index, ZRAM_HUGE)) {
		zram_clear_flag(zram, index, ZRAM_HUGE);
		atomic64_dec(&zram->stats.huge_pages);
	}

	if (zram_test_flag(zram, index, ZRAM_WB)) {
#ifdef CONFIG_ZRAM_LRU_WRITEBACK
		int size;
		bool ppr = zram_test_flag(zram, index, ZRAM_PPR);
		handle = zram_get_element(zram, index);
		size = handle & (PAGE_SIZE - 1);
		if (size == 0)
			size = PAGE_SIZE;
		atomic64_sub(size, &zram->stats.bd_size);
		if (ppr) {
			zram_clear_flag(zram, index, ZRAM_PPR);
			atomic64_sub(size, &zram->stats.bd_ppr_size);
		}
		if (zram_test_flag(zram, index, ZRAM_EXPIRE)) {
			zram_clear_flag(zram, index, ZRAM_EXPIRE);
			atomic64_dec(&zram->stats.bd_expire);
		}
		zram_clear_flag(zram, index, ZRAM_WB);
		free_block_bdev(zram, handle >> (PAGE_SHIFT * 2), ppr);
#else
		zram_clear_flag(zram, index, ZRAM_WB);
		free_block_bdev(zram, zram_get_element(zram, index) >> (PAGE_SHIFT * 2));
#endif
		goto out;
	}

	/*
	 * No memory is allocated for same element filled pages.
	 * Simply clear same page flag.
	 */
	if (zram_test_flag(zram, index, ZRAM_SAME)) {
		zram_clear_flag(zram, index, ZRAM_SAME);
		atomic64_dec(&zram->stats.same_pages);
		goto out;
	}

	entry = zram_get_entry(zram, index);
	if (!entry)
		return;

	zram_entry_free(zram, entry);

	atomic64_sub(zram_get_obj_size(zram, index),
			&zram->stats.compr_data_size);
out:
	atomic64_dec(&zram->stats.pages_stored);
	zram_set_entry(zram, index, NULL);
	zram_set_obj_size(zram, index, 0);
#ifdef CONFIG_ZRAM_LRU_WRITEBACK
	if (zram_test_flag(zram, index, ZRAM_UNDER_PPR))
		zram_clear_flag(zram, index, ZRAM_UNDER_PPR);
	spin_lock_irqsave(&zram->list_lock, flags);
	if (!list_empty(&zram->table[index].lru_list)) {
		list_del_init(&zram->table[index].lru_list);
		if (zram_test_flag(zram, index, ZRAM_LRU)) {
			zram_clear_flag(zram, index, ZRAM_LRU);
			atomic64_dec(&zram->stats.lru_pages);
		}
	}
	spin_unlock_irqrestore(&zram->list_lock, flags);
#endif
	WARN_ON_ONCE(zram->table[index].flags &
		~(1UL << ZRAM_LOCK | 1UL << ZRAM_UNDER_WB));
}

static int __zram_bvec_read(struct zram *zram, struct page *page, u32 index,
				struct bio *bio, bool partial_io)
{
	int ret;
	struct zram_entry *entry;
	unsigned int size;
	void *src, *dst;
#ifdef CONFIG_ZRAM_LRU_WRITEBACK
	unsigned long flags;
#endif

	zram_slot_lock(zram, index);
	if (zram_test_flag(zram, index, ZRAM_WB)) {
		struct bio_vec bvec;

		bvec.bv_page = page;
		bvec.bv_len = PAGE_SIZE;
		bvec.bv_offset = 0;
#ifdef CONFIG_ZRAM_LRU_WRITEBACK
		atomic64_inc(&zram->stats.bd_objreads);
		if (zram_test_flag(zram, index, ZRAM_PPR))
			atomic64_inc(&zram->stats.bd_ppr_reads);
		if (!zram_test_flag(zram, index, ZRAM_EXPIRE)) {
			zram_set_flag(zram, index, ZRAM_EXPIRE);
			atomic64_inc(&zram->stats.bd_expire);
		}
		if ((zram_get_element(zram, index) & (PAGE_SIZE - 1)) != 0) {
			zram_set_flag(zram, index, ZRAM_READ_BDEV);
			zram_slot_unlock(zram, index);
			return read_comp_from_bdev(zram, &bvec,
					zram_get_element(zram, index), bio);
		}
#endif
		zram_slot_unlock(zram, index);
		return read_from_bdev(zram, &bvec,
				zram_get_element(zram, index) >> (PAGE_SHIFT * 2),
				bio, partial_io);
	}

	entry = zram_get_entry(zram, index);
	if (!entry || zram_test_flag(zram, index, ZRAM_SAME)) {
		unsigned long value;
		void *mem;

		value = entry ? zram_get_element(zram, index) : 0;
		mem = kmap_atomic(page);
		zram_fill_page(mem, PAGE_SIZE, value);
		kunmap_atomic(mem);
		zram_slot_unlock(zram, index);
		return 0;
	}

	size = zram_get_obj_size(zram, index);

	src = zs_map_object(zram->mem_pool,
			    zram_entry_handle(zram, entry), ZS_MM_RO);
	if (size == PAGE_SIZE) {
		dst = kmap_atomic(page);
		memcpy(dst, src, PAGE_SIZE);
		kunmap_atomic(dst);
		ret = 0;
	} else {
		struct zcomp_strm *zstrm = zcomp_stream_get(zram->comp);

		dst = kmap_atomic(page);
		ret = zcomp_decompress(zstrm, src, size, dst);

		/* Should NEVER happen. BUG() if it does. */
		if (unlikely(ret)) {
#ifdef CONFIG_PGTABLE_MAPPING
			unsigned long pa_start = 0, pa_end = 0;

			if (is_vmalloc_addr(src)) {
				void *src_last;

				src_last = src + size - 1;
				pa_start = (vmalloc_to_pfn(src) << PAGE_SHIFT);
				pa_start |= (unsigned long)src & ~PAGE_MASK;
				pa_end = vmalloc_to_pfn(src_last) << PAGE_SHIFT;
				pa_end |= (unsigned long)src_last & ~PAGE_MASK;
				pa_end += 1;
			} else {
				pa_start = virt_addr_valid(src) ? virt_to_phys(src) : 0;
				pa_end = pa_start + size;
			}
			pr_err("%s Decompression failed! err=%d, page=%u, len=%u, vaddr=0x%px, paddr=0x%lx--0x%lx\n",
			       zram->compressor, ret, index, size, src, pa_start, pa_end);
#else
			pr_err("%s Decompression failed! err=%d, page=%u, len=%u, vaddr=0x%px\n",
			       zram->compressor, ret, index, size, src);
#endif
			print_hex_dump(KERN_ERR, "", DUMP_PREFIX_OFFSET, 16, 1, src, size, 1);
			BUG();
		}
		kunmap_atomic(dst);
		zcomp_stream_put(zram->comp);
	}
	zs_unmap_object(zram->mem_pool, zram_entry_handle(zram, entry));
#ifdef CONFIG_ZRAM_LRU_WRITEBACK
	if (zram_test_flag(zram, index, ZRAM_UNDER_PPR))
		zram_clear_flag(zram, index, ZRAM_UNDER_PPR);
	spin_lock_irqsave(&zram->list_lock, flags);
	if (!list_empty(&zram->table[index].lru_list)) {
		list_del_init(&zram->table[index].lru_list);
		if (zram_test_flag(zram, index, ZRAM_LRU)) {
			zram_clear_flag(zram, index, ZRAM_LRU);
			atomic64_dec(&zram->stats.lru_pages);
		}
	}
	spin_unlock_irqrestore(&zram->list_lock, flags);
#endif
	zram_slot_unlock(zram, index);

	return ret;
}

static int zram_bvec_read(struct zram *zram, struct bio_vec *bvec,
				u32 index, int offset, struct bio *bio)
{
	int ret;
	struct page *page;

	page = bvec->bv_page;
	if (is_partial_io(bvec)) {
		/* Use a temporary buffer to decompress the page */
		page = alloc_page(GFP_NOIO|__GFP_HIGHMEM);
		if (!page)
			return -ENOMEM;
	}

	ret = __zram_bvec_read(zram, page, index, bio, is_partial_io(bvec));
	if (unlikely(ret))
		goto out;

	if (is_partial_io(bvec)) {
		void *dst = kmap_atomic(bvec->bv_page);
		void *src = kmap_atomic(page);

		memcpy(dst + bvec->bv_offset, src + offset, bvec->bv_len);
		kunmap_atomic(src);
		kunmap_atomic(dst);
	}
out:
	if (is_partial_io(bvec))
		__free_page(page);

	return ret;
}

static int __zram_bvec_write(struct zram *zram, struct bio_vec *bvec,
				u32 index, struct bio *bio)
{
	int ret = 0;
	unsigned long alloced_pages;
	struct zram_entry *entry = NULL;
	unsigned int comp_len = 0;
	void *src, *dst, *mem;
	struct zcomp_strm *zstrm;
	struct page *page = bvec->bv_page;
	u32 checksum;
	unsigned long element = 0;
	enum zram_pageflags flags = 0;
#ifdef CONFIG_ZRAM_LRU_WRITEBACK
	unsigned long irq_flags;
#endif

	mem = kmap_atomic(page);
	if (page_same_filled(mem, &element)) {
		kunmap_atomic(mem);
		/* Free memory associated with this sector now. */
		flags = ZRAM_SAME;
		atomic64_inc(&zram->stats.same_pages);
		goto out;
	}
	kunmap_atomic(mem);

	entry = zram_dedup_find(zram, page, &checksum);
	if (entry) {
		comp_len = entry->len;
		goto out;
	}

compress_again:
	zstrm = zcomp_stream_get(zram->comp);
	src = kmap_atomic(page);
	ret = zcomp_compress(zstrm, src, &comp_len);
	kunmap_atomic(src);

	if (unlikely(ret)) {
		zcomp_stream_put(zram->comp);
		pr_err("Compression failed! err=%d\n", ret);
		if (entry)
			zram_entry_free(zram, entry);
		return ret;
	}

	if (comp_len >= huge_class_size)
		comp_len = PAGE_SIZE;
	/*
	 * entry allocation has 2 paths:
	 * a) fast path is executed with preemption disabled (for
	 *  per-cpu streams) and has __GFP_DIRECT_RECLAIM bit clear,
	 *  since we can't sleep;
	 * b) slow path enables preemption and attempts to allocate
	 *  the page with __GFP_DIRECT_RECLAIM bit set. we have to
	 *  put per-cpu compression stream and, thus, to re-do
	 *  the compression once entry is allocated.
	 *
	 * if we have a 'non-null' entry here then we are coming
	 * from the slow path and entry has already been allocated.
	 */
	if (!entry)
		entry = zram_entry_alloc(zram, comp_len,
				__GFP_KSWAPD_RECLAIM |
				__GFP_NOWARN |
				__GFP_HIGHMEM |
				__GFP_MOVABLE |
				__GFP_CMA);
	if (!entry) {
		zcomp_stream_put(zram->comp);
		atomic64_inc(&zram->stats.writestall);
		entry = zram_entry_alloc(zram, comp_len,
				GFP_NOIO | __GFP_HIGHMEM |
				__GFP_MOVABLE | __GFP_CMA);
		if (entry)
			goto compress_again;
		return -ENOMEM;
	}

	alloced_pages = zs_get_total_pages(zram->mem_pool);
	update_used_max(zram, alloced_pages);

	if (zram->limit_pages && alloced_pages > zram->limit_pages) {
		zcomp_stream_put(zram->comp);
		zram_entry_free(zram, entry);
		return -ENOMEM;
	}

	dst = zs_map_object(zram->mem_pool,
			    zram_entry_handle(zram, entry), ZS_MM_WO);

	src = zstrm->buffer;
	if (comp_len == PAGE_SIZE)
		src = kmap_atomic(page);
	memcpy(dst, src, comp_len);
	if (comp_len == PAGE_SIZE)
		kunmap_atomic(src);

	zcomp_stream_put(zram->comp);
	zs_unmap_object(zram->mem_pool, zram_entry_handle(zram, entry));
	atomic64_add(comp_len, &zram->stats.compr_data_size);
	zram_dedup_insert(zram, entry, checksum);
out:
	/*
	 * Free memory associated with this sector
	 * before overwriting unused sectors.
	 */
	zram_slot_lock(zram, index);
	zram_free_page(zram, index);

	if (comp_len == PAGE_SIZE) {
		zram_set_flag(zram, index, ZRAM_HUGE);
		atomic64_inc(&zram->stats.huge_pages);
	}

	if (flags) {
		zram_set_flag(zram, index, flags);
		zram_set_element(zram, index, element);
	}  else {
		zram_set_entry(zram, index, entry);
		zram_set_obj_size(zram, index, comp_len);
#ifdef CONFIG_ZRAM_LRU_WRITEBACK
		if (!page->mem_cgroup ||
		    page->mem_cgroup->swappiness != NON_LRU_SWAPPINESS) {
			spin_lock_irqsave(&zram->list_lock, irq_flags);
			list_add_tail(&zram->table[index].lru_list, &zram->list);
			spin_unlock_irqrestore(&zram->list_lock, irq_flags);
			zram_set_flag(zram, index, ZRAM_LRU);
			atomic64_inc(&zram->stats.lru_pages);
		}
#endif
	}
	zram_slot_unlock(zram, index);

	/* Update stats */
	atomic64_inc(&zram->stats.pages_stored);
#ifdef CONFIG_ZRAM_LRU_WRITEBACK
	try_wakeup_zram_wbd(zram);
#endif
	return ret;
}

static int zram_bvec_write(struct zram *zram, struct bio_vec *bvec,
				u32 index, int offset, struct bio *bio)
{
	int ret;
	struct page *page = NULL;
	void *src;
	struct bio_vec vec;

	vec = *bvec;
	if (is_partial_io(bvec)) {
		void *dst;
		/*
		 * This is a partial IO. We need to read the full page
		 * before to write the changes.
		 */
		page = alloc_page(GFP_NOIO|__GFP_HIGHMEM);
		if (!page)
			return -ENOMEM;

		ret = __zram_bvec_read(zram, page, index, bio, true);
		if (ret)
			goto out;

		src = kmap_atomic(bvec->bv_page);
		dst = kmap_atomic(page);
		memcpy(dst + offset, src + bvec->bv_offset, bvec->bv_len);
		kunmap_atomic(dst);
		kunmap_atomic(src);

		vec.bv_page = page;
		vec.bv_len = PAGE_SIZE;
		vec.bv_offset = 0;
	}

	ret = __zram_bvec_write(zram, &vec, index, bio);
out:
	if (is_partial_io(bvec))
		__free_page(page);
	return ret;
}

/*
 * zram_bio_discard - handler on discard request
 * @index: physical block index in PAGE_SIZE units
 * @offset: byte offset within physical block
 */
static void zram_bio_discard(struct zram *zram, u32 index,
			     int offset, struct bio *bio)
{
	size_t n = bio->bi_iter.bi_size;

	/*
	 * zram manages data in physical block size units. Because logical block
	 * size isn't identical with physical block size on some arch, we
	 * could get a discard request pointing to a specific offset within a
	 * certain physical block.  Although we can handle this request by
	 * reading that physiclal block and decompressing and partially zeroing
	 * and re-compressing and then re-storing it, this isn't reasonable
	 * because our intent with a discard request is to save memory.  So
	 * skipping this logical block is appropriate here.
	 */
	if (offset) {
		if (n <= (PAGE_SIZE - offset))
			return;

		n -= (PAGE_SIZE - offset);
		index++;
	}

	while (n >= PAGE_SIZE) {
		zram_slot_lock(zram, index);
		zram_free_page(zram, index);
		zram_slot_unlock(zram, index);
		atomic64_inc(&zram->stats.notify_free);
		index++;
		n -= PAGE_SIZE;
	}
}

/*
 * Returns errno if it has some problem. Otherwise return 0 or 1.
 * Returns 0 if IO request was done synchronously
 * Returns 1 if IO request was successfully submitted.
 */
static int zram_bvec_rw(struct zram *zram, struct bio_vec *bvec, u32 index,
			int offset, unsigned int op, struct bio *bio)
{
	unsigned long start_time = jiffies;
	struct request_queue *q = zram->disk->queue;
	int ret;

	generic_start_io_acct(q, op, bvec->bv_len >> SECTOR_SHIFT,
			&zram->disk->part0);

	if (!op_is_write(op)) {
		atomic64_inc(&zram->stats.num_reads);
		ret = zram_bvec_read(zram, bvec, index, offset, bio);
		flush_dcache_page(bvec->bv_page);
	} else {
		atomic64_inc(&zram->stats.num_writes);
		ret = zram_bvec_write(zram, bvec, index, offset, bio);
	}

	generic_end_io_acct(q, op, &zram->disk->part0, start_time);

	zram_slot_lock(zram, index);
	zram_accessed(zram, index);
	zram_slot_unlock(zram, index);

	if (unlikely(ret < 0)) {
		if (!op_is_write(op))
			atomic64_inc(&zram->stats.failed_reads);
		else
			atomic64_inc(&zram->stats.failed_writes);
	}

	return ret;
}

static void __zram_make_request(struct zram *zram, struct bio *bio)
{
	int offset;
	u32 index;
	struct bio_vec bvec;
	struct bvec_iter iter;

	index = bio->bi_iter.bi_sector >> SECTORS_PER_PAGE_SHIFT;
	offset = (bio->bi_iter.bi_sector &
		  (SECTORS_PER_PAGE - 1)) << SECTOR_SHIFT;

	switch (bio_op(bio)) {
	case REQ_OP_DISCARD:
	case REQ_OP_WRITE_ZEROES:
		zram_bio_discard(zram, index, offset, bio);
		bio_endio(bio);
		return;
	default:
		break;
	}

	bio_for_each_segment(bvec, bio, iter) {
		struct bio_vec bv = bvec;
		unsigned int unwritten = bvec.bv_len;

		do {
			bv.bv_len = min_t(unsigned int, PAGE_SIZE - offset,
							unwritten);
			if (zram_bvec_rw(zram, &bv, index, offset,
					 bio_op(bio), bio) < 0)
				goto out;

			bv.bv_offset += bv.bv_len;
			unwritten -= bv.bv_len;

			update_position(&index, &offset, &bv);
		} while (unwritten);
	}

	bio_endio(bio);
	return;

out:
	bio_io_error(bio);
}

/*
 * Handler function for all zram I/O requests.
 */
static blk_qc_t zram_make_request(struct request_queue *queue, struct bio *bio)
{
	struct zram *zram = queue->queuedata;

	if (!valid_io_request(zram, bio->bi_iter.bi_sector,
					bio->bi_iter.bi_size)) {
		atomic64_inc(&zram->stats.invalid_io);
		goto error;
	}

	__zram_make_request(zram, bio);
	return BLK_QC_T_NONE;

error:
	bio_io_error(bio);
	return BLK_QC_T_NONE;
}

static void zram_slot_free_notify(struct block_device *bdev,
				unsigned long index)
{
	struct zram *zram;

	zram = bdev->bd_disk->private_data;

	atomic64_inc(&zram->stats.notify_free);
	if (!zram_slot_trylock(zram, index)) {
		atomic64_inc(&zram->stats.miss_free);
		return;
	}

	zram_free_page(zram, index);
	zram_slot_unlock(zram, index);
}

static int zram_rw_page(struct block_device *bdev, sector_t sector,
		       struct page *page, unsigned int op)
{
	int offset, ret;
	u32 index;
	struct zram *zram;
	struct bio_vec bv;

	if (PageTransHuge(page))
		return -ENOTSUPP;
	zram = bdev->bd_disk->private_data;

	if (!valid_io_request(zram, sector, PAGE_SIZE)) {
		atomic64_inc(&zram->stats.invalid_io);
		ret = -EINVAL;
		goto out;
	}

	index = sector >> SECTORS_PER_PAGE_SHIFT;
	offset = (sector & (SECTORS_PER_PAGE - 1)) << SECTOR_SHIFT;

	bv.bv_page = page;
	bv.bv_len = PAGE_SIZE;
	bv.bv_offset = 0;

	ret = zram_bvec_rw(zram, &bv, index, offset, op, NULL);
out:
	/*
	 * If I/O fails, just return error(ie, non-zero) without
	 * calling page_endio.
	 * It causes resubmit the I/O with bio request by upper functions
	 * of rw_page(e.g., swap_readpage, __swap_writepage) and
	 * bio->bi_end_io does things to handle the error
	 * (e.g., SetPageError, set_page_dirty and extra works).
	 */
	if (unlikely(ret < 0))
		return ret;

	switch (ret) {
	case 0:
		page_endio(page, op_is_write(op), 0);
		break;
	case 1:
		ret = 0;
		break;
	default:
		WARN_ON(1);
	}
	return ret;
}

static void zram_reset_device(struct zram *zram)
{
	struct zcomp *comp;
	u64 disksize;

	down_write(&zram->init_lock);

	zram->limit_pages = 0;

	if (!init_done(zram)) {
		up_write(&zram->init_lock);
		return;
	}

	comp = zram->comp;
	disksize = zram->disksize;
	zram->disksize = 0;

	set_capacity(zram->disk, 0);
	part_stat_set_all(&zram->disk->part0, 0);

	up_write(&zram->init_lock);
	/* I/O operation under all of CPU are done so let's free */
	zram_meta_free(zram, disksize);
	memset(&zram->stats, 0, sizeof(zram->stats));
	zcomp_destroy(comp);
	reset_bdev(zram);
}

static ssize_t disksize_store(struct device *dev,
		struct device_attribute *attr, const char *buf, size_t len)
{
	u64 disksize;
	struct zcomp *comp;
	struct zram *zram = dev_to_zram(dev);
	int err;

	disksize = memparse(buf, NULL);
	if (!disksize)
		return -EINVAL;

	down_write(&zram->init_lock);
	if (init_done(zram)) {
		pr_info("Cannot change disksize for initialized device\n");
		err = -EBUSY;
		goto out_unlock;
	}

	disksize = PAGE_ALIGN(disksize);
	if (!zram_meta_alloc(zram, disksize)) {
		err = -ENOMEM;
		goto out_unlock;
	}

	comp = zcomp_create(zram->compressor);
	if (IS_ERR(comp)) {
		pr_err("Cannot initialise %s compressing backend\n",
				zram->compressor);
		err = PTR_ERR(comp);
		goto out_free_meta;
	}

	zram->comp = comp;
	zram->disksize = disksize;
	set_capacity(zram->disk, zram->disksize >> SECTOR_SHIFT);

	revalidate_disk(zram->disk);
	up_write(&zram->init_lock);

	return len;

out_free_meta:
	zram_meta_free(zram, disksize);
out_unlock:
	up_write(&zram->init_lock);
	return err;
}

static ssize_t reset_store(struct device *dev,
		struct device_attribute *attr, const char *buf, size_t len)
{
	int ret;
	unsigned short do_reset;
	struct zram *zram;
	struct block_device *bdev;

	ret = kstrtou16(buf, 10, &do_reset);
	if (ret)
		return ret;

	if (!do_reset)
		return -EINVAL;

	zram = dev_to_zram(dev);
	bdev = bdget_disk(zram->disk, 0);
	if (!bdev)
		return -ENOMEM;

	mutex_lock(&bdev->bd_mutex);
	/* Do not reset an active device or claimed device */
	if (bdev->bd_openers || zram->claim) {
		mutex_unlock(&bdev->bd_mutex);
		bdput(bdev);
		return -EBUSY;
	}

	/* From now on, anyone can't open /dev/zram[0-9] */
	zram->claim = true;
	mutex_unlock(&bdev->bd_mutex);
#ifdef CONFIG_ZRAM_LRU_WRITEBACK
	stop_lru_writeback(zram);
#endif
	/* Make sure all the pending I/O are finished */
	fsync_bdev(bdev);
	zram_reset_device(zram);
	revalidate_disk(zram->disk);
	bdput(bdev);

	mutex_lock(&bdev->bd_mutex);
	zram->claim = false;
	mutex_unlock(&bdev->bd_mutex);

	return len;
}

static int zram_open(struct block_device *bdev, fmode_t mode)
{
	int ret = 0;
	struct zram *zram;

	WARN_ON(!mutex_is_locked(&bdev->bd_mutex));

	zram = bdev->bd_disk->private_data;
	/* zram was claimed to reset so open request fails */
	if (zram->claim)
		ret = -EBUSY;

	return ret;
}

static const struct block_device_operations zram_devops = {
	.open = zram_open,
	.swap_slot_free_notify = zram_slot_free_notify,
	.rw_page = zram_rw_page,
	.owner = THIS_MODULE
};

static DEVICE_ATTR_WO(compact);
static DEVICE_ATTR_RW(disksize);
static DEVICE_ATTR_RO(initstate);
static DEVICE_ATTR_WO(reset);
static DEVICE_ATTR_WO(mem_limit);
static DEVICE_ATTR_WO(mem_used_max);
static DEVICE_ATTR_WO(idle);
static DEVICE_ATTR_RW(max_comp_streams);
static DEVICE_ATTR_RW(comp_algorithm);
#ifdef CONFIG_ZRAM_WRITEBACK
static DEVICE_ATTR_RW(backing_dev);
static DEVICE_ATTR_WO(writeback);
static DEVICE_ATTR_RW(writeback_limit);
static DEVICE_ATTR_RW(writeback_limit_enable);
#endif
#ifdef CONFIG_ZRAM_DEDUP
static DEVICE_ATTR_RW(use_dedup);
#else
static DEVICE_ATTR_RO(use_dedup);
#endif

static struct attribute *zram_disk_attrs[] = {
	&dev_attr_disksize.attr,
	&dev_attr_initstate.attr,
	&dev_attr_reset.attr,
	&dev_attr_compact.attr,
	&dev_attr_mem_limit.attr,
	&dev_attr_mem_used_max.attr,
	&dev_attr_idle.attr,
	&dev_attr_max_comp_streams.attr,
	&dev_attr_comp_algorithm.attr,
#ifdef CONFIG_ZRAM_WRITEBACK
	&dev_attr_backing_dev.attr,
	&dev_attr_writeback.attr,
	&dev_attr_writeback_limit.attr,
	&dev_attr_writeback_limit_enable.attr,
#endif
	&dev_attr_use_dedup.attr,
	&dev_attr_io_stat.attr,
	&dev_attr_mm_stat.attr,
#ifdef CONFIG_ZRAM_WRITEBACK
	&dev_attr_bd_stat.attr,
#endif
	&dev_attr_debug_stat.attr,
	NULL,
};

static const struct attribute_group zram_disk_attr_group = {
	.attrs = zram_disk_attrs,
};

static const struct attribute_group *zram_disk_attr_groups[] = {
	&zram_disk_attr_group,
	NULL,
};

/*
 * Allocate and initialize new zram device. the function returns
 * '>= 0' device_id upon success, and negative value otherwise.
 */
static int zram_add(void)
{
	struct zram *zram;
	struct request_queue *queue;
	int ret, device_id;

	zram = kzalloc(sizeof(struct zram), GFP_KERNEL);
	if (!zram)
		return -ENOMEM;

	ret = idr_alloc(&zram_index_idr, zram, 0, 0, GFP_KERNEL);
	if (ret < 0)
		goto out_free_dev;
	device_id = ret;

	init_rwsem(&zram->init_lock);
#ifdef CONFIG_ZRAM_WRITEBACK
	spin_lock_init(&zram->wb_limit_lock);
#endif
#ifdef CONFIG_ZRAM_LRU_WRITEBACK
	INIT_LIST_HEAD(&zram->list);
	spin_lock_init(&zram->list_lock);
	spin_lock_init(&zram->wb_table_lock);
	spin_lock_init(&zram->bitmap_lock);
	mutex_init(&zram->blk_bitmap_lock);
#endif
	queue = blk_alloc_queue(GFP_KERNEL);
	if (!queue) {
		pr_err("Error allocating disk queue for device %d\n",
			device_id);
		ret = -ENOMEM;
		goto out_free_idr;
	}

	blk_queue_make_request(queue, zram_make_request);

	/* gendisk structure */
	zram->disk = alloc_disk(1);
	if (!zram->disk) {
		pr_err("Error allocating disk structure for device %d\n",
			device_id);
		ret = -ENOMEM;
		goto out_free_queue;
	}

	zram->disk->major = zram_major;
	zram->disk->first_minor = device_id;
	zram->disk->fops = &zram_devops;
	zram->disk->queue = queue;
	zram->disk->queue->queuedata = zram;
	zram->disk->private_data = zram;
	snprintf(zram->disk->disk_name, 16, "zram%d", device_id);

	/* Actual capacity set using syfs (/sys/block/zram<id>/disksize */
	set_capacity(zram->disk, 0);
	/* zram devices sort of resembles non-rotational disks */
	blk_queue_flag_set(QUEUE_FLAG_NONROT, zram->disk->queue);
	blk_queue_flag_clear(QUEUE_FLAG_ADD_RANDOM, zram->disk->queue);

	/*
	 * To ensure that we always get PAGE_SIZE aligned
	 * and n*PAGE_SIZED sized I/O requests.
	 */
	blk_queue_physical_block_size(zram->disk->queue, PAGE_SIZE);
	blk_queue_logical_block_size(zram->disk->queue,
					ZRAM_LOGICAL_BLOCK_SIZE);
	blk_queue_io_min(zram->disk->queue, PAGE_SIZE);
	blk_queue_io_opt(zram->disk->queue, PAGE_SIZE);
	zram->disk->queue->limits.discard_granularity = PAGE_SIZE;
	blk_queue_max_discard_sectors(zram->disk->queue, UINT_MAX);
	blk_queue_flag_set(QUEUE_FLAG_DISCARD, zram->disk->queue);

	/*
	 * zram_bio_discard() will clear all logical blocks if logical block
	 * size is identical with physical block size(PAGE_SIZE). But if it is
	 * different, we will skip discarding some parts of logical blocks in
	 * the part of the request range which isn't aligned to physical block
	 * size.  So we can't ensure that all discarded logical blocks are
	 * zeroed.
	 */
	if (ZRAM_LOGICAL_BLOCK_SIZE == PAGE_SIZE)
		blk_queue_max_write_zeroes_sectors(zram->disk->queue, UINT_MAX);

	zram->disk->queue->backing_dev_info->capabilities |=
			(BDI_CAP_STABLE_WRITES | BDI_CAP_SYNCHRONOUS_IO);
	device_add_disk(NULL, zram->disk, zram_disk_attr_groups);

	strlcpy(zram->compressor, default_compressor, sizeof(zram->compressor));

	zram_debugfs_register(zram);
	pr_info("Added device: %s\n", zram->disk->disk_name);
	return device_id;

out_free_queue:
	blk_cleanup_queue(queue);
out_free_idr:
	idr_remove(&zram_index_idr, device_id);
out_free_dev:
	kfree(zram);
	return ret;
}

static int zram_remove(struct zram *zram)
{
	struct block_device *bdev;

	bdev = bdget_disk(zram->disk, 0);
	if (!bdev)
		return -ENOMEM;

	mutex_lock(&bdev->bd_mutex);
	if (bdev->bd_openers || zram->claim) {
		mutex_unlock(&bdev->bd_mutex);
		bdput(bdev);
		return -EBUSY;
	}

	zram->claim = true;
	mutex_unlock(&bdev->bd_mutex);

#ifdef CONFIG_ZRAM_LRU_WRITEBACK
	stop_lru_writeback(zram);
#endif
	zram_debugfs_unregister(zram);

	/* Make sure all the pending I/O are finished */
	fsync_bdev(bdev);
	zram_reset_device(zram);
	bdput(bdev);

	pr_info("Removed device: %s\n", zram->disk->disk_name);

	del_gendisk(zram->disk);
	blk_cleanup_queue(zram->disk->queue);
	put_disk(zram->disk);
	kfree(zram);
	return 0;
}

/* zram-control sysfs attributes */

/*
 * NOTE: hot_add attribute is not the usual read-only sysfs attribute. In a
 * sense that reading from this file does alter the state of your system -- it
 * creates a new un-initialized zram device and returns back this device's
 * device_id (or an error code if it fails to create a new device).
 */
static ssize_t hot_add_show(struct class *class,
			struct class_attribute *attr,
			char *buf)
{
	int ret;

	mutex_lock(&zram_index_mutex);
	ret = zram_add();
	mutex_unlock(&zram_index_mutex);

	if (ret < 0)
		return ret;
	return scnprintf(buf, PAGE_SIZE, "%d\n", ret);
}
static struct class_attribute class_attr_hot_add =
	__ATTR(hot_add, 0400, hot_add_show, NULL);

static ssize_t hot_remove_store(struct class *class,
			struct class_attribute *attr,
			const char *buf,
			size_t count)
{
	struct zram *zram;
	int ret, dev_id;

	/* dev_id is gendisk->first_minor, which is `int' */
	ret = kstrtoint(buf, 10, &dev_id);
	if (ret)
		return ret;
	if (dev_id < 0)
		return -EINVAL;

	mutex_lock(&zram_index_mutex);

	zram = idr_find(&zram_index_idr, dev_id);
	if (zram) {
		ret = zram_remove(zram);
		if (!ret)
			idr_remove(&zram_index_idr, dev_id);
	} else {
		ret = -ENODEV;
	}

	mutex_unlock(&zram_index_mutex);
	return ret ? ret : count;
}
static CLASS_ATTR_WO(hot_remove);

static struct attribute *zram_control_class_attrs[] = {
	&class_attr_hot_add.attr,
	&class_attr_hot_remove.attr,
	NULL,
};
ATTRIBUTE_GROUPS(zram_control_class);

static struct class zram_control_class = {
	.name		= "zram-control",
	.owner		= THIS_MODULE,
	.class_groups	= zram_control_class_groups,
};

static int zram_remove_cb(int id, void *ptr, void *data)
{
	zram_remove(ptr);
	return 0;
}

static void destroy_devices(void)
{
	class_unregister(&zram_control_class);
	idr_for_each(&zram_index_idr, &zram_remove_cb, NULL);
	zram_debugfs_destroy();
	idr_destroy(&zram_index_idr);
	unregister_blkdev(zram_major, "zram");
	cpuhp_remove_multi_state(CPUHP_ZCOMP_PREPARE);
}

static int __init zram_init(void)
{
	int ret;

	ret = cpuhp_setup_state_multi(CPUHP_ZCOMP_PREPARE, "block/zram:prepare",
				      zcomp_cpu_up_prepare, zcomp_cpu_dead);
	if (ret < 0)
		return ret;

	ret = class_register(&zram_control_class);
	if (ret) {
		pr_err("Unable to register zram-control class\n");
		cpuhp_remove_multi_state(CPUHP_ZCOMP_PREPARE);
		return ret;
	}

	zram_debugfs_create();
	zram_major = register_blkdev(0, "zram");
	if (zram_major <= 0) {
		pr_err("Unable to get major number\n");
		class_unregister(&zram_control_class);
		cpuhp_remove_multi_state(CPUHP_ZCOMP_PREPARE);
		return -EBUSY;
	}

	while (num_devices != 0) {
		mutex_lock(&zram_index_mutex);
		ret = zram_add();
		mutex_unlock(&zram_index_mutex);
		if (ret < 0)
			goto out_error;
		num_devices--;
	}

#ifdef CONFIG_ZRAM_LRU_WRITEBACK
	am_app_launch_notifier_register(&zram_app_launch_nb);
#endif
	return 0;

out_error:
	destroy_devices();
	return ret;
}

static void __exit zram_exit(void)
{
	destroy_devices();
#ifdef CONFIG_ZRAM_LRU_WRITEBACK
	am_app_launch_notifier_unregister(&zram_app_launch_nb);
#endif
}

module_init(zram_init);
module_exit(zram_exit);

module_param(num_devices, uint, 0);
MODULE_PARM_DESC(num_devices, "Number of pre-created zram devices");

MODULE_LICENSE("Dual BSD/GPL");
MODULE_AUTHOR("Nitin Gupta <ngupta@vflare.org>");
MODULE_DESCRIPTION("Compressed RAM Block Device");<|MERGE_RESOLUTION|>--- conflicted
+++ resolved
@@ -2325,11 +2325,15 @@
 			zram->limit_pages << PAGE_SHIFT,
 			max_used << PAGE_SHIFT,
 			(u64)atomic64_read(&zram->stats.same_pages),
-<<<<<<< HEAD
+
 			pool_stats.pages_compacted,
 			(u64)atomic64_read(&zram->stats.huge_pages),
 			zram_dedup_dup_size(zram),
 			zram_dedup_meta_size(zram));
+
+			atomic_long_read(&pool_stats.pages_compacted),
+			(u64)atomic64_read(&zram->stats.huge_pages));
+
 	up_read(&zram->init_lock);
 
 	return ret;
@@ -2372,10 +2376,6 @@
 			FOUR_K((u64)atomic64_read(&zram->stats.bd_reads)),
 			FOUR_K((u64)atomic64_read(&zram->stats.bd_writes)));
 #endif
-=======
-			atomic_long_read(&pool_stats.pages_compacted),
-			(u64)atomic64_read(&zram->stats.huge_pages));
->>>>>>> 30baa092
 	up_read(&zram->init_lock);
 
 	return ret;

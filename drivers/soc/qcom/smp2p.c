/*
 * Copyright (c) 2015, Sony Mobile Communications AB.
 * Copyright (c) 2012-2013, 2018-2020 The Linux Foundation. All rights reserved.
 *
 * This program is free software; you can redistribute it and/or modify
 * it under the terms of the GNU General Public License version 2 and
 * only version 2 as published by the Free Software Foundation.
 *
 * This program is distributed in the hope that it will be useful,
 * but WITHOUT ANY WARRANTY; without even the implied warranty of
 * MERCHANTABILITY or FITNESS FOR A PARTICULAR PURPOSE.  See the
 * GNU General Public License for more details.
 */

#include <linux/interrupt.h>
#include <linux/list.h>
#include <linux/io.h>
#include <linux/of.h>
#include <linux/irq.h>
#include <linux/irqdomain.h>
#include <linux/mailbox_client.h>
#include <linux/mfd/syscon.h>
#include <linux/module.h>
#include <linux/platform_device.h>
#include <linux/regmap.h>
#include <linux/soc/qcom/smem.h>
#include <linux/soc/qcom/smem_state.h>
#include <linux/spinlock.h>
#include <linux/pm_wakeup.h>

#include <linux/ipc_logging.h>

/*
 * The Shared Memory Point to Point (SMP2P) protocol facilitates communication
 * of a single 32-bit value between two processors.  Each value has a single
 * writer (the local side) and a single reader (the remote side). Values are
 * uniquely identified in the system by the directed edge (local processor ID
 * to remote processor ID) and a string identifier.
 *
 * Each processor is responsible for creating the outgoing SMEM items and each
 * item is writable by the local processor and readable by the remote
 * processor.  By using two separate SMEM items that are single-reader and
 * single-writer, SMP2P does not require any remote locking mechanisms.
 *
 * The driver uses the Linux GPIO and interrupt framework to expose a virtual
 * GPIO for each outbound entry and a virtual interrupt controller for each
 * inbound entry.
 */

#define SMP2P_MAX_ENTRY 16
#define SMP2P_MAX_ENTRY_NAME 16

#define SMP2P_FEATURE_SSR_ACK 0x1
#define SMP2P_FLAGS_RESTART_DONE_BIT 0
#define SMP2P_FLAGS_RESTART_ACK_BIT 1

#define SMP2P_MAGIC 0x504d5324
#define SMP2P_VERSION	1
#define SMP2P_FEATURES	SMP2P_FEATURE_SSR_ACK

/**
 * struct smp2p_smem_item - in memory communication structure
 * @magic:		magic number
 * @version:		version - must be 1
 * @features:		features flag - currently unused
 * @local_pid:		processor id of sending end
 * @remote_pid:		processor id of receiving end
 * @total_entries:	number of entries - always SMP2P_MAX_ENTRY
 * @valid_entries:	number of allocated entries
 * @flags:
 * @entries:		individual communication entries
 *     @name:		name of the entry
 *     @value:		content of the entry
 */
struct smp2p_smem_item {
	u32 magic;
	u8 version;
	unsigned features:24;
	u16 local_pid;
	u16 remote_pid;
	u16 total_entries;
	u16 valid_entries;
	u32 flags;

	struct {
		u8 name[SMP2P_MAX_ENTRY_NAME];
		u32 value;
	} entries[SMP2P_MAX_ENTRY];
} __packed;

/**
 * struct smp2p_entry - driver context matching one entry
 * @node:	list entry to keep track of allocated entries
 * @smp2p:	reference to the device driver context
 * @name:	name of the entry, to match against smp2p_smem_item
 * @value:	pointer to smp2p_smem_item entry value
 * @last_value:	last handled value
 * @domain:	irq_domain for inbound entries
 * @irq_enabled:bitmap to track enabled irq bits
 * @irq_rising:	bitmap to mark irq bits for rising detection
 * @irq_falling:bitmap to mark irq bits for falling detection
 * @state:	smem state handle
 * @lock:	spinlock to protect read-modify-write of the value
 */
struct smp2p_entry {
	struct list_head node;
	struct qcom_smp2p *smp2p;

	const char *name;
	u32 *value;
	u32 last_value;

	struct irq_domain *domain;
	DECLARE_BITMAP(irq_enabled, 32);
	DECLARE_BITMAP(irq_pending, 32);
	DECLARE_BITMAP(irq_rising, 32);
	DECLARE_BITMAP(irq_falling, 32);

	struct qcom_smem_state *state;

	spinlock_t lock;
};

#define SMP2P_INBOUND	0
#define SMP2P_OUTBOUND	1

/**
 * struct qcom_smp2p - device driver context
 * @dev:	device driver handle
 * @in:		pointer to the inbound smem item
 * @smem_items:	ids of the two smem items
 * @valid_entries: already scanned inbound entries
 * @local_pid:	processor id of the inbound edge
 * @remote_pid:	processor id of the outbound edge
 * @ipc_regmap:	regmap for the outbound ipc
 * @ipc_offset:	offset within the regmap
 * @ipc_bit:	bit in regmap@offset to kick to signal remote processor
 * @mbox_client: mailbox client handle
 * @mbox_chan:	apcs ipc mailbox channel handle
 * @inbound:	list of inbound entries
 * @outbound:	list of outbound entries
 */
struct qcom_smp2p {
	struct device *dev;

	struct smp2p_smem_item *in;
	struct smp2p_smem_item *out;

	unsigned smem_items[SMP2P_OUTBOUND + 1];

	unsigned valid_entries;

	bool ssr_ack_enabled;
	bool ssr_ack;
	bool open;

	unsigned local_pid;
	unsigned remote_pid;

	int irq;
	struct regmap *ipc_regmap;
	int ipc_offset;
	int ipc_bit;
	struct wakeup_source *ws;

	struct mbox_client mbox_client;
	struct mbox_chan *mbox_chan;

	struct list_head inbound;
	struct list_head outbound;
};

static void *ilc;
#define SMP2P_LOG_PAGE_CNT 2
#define SMP2P_INFO(x, ...)	\
do {	\
	if (ilc) \
		ipc_log_string(ilc, "[%s]: "x, __func__, ##__VA_ARGS__); \
} while (0)

static void qcom_smp2p_kick(struct qcom_smp2p *smp2p)
{
	/* Make sure any updated data is written before the kick */
	wmb();

	if (smp2p->mbox_chan) {
		mbox_send_message(smp2p->mbox_chan, NULL);
		mbox_client_txdone(smp2p->mbox_chan, 0);
	} else {
		regmap_write(smp2p->ipc_regmap, smp2p->ipc_offset, BIT(smp2p->ipc_bit));
	}
}

static bool qcom_smp2p_check_ssr(struct qcom_smp2p *smp2p)
{
	struct smp2p_smem_item *in = smp2p->in;
	bool restart;

	if (!smp2p->ssr_ack_enabled)
		return false;

	restart = in->flags & BIT(SMP2P_FLAGS_RESTART_DONE_BIT);
	if (restart == smp2p->ssr_ack)
		return false;

	SMP2P_INFO("%d: SSR DETECTED\n", smp2p->remote_pid);
	return true;
}

static void qcom_smp2p_do_ssr_ack(struct qcom_smp2p *smp2p)
{
	struct smp2p_smem_item *out = smp2p->out;
	u32 ack;
	u32 val;

	ack = !smp2p->ssr_ack;
	smp2p->ssr_ack = ack;
	ack = ack << SMP2P_FLAGS_RESTART_ACK_BIT;

	val = out->flags & ~BIT(SMP2P_FLAGS_RESTART_ACK_BIT);
	val |= ack;
	out->flags = val;

	qcom_smp2p_kick(smp2p);
}

static void qcom_smp2p_negotiate(struct qcom_smp2p *smp2p)
{
	struct smp2p_smem_item *out = smp2p->out;
	struct smp2p_smem_item *in = smp2p->in;
	u32 features;

	if (in->version == out->version) {
		features = in->features & out->features;
		out->features = features;

		if (features & SMP2P_FEATURE_SSR_ACK)
			smp2p->ssr_ack_enabled = true;

		smp2p->open = true;
		SMP2P_INFO("%d: state=open ssr_ack=%d\n", smp2p->remote_pid,
			   smp2p->ssr_ack_enabled);
	}
}

static void qcom_smp2p_notify_in(struct qcom_smp2p *smp2p)
{
	struct smp2p_smem_item *in = smp2p->in;
	struct smp2p_entry *entry;
	unsigned long status;
	int irq_pin;
	char buf[SMP2P_MAX_ENTRY_NAME];
	u32 val;
	int i;

	/* Match newly created entries */
	for (i = smp2p->valid_entries; i < in->valid_entries; i++) {
		list_for_each_entry(entry, &smp2p->inbound, node) {
			memcpy(buf, in->entries[i].name, sizeof(buf));
			if (!strcmp(buf, entry->name)) {
				entry->value = &in->entries[i].value;
				break;
			}
		}
	}
	smp2p->valid_entries = i;

	/* Fire interrupts based on any value changes */
	list_for_each_entry(entry, &smp2p->inbound, node) {
		/* Ignore entries not yet allocated by the remote side */
		if (!entry->value)
			continue;

		val = readl(entry->value);

		status = val ^ entry->last_value;
		entry->last_value = val;
		status |= *entry->irq_pending;

		/* No changes of this entry? */
		if (!status)
			continue;

		SMP2P_INFO("%d: %s: status:%0lx val:%0x\n",
			   smp2p->remote_pid, entry->name, status, val);

		for_each_set_bit(i, &status, 32) {
			if ((val & BIT(i) && test_bit(i, entry->irq_rising)) ||
			    (!(val & BIT(i)) && test_bit(i, entry->irq_falling))) {
				irq_pin = irq_find_mapping(entry->domain, i);
				handle_nested_irq(irq_pin);

				if (test_bit(i, entry->irq_enabled))
					clear_bit(i, entry->irq_pending);
				else
					set_bit(i, entry->irq_pending);
			}
		}
	}
}

static irqreturn_t qcom_smp2p_isr(int irq, void *data)
{
	struct qcom_smp2p *smp2p = data;

	__pm_stay_awake(smp2p->ws);
	return IRQ_WAKE_THREAD;
}

/**
 * qcom_smp2p_intr() - interrupt handler for incoming notifications
 * @irq:	unused
 * @data:	smp2p driver context
 *
 * Handle notifications from the remote side to handle newly allocated entries
 * or any changes to the state bits of existing entries.
 */
static irqreturn_t qcom_smp2p_intr(int irq, void *data)
{
	struct smp2p_smem_item *in;
	struct qcom_smp2p *smp2p = data;
	unsigned int smem_id = smp2p->smem_items[SMP2P_INBOUND];
	unsigned int pid = smp2p->remote_pid;
	size_t size;

	in = smp2p->in;

	/* Acquire smem item, if not already found */
	if (!in) {
		in = qcom_smem_get(pid, smem_id, &size);
		if (IS_ERR(in)) {
			dev_err(smp2p->dev,
				"Unable to acquire remote smp2p item\n");
			goto out;
		}

		smp2p->in = in;
	}

	if (!smp2p->open)
		qcom_smp2p_negotiate(smp2p);

	if (smp2p->open) {
		bool do_restart;

		do_restart = qcom_smp2p_check_ssr(smp2p);
		qcom_smp2p_notify_in(smp2p);

		if (do_restart)
			qcom_smp2p_do_ssr_ack(smp2p);
	}

out:
	__pm_relax(smp2p->ws);
	return IRQ_HANDLED;
}

static void smp2p_mask_irq(struct irq_data *irqd)
{
	struct smp2p_entry *entry = irq_data_get_irq_chip_data(irqd);
	irq_hw_number_t irq = irqd_to_hwirq(irqd);

	clear_bit(irq, entry->irq_enabled);
}

static void smp2p_unmask_irq(struct irq_data *irqd)
{
	struct smp2p_entry *entry = irq_data_get_irq_chip_data(irqd);
	irq_hw_number_t irq = irqd_to_hwirq(irqd);

	set_bit(irq, entry->irq_enabled);
}

static int smp2p_set_irq_type(struct irq_data *irqd, unsigned int type)
{
	struct smp2p_entry *entry = irq_data_get_irq_chip_data(irqd);
	irq_hw_number_t irq = irqd_to_hwirq(irqd);

	if (!(type & IRQ_TYPE_EDGE_BOTH))
		return -EINVAL;

	if (type & IRQ_TYPE_EDGE_RISING)
		set_bit(irq, entry->irq_rising);
	else
		clear_bit(irq, entry->irq_rising);

	if (type & IRQ_TYPE_EDGE_FALLING)
		set_bit(irq, entry->irq_falling);
	else
		clear_bit(irq, entry->irq_falling);

	return 0;
}

static struct irq_chip smp2p_irq_chip = {
	.name           = "smp2p",
	.irq_mask       = smp2p_mask_irq,
	.irq_unmask     = smp2p_unmask_irq,
	.irq_set_type	= smp2p_set_irq_type,
};

static int smp2p_irq_map(struct irq_domain *d,
			 unsigned int irq,
			 irq_hw_number_t hw)
{
	struct smp2p_entry *entry = d->host_data;

	irq_set_chip_and_handler(irq, &smp2p_irq_chip, handle_level_irq);
	irq_set_chip_data(irq, entry);
	irq_set_nested_thread(irq, 1);
	irq_set_noprobe(irq);
	irq_set_parent(irq, entry->smp2p->irq);
	irq_set_status_flags(irq, IRQ_DISABLE_UNLAZY);

	return 0;
}

static const struct irq_domain_ops smp2p_irq_ops = {
	.map = smp2p_irq_map,
	.xlate = irq_domain_xlate_twocell,
};

static int qcom_smp2p_inbound_entry(struct qcom_smp2p *smp2p,
				    struct smp2p_entry *entry,
				    struct device_node *node)
{
	entry->domain = irq_domain_add_linear(node, 32, &smp2p_irq_ops, entry);
	if (!entry->domain) {
		dev_err(smp2p->dev, "failed to add irq_domain\n");
		return -ENOMEM;
	}

	return 0;
}

static int smp2p_update_bits(void *data, u32 mask, u32 value)
{
	struct smp2p_entry *entry = data;
	unsigned long flags;
	u32 orig;
	u32 val;

	spin_lock_irqsave(&entry->lock, flags);
	val = orig = readl(entry->value);
	val &= ~mask;
	val |= value;
	writel(val, entry->value);
<<<<<<< HEAD
	spin_unlock(&entry->lock);
	SMP2P_INFO("%d: %s: orig:0x%0x new:0x%0x\n",
		   entry->smp2p->remote_pid, entry->name, orig, val);
=======
	spin_unlock_irqrestore(&entry->lock, flags);
>>>>>>> 30baa092

	if (val != orig)
		qcom_smp2p_kick(entry->smp2p);

	return 0;
}

static const struct qcom_smem_state_ops smp2p_state_ops = {
	.update_bits = smp2p_update_bits,
};

static int qcom_smp2p_outbound_entry(struct qcom_smp2p *smp2p,
				     struct smp2p_entry *entry,
				     struct device_node *node)
{
	struct smp2p_smem_item *out = smp2p->out;
	char buf[SMP2P_MAX_ENTRY_NAME] = {};

	/* Allocate an entry from the smem item */
	strlcpy(buf, entry->name, SMP2P_MAX_ENTRY_NAME);
	memcpy(out->entries[out->valid_entries].name, buf, SMP2P_MAX_ENTRY_NAME);

	/* Make the logical entry reference the physical value */
	entry->value = &out->entries[out->valid_entries].value;

	out->valid_entries++;

	entry->state = qcom_smem_state_register(node, &smp2p_state_ops, entry);
	if (IS_ERR(entry->state)) {
		dev_err(smp2p->dev, "failed to register qcom_smem_state\n");
		return PTR_ERR(entry->state);
	}

	return 0;
}

static int qcom_smp2p_alloc_outbound_item(struct qcom_smp2p *smp2p)
{
	struct smp2p_smem_item *out;
	unsigned smem_id = smp2p->smem_items[SMP2P_OUTBOUND];
	unsigned pid = smp2p->remote_pid;
	int ret;

	ret = qcom_smem_alloc(pid, smem_id, sizeof(*out));
	if (ret < 0 && ret != -EEXIST) {
		if (ret != -EPROBE_DEFER)
			dev_err(smp2p->dev,
				"unable to allocate local smp2p item\n");
		return ret;
	}

	out = qcom_smem_get(pid, smem_id, NULL);
	if (IS_ERR(out)) {
		dev_err(smp2p->dev, "Unable to acquire local smp2p item\n");
		return PTR_ERR(out);
	}

	memset(out, 0, sizeof(*out));
	out->magic = SMP2P_MAGIC;
	out->local_pid = smp2p->local_pid;
	out->remote_pid = smp2p->remote_pid;
	out->total_entries = SMP2P_MAX_ENTRY;
	out->valid_entries = 0;
	out->features = SMP2P_FEATURES;

	/*
	 * Make sure the rest of the header is written before we validate the
	 * item by writing a valid version number.
	 */
	wmb();
	out->version = SMP2P_VERSION;

	qcom_smp2p_kick(smp2p);

	smp2p->out = out;

	return 0;
}

static int smp2p_parse_ipc(struct qcom_smp2p *smp2p)
{
	struct device_node *syscon;
	struct device *dev = smp2p->dev;
	const char *key;
	int ret;

	syscon = of_parse_phandle(dev->of_node, "qcom,ipc", 0);
	if (!syscon) {
		dev_err(dev, "no qcom,ipc node\n");
		return -ENODEV;
	}

	smp2p->ipc_regmap = syscon_node_to_regmap(syscon);
	of_node_put(syscon);
	if (IS_ERR(smp2p->ipc_regmap))
		return PTR_ERR(smp2p->ipc_regmap);

	key = "qcom,ipc";
	ret = of_property_read_u32_index(dev->of_node, key, 1, &smp2p->ipc_offset);
	if (ret < 0) {
		dev_err(dev, "no offset in %s\n", key);
		return -EINVAL;
	}

	ret = of_property_read_u32_index(dev->of_node, key, 2, &smp2p->ipc_bit);
	if (ret < 0) {
		dev_err(dev, "no bit in %s\n", key);
		return -EINVAL;
	}

	return 0;
}

static int qcom_smp2p_probe(struct platform_device *pdev)
{
	struct smp2p_entry *entry;
	struct device_node *node;
	struct qcom_smp2p *smp2p;
	const char *key;
	int ret;

	if (!ilc)
		ilc = ipc_log_context_create(SMP2P_LOG_PAGE_CNT, "smp2p", 0);

	smp2p = devm_kzalloc(&pdev->dev, sizeof(*smp2p), GFP_KERNEL);
	if (!smp2p)
		return -ENOMEM;

	smp2p->dev = &pdev->dev;
	INIT_LIST_HEAD(&smp2p->inbound);
	INIT_LIST_HEAD(&smp2p->outbound);

	platform_set_drvdata(pdev, smp2p);

	key = "qcom,smem";
	ret = of_property_read_u32_array(pdev->dev.of_node, key,
					 smp2p->smem_items, 2);
	if (ret)
		return ret;

	key = "qcom,local-pid";
	ret = of_property_read_u32(pdev->dev.of_node, key, &smp2p->local_pid);
	if (ret)
		goto report_read_failure;

	key = "qcom,remote-pid";
	ret = of_property_read_u32(pdev->dev.of_node, key, &smp2p->remote_pid);
	if (ret)
		goto report_read_failure;

	smp2p->irq = platform_get_irq(pdev, 0);
	if (smp2p->irq < 0) {
		dev_err(&pdev->dev, "unable to acquire smp2p interrupt\n");
		return smp2p->irq;
	}

	smp2p->mbox_client.dev = &pdev->dev;
	smp2p->mbox_client.knows_txdone = true;
	smp2p->mbox_chan = mbox_request_channel(&smp2p->mbox_client, 0);
	if (IS_ERR(smp2p->mbox_chan)) {
		if (PTR_ERR(smp2p->mbox_chan) != -ENODEV)
			return PTR_ERR(smp2p->mbox_chan);

		smp2p->mbox_chan = NULL;

		ret = smp2p_parse_ipc(smp2p);
		if (ret)
			return ret;
	}

	ret = qcom_smp2p_alloc_outbound_item(smp2p);
	if (ret < 0)
		goto release_mbox;

	for_each_available_child_of_node(pdev->dev.of_node, node) {
		entry = devm_kzalloc(&pdev->dev, sizeof(*entry), GFP_KERNEL);
		if (!entry) {
			ret = -ENOMEM;
			goto unwind_interfaces;
		}

		entry->smp2p = smp2p;
		spin_lock_init(&entry->lock);

		ret = of_property_read_string(node, "qcom,entry-name", &entry->name);
		if (ret < 0)
			goto unwind_interfaces;

		if (of_property_read_bool(node, "interrupt-controller")) {
			ret = qcom_smp2p_inbound_entry(smp2p, entry, node);
			if (ret < 0)
				goto unwind_interfaces;

			list_add(&entry->node, &smp2p->inbound);
		} else  {
			ret = qcom_smp2p_outbound_entry(smp2p, entry, node);
			if (ret < 0)
				goto unwind_interfaces;

			list_add(&entry->node, &smp2p->outbound);
		}
	}

	smp2p->ws = wakeup_source_register(&pdev->dev, "smp2p");
	if (!smp2p->ws) {
		ret = -ENOMEM;
		goto unwind_interfaces;
	}

	/* Kick the outgoing edge after allocating entries */
	qcom_smp2p_kick(smp2p);

	ret = devm_request_threaded_irq(&pdev->dev, smp2p->irq,
					qcom_smp2p_isr, qcom_smp2p_intr,
					IRQF_NO_SUSPEND | IRQF_ONESHOT,
					"smp2p", (void *)smp2p);
	if (ret) {
		dev_err(&pdev->dev, "failed to request interrupt\n");
		goto unreg_ws;
	}
	enable_irq_wake(smp2p->irq);

	return 0;

unreg_ws:
	wakeup_source_unregister(smp2p->ws);

unwind_interfaces:
	list_for_each_entry(entry, &smp2p->inbound, node)
		irq_domain_remove(entry->domain);

	list_for_each_entry(entry, &smp2p->outbound, node)
		qcom_smem_state_unregister(entry->state);

	smp2p->out->valid_entries = 0;

release_mbox:
	mbox_free_channel(smp2p->mbox_chan);

	return ret;

report_read_failure:
	dev_err(&pdev->dev, "failed to read %s\n", key);
	return -EINVAL;
}

static int qcom_smp2p_remove(struct platform_device *pdev)
{
	struct qcom_smp2p *smp2p = platform_get_drvdata(pdev);
	struct smp2p_entry *entry;

	wakeup_source_unregister(smp2p->ws);

	list_for_each_entry(entry, &smp2p->inbound, node)
		irq_domain_remove(entry->domain);

	list_for_each_entry(entry, &smp2p->outbound, node)
		qcom_smem_state_unregister(entry->state);

	mbox_free_channel(smp2p->mbox_chan);

	smp2p->out->valid_entries = 0;

	return 0;
}

static const struct of_device_id qcom_smp2p_of_match[] = {
	{ .compatible = "qcom,smp2p" },
	{}
};
MODULE_DEVICE_TABLE(of, qcom_smp2p_of_match);

static struct platform_driver qcom_smp2p_driver = {
	.probe = qcom_smp2p_probe,
	.remove = qcom_smp2p_remove,
	.driver  = {
		.name  = "qcom_smp2p",
		.of_match_table = qcom_smp2p_of_match,
	},
};
module_platform_driver(qcom_smp2p_driver);

MODULE_DESCRIPTION("Qualcomm Shared Memory Point to Point driver");
MODULE_LICENSE("GPL v2");<|MERGE_RESOLUTION|>--- conflicted
+++ resolved
@@ -445,13 +445,13 @@
 	val &= ~mask;
 	val |= value;
 	writel(val, entry->value);
-<<<<<<< HEAD
+
 	spin_unlock(&entry->lock);
 	SMP2P_INFO("%d: %s: orig:0x%0x new:0x%0x\n",
 		   entry->smp2p->remote_pid, entry->name, orig, val);
-=======
+
 	spin_unlock_irqrestore(&entry->lock, flags);
->>>>>>> 30baa092
+
 
 	if (val != orig)
 		qcom_smp2p_kick(entry->smp2p);

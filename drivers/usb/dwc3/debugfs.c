--- conflicted
+++ resolved
@@ -823,7 +823,7 @@
 {
 	struct dentry		*dir;
 
-<<<<<<< HEAD
+
 	dir = debugfs_create_dir(dep->name, parent);
 	if (!dir) {
 		pr_err("%s: failed to create dir %s\n", __func__, dep->name);
@@ -1021,12 +1021,12 @@
 	.release	= single_release,
 };
 
-=======
+
 	dir = debugfs_create_dir(dep->name, dep->dwc->root);
 	dwc3_debugfs_create_endpoint_files(dep, dir);
 }
 
->>>>>>> 30baa092
+
 void dwc3_debugfs_init(struct dwc3 *dwc)
 {
 	struct dentry		*root;
@@ -1062,15 +1062,15 @@
 				    &dwc3_testmode_fops);
 		debugfs_create_file("link_state", S_IRUGO | S_IWUSR, root, dwc,
 				    &dwc3_link_state_fops);
-<<<<<<< HEAD
+
 		dwc3_debugfs_create_endpoint_dirs(dwc, root);
 
 		file = debugfs_create_file("int_events", 0644, root, dwc,
 				&dwc3_gadget_dbg_events_fops);
 		if (!file)
 			dev_dbg(dwc->dev, "Can't create debugfs int_events\n");
-=======
->>>>>>> 30baa092
+
+
 	}
 }
 

--- conflicted
+++ resolved
@@ -416,7 +416,7 @@
 	struct clk *reg_clk = xhci->reg_clk;
 	struct usb_hcd *shared_hcd = xhci->shared_hcd;
 
-<<<<<<< HEAD
+
 #if defined(CONFIG_USB_HOST_SAMSUNG_FEATURE)
 		/* In order to prevent kernel panic */
 		if (!pm_runtime_suspended(&xhci->shared_hcd->self.root_hub->dev)) {
@@ -429,9 +429,9 @@
 		}
 #endif
 
-=======
+
 	pm_runtime_get_sync(&dev->dev);
->>>>>>> 30baa092
+
 	xhci->xhc_state |= XHCI_STATE_REMOVING;
 
 	device_remove_file(&dev->dev, &dev_attr_config_imod);

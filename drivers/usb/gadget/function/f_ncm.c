--- conflicted
+++ resolved
@@ -1099,22 +1099,23 @@
 #endif
 	unsigned	max_size = ncm->port.fixed_in_len;
 	const struct ndp_parser_opts *opts = ncm->parser_opts;
-<<<<<<< HEAD
 	unsigned	crc_len = ncm->is_crc ? sizeof(uint32_t) : 0;
-=======
-	const int ndp_align = le16_to_cpu(ntb_parameters.wNdpInAlignment);
-	const int div = le16_to_cpu(ntb_parameters.wNdpInDivisor);
-	const int rem = le16_to_cpu(ntb_parameters.wNdpInPayloadRemainder);
-	const int dgram_idx_len = 2 * 2 * opts->dgram_item_len;
-
-	if (!skb && !ncm->skb_tx_data)
-		return NULL;
-
-	if (skb) {
-		/* Add the CRC if required up front */
-		if (ncm->is_crc) {
-			uint32_t	crc;
-			__le16		*crc_pos;
+
+	div = le16_to_cpu(ntb_parameters.wNdpInDivisor);
+	rem = le16_to_cpu(ntb_parameters.wNdpInPayloadRemainder);
+	ndp_align = le16_to_cpu(ntb_parameters.wNdpInAlignment);
+
+	ncb_len += opts->nth_size;
+	ndp_pad = ALIGN(ncb_len, ndp_align) - ncb_len;
+	ncb_len += ndp_pad;
+	ncb_len += opts->ndp_size;
+	ncb_len += 2 * 2 * opts->dgram_item_len; /* Datagram entry */
+	ncb_len += 2 * 2 * opts->dgram_item_len; /* Zero Datagram entry */
+	pad = ALIGN(ncb_len, div) + rem - ncb_len;
+	ncb_len += pad;
+
+
+	if (ncb_len + skb->len + crc_len > max_size) {
 
 			crc = ~crc32_le(~0,
 					skb->data,
@@ -1210,22 +1211,14 @@
 		if (!skb2)
 			goto err;
 	}
->>>>>>> 30baa092
-
-	div = le16_to_cpu(ntb_parameters.wNdpInDivisor);
-	rem = le16_to_cpu(ntb_parameters.wNdpInPayloadRemainder);
-	ndp_align = le16_to_cpu(ntb_parameters.wNdpInAlignment);
-
-	ncb_len += opts->nth_size;
-	ndp_pad = ALIGN(ncb_len, ndp_align) - ncb_len;
-	ncb_len += ndp_pad;
-	ncb_len += opts->ndp_size;
-	ncb_len += 2 * 2 * opts->dgram_item_len; /* Datagram entry */
-	ncb_len += 2 * 2 * opts->dgram_item_len; /* Zero Datagram entry */
-	pad = ALIGN(ncb_len, div) + rem - ncb_len;
-	ncb_len += pad;
-
-	if (ncb_len + skb->len + crc_len > max_size) {
+
+	return skb2;
+
+err:
+	ncm->netdev->stats.tx_dropped++;
+
+	if (skb)
+
 		dev_kfree_skb_any(skb);
 		return NULL;
 	}

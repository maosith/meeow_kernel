// SPDX-License-Identifier: GPL-2.0
#include <linux/configfs.h>
#include <linux/module.h>
#include <linux/slab.h>
#include <linux/device.h>
#include <linux/nls.h>
#include <linux/usb/composite.h>
#include <linux/usb/gadget_configfs.h>
#include "configfs.h"
#include "u_f.h"
#include "u_os_desc.h"

#ifdef CONFIG_USB_NOTIFY_PROC_LOG
#include <linux/usblog_proc_notify.h>
#endif

#ifdef CONFIG_USB_ANDROID_SAMSUNG_COMPOSITE
static int composite_string_index;
static char manufacturer_string[256];
static char product_string[256];
#endif
#ifdef CONFIG_USB_CONFIGFS_UEVENT
#include <linux/platform_device.h>
#include <linux/kdev_t.h>
#include <linux/usb/ch9.h>

#ifdef CONFIG_USB_F_NCM
#include "function/u_ncm.h"
#endif

#ifdef CONFIG_USB_CONFIGFS_F_ACC
extern int acc_ctrlrequest(struct usb_composite_dev *cdev,
				const struct usb_ctrlrequest *ctrl);
void acc_disconnect(void);
#endif
#ifdef CONFIG_USB_ANDROID_SAMSUNG_COMPOSITE
extern int terminal_ctrl_request(struct usb_composite_dev *cdev,
				const struct usb_ctrlrequest *ctrl);
#endif
#ifdef CONFIG_USB_DUN_SUPPORT
extern int modem_misc_register(void);
#endif

static struct class *android_class;
static struct device *android_device;
static int index;
static int gadget_index;

struct device *create_function_device(char *name)
{
	if (android_device && !IS_ERR(android_device)) {
#ifdef CONFIG_USB_ANDROID_SAMSUNG_COMPOSITE
		if (!strcmp(name, "terminal_version"))
			return android_device;
		else
#endif
		{
		return device_create(android_class, android_device,
			MKDEV(0, index++), NULL, name);
		}
	}
	else
		return ERR_PTR(-EINVAL);
}
EXPORT_SYMBOL_GPL(create_function_device);
#endif

#ifdef CONFIG_USB_TYPEC_MANAGER_NOTIFIER
void set_usb_enumeration_state(int state);
void set_usb_enable_state(void);
extern int dwc3_gadget_get_cmply_link_state(struct usb_gadget *g);
#endif

int check_user_usb_string(const char *name,
		struct usb_gadget_strings *stringtab_dev)
{
	unsigned primary_lang;
	unsigned sub_lang;
	u16 num;
	int ret;

	ret = kstrtou16(name, 0, &num);
	if (ret)
		return ret;

	primary_lang = num & 0x3ff;
	sub_lang = num >> 10;

	/* simple sanity check for valid langid */
	switch (primary_lang) {
	case 0:
	case 0x62 ... 0xfe:
	case 0x100 ... 0x3ff:
		return -EINVAL;
	}
	if (!sub_lang)
		return -EINVAL;

	stringtab_dev->language = num;
	return 0;
}

#define MAX_NAME_LEN	40
#define MAX_USB_STRING_LANGS 2

static const struct usb_descriptor_header *otg_desc[2];

struct gadget_info {
	struct config_group group;
	struct config_group functions_group;
	struct config_group configs_group;
	struct config_group strings_group;
	struct config_group os_desc_group;

	struct mutex lock;
	struct usb_gadget_strings *gstrings[MAX_USB_STRING_LANGS + 1];
	struct list_head string_list;
	struct list_head available_func;

	struct usb_composite_driver composite;
	struct usb_composite_dev cdev;
	bool use_os_desc;
	bool unbinding;
	char b_vendor_code;
	char qw_sign[OS_STRING_QW_SIGN_LEN];
	spinlock_t spinlock;
	bool unbind;
#ifdef CONFIG_USB_CONFIGFS_UEVENT
	bool connected;
	bool sw_connected;
	struct work_struct work;
	struct device *dev;
#endif
};

static inline struct gadget_info *to_gadget_info(struct config_item *item)
{
	 return container_of(to_config_group(item), struct gadget_info, group);
}

struct config_usb_cfg {
	struct config_group group;
	struct config_group strings_group;
	struct list_head string_list;
	struct usb_configuration c;
	struct list_head func_list;
	struct usb_gadget_strings *gstrings[MAX_USB_STRING_LANGS + 1];
};

static inline struct config_usb_cfg *to_config_usb_cfg(struct config_item *item)
{
	return container_of(to_config_group(item), struct config_usb_cfg,
			group);
}

struct gadget_strings {
	struct usb_gadget_strings stringtab_dev;
	struct usb_string strings[USB_GADGET_FIRST_AVAIL_IDX];
	char *manufacturer;
	char *product;
	char *serialnumber;

	struct config_group group;
	struct list_head list;
};

struct os_desc {
	struct config_group group;
};

struct gadget_config_name {
	struct usb_gadget_strings stringtab_dev;
	struct usb_string strings;
	char *configuration;

	struct config_group group;
	struct list_head list;
};

<<<<<<< HEAD
#define MAX_USB_STRING_LEN	126
#define MAX_USB_STRING_WITH_NULL_LEN	(MAX_USB_STRING_LEN+1)
#ifdef CONFIG_USB_TYPEC_MANAGER_NOTIFIER
int dwc3_gadget_get_cmply_link_state_wrapper(void)
{
	struct gadget_info *dev;
	struct usb_composite_dev *cdev;
	struct usb_gadget		*gadget;
	int ret = -ENODEV;

	if (android_device && !IS_ERR(android_device)) {
		dev = dev_get_drvdata(android_device);
		cdev = &dev->cdev;
		if (cdev) {
		 	gadget = cdev->gadget;
			 if (gadget)
				ret = dwc3_gadget_get_cmply_link_state(gadget);
			 else
			 	pr_err("usb: %s:gadget pointer is null\n", __func__);
		 }
	}
	return ret;
}
EXPORT_SYMBOL(dwc3_gadget_get_cmply_link_state_wrapper);
#endif
=======
#define USB_MAX_STRING_WITH_NULL_LEN	(USB_MAX_STRING_LEN+1)
>>>>>>> 30baa092

static int usb_string_copy(const char *s, char **s_copy)
{
	int ret;
	char *str;
	char *copy = *s_copy;
	ret = strlen(s);
<<<<<<< HEAD
	if (ret > MAX_USB_STRING_LEN)
=======
	if (ret > USB_MAX_STRING_LEN)
>>>>>>> 30baa092
		return -EOVERFLOW;

	if (copy) {
		str = copy;
	} else {
<<<<<<< HEAD
		str = kmalloc(MAX_USB_STRING_WITH_NULL_LEN, GFP_KERNEL);
		if (!str)
			return -ENOMEM;
	}
	strlcpy(str, s, MAX_USB_STRING_WITH_NULL_LEN);
=======
		str = kmalloc(USB_MAX_STRING_WITH_NULL_LEN, GFP_KERNEL);
		if (!str)
			return -ENOMEM;
	}
	strcpy(str, s);
>>>>>>> 30baa092
	if (str[ret - 1] == '\n')
		str[ret - 1] = '\0';
	*s_copy = str;
	return 0;
}

#define GI_DEVICE_DESC_SIMPLE_R_u8(__name)	\
static ssize_t gadget_dev_desc_##__name##_show(struct config_item *item, \
			char *page)	\
{	\
	return sprintf(page, "0x%02x\n", \
		to_gadget_info(item)->cdev.desc.__name); \
}

#define GI_DEVICE_DESC_SIMPLE_R_u16(__name)	\
static ssize_t gadget_dev_desc_##__name##_show(struct config_item *item, \
			char *page)	\
{	\
	return sprintf(page, "0x%04x\n", \
		le16_to_cpup(&to_gadget_info(item)->cdev.desc.__name)); \
}


#define GI_DEVICE_DESC_SIMPLE_W_u8(_name)		\
static ssize_t gadget_dev_desc_##_name##_store(struct config_item *item, \
		const char *page, size_t len)		\
{							\
	u8 val;						\
	int ret;					\
	ret = kstrtou8(page, 0, &val);			\
	if (ret)					\
		return ret;				\
	to_gadget_info(item)->cdev.desc._name = val;	\
	return len;					\
}

#define GI_DEVICE_DESC_SIMPLE_W_u16(_name)	\
static ssize_t gadget_dev_desc_##_name##_store(struct config_item *item, \
		const char *page, size_t len)		\
{							\
	u16 val;					\
	int ret;					\
	ret = kstrtou16(page, 0, &val);			\
	if (ret)					\
		return ret;				\
	to_gadget_info(item)->cdev.desc._name = cpu_to_le16p(&val);	\
	return len;					\
}

#define GI_DEVICE_DESC_SIMPLE_RW(_name, _type)	\
	GI_DEVICE_DESC_SIMPLE_R_##_type(_name)	\
	GI_DEVICE_DESC_SIMPLE_W_##_type(_name)

GI_DEVICE_DESC_SIMPLE_R_u16(bcdUSB);
GI_DEVICE_DESC_SIMPLE_RW(bDeviceClass, u8);
GI_DEVICE_DESC_SIMPLE_RW(bDeviceSubClass, u8);
GI_DEVICE_DESC_SIMPLE_RW(bDeviceProtocol, u8);
GI_DEVICE_DESC_SIMPLE_RW(bMaxPacketSize0, u8);
GI_DEVICE_DESC_SIMPLE_RW(idVendor, u16);
GI_DEVICE_DESC_SIMPLE_RW(idProduct, u16);
GI_DEVICE_DESC_SIMPLE_R_u16(bcdDevice);

static ssize_t is_valid_bcd(u16 bcd_val)
{
	if ((bcd_val & 0xf) > 9)
		return -EINVAL;
	if (((bcd_val >> 4) & 0xf) > 9)
		return -EINVAL;
	if (((bcd_val >> 8) & 0xf) > 9)
		return -EINVAL;
	if (((bcd_val >> 12) & 0xf) > 9)
		return -EINVAL;
	return 0;
}

static ssize_t gadget_dev_desc_bcdDevice_store(struct config_item *item,
		const char *page, size_t len)
{
	u16 bcdDevice;
	int ret;

	ret = kstrtou16(page, 0, &bcdDevice);
	if (ret)
		return ret;
	ret = is_valid_bcd(bcdDevice);
	if (ret)
		return ret;

	to_gadget_info(item)->cdev.desc.bcdDevice = cpu_to_le16(bcdDevice);
	return len;
}

static ssize_t gadget_dev_desc_bcdUSB_store(struct config_item *item,
		const char *page, size_t len)
{
	u16 bcdUSB;
	int ret;

	ret = kstrtou16(page, 0, &bcdUSB);
	if (ret)
		return ret;
	ret = is_valid_bcd(bcdUSB);
	if (ret)
		return ret;

	to_gadget_info(item)->cdev.desc.bcdUSB = cpu_to_le16(bcdUSB);
	return len;
}

static ssize_t gadget_dev_desc_UDC_show(struct config_item *item, char *page)
{
	struct gadget_info *gi = to_gadget_info(item);
	char *udc_name;
	int ret;

	mutex_lock(&gi->lock);
	udc_name = gi->composite.gadget_driver.udc_name;
	ret = sprintf(page, "%s\n", udc_name ?: "");
	mutex_unlock(&gi->lock);

	return ret;
}

static int unregister_gadget(struct gadget_info *gi)
{
	int ret;

	if (!gi->composite.gadget_driver.udc_name)
		return -ENODEV;

	gi->unbinding = true;
	ret = usb_gadget_unregister_driver(&gi->composite.gadget_driver);
	if (ret)
		return ret;

	gi->unbinding = false;
	kfree(gi->composite.gadget_driver.udc_name);
	gi->composite.gadget_driver.udc_name = NULL;
	return 0;
}

static ssize_t gadget_dev_desc_UDC_store(struct config_item *item,
		const char *page, size_t len)
{
	struct gadget_info *gi = to_gadget_info(item);
	char *name;
	int ret;

	if (strlen(page) < len)
		return -EOVERFLOW;

	name = kstrdup(page, GFP_KERNEL);
	if (!name)
		return -ENOMEM;
	if (name[len - 1] == '\n')
		name[len - 1] = '\0';

	mutex_lock(&gi->lock);

	if (!strlen(name) || strcmp(name, "none") == 0) {
#ifdef CONFIG_USB_ANDROID_SAMSUNG_COMPOSITE
		if (gi->cdev.mute_switch != true)
			gi->cdev.mute_switch = true;
#endif
		ret = unregister_gadget(gi);
		if (ret)
			goto err;
		kfree(name);
	} else {
		if (gi->composite.gadget_driver.udc_name) {
			ret = -EBUSY;
			goto err;
		}
#ifdef CONFIG_USB_ANDROID_SAMSUNG_COMPOSITE

		gi->cdev.next_string_id = composite_string_index;
		strncpy(manufacturer_string, "SAMSUNG",
				sizeof(manufacturer_string) - 1);
		strncpy(product_string, "SAMSUNG_Android",
				sizeof(product_string) - 1);
#endif
		gi->composite.gadget_driver.udc_name = name;
		ret = usb_gadget_probe_driver(&gi->composite.gadget_driver);
		if (ret) {
			gi->composite.gadget_driver.udc_name = NULL;
			goto err;
		}
		schedule_work(&gi->work);
	}
	mutex_unlock(&gi->lock);
#ifdef CONFIG_USB_TYPEC_MANAGER_NOTIFIER
	set_usb_enable_state();
#endif
	return len;
err:
	kfree(name);
	mutex_unlock(&gi->lock);
	return ret;
}

CONFIGFS_ATTR(gadget_dev_desc_, bDeviceClass);
CONFIGFS_ATTR(gadget_dev_desc_, bDeviceSubClass);
CONFIGFS_ATTR(gadget_dev_desc_, bDeviceProtocol);
CONFIGFS_ATTR(gadget_dev_desc_, bMaxPacketSize0);
CONFIGFS_ATTR(gadget_dev_desc_, idVendor);
CONFIGFS_ATTR(gadget_dev_desc_, idProduct);
CONFIGFS_ATTR(gadget_dev_desc_, bcdDevice);
CONFIGFS_ATTR(gadget_dev_desc_, bcdUSB);
CONFIGFS_ATTR(gadget_dev_desc_, UDC);

static struct configfs_attribute *gadget_root_attrs[] = {
	&gadget_dev_desc_attr_bDeviceClass,
	&gadget_dev_desc_attr_bDeviceSubClass,
	&gadget_dev_desc_attr_bDeviceProtocol,
	&gadget_dev_desc_attr_bMaxPacketSize0,
	&gadget_dev_desc_attr_idVendor,
	&gadget_dev_desc_attr_idProduct,
	&gadget_dev_desc_attr_bcdDevice,
	&gadget_dev_desc_attr_bcdUSB,
	&gadget_dev_desc_attr_UDC,
	NULL,
};

static inline struct gadget_strings *to_gadget_strings(struct config_item *item)
{
	 return container_of(to_config_group(item), struct gadget_strings,
			 group);
}

static inline struct gadget_config_name *to_gadget_config_name(
		struct config_item *item)
{
	 return container_of(to_config_group(item), struct gadget_config_name,
			 group);
}

static inline struct usb_function_instance *to_usb_function_instance(
		struct config_item *item)
{
	 return container_of(to_config_group(item),
			 struct usb_function_instance, group);
}

static void gadget_info_attr_release(struct config_item *item)
{
	struct gadget_info *gi = to_gadget_info(item);

	WARN_ON(!list_empty(&gi->cdev.configs));
	WARN_ON(!list_empty(&gi->string_list));
	WARN_ON(!list_empty(&gi->available_func));
	kfree(gi->composite.gadget_driver.function);
	kfree(gi);
}

static struct configfs_item_operations gadget_root_item_ops = {
	.release                = gadget_info_attr_release,
};

static void gadget_config_attr_release(struct config_item *item)
{
	struct config_usb_cfg *cfg = to_config_usb_cfg(item);

	WARN_ON(!list_empty(&cfg->c.functions));
	list_del(&cfg->c.list);
	kfree(cfg->c.label);
	kfree(cfg);
}

static int config_usb_cfg_link(
	struct config_item *usb_cfg_ci,
	struct config_item *usb_func_ci)
{
	struct config_usb_cfg *cfg = to_config_usb_cfg(usb_cfg_ci);
	struct usb_composite_dev *cdev = cfg->c.cdev;
	struct gadget_info *gi = container_of(cdev, struct gadget_info, cdev);

	struct config_group *group = to_config_group(usb_func_ci);
	struct usb_function_instance *fi = container_of(group,
			struct usb_function_instance, group);
	struct usb_function_instance *a_fi;
	struct usb_function *f;
	int ret;

	mutex_lock(&gi->lock);
	/*
	 * Make sure this function is from within our _this_ gadget and not
	 * from another gadget or a random directory.
	 * Also a function instance can only be linked once.
	 */
	list_for_each_entry(a_fi, &gi->available_func, cfs_list) {
		if (a_fi == fi)
			break;
	}
	if (a_fi != fi) {
		ret = -EINVAL;
		goto out;
	}

	list_for_each_entry(f, &cfg->func_list, list) {
		if (f->fi == fi) {
			ret = -EEXIST;
			goto out;
		}
	}

	f = usb_get_function(fi);
	if (IS_ERR(f)) {
		ret = PTR_ERR(f);
		goto out;
	}

#ifdef CONFIG_USB_ANDROID_SAMSUNG_COMPOSITE
	if (!strncmp(f->name, "acm", 3)) {
		pr_info("usb: acm is enabled. (bcdDevice=0x400)\n");
		/* Samsung KIES needs fixed bcdDevice number */
		cdev->desc.bcdDevice = cpu_to_le16(0x0400);
	}
	if (!strcmp(f->name, "conn_gadget")) {
		if (cdev->desc.bcdDevice == cpu_to_le16(0x0400)) {
			pr_info("usb: conn_gadget + kies (bcdDevice=0xC00)\n");
			cdev->desc.bcdDevice = cpu_to_le16(0x0C00);
		} else {
			pr_info("usb: conn_gadget only (bcdDevice=0x800)\n");
			cdev->desc.bcdDevice = cpu_to_le16(0x0800);
		}
	}
#endif
#ifdef CONFIG_USB_NOTIFY_PROC_LOG
	if (!strcmp(fi->fd->name, "gsi")) {
		pr_info("usb: %s f->%s\n", __func__, f->name);
		store_usblog_notify(NOTIFY_USBMODE, (char *)(f->name), NULL);
	} else {
		pr_info("usb: %s f->%s\n", __func__, fi->fd->name);
		store_usblog_notify(NOTIFY_USBMODE, (char *)(fi->fd->name), NULL);
	}
#endif
	/* stash the function until we bind it to the gadget */
	list_add_tail(&f->list, &cfg->func_list);
	ret = 0;
out:
	mutex_unlock(&gi->lock);
	return ret;
}

static void config_usb_cfg_unlink(
	struct config_item *usb_cfg_ci,
	struct config_item *usb_func_ci)
{
	struct config_usb_cfg *cfg = to_config_usb_cfg(usb_cfg_ci);
	struct usb_composite_dev *cdev = cfg->c.cdev;
	struct gadget_info *gi = container_of(cdev, struct gadget_info, cdev);

	struct config_group *group = to_config_group(usb_func_ci);
	struct usb_function_instance *fi = container_of(group,
			struct usb_function_instance, group);
	struct usb_function *f;

	/*
	 * ideally I would like to forbid to unlink functions while a gadget is
	 * bound to an UDC. Since this isn't possible at the moment, we simply
	 * force an unbind, the function is available here and then we can
	 * remove the function.
	 */
#ifdef CONFIG_USB_ANDROID_SAMSUNG_COMPOSITE
	if (cdev->mute_switch != true)
		cdev->mute_switch = true;
#endif
	mutex_lock(&gi->lock);
	if (gi->composite.gadget_driver.udc_name)
		unregister_gadget(gi);
	WARN_ON(gi->composite.gadget_driver.udc_name);

	list_for_each_entry(f, &cfg->func_list, list) {
		if (f->fi == fi) {
			list_del(&f->list);
			usb_put_function(f);
			mutex_unlock(&gi->lock);
			return;
		}
	}
	mutex_unlock(&gi->lock);
	WARN(1, "Unable to locate function to unbind\n");
}

static struct configfs_item_operations gadget_config_item_ops = {
	.release                = gadget_config_attr_release,
	.allow_link             = config_usb_cfg_link,
	.drop_link              = config_usb_cfg_unlink,
};


static ssize_t gadget_config_desc_MaxPower_show(struct config_item *item,
		char *page)
{
	return sprintf(page, "%u\n", to_config_usb_cfg(item)->c.MaxPower);
}

static ssize_t gadget_config_desc_MaxPower_store(struct config_item *item,
		const char *page, size_t len)
{
	u16 val;
	int ret;
	ret = kstrtou16(page, 0, &val);
	if (ret)
		return ret;
	if (DIV_ROUND_UP(val, 8) > 0xff)
		return -ERANGE;
	to_config_usb_cfg(item)->c.MaxPower = val;
	return len;
}

static ssize_t gadget_config_desc_bmAttributes_show(struct config_item *item,
		char *page)
{
	return sprintf(page, "0x%02x\n",
		to_config_usb_cfg(item)->c.bmAttributes);
}

static ssize_t gadget_config_desc_bmAttributes_store(struct config_item *item,
		const char *page, size_t len)
{
	u8 val;
	int ret;
	ret = kstrtou8(page, 0, &val);
	if (ret)
		return ret;
	if (!(val & USB_CONFIG_ATT_ONE))
		return -EINVAL;
	if (val & ~(USB_CONFIG_ATT_ONE | USB_CONFIG_ATT_SELFPOWER |
				USB_CONFIG_ATT_WAKEUP))
		return -EINVAL;
	to_config_usb_cfg(item)->c.bmAttributes = val;
	return len;
}

CONFIGFS_ATTR(gadget_config_desc_, MaxPower);
CONFIGFS_ATTR(gadget_config_desc_, bmAttributes);

static struct configfs_attribute *gadget_config_attrs[] = {
	&gadget_config_desc_attr_MaxPower,
	&gadget_config_desc_attr_bmAttributes,
	NULL,
};

static const struct config_item_type gadget_config_type = {
	.ct_item_ops	= &gadget_config_item_ops,
	.ct_attrs	= gadget_config_attrs,
	.ct_owner	= THIS_MODULE,
};

static const struct config_item_type gadget_root_type = {
	.ct_item_ops	= &gadget_root_item_ops,
	.ct_attrs	= gadget_root_attrs,
	.ct_owner	= THIS_MODULE,
};

static void composite_init_dev(struct usb_composite_dev *cdev)
{
	spin_lock_init(&cdev->lock);
	INIT_LIST_HEAD(&cdev->configs);
	INIT_LIST_HEAD(&cdev->gstrings);
}

static struct config_group *function_make(
		struct config_group *group,
		const char *name)
{
	struct gadget_info *gi;
	struct usb_function_instance *fi;
	char buf[MAX_NAME_LEN];
	char *func_name;
	char *instance_name;
	int ret;

	ret = snprintf(buf, MAX_NAME_LEN, "%s", name);
	if (ret >= MAX_NAME_LEN)
		return ERR_PTR(-ENAMETOOLONG);

	func_name = buf;
	instance_name = strchr(func_name, '.');
	if (!instance_name) {
		pr_err("Unable to locate . in FUNC.INSTANCE\n");
		return ERR_PTR(-EINVAL);
	}
	*instance_name = '\0';
	instance_name++;

	fi = usb_get_function_instance(func_name);
	if (IS_ERR(fi))
		return ERR_CAST(fi);

	ret = config_item_set_name(&fi->group.cg_item, "%s", name);
	if (ret) {
		usb_put_function_instance(fi);
		return ERR_PTR(ret);
	}
	if (fi->set_inst_name) {
		ret = fi->set_inst_name(fi, instance_name);
		if (ret) {
			usb_put_function_instance(fi);
			return ERR_PTR(ret);
		}
	}

	gi = container_of(group, struct gadget_info, functions_group);

	mutex_lock(&gi->lock);
	list_add_tail(&fi->cfs_list, &gi->available_func);
	mutex_unlock(&gi->lock);
	return &fi->group;
}

static void function_drop(
		struct config_group *group,
		struct config_item *item)
{
	struct usb_function_instance *fi = to_usb_function_instance(item);
	struct gadget_info *gi;

	gi = container_of(group, struct gadget_info, functions_group);

	mutex_lock(&gi->lock);
	list_del(&fi->cfs_list);
	mutex_unlock(&gi->lock);
	config_item_put(item);
}

static struct configfs_group_operations functions_ops = {
	.make_group     = &function_make,
	.drop_item      = &function_drop,
};

static const struct config_item_type functions_type = {
	.ct_group_ops   = &functions_ops,
	.ct_owner       = THIS_MODULE,
};

GS_STRINGS_RW(gadget_config_name, configuration);

static struct configfs_attribute *gadget_config_name_langid_attrs[] = {
	&gadget_config_name_attr_configuration,
	NULL,
};

static void gadget_config_name_attr_release(struct config_item *item)
{
	struct gadget_config_name *cn = to_gadget_config_name(item);

	kfree(cn->configuration);

	list_del(&cn->list);
	kfree(cn);
}

USB_CONFIG_STRING_RW_OPS(gadget_config_name);
USB_CONFIG_STRINGS_LANG(gadget_config_name, config_usb_cfg);

static struct config_group *config_desc_make(
		struct config_group *group,
		const char *name)
{
	struct gadget_info *gi;
	struct config_usb_cfg *cfg;
	char buf[MAX_NAME_LEN];
	char *num_str;
	u8 num;
	int ret;

	gi = container_of(group, struct gadget_info, configs_group);
	ret = snprintf(buf, MAX_NAME_LEN, "%s", name);
	if (ret >= MAX_NAME_LEN)
		return ERR_PTR(-ENAMETOOLONG);

	num_str = strchr(buf, '.');
	if (!num_str) {
		pr_err("Unable to locate . in name.bConfigurationValue\n");
		return ERR_PTR(-EINVAL);
	}

	*num_str = '\0';
	num_str++;

	if (!strlen(buf))
		return ERR_PTR(-EINVAL);

	ret = kstrtou8(num_str, 0, &num);
	if (ret)
		return ERR_PTR(ret);

	cfg = kzalloc(sizeof(*cfg), GFP_KERNEL);
	if (!cfg)
		return ERR_PTR(-ENOMEM);
	cfg->c.label = kstrdup(buf, GFP_KERNEL);
	if (!cfg->c.label) {
		ret = -ENOMEM;
		goto err;
	}
	cfg->c.bConfigurationValue = num;
	cfg->c.MaxPower = CONFIG_USB_GADGET_VBUS_DRAW;
	cfg->c.bmAttributes = USB_CONFIG_ATT_ONE;
	INIT_LIST_HEAD(&cfg->string_list);
	INIT_LIST_HEAD(&cfg->func_list);

	config_group_init_type_name(&cfg->group, name,
				&gadget_config_type);

	config_group_init_type_name(&cfg->strings_group, "strings",
			&gadget_config_name_strings_type);
	configfs_add_default_group(&cfg->strings_group, &cfg->group);

	ret = usb_add_config_only(&gi->cdev, &cfg->c);
	if (ret)
		goto err;

	return &cfg->group;
err:
	kfree(cfg->c.label);
	kfree(cfg);
	return ERR_PTR(ret);
}

static void config_desc_drop(
		struct config_group *group,
		struct config_item *item)
{
	config_item_put(item);
}

static struct configfs_group_operations config_desc_ops = {
	.make_group     = &config_desc_make,
	.drop_item      = &config_desc_drop,
};

static const struct config_item_type config_desc_type = {
	.ct_group_ops   = &config_desc_ops,
	.ct_owner       = THIS_MODULE,
};

GS_STRINGS_RW(gadget_strings, manufacturer);
GS_STRINGS_RW(gadget_strings, product);
GS_STRINGS_RW(gadget_strings, serialnumber);

static struct configfs_attribute *gadget_strings_langid_attrs[] = {
	&gadget_strings_attr_manufacturer,
	&gadget_strings_attr_product,
	&gadget_strings_attr_serialnumber,
	NULL,
};

static void gadget_strings_attr_release(struct config_item *item)
{
	struct gadget_strings *gs = to_gadget_strings(item);

	kfree(gs->manufacturer);
	kfree(gs->product);
	kfree(gs->serialnumber);

	list_del(&gs->list);
	kfree(gs);
}

USB_CONFIG_STRING_RW_OPS(gadget_strings);
USB_CONFIG_STRINGS_LANG(gadget_strings, gadget_info);

static inline struct os_desc *to_os_desc(struct config_item *item)
{
	return container_of(to_config_group(item), struct os_desc, group);
}

static inline struct gadget_info *os_desc_item_to_gadget_info(
		struct config_item *item)
{
	return to_gadget_info(to_os_desc(item)->group.cg_item.ci_parent);
}

static ssize_t os_desc_use_show(struct config_item *item, char *page)
{
	return sprintf(page, "%d\n",
			os_desc_item_to_gadget_info(item)->use_os_desc);
}

static ssize_t os_desc_use_store(struct config_item *item, const char *page,
				 size_t len)
{
	struct gadget_info *gi = os_desc_item_to_gadget_info(item);
	int ret;
	bool use;

	mutex_lock(&gi->lock);
	ret = strtobool(page, &use);
	if (!ret) {
		gi->use_os_desc = use;
		ret = len;
	}
	mutex_unlock(&gi->lock);

	return ret;
}

static ssize_t os_desc_b_vendor_code_show(struct config_item *item, char *page)
{
	return sprintf(page, "0x%02x\n",
			os_desc_item_to_gadget_info(item)->b_vendor_code);
}

static ssize_t os_desc_b_vendor_code_store(struct config_item *item,
					   const char *page, size_t len)
{
	struct gadget_info *gi = os_desc_item_to_gadget_info(item);
	int ret;
	u8 b_vendor_code;

	mutex_lock(&gi->lock);
	ret = kstrtou8(page, 0, &b_vendor_code);
	if (!ret) {
		gi->b_vendor_code = b_vendor_code;
		ret = len;
	}
	mutex_unlock(&gi->lock);

	return ret;
}

static ssize_t os_desc_qw_sign_show(struct config_item *item, char *page)
{
	struct gadget_info *gi = os_desc_item_to_gadget_info(item);
	int res;

	res = utf16s_to_utf8s((wchar_t *) gi->qw_sign, OS_STRING_QW_SIGN_LEN,
			      UTF16_LITTLE_ENDIAN, page, PAGE_SIZE - 1);
	page[res++] = '\n';

	return res;
}

static ssize_t os_desc_qw_sign_store(struct config_item *item, const char *page,
				     size_t len)
{
	struct gadget_info *gi = os_desc_item_to_gadget_info(item);
	int res, l;

	l = min((int)len, OS_STRING_QW_SIGN_LEN >> 1);
	if (page[l - 1] == '\n')
		--l;

	mutex_lock(&gi->lock);
	res = utf8s_to_utf16s(page, l,
			      UTF16_LITTLE_ENDIAN, (wchar_t *) gi->qw_sign,
			      OS_STRING_QW_SIGN_LEN);
	if (res > 0)
		res = len;
	mutex_unlock(&gi->lock);

	return res;
}

CONFIGFS_ATTR(os_desc_, use);
CONFIGFS_ATTR(os_desc_, b_vendor_code);
CONFIGFS_ATTR(os_desc_, qw_sign);

static struct configfs_attribute *os_desc_attrs[] = {
	&os_desc_attr_use,
	&os_desc_attr_b_vendor_code,
	&os_desc_attr_qw_sign,
	NULL,
};

static void os_desc_attr_release(struct config_item *item)
{
	struct os_desc *os_desc = to_os_desc(item);
	kfree(os_desc);
}

static int os_desc_link(struct config_item *os_desc_ci,
			struct config_item *usb_cfg_ci)
{
	struct gadget_info *gi = container_of(to_config_group(os_desc_ci),
					struct gadget_info, os_desc_group);
	struct usb_composite_dev *cdev = &gi->cdev;
	struct config_usb_cfg *c_target =
		container_of(to_config_group(usb_cfg_ci),
			     struct config_usb_cfg, group);
	struct usb_configuration *c;
	int ret;

	mutex_lock(&gi->lock);
	list_for_each_entry(c, &cdev->configs, list) {
		if (c == &c_target->c)
			break;
	}
	if (c != &c_target->c) {
		ret = -EINVAL;
		goto out;
	}

	if (cdev->os_desc_config) {
		ret = -EBUSY;
		goto out;
	}

	cdev->os_desc_config = &c_target->c;
	ret = 0;

out:
	mutex_unlock(&gi->lock);
	return ret;
}

static void os_desc_unlink(struct config_item *os_desc_ci,
			  struct config_item *usb_cfg_ci)
{
	struct gadget_info *gi = container_of(to_config_group(os_desc_ci),
					struct gadget_info, os_desc_group);
	struct usb_composite_dev *cdev = &gi->cdev;

	mutex_lock(&gi->lock);
	if (gi->composite.gadget_driver.udc_name)
		unregister_gadget(gi);
	cdev->os_desc_config = NULL;
	WARN_ON(gi->composite.gadget_driver.udc_name);
	mutex_unlock(&gi->lock);
}

static struct configfs_item_operations os_desc_ops = {
	.release                = os_desc_attr_release,
	.allow_link		= os_desc_link,
	.drop_link		= os_desc_unlink,
};

static struct config_item_type os_desc_type = {
	.ct_item_ops	= &os_desc_ops,
	.ct_attrs	= os_desc_attrs,
	.ct_owner	= THIS_MODULE,
};

static inline struct usb_os_desc_ext_prop
*to_usb_os_desc_ext_prop(struct config_item *item)
{
	return container_of(item, struct usb_os_desc_ext_prop, item);
}

static ssize_t ext_prop_type_show(struct config_item *item, char *page)
{
	return sprintf(page, "%d\n", to_usb_os_desc_ext_prop(item)->type);
}

static ssize_t ext_prop_type_store(struct config_item *item,
				   const char *page, size_t len)
{
	struct usb_os_desc_ext_prop *ext_prop = to_usb_os_desc_ext_prop(item);
	struct usb_os_desc *desc = to_usb_os_desc(ext_prop->item.ci_parent);
	u8 type;
	int ret;

	if (desc->opts_mutex)
		mutex_lock(desc->opts_mutex);
	ret = kstrtou8(page, 0, &type);
	if (ret)
		goto end;
	if (type < USB_EXT_PROP_UNICODE || type > USB_EXT_PROP_UNICODE_MULTI) {
		ret = -EINVAL;
		goto end;
	}

	if ((ext_prop->type == USB_EXT_PROP_BINARY ||
	    ext_prop->type == USB_EXT_PROP_LE32 ||
	    ext_prop->type == USB_EXT_PROP_BE32) &&
	    (type == USB_EXT_PROP_UNICODE ||
	    type == USB_EXT_PROP_UNICODE_ENV ||
	    type == USB_EXT_PROP_UNICODE_LINK))
		ext_prop->data_len <<= 1;
	else if ((ext_prop->type == USB_EXT_PROP_UNICODE ||
		   ext_prop->type == USB_EXT_PROP_UNICODE_ENV ||
		   ext_prop->type == USB_EXT_PROP_UNICODE_LINK) &&
		   (type == USB_EXT_PROP_BINARY ||
		   type == USB_EXT_PROP_LE32 ||
		   type == USB_EXT_PROP_BE32))
		ext_prop->data_len >>= 1;
	ext_prop->type = type;
	ret = len;

end:
	if (desc->opts_mutex)
		mutex_unlock(desc->opts_mutex);
	return ret;
}

static ssize_t ext_prop_data_show(struct config_item *item, char *page)
{
	struct usb_os_desc_ext_prop *ext_prop = to_usb_os_desc_ext_prop(item);
	int len = ext_prop->data_len;

	if (ext_prop->type == USB_EXT_PROP_UNICODE ||
	    ext_prop->type == USB_EXT_PROP_UNICODE_ENV ||
	    ext_prop->type == USB_EXT_PROP_UNICODE_LINK)
		len >>= 1;
	memcpy(page, ext_prop->data, len);

	return len;
}

static ssize_t ext_prop_data_store(struct config_item *item,
				   const char *page, size_t len)
{
	struct usb_os_desc_ext_prop *ext_prop = to_usb_os_desc_ext_prop(item);
	struct usb_os_desc *desc = to_usb_os_desc(ext_prop->item.ci_parent);
	char *new_data;
	size_t ret_len = len;

	if (page[len - 1] == '\n' || page[len - 1] == '\0')
		--len;
	new_data = kmemdup(page, len, GFP_KERNEL);
	if (!new_data)
		return -ENOMEM;

	if (desc->opts_mutex)
		mutex_lock(desc->opts_mutex);
	kfree(ext_prop->data);
	ext_prop->data = new_data;
	desc->ext_prop_len -= ext_prop->data_len;
	ext_prop->data_len = len;
	desc->ext_prop_len += ext_prop->data_len;
	if (ext_prop->type == USB_EXT_PROP_UNICODE ||
	    ext_prop->type == USB_EXT_PROP_UNICODE_ENV ||
	    ext_prop->type == USB_EXT_PROP_UNICODE_LINK) {
		desc->ext_prop_len -= ext_prop->data_len;
		ext_prop->data_len <<= 1;
		ext_prop->data_len += 2;
		desc->ext_prop_len += ext_prop->data_len;
	}
	if (desc->opts_mutex)
		mutex_unlock(desc->opts_mutex);
	return ret_len;
}

CONFIGFS_ATTR(ext_prop_, type);
CONFIGFS_ATTR(ext_prop_, data);

static struct configfs_attribute *ext_prop_attrs[] = {
	&ext_prop_attr_type,
	&ext_prop_attr_data,
	NULL,
};

static void usb_os_desc_ext_prop_release(struct config_item *item)
{
	struct usb_os_desc_ext_prop *ext_prop = to_usb_os_desc_ext_prop(item);

	kfree(ext_prop); /* frees a whole chunk */
}

static struct configfs_item_operations ext_prop_ops = {
	.release		= usb_os_desc_ext_prop_release,
};

static struct config_item *ext_prop_make(
		struct config_group *group,
		const char *name)
{
	struct usb_os_desc_ext_prop *ext_prop;
	struct config_item_type *ext_prop_type;
	struct usb_os_desc *desc;
	char *vlabuf;

	vla_group(data_chunk);
	vla_item(data_chunk, struct usb_os_desc_ext_prop, ext_prop, 1);
	vla_item(data_chunk, struct config_item_type, ext_prop_type, 1);

	vlabuf = kzalloc(vla_group_size(data_chunk), GFP_KERNEL);
	if (!vlabuf)
		return ERR_PTR(-ENOMEM);

	ext_prop = vla_ptr(vlabuf, data_chunk, ext_prop);
	ext_prop_type = vla_ptr(vlabuf, data_chunk, ext_prop_type);

	desc = container_of(group, struct usb_os_desc, group);
	ext_prop_type->ct_item_ops = &ext_prop_ops;
	ext_prop_type->ct_attrs = ext_prop_attrs;
	ext_prop_type->ct_owner = desc->owner;

	config_item_init_type_name(&ext_prop->item, name, ext_prop_type);

	ext_prop->name = kstrdup(name, GFP_KERNEL);
	if (!ext_prop->name) {
		kfree(vlabuf);
		return ERR_PTR(-ENOMEM);
	}
	desc->ext_prop_len += 14;
	ext_prop->name_len = 2 * strlen(ext_prop->name) + 2;
	if (desc->opts_mutex)
		mutex_lock(desc->opts_mutex);
	desc->ext_prop_len += ext_prop->name_len;
	list_add_tail(&ext_prop->entry, &desc->ext_prop);
	++desc->ext_prop_count;
	if (desc->opts_mutex)
		mutex_unlock(desc->opts_mutex);

	return &ext_prop->item;
}

static void ext_prop_drop(struct config_group *group, struct config_item *item)
{
	struct usb_os_desc_ext_prop *ext_prop = to_usb_os_desc_ext_prop(item);
	struct usb_os_desc *desc = to_usb_os_desc(&group->cg_item);

	if (desc->opts_mutex)
		mutex_lock(desc->opts_mutex);
	list_del(&ext_prop->entry);
	--desc->ext_prop_count;
	kfree(ext_prop->name);
	desc->ext_prop_len -= (ext_prop->name_len + ext_prop->data_len + 14);
	if (desc->opts_mutex)
		mutex_unlock(desc->opts_mutex);
	config_item_put(item);
}

static struct configfs_group_operations interf_grp_ops = {
	.make_item	= &ext_prop_make,
	.drop_item	= &ext_prop_drop,
};

static ssize_t interf_grp_compatible_id_show(struct config_item *item,
					     char *page)
{
	memcpy(page, to_usb_os_desc(item)->ext_compat_id, 8);
	return 8;
}

static ssize_t interf_grp_compatible_id_store(struct config_item *item,
					      const char *page, size_t len)
{
	struct usb_os_desc *desc = to_usb_os_desc(item);
	int l;

	l = min_t(int, 8, len);
	if (page[l - 1] == '\n')
		--l;
	if (desc->opts_mutex)
		mutex_lock(desc->opts_mutex);
	memcpy(desc->ext_compat_id, page, l);

	if (desc->opts_mutex)
		mutex_unlock(desc->opts_mutex);

	return len;
}

static ssize_t interf_grp_sub_compatible_id_show(struct config_item *item,
						 char *page)
{
	memcpy(page, to_usb_os_desc(item)->ext_compat_id + 8, 8);
	return 8;
}

static ssize_t interf_grp_sub_compatible_id_store(struct config_item *item,
						  const char *page, size_t len)
{
	struct usb_os_desc *desc = to_usb_os_desc(item);
	int l;

	l = min_t(int, 8, len);
	if (page[l - 1] == '\n')
		--l;
	if (desc->opts_mutex)
		mutex_lock(desc->opts_mutex);
	memcpy(desc->ext_compat_id + 8, page, l);

	if (desc->opts_mutex)
		mutex_unlock(desc->opts_mutex);

	return len;
}

CONFIGFS_ATTR(interf_grp_, compatible_id);
CONFIGFS_ATTR(interf_grp_, sub_compatible_id);

static struct configfs_attribute *interf_grp_attrs[] = {
	&interf_grp_attr_compatible_id,
	&interf_grp_attr_sub_compatible_id,
	NULL
};

struct config_group *usb_os_desc_prepare_interf_dir(
		struct config_group *parent,
		int n_interf,
		struct usb_os_desc **desc,
		char **names,
		struct module *owner)
{
	struct config_group *os_desc_group;
	struct config_item_type *os_desc_type, *interface_type;

	vla_group(data_chunk);
	vla_item(data_chunk, struct config_group, os_desc_group, 1);
	vla_item(data_chunk, struct config_item_type, os_desc_type, 1);
	vla_item(data_chunk, struct config_item_type, interface_type, 1);

	char *vlabuf = kzalloc(vla_group_size(data_chunk), GFP_KERNEL);
	if (!vlabuf)
		return ERR_PTR(-ENOMEM);

	os_desc_group = vla_ptr(vlabuf, data_chunk, os_desc_group);
	os_desc_type = vla_ptr(vlabuf, data_chunk, os_desc_type);
	interface_type = vla_ptr(vlabuf, data_chunk, interface_type);

	os_desc_type->ct_owner = owner;
	config_group_init_type_name(os_desc_group, "os_desc", os_desc_type);
	configfs_add_default_group(os_desc_group, parent);

	interface_type->ct_group_ops = &interf_grp_ops;
	interface_type->ct_attrs = interf_grp_attrs;
	interface_type->ct_owner = owner;

	while (n_interf--) {
		struct usb_os_desc *d;

		d = desc[n_interf];
		d->owner = owner;
		config_group_init_type_name(&d->group, "", interface_type);
		config_item_set_name(&d->group.cg_item, "interface.%s",
				     names[n_interf]);
		configfs_add_default_group(&d->group, os_desc_group);
	}

	return os_desc_group;
}
EXPORT_SYMBOL(usb_os_desc_prepare_interf_dir);

static int configfs_do_nothing(struct usb_composite_dev *cdev)
{
	WARN_ON(1);
	return -EINVAL;
}

int composite_dev_prepare(struct usb_composite_driver *composite,
		struct usb_composite_dev *dev);

int composite_os_desc_req_prepare(struct usb_composite_dev *cdev,
				  struct usb_ep *ep0);

static void purge_configs_funcs(struct gadget_info *gi)
{
	struct usb_configuration	*c;

	list_for_each_entry(c, &gi->cdev.configs, list) {
		struct usb_function *f, *tmp;
		struct config_usb_cfg *cfg;

		cfg = container_of(c, struct config_usb_cfg, c);

		list_for_each_entry_safe_reverse(f, tmp, &c->functions, list) {

			list_move(&f->list, &cfg->func_list);
			if (f->unbind) {
				dev_dbg(&gi->cdev.gadget->dev,
					"unbind function '%s'/%pK\n",
					f->name, f);
				f->unbind(c, f);
			}
		}
		c->next_interface_id = 0;
		memset(c->interface, 0, sizeof(c->interface));
		c->superspeed_plus = 0;
		c->superspeed = 0;
		c->highspeed = 0;
		c->fullspeed = 0;
	}
}

static int configfs_composite_bind(struct usb_gadget *gadget,
		struct usb_gadget_driver *gdriver)
{
	struct usb_composite_driver     *composite = to_cdriver(gdriver);
	struct gadget_info		*gi = container_of(composite,
						struct gadget_info, composite);
	struct usb_composite_dev	*cdev = &gi->cdev;
	struct usb_configuration	*c;
	struct usb_string		*s;
	unsigned			i;
	int				ret;

	/* the gi->lock is hold by the caller */
	gi->unbind = 0;
	cdev->gadget = gadget;
	set_gadget_data(gadget, cdev);
	ret = composite_dev_prepare(composite, cdev);
	if (ret)
		return ret;
	/* and now the gadget bind */
	ret = -EINVAL;

	if (list_empty(&gi->cdev.configs)) {
		pr_err("Need at least one configuration in %s.\n",
				gi->composite.name);
		goto err_comp_cleanup;
	}


	list_for_each_entry(c, &gi->cdev.configs, list) {
		struct config_usb_cfg *cfg;

		cfg = container_of(c, struct config_usb_cfg, c);
		if (list_empty(&cfg->func_list)) {
			pr_err("Config %s/%d of %s needs at least one function.\n",
			      c->label, c->bConfigurationValue,
			      gi->composite.name);
			goto err_comp_cleanup;
		}
	}

	/* init all strings */
	if (!list_empty(&gi->string_list)) {
		struct gadget_strings *gs;

		i = 0;
		list_for_each_entry(gs, &gi->string_list, list) {

			gi->gstrings[i] = &gs->stringtab_dev;
			gs->stringtab_dev.strings = gs->strings;
#ifdef CONFIG_USB_ANDROID_SAMSUNG_COMPOSITE
			gs->strings[USB_GADGET_MANUFACTURER_IDX].s = manufacturer_string;
			gs->strings[USB_GADGET_PRODUCT_IDX].s = product_string;
#else
			gs->strings[USB_GADGET_MANUFACTURER_IDX].s =
				gs->manufacturer;
			gs->strings[USB_GADGET_PRODUCT_IDX].s = gs->product;
#endif
			gs->strings[USB_GADGET_SERIAL_IDX].s = gs->serialnumber;
			i++;
		}
		gi->gstrings[i] = NULL;
		s = usb_gstrings_attach(&gi->cdev, gi->gstrings,
				USB_GADGET_FIRST_AVAIL_IDX);
		if (IS_ERR(s)) {
			ret = PTR_ERR(s);
			goto err_comp_cleanup;
		}

		gi->cdev.desc.iManufacturer = s[USB_GADGET_MANUFACTURER_IDX].id;
		gi->cdev.desc.iProduct = s[USB_GADGET_PRODUCT_IDX].id;
		gi->cdev.desc.iSerialNumber = s[USB_GADGET_SERIAL_IDX].id;
	}

	if (gi->use_os_desc) {
		cdev->use_os_string = true;
		cdev->b_vendor_code = gi->b_vendor_code;
		memcpy(cdev->qw_sign, gi->qw_sign, OS_STRING_QW_SIGN_LEN);
	}

	if (gadget_is_otg(gadget) && !otg_desc[0]) {
		struct usb_descriptor_header *usb_desc;

		usb_desc = usb_otg_descriptor_alloc(gadget);
		if (!usb_desc) {
			ret = -ENOMEM;
			goto err_comp_cleanup;
		}
		usb_otg_descriptor_init(gadget, usb_desc);
		otg_desc[0] = usb_desc;
		otg_desc[1] = NULL;
	}

	/* Go through all configs, attach all functions */
	list_for_each_entry(c, &gi->cdev.configs, list) {
		struct config_usb_cfg *cfg;
		struct usb_function *f;
		struct usb_function *tmp;
		struct gadget_config_name *cn;

		if (gadget_is_otg(gadget))
			c->descriptors = otg_desc;

		cfg = container_of(c, struct config_usb_cfg, c);
		if (!list_empty(&cfg->string_list)) {
			i = 0;
			list_for_each_entry(cn, &cfg->string_list, list) {
				cfg->gstrings[i] = &cn->stringtab_dev;
				cn->stringtab_dev.strings = &cn->strings;
				cn->strings.s = cn->configuration;
				i++;
			}
			cfg->gstrings[i] = NULL;
			s = usb_gstrings_attach(&gi->cdev, cfg->gstrings, 1);
			if (IS_ERR(s)) {
				ret = PTR_ERR(s);
				goto err_comp_cleanup;
			}
#ifdef CONFIG_USB_ANDROID_SAMSUNG_COMPOSITE
			c->iConfiguration = 0;
#else
			c->iConfiguration = s[0].id;
#endif
		}

		list_for_each_entry_safe(f, tmp, &cfg->func_list, list) {
			list_del(&f->list);
			ret = usb_add_function(c, f);
			if (ret) {
				list_add(&f->list, &cfg->func_list);
				goto err_purge_funcs;
			}
		}
		usb_ep_autoconfig_reset(cdev->gadget);
	}
	if (cdev->use_os_string) {
		ret = composite_os_desc_req_prepare(cdev, gadget->ep0);
		if (ret)
			goto err_purge_funcs;
	}

	usb_ep_autoconfig_reset(cdev->gadget);

#ifdef CONFIG_USB_ANDROID_SAMSUNG_COMPOSITE
	composite_string_index = 6;
#endif

	return 0;

err_purge_funcs:
	purge_configs_funcs(gi);
err_comp_cleanup:
	composite_dev_cleanup(cdev);
	return ret;
}

#ifdef CONFIG_USB_CONFIGFS_UEVENT
static void android_work(struct work_struct *data)
{
	struct gadget_info *gi = container_of(data, struct gadget_info, work);
	struct usb_composite_dev *cdev = &gi->cdev;
	char *disconnected[2] = { "USB_STATE=DISCONNECTED", NULL };
	char *connected[2]    = { "USB_STATE=CONNECTED", NULL };
	char *configured[2]   = { "USB_STATE=CONFIGURED", NULL };
	/* 0-connected 1-configured 2-disconnected*/
	bool status[3] = { false, false, false };
	unsigned long flags;
	bool uevent_sent = false;

	spin_lock_irqsave(&cdev->lock, flags);
	if (cdev->config)
		status[1] = true;

#ifdef CONFIG_USB_ANDROID_SAMSUNG_COMPOSITE
	if (!gi->connected && cdev->force_disconnect) {
		status[2] = true;

		pr_info("usb: %s force_disconnect\n", __func__);
		gi->sw_connected = gi->connected;
		cdev->force_disconnect = false;
	}
#endif

	if (gi->connected != gi->sw_connected) {
		if (gi->connected)
			status[0] = true;
		else
			status[2] = true;
		gi->sw_connected = gi->connected;
	}
	spin_unlock_irqrestore(&cdev->lock, flags);

	if (status[0]) {
		kobject_uevent_env(&gi->dev->kobj,
					KOBJ_CHANGE, connected);
#ifdef CONFIG_USB_NOTIFY_PROC_LOG
		store_usblog_notify(NOTIFY_USBSTATE, connected[0], NULL);
#endif
		pr_info("usb: %s sent uevent %s\n", __func__, connected[0]);
		uevent_sent = true;
#ifdef CONFIG_USB_TYPEC_MANAGER_NOTIFIER
		if (gi->connected) {
			if (cdev->desc.bcdUSB == 0x320)
				set_usb_enumeration_state(0x320);	// Super-Speed
			else
				set_usb_enumeration_state(0x210);	// High-Speed
		}
#endif
	}

	if (status[1]) {
		kobject_uevent_env(&gi->dev->kobj,
					KOBJ_CHANGE, configured);
#ifdef CONFIG_USB_NOTIFY_PROC_LOG
		store_usblog_notify(NOTIFY_USBSTATE, configured[0], NULL);
#endif
		pr_info("usb: %s sent uevent %s\n", __func__, configured[0]);
		uevent_sent = true;
	}

	if (status[2]) {
		kobject_uevent_env(&gi->dev->kobj,
					KOBJ_CHANGE, disconnected);
#ifdef CONFIG_USB_NOTIFY_PROC_LOG
		store_usblog_notify(NOTIFY_USBSTATE, disconnected[0], NULL);
#endif
		pr_info("usb: %s sent uevent %s\n", __func__, disconnected[0]);
		uevent_sent = true;
	}

	if (!uevent_sent) {
		pr_info("%s: did not send uevent (%d %d %pK)\n", __func__,
			gi->connected, gi->sw_connected, cdev->config);
	}
}
#endif

static void configfs_composite_unbind(struct usb_gadget *gadget)
{
	struct usb_composite_dev	*cdev;
	struct gadget_info		*gi;
	unsigned long flags;

	/* the gi->lock is hold by the caller */

	cdev = get_gadget_data(gadget);
	gi = container_of(cdev, struct gadget_info, cdev);
	spin_lock_irqsave(&gi->spinlock, flags);
	gi->unbind = 1;
	spin_unlock_irqrestore(&gi->spinlock, flags);

#ifdef CONFIG_USB_ANDROID_SAMSUNG_COMPOSITE
	manufacturer_string[0] = '\0';
	product_string[0] = '\0';
#endif

	kfree(otg_desc[0]);
	otg_desc[0] = NULL;
	purge_configs_funcs(gi);
	composite_dev_cleanup(cdev);
	usb_ep_autoconfig_reset(cdev->gadget);
	spin_lock_irqsave(&gi->spinlock, flags);
	cdev->gadget = NULL;
	cdev->deactivations = 0;
	gadget->deactivated = false;
	set_gadget_data(gadget, NULL);
	spin_unlock_irqrestore(&gi->spinlock, flags);
}

#ifndef CONFIG_USB_CONFIGFS_UEVENT
static int configfs_composite_setup(struct usb_gadget *gadget,
		const struct usb_ctrlrequest *ctrl)
{
	struct usb_composite_dev *cdev;
	struct gadget_info *gi;
	unsigned long flags;
	int ret;

	cdev = get_gadget_data(gadget);
	if (!cdev)
		return 0;

	gi = container_of(cdev, struct gadget_info, cdev);
	spin_lock_irqsave(&gi->spinlock, flags);
	cdev = get_gadget_data(gadget);
	if (!cdev || gi->unbind) {
		spin_unlock_irqrestore(&gi->spinlock, flags);
		return 0;
	}

	ret = composite_setup(gadget, ctrl);
	spin_unlock_irqrestore(&gi->spinlock, flags);
	return ret;
}

static void configfs_composite_disconnect(struct usb_gadget *gadget)
{
	struct usb_composite_dev *cdev;
	struct gadget_info *gi;
	unsigned long flags;

	cdev = get_gadget_data(gadget);
	if (!cdev)
		return;

	gi = container_of(cdev, struct gadget_info, cdev);
	spin_lock_irqsave(&gi->spinlock, flags);
	cdev = get_gadget_data(gadget);
	if (!cdev || gi->unbind) {
		spin_unlock_irqrestore(&gi->spinlock, flags);
		return;
	}

	composite_disconnect(gadget);
	spin_unlock_irqrestore(&gi->spinlock, flags);
}
#endif

static void configfs_composite_suspend(struct usb_gadget *gadget)
{
	struct usb_composite_dev *cdev;
	struct gadget_info *gi;
	unsigned long flags;

	cdev = get_gadget_data(gadget);
	if (!cdev)
		return;

	gi = container_of(cdev, struct gadget_info, cdev);
	spin_lock_irqsave(&gi->spinlock, flags);
	cdev = get_gadget_data(gadget);
	if (!cdev || gi->unbind) {
		spin_unlock_irqrestore(&gi->spinlock, flags);
		return;
	}

	composite_suspend(gadget);
	spin_unlock_irqrestore(&gi->spinlock, flags);
}

static void configfs_composite_resume(struct usb_gadget *gadget)
{
	struct usb_composite_dev *cdev;
	struct gadget_info *gi;
	unsigned long flags;

	cdev = get_gadget_data(gadget);
	if (!cdev)
		return;

	gi = container_of(cdev, struct gadget_info, cdev);
	spin_lock_irqsave(&gi->spinlock, flags);
	cdev = get_gadget_data(gadget);
	if (!cdev || gi->unbind) {
		spin_unlock_irqrestore(&gi->spinlock, flags);
		return;
	}

	composite_resume(gadget);
	spin_unlock_irqrestore(&gi->spinlock, flags);
}

#ifdef CONFIG_USB_ANDROID_SAMSUNG_COMPOSITE
static void android_gadget_complete(struct usb_ep *ep, struct usb_request *req)
{
	if (req->status || req->actual != req->length)
		pr_info("usb: %s: %d, %d/%d\n", __func__,
			req->status, req->actual, req->length);
}
#endif

#ifdef CONFIG_USB_CONFIGFS_UEVENT
static int android_setup(struct usb_gadget *gadget,
			const struct usb_ctrlrequest *c)
{
	struct usb_composite_dev *cdev = get_gadget_data(gadget);
	unsigned long flags;
	struct gadget_info *gi = container_of(cdev, struct gadget_info, cdev);
	int value = -EOPNOTSUPP;
	struct usb_function_instance *fi;
#ifdef CONFIG_USB_ANDROID_SAMSUNG_COMPOSITE
	struct usb_configuration *configuration;
	struct usb_function *f;
	struct usb_request		*req = cdev->req;

	req->complete = android_gadget_complete;
#endif

	spin_lock_irqsave(&cdev->lock, flags);
	if (!gi->connected) {
		gi->connected = 1;
		schedule_work(&gi->work);
	}
	spin_unlock_irqrestore(&cdev->lock, flags);
#ifdef CONFIG_USB_ANDROID_SAMSUNG_COMPOSITE
	list_for_each_entry(configuration, &cdev->configs, list) {
		list_for_each_entry(f, &configuration->functions, list) {
			if (f != NULL && f->ctrlrequest != NULL) {
				value = f->ctrlrequest(f, c);
				if (value >= 0)
					break;
			}
		}
	}
#endif
	list_for_each_entry(fi, &gi->available_func, cfs_list) {
		if (fi != NULL && fi->f != NULL && fi->f->setup != NULL
		    && fi->f->config != NULL) {
			value = fi->f->setup(fi->f, c);
			if (value >= 0)
				break;
		}
	}
#ifdef CONFIG_USB_ANDROID_SAMSUNG_COMPOSITE
	if (value < 0)
		value = terminal_ctrl_request(cdev, c);
#endif

#ifdef CONFIG_USB_F_NCM
	if (value < 0)
		value = ncm_ctrlrequest(cdev, c);

	/*
	 * for mirror link command case, if it already been handled,
	 * do not pass to composite_setup
	 */
	if (value == 0)
		return value;
#endif

#ifdef CONFIG_USB_CONFIGFS_F_ACC
	if (value < 0)
		value = acc_ctrlrequest(cdev, c);
#endif

	if (value < 0)
		value = composite_setup(gadget, c);

	spin_lock_irqsave(&cdev->lock, flags);

#ifdef CONFIG_USB_ANDROID_SAMSUNG_COMPOSITE
	if (c->bRequest == USB_REQ_SET_CONFIGURATION &&
			cdev->mute_switch == true)
		cdev->mute_switch = false;
#endif
	if (c->bRequest == USB_REQ_SET_CONFIGURATION &&
						cdev->config) {
		schedule_work(&gi->work);
	}
	spin_unlock_irqrestore(&cdev->lock, flags);

	return value;
}

static void android_disconnect(struct usb_gadget *gadget)
{
	struct usb_composite_dev        *cdev = get_gadget_data(gadget);
	struct gadget_info *gi = container_of(cdev, struct gadget_info, cdev);

	/* FIXME: There's a race between usb_gadget_udc_stop() which is likely
	 * to set the gadget driver to NULL in the udc driver and this drivers
	 * gadget disconnect fn which likely checks for the gadget driver to
	 * be a null ptr. It happens that unbind (doing set_gadget_data(NULL))
	 * is called before the gadget driver is set to NULL and the udc driver
	 * calls disconnect fn which results in cdev being a null ptr.
	 */
	if (cdev == NULL) {
		WARN(1, "%s: gadget driver already disconnected\n", __func__);
		return;
	}

	/* accessory HID support can be active while the
		accessory function is not actually enabled,
		so we need to inform it when we are disconnected.
	*/

#ifdef CONFIG_USB_CONFIGFS_F_ACC
	acc_disconnect();
#endif
	gi->connected = 0;

#ifdef CONFIG_USB_ANDROID_SAMSUNG_COMPOSITE
	/* avoid sending a disconnect switch event
	 * until after we disconnect.
	 */
	if (cdev->mute_switch) {
		gi->sw_connected = gi->connected;
		pr_info("usb: %s mute_switch con(%d) sw(%d)\n",
			 __func__, gi->connected, gi->sw_connected);
	} else {
		pr_info("usb: %s schedule_work con(%d) sw(%d)\n",
			 __func__, gi->connected, gi->sw_connected);
		if (!gi->unbinding)
			 schedule_work(&gi->work);
	}
	composite_disconnect(gadget);
#else
	if (!gi->unbinding)
		schedule_work(&gi->work);
	composite_disconnect(gadget);
#endif
}
#endif

static const struct usb_gadget_driver configfs_driver_template = {
	.bind           = configfs_composite_bind,
	.unbind         = configfs_composite_unbind,
#ifdef CONFIG_USB_CONFIGFS_UEVENT
	.setup          = android_setup,
	.reset          = android_disconnect,
	.disconnect     = android_disconnect,
#else
	.setup          = configfs_composite_setup,
	.reset          = configfs_composite_disconnect,
	.disconnect     = configfs_composite_disconnect,
#endif
	.suspend	= configfs_composite_suspend,
	.resume		= configfs_composite_resume,

	.max_speed	= USB_SPEED_SUPER_PLUS,
	.driver = {
		.owner          = THIS_MODULE,
		.name		= "configfs-gadget",
	},
	.match_existing_only = 1,
};

#ifdef CONFIG_USB_CONFIGFS_UEVENT
static ssize_t state_show(struct device *pdev, struct device_attribute *attr,
			char *buf)
{
	struct gadget_info *dev = dev_get_drvdata(pdev);
	struct usb_composite_dev *cdev;
	char *state = "DISCONNECTED";
	unsigned long flags;

	if (!dev)
		goto out;

	cdev = &dev->cdev;

	if (!cdev)
		goto out;

	spin_lock_irqsave(&cdev->lock, flags);
	if (cdev->config)
		state = "CONFIGURED";
	else if (dev->connected)
		state = "CONNECTED";
	spin_unlock_irqrestore(&cdev->lock, flags);
out:
	return sprintf(buf, "%s\n", state);
}

static DEVICE_ATTR(state, S_IRUGO, state_show, NULL);

#ifdef CONFIG_USB_ANDROID_SAMSUNG_COMPOSITE
static ssize_t
bcdUSB_show(struct device *pdev, struct device_attribute *attr, char *buf)
{
	struct gadget_info *dev = dev_get_drvdata(pdev);
	struct usb_composite_dev *cdev;

	if (!dev)
		goto out;

	cdev = &dev->cdev;

	if (!cdev)
		goto out;

	return sprintf(buf, "%04x\n", dev->cdev.desc.bcdUSB);

out:
	return 0;
}

static DEVICE_ATTR(bcdUSB, S_IRUGO, bcdUSB_show, NULL);
#endif

static struct device_attribute *android_usb_attributes[] = {
	&dev_attr_state,
#ifdef CONFIG_USB_ANDROID_SAMSUNG_COMPOSITE
	&dev_attr_bcdUSB,
#endif
	NULL
};

static int android_device_create(struct gadget_info *gi)
{
	struct device_attribute **attrs;
	struct device_attribute *attr;

	INIT_WORK(&gi->work, android_work);
	gi->dev = device_create(android_class, NULL,
			MKDEV(0, 0), NULL, "android%d", gadget_index++);
	if (IS_ERR(gi->dev))
		return PTR_ERR(gi->dev);

	pr_debug("Creating gadget index %d\n", gadget_index);

	dev_set_drvdata(gi->dev, gi);
	if (!android_device)
		android_device = gi->dev;

	attrs = android_usb_attributes;
	while ((attr = *attrs++)) {
		int err;

		err = device_create_file(gi->dev, attr);
		if (err) {
			device_destroy(gi->dev->class,
				       gi->dev->devt);
			return err;
		}
	}

	return 0;
}

static void android_device_destroy(struct gadget_info *gi)
{
	struct device_attribute **attrs;
	struct device_attribute *attr;

	if (!gi->dev)
		return;

	attrs = android_usb_attributes;
	while ((attr = *attrs++))
		device_remove_file(gi->dev, attr);
	device_destroy(gi->dev->class, gi->dev->devt);
	gi->dev = NULL;
}
#else
static inline int android_device_create(struct gadget_info *gi)
{
	return 0;
}

static inline void android_device_destroy(struct gadget_info *gi)
{
}
#endif

static struct config_group *gadgets_make(
		struct config_group *group,
		const char *name)
{
	struct gadget_info *gi;

	gi = kzalloc(sizeof(*gi), GFP_KERNEL);
	if (!gi)
		return ERR_PTR(-ENOMEM);

	config_group_init_type_name(&gi->group, name, &gadget_root_type);

	config_group_init_type_name(&gi->functions_group, "functions",
			&functions_type);
	configfs_add_default_group(&gi->functions_group, &gi->group);

	config_group_init_type_name(&gi->configs_group, "configs",
			&config_desc_type);
	configfs_add_default_group(&gi->configs_group, &gi->group);

	config_group_init_type_name(&gi->strings_group, "strings",
			&gadget_strings_strings_type);
	configfs_add_default_group(&gi->strings_group, &gi->group);

	config_group_init_type_name(&gi->os_desc_group, "os_desc",
			&os_desc_type);
	configfs_add_default_group(&gi->os_desc_group, &gi->group);

	gi->composite.bind = configfs_do_nothing;
	gi->composite.unbind = configfs_do_nothing;
	gi->composite.suspend = NULL;
	gi->composite.resume = NULL;
	gi->composite.max_speed = USB_SPEED_SUPER_PLUS;

	spin_lock_init(&gi->spinlock);
	mutex_init(&gi->lock);
	INIT_LIST_HEAD(&gi->string_list);
	INIT_LIST_HEAD(&gi->available_func);

	composite_init_dev(&gi->cdev);
	gi->cdev.desc.bLength = USB_DT_DEVICE_SIZE;
	gi->cdev.desc.bDescriptorType = USB_DT_DEVICE;
	gi->cdev.desc.bcdDevice = cpu_to_le16(get_default_bcdDevice());

	gi->composite.gadget_driver = configfs_driver_template;

	gi->composite.gadget_driver.function = kstrdup(name, GFP_KERNEL);
	gi->composite.name = gi->composite.gadget_driver.function;

	if (!gi->composite.gadget_driver.function)
		goto err;

	if (android_device_create(gi) < 0)
		goto err;

	return &gi->group;

err:
	kfree(gi);
	return ERR_PTR(-ENOMEM);
}

static void gadgets_drop(struct config_group *group, struct config_item *item)
{
	struct gadget_info *gi;

	gi = container_of(to_config_group(item), struct gadget_info, group);
	config_item_put(item);
	android_device_destroy(gi);
}

static struct configfs_group_operations gadgets_ops = {
	.make_group     = &gadgets_make,
	.drop_item      = &gadgets_drop,
};

static const struct config_item_type gadgets_type = {
	.ct_group_ops   = &gadgets_ops,
	.ct_owner       = THIS_MODULE,
};

static struct configfs_subsystem gadget_subsys = {
	.su_group = {
		.cg_item = {
			.ci_namebuf = "usb_gadget",
			.ci_type = &gadgets_type,
		},
	},
	.su_mutex = __MUTEX_INITIALIZER(gadget_subsys.su_mutex),
};

void unregister_gadget_item(struct config_item *item)
{
	struct gadget_info *gi = to_gadget_info(item);

	mutex_lock(&gi->lock);
	unregister_gadget(gi);
	mutex_unlock(&gi->lock);
}
EXPORT_SYMBOL_GPL(unregister_gadget_item);

static int __init gadget_cfs_init(void)
{
	int ret;

	config_group_init(&gadget_subsys.su_group);

	ret = configfs_register_subsystem(&gadget_subsys);

#ifdef CONFIG_USB_CONFIGFS_UEVENT
	android_class = class_create(THIS_MODULE, "android_usb");
	if (IS_ERR(android_class))
		return PTR_ERR(android_class);
#endif

#ifdef CONFIG_USB_DUN_SUPPORT
	ret = modem_misc_register();
	if (ret) {
		pr_err("usb: %s modem misc register is failed\n",
			__func__);
	}
#endif
	return ret;
}
module_init(gadget_cfs_init);

static void __exit gadget_cfs_exit(void)
{
	configfs_unregister_subsystem(&gadget_subsys);
#ifdef CONFIG_USB_CONFIGFS_UEVENT
	if (!IS_ERR(android_class))
		class_destroy(android_class);
#endif

}
module_exit(gadget_cfs_exit);<|MERGE_RESOLUTION|>--- conflicted
+++ resolved
@@ -177,7 +177,7 @@
 	struct list_head list;
 };
 
-<<<<<<< HEAD
+
 #define MAX_USB_STRING_LEN	126
 #define MAX_USB_STRING_WITH_NULL_LEN	(MAX_USB_STRING_LEN+1)
 #ifdef CONFIG_USB_TYPEC_MANAGER_NOTIFIER
@@ -203,9 +203,9 @@
 }
 EXPORT_SYMBOL(dwc3_gadget_get_cmply_link_state_wrapper);
 #endif
-=======
+
 #define USB_MAX_STRING_WITH_NULL_LEN	(USB_MAX_STRING_LEN+1)
->>>>>>> 30baa092
+
 
 static int usb_string_copy(const char *s, char **s_copy)
 {
@@ -213,29 +213,29 @@
 	char *str;
 	char *copy = *s_copy;
 	ret = strlen(s);
-<<<<<<< HEAD
+
 	if (ret > MAX_USB_STRING_LEN)
-=======
+
 	if (ret > USB_MAX_STRING_LEN)
->>>>>>> 30baa092
+
 		return -EOVERFLOW;
 
 	if (copy) {
 		str = copy;
 	} else {
-<<<<<<< HEAD
+
 		str = kmalloc(MAX_USB_STRING_WITH_NULL_LEN, GFP_KERNEL);
 		if (!str)
 			return -ENOMEM;
 	}
 	strlcpy(str, s, MAX_USB_STRING_WITH_NULL_LEN);
-=======
+
 		str = kmalloc(USB_MAX_STRING_WITH_NULL_LEN, GFP_KERNEL);
 		if (!str)
 			return -ENOMEM;
 	}
 	strcpy(str, s);
->>>>>>> 30baa092
+
 	if (str[ret - 1] == '\n')
 		str[ret - 1] = '\0';
 	*s_copy = str;

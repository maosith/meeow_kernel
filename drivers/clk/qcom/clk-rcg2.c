// SPDX-License-Identifier: GPL-2.0
/*
 * Copyright (c) 2013, 2018-2020, The Linux Foundation. All rights reserved.
 */

#include <linux/kernel.h>
#include <linux/bitops.h>
#include <linux/err.h>
#include <linux/bug.h>
#include <linux/export.h>
#include <linux/clk-provider.h>
#include <linux/delay.h>
#include <linux/regmap.h>
#include <linux/rational.h>
#include <linux/math64.h>
#include <linux/clk.h>
#include <linux/slab.h>

#include <asm/div64.h>

#include "clk-rcg.h"
#include "common.h"
#include "clk-debug.h"

#define CMD_REG			0x0
#define CMD_UPDATE		BIT(0)
#define CMD_ROOT_EN		BIT(1)
#define CMD_DIRTY_CFG		BIT(4)
#define CMD_DIRTY_N		BIT(5)
#define CMD_DIRTY_M		BIT(6)
#define CMD_DIRTY_D		BIT(7)
#define CMD_ROOT_OFF		BIT(31)

#define CFG_REG			0x4
#define CFG_SRC_DIV_SHIFT	0
#define CFG_SRC_SEL_SHIFT	8
#define CFG_SRC_SEL_MASK	(0x7 << CFG_SRC_SEL_SHIFT)
#define CFG_MODE_SHIFT		12
#define CFG_MODE_MASK		(0x3 << CFG_MODE_SHIFT)
#define CFG_MODE_DUAL_EDGE	(0x2 << CFG_MODE_SHIFT)
#define CFG_HW_CLK_CTRL_MASK	BIT(20)

#define M_REG			0x8
#define N_REG			0xc
#define D_REG			0x10

/* Dynamic Frequency Scaling */
#define MAX_PERF_LEVEL		8
#define SE_CMD_DFSR_OFFSET	0x14
#define SE_CMD_DFS_EN		BIT(0)
#define SE_PERF_DFSR(level)	(0x1c + 0x4 * (level))
#define SE_PERF_M_DFSR(level)	(0x5c + 0x4 * (level))
#define SE_PERF_N_DFSR(level)	(0x9c + 0x4 * (level))

enum freq_policy {
	FLOOR,
	CEIL,
};

static struct freq_tbl cxo_f = {
	.freq = 19200000,
	.src = 0,
	.pre_div = 1,
	.m = 0,
	.n = 0,
};

static int clk_rcg2_is_enabled(struct clk_hw *hw)
{
	struct clk_rcg2 *rcg = to_clk_rcg2(hw);
	u32 cmd;
	int ret;

	ret = regmap_read(rcg->clkr.regmap, rcg->cmd_rcgr + CMD_REG, &cmd);
	if (ret)
		return ret;

	return (cmd & CMD_ROOT_OFF) == 0;
}

static u8 clk_rcg2_get_parent(struct clk_hw *hw)
{
	struct clk_rcg2 *rcg = to_clk_rcg2(hw);
	int num_parents = clk_hw_get_num_parents(hw);
	u32 cfg;
	int i, ret;

	ret = regmap_read(rcg->clkr.regmap, rcg->cmd_rcgr + CFG_REG, &cfg);
	if (ret)
		goto err;

	cfg &= CFG_SRC_SEL_MASK;
	cfg >>= CFG_SRC_SEL_SHIFT;

	for (i = 0; i < num_parents; i++)
		if (cfg == rcg->parent_map[i].cfg)
			return i;

err:
	pr_debug("%s: Clock %s has invalid parent, using default.\n",
		 __func__, clk_hw_get_name(hw));
	return 0;
}

static int update_config(struct clk_rcg2 *rcg, u32 cfg)
{
	int count, ret;
	u32 cmd;
	struct clk_hw *hw = &rcg->clkr.hw;
	const char *name = clk_hw_get_name(hw);

	ret = regmap_update_bits(rcg->clkr.regmap, rcg->cmd_rcgr + CMD_REG,
				 CMD_UPDATE, CMD_UPDATE);
	if (ret)
		return ret;

	/* Wait for update to take effect */
	for (count = 500; count > 0; count--) {
		ret = regmap_read(rcg->clkr.regmap, rcg->cmd_rcgr + CMD_REG, &cmd);
		if (ret)
			return ret;
		if (!(cmd & CMD_UPDATE))
			return 0;
		udelay(1);
	}

<<<<<<< HEAD
	pr_err("CFG_RCGR old frequency configuration 0x%x !\n", cfg);

	WARN_CLK(hw->core, name, count == 0,
			"%s: rcg didn't update its configuration.", name);
=======
	WARN(1, "%s: rcg didn't update its configuration.", name);
>>>>>>> 6dd0e326
	return -EBUSY;
}

static int clk_rcg2_set_parent(struct clk_hw *hw, u8 index)
{
	struct clk_rcg2 *rcg = to_clk_rcg2(hw);
	int ret;
	u32 old_cfg, cfg = rcg->parent_map[index].cfg << CFG_SRC_SEL_SHIFT;

	/* Read back the old configuration */
	regmap_read(rcg->clkr.regmap, rcg->cmd_rcgr + CFG_REG, &old_cfg);

	ret = regmap_update_bits(rcg->clkr.regmap, rcg->cmd_rcgr + CFG_REG,
				 CFG_SRC_SEL_MASK, cfg);
	if (ret)
		return ret;

	return update_config(rcg, old_cfg);
}

static int clk_rcg2_set_force_enable(struct clk_hw *hw)
{
	struct clk_rcg2 *rcg = to_clk_rcg2(hw);
	int ret = 0, count = 500;

	ret = regmap_update_bits(rcg->clkr.regmap, rcg->cmd_rcgr + CMD_REG,
					CMD_ROOT_EN, CMD_ROOT_EN);
	if (ret)
		return ret;

	for (; count > 0; count--) {
		if (clk_rcg2_is_enabled(hw))
			return ret;
		/* Delay for 1usec and retry polling the status bit */
		udelay(1);
	}

	WARN_CLK(hw->core, clk_hw_get_name(hw), count == 0,
		"rcg didn't turn on.");
	return ret;
}

static int clk_rcg2_clear_force_enable(struct clk_hw *hw)
{
	struct clk_rcg2 *rcg = to_clk_rcg2(hw);

	return regmap_update_bits(rcg->clkr.regmap, rcg->cmd_rcgr + CMD_REG,
					CMD_ROOT_EN, 0);
}

static bool clk_rcg2_is_force_enabled(struct clk_hw *hw)
{
	struct clk_rcg2 *rcg = to_clk_rcg2(hw);
	u32 val = 0;

	regmap_read(rcg->clkr.regmap, rcg->cmd_rcgr + CMD_REG, &val);

	return val & CMD_ROOT_EN;
}

static int prepare_enable_rcg_srcs(struct clk *curr, struct clk *new)
{
	int rc = 0;

	rc = clk_prepare(curr);
	if (rc)
		return rc;

	rc = clk_prepare(new);
	if (rc)
		goto err_new_src_prepare;

	rc = clk_enable(curr);
	if (rc)
		goto err_curr_src_enable;

	rc = clk_enable(new);
	if (rc)
		goto err_new_src_enable;

	return rc;

err_new_src_enable:
	clk_disable(curr);
err_curr_src_enable:
	clk_unprepare(new);
err_new_src_prepare:
	clk_unprepare(curr);

	return rc;
}

static void disable_unprepare_rcg_srcs(struct clk *curr, struct clk *new)
{
	clk_disable(new);
	clk_disable(curr);

	clk_unprepare(new);
	clk_unprepare(curr);
}

/*
 * Calculate m/n:d rate
 *
 *          parent_rate     m
 *   rate = ----------- x  ---
 *            hid_div       n
 */
static unsigned long
calc_rate(unsigned long rate, u32 m, u32 n, u32 mode, u32 hid_div)
{
	u64 tmp = rate;

	if (hid_div) {
		tmp *= 2;
		do_div(tmp, hid_div + 1);
	}

	if (mode) {
		tmp *= m;
		do_div(tmp, n);
	}

	return tmp;
}

static unsigned long
clk_rcg2_recalc_rate(struct clk_hw *hw, unsigned long parent_rate)
{
	struct clk_rcg2 *rcg = to_clk_rcg2(hw);
	struct clk_hw *parent = clk_hw_get_parent(hw);
	const struct freq_tbl *f_curr;
	u32 cfg, src, hid_div, m = 0, n = 0, mode = 0, mask;
	unsigned long rrate = 0, prate;

	if (rcg->flags & RCG_UPDATE_BEFORE_PLL) {
		prate =  clk_hw_get_rate(parent);
		if (prate != parent_rate)
			parent_rate = prate;
	}

	regmap_read(rcg->clkr.regmap, rcg->cmd_rcgr + CFG_REG, &cfg);
	src = cfg;
	src &= CFG_SRC_SEL_MASK;
	src >>= CFG_SRC_SEL_SHIFT;

	if (rcg->enable_safe_config && (!clk_hw_is_prepared(hw)
				|| !clk_hw_is_enabled(hw)) && !src) {
		if (!rcg->current_freq)
			rcg->current_freq = cxo_f.freq;
		return rcg->current_freq;
	}

	if (rcg->mnd_width) {
		mask = BIT(rcg->mnd_width) - 1;
		regmap_read(rcg->clkr.regmap, rcg->cmd_rcgr + M_REG, &m);
		m &= mask;
		regmap_read(rcg->clkr.regmap, rcg->cmd_rcgr + N_REG, &n);
		n =  ~n;
		n &= mask;
		n += m;
		mode = cfg & CFG_MODE_MASK;
		mode >>= CFG_MODE_SHIFT;
	}

	if (rcg->enable_safe_config && rcg->current_freq && rcg->freq_tbl) {
		f_curr = qcom_find_freq(rcg->freq_tbl, rcg->current_freq);
		if (!f_curr)
			return -EINVAL;

		hid_div = f_curr->pre_div;
	} else {
		mask = BIT(rcg->hid_width) - 1;
		hid_div = cfg >> CFG_SRC_DIV_SHIFT;
		hid_div &= mask;
	}

	rrate = calc_rate(parent_rate, m, n, mode, hid_div);

	/*
	 * Check to cover the case when the RCG has been initialized to a
	 * non-CXO frequency before the clock driver has taken control of it.
	 */
	if (rcg->enable_safe_config && !rcg->current_freq)
		rcg->current_freq = rrate;

	return rrate;
}

static int _determine_parent_and_update_div(struct clk_hw *hw,
		const struct freq_tbl *f, struct clk_hw *parent)
{
	struct clk_hw *curr_parent, *next_parent;
	struct clk_rcg2 *rcg = to_clk_rcg2(hw);
	const struct freq_tbl *f_curr;
	bool update_rcg = false;
	u32 old_cfg, cfg, mask, regval;
	int ret, curr_src_index, next_src_index;

	/* Get the current parent for the current frequency */
	f_curr = qcom_find_freq(rcg->freq_tbl, rcg->current_freq);
	if (!f_curr)
		return -EINVAL;

	curr_src_index = qcom_find_src_index(hw, rcg->parent_map, f_curr->src);
	if (curr_src_index < 0)
		return curr_src_index;

	curr_parent = clk_hw_get_parent_by_index(hw, curr_src_index);
	if (!curr_parent)
		return -EINVAL;

	next_parent = parent;
	next_src_index = qcom_find_src_index(hw, rcg->parent_map, f->src);
	if (next_src_index < 0)
		return next_src_index;

	/* Slew PLL and  no update in RCG is required. */
	if ((curr_parent == next_parent) && (f->pre_div == f_curr->pre_div))
		return 0;

	if (curr_parent == next_parent || curr_parent != next_parent) {
		/* Read back the old configuration */
		regmap_read(rcg->clkr.regmap, rcg->cmd_rcgr + CFG_REG,
				&old_cfg);

		if (f->pre_div > f_curr->pre_div) {
			mask = BIT(rcg->hid_width) - 1;
			cfg = f->pre_div << CFG_SRC_DIV_SHIFT;
			update_rcg = true;
		}

		if (f_curr->src_freq < f->src_freq) {
			mask = CFG_SRC_SEL_MASK;
			cfg = (rcg->parent_map[next_src_index].cfg <<
					CFG_SRC_SEL_SHIFT);
			update_rcg = true;
		}

		if (!update_rcg)
			return 0;

		ret = regmap_update_bits(rcg->clkr.regmap,
				rcg->cmd_rcgr + CFG_REG, mask, cfg);
		if (ret) {
			pr_err("Failed to regmap update cfg\n");
			return ret;
		}

		regmap_read(rcg->clkr.regmap, rcg->cmd_rcgr + CFG_REG, &regval);

		ret = update_config(rcg, old_cfg);
		if (ret)
			pr_err("Failed to update pre_div in determine rate\n");
	}

	return ret;
}

static int _freq_tbl_determine_rate(struct clk_hw *hw, const struct freq_tbl *f,
				    struct clk_rate_request *req,
				    enum freq_policy policy)
{
	unsigned long clk_flags, rate = req->rate;
	struct clk_hw *p;
	struct clk_rcg2 *rcg = to_clk_rcg2(hw);
	int index, ret = 0;

	switch (policy) {
	case FLOOR:
		f = qcom_find_freq_floor(f, rate);
		break;
	case CEIL:
		f = qcom_find_freq(f, rate);
		break;
	default:
		return -EINVAL;
	};

	if (!f)
		return -EINVAL;

	index = qcom_find_src_index(hw, rcg->parent_map, f->src);
	if (index < 0)
		return index;

	clk_flags = clk_hw_get_flags(hw);
	p = clk_hw_get_parent_by_index(hw, index);
	if (!p)
		return -EINVAL;

	if (clk_flags & CLK_SET_RATE_PARENT) {
		rate = f->freq;
		if (f->pre_div) {
			if (!rate)
				rate = req->rate;
			rate /= 2;
			rate *= f->pre_div + 1;
		}

		if (f->n) {
			u64 tmp = rate;
			tmp = tmp * f->n;
			do_div(tmp, f->m);
			rate = tmp;
		}
	} else {
		rate =  clk_hw_get_rate(p);
	}
	req->best_parent_hw = p;
	req->best_parent_rate = rate;
	req->rate = f->freq;

	if ((rcg->flags & RCG_UPDATE_BEFORE_PLL) &&
			(clk_flags & CLK_SET_RATE_PARENT)) {

		if (!f->src_freq)
			return 0;

		ret = _determine_parent_and_update_div(hw, f, p);
		if (ret)
			pr_err("Failed to update the div value\n");
	}

	return ret;
}

static int clk_rcg2_determine_rate(struct clk_hw *hw,
				   struct clk_rate_request *req)
{
	struct clk_rcg2 *rcg = to_clk_rcg2(hw);

	return _freq_tbl_determine_rate(hw, rcg->freq_tbl, req, CEIL);
}

static int clk_rcg2_determine_floor_rate(struct clk_hw *hw,
					 struct clk_rate_request *req)
{
	struct clk_rcg2 *rcg = to_clk_rcg2(hw);

	return _freq_tbl_determine_rate(hw, rcg->freq_tbl, req, FLOOR);
}

static bool clk_rcg2_current_config(struct clk_rcg2 *rcg,
				    const struct freq_tbl *f)
{
	struct clk_hw *hw = &rcg->clkr.hw;
	u32 cfg, mask, new_cfg;
	int index;

	if (rcg->mnd_width) {
		mask = BIT(rcg->mnd_width) - 1;
		regmap_read(rcg->clkr.regmap, rcg->cmd_rcgr + M_REG, &cfg);
		if ((cfg & mask) != (f->m & mask))
			return false;

		regmap_read(rcg->clkr.regmap, rcg->cmd_rcgr + N_REG, &cfg);
		if ((cfg & mask) != (~(f->n - f->m) & mask))
			return false;
	}

	mask = (BIT(rcg->hid_width) - 1) | CFG_SRC_SEL_MASK;

	index = qcom_find_src_index(hw, rcg->parent_map, f->src);

	new_cfg = ((f->pre_div << CFG_SRC_DIV_SHIFT) |
		(rcg->parent_map[index].cfg << CFG_SRC_SEL_SHIFT)) & mask;

	regmap_read(rcg->clkr.regmap, rcg->cmd_rcgr + CFG_REG, &cfg);

	if (new_cfg != (cfg & mask))
		return false;

	return true;
}

static int __clk_rcg2_configure(struct clk_rcg2 *rcg, const struct freq_tbl *f)
{
	u32 cfg, mask;
	struct clk_hw *hw = &rcg->clkr.hw;
	int ret, index = qcom_find_src_index(hw, rcg->parent_map, f->src);

	if (index < 0)
		return index;

	if (rcg->mnd_width && f->n) {
		mask = BIT(rcg->mnd_width) - 1;
		ret = regmap_update_bits(rcg->clkr.regmap,
				rcg->cmd_rcgr + M_REG, mask, f->m);
		if (ret)
			return ret;

		ret = regmap_update_bits(rcg->clkr.regmap,
				rcg->cmd_rcgr + N_REG, mask, ~(f->n - f->m));
		if (ret)
			return ret;

		ret = regmap_update_bits(rcg->clkr.regmap,
				rcg->cmd_rcgr + D_REG, mask, ~f->n);
		if (ret)
			return ret;
	}

	mask = BIT(rcg->hid_width) - 1;
	mask |= CFG_SRC_SEL_MASK | CFG_MODE_MASK | CFG_HW_CLK_CTRL_MASK;
	cfg = f->pre_div << CFG_SRC_DIV_SHIFT;
	cfg |= rcg->parent_map[index].cfg << CFG_SRC_SEL_SHIFT;
	if (rcg->mnd_width && f->n && (f->m != f->n))
		cfg |= CFG_MODE_DUAL_EDGE;
	if (rcg->flags & HW_CLK_CTRL_MODE)
		cfg |= CFG_HW_CLK_CTRL_MASK;

	return regmap_update_bits(rcg->clkr.regmap, rcg->cmd_rcgr + CFG_REG,
					mask, cfg);
}

static int clk_rcg2_configure(struct clk_rcg2 *rcg, const struct freq_tbl *f)
{
	u32 old_cfg;
	int ret;

	/* Read back the old configuration */
	regmap_read(rcg->clkr.regmap, rcg->cmd_rcgr + CFG_REG, &old_cfg);

	ret = __clk_rcg2_configure(rcg, f);
	if (ret)
		return ret;

	return update_config(rcg, old_cfg);
}

static void clk_rcg2_list_registers(struct seq_file *f, struct clk_hw *hw)
{
	struct clk_rcg2 *rcg = to_clk_rcg2(hw);
	int i = 0, size = 0, val;

	static struct clk_register_data data[] = {
		{"CMD_RCGR", 0x0},
		{"CFG_RCGR", 0x4},
	};

	static struct clk_register_data data1[] = {
		{"CMD_RCGR", 0x0},
		{"CFG_RCGR", 0x4},
		{"M_VAL", 0x8},
		{"N_VAL", 0xC},
		{"D_VAL", 0x10},
	};

	if (rcg->mnd_width) {
		size = ARRAY_SIZE(data1);
		for (i = 0; i < size; i++) {
			regmap_read(rcg->clkr.regmap, (rcg->cmd_rcgr +
					data1[i].offset), &val);
			clock_debug_output(f, false,
					"%20s: 0x%.8x\n", data1[i].name, val);
		}
	} else {
		size = ARRAY_SIZE(data);
		for (i = 0; i < size; i++) {
			regmap_read(rcg->clkr.regmap, (rcg->cmd_rcgr +
				data[i].offset), &val);
			clock_debug_output(f, false,
					"%20s: 0x%.8x\n", data[i].name, val);
		}
	}
}

/* Return the nth supported frequency for a given clock. */
static long clk_rcg2_list_rate(struct clk_hw *hw, unsigned int n,
		unsigned long fmax)
{
	struct clk_rcg2 *rcg = to_clk_rcg2(hw);
	const struct freq_tbl *f = rcg->freq_tbl;
	size_t freq_tbl_size = 0;

	if (!f)
		return -ENXIO;

	for (; f->freq; f++)
		freq_tbl_size++;

	if (n > freq_tbl_size - 1)
		return -EINVAL;

	return (rcg->freq_tbl + n)->freq;
}

static int __clk_rcg2_set_rate(struct clk_hw *hw, unsigned long rate,
			       enum freq_policy policy)
{
	struct clk_rcg2 *rcg = to_clk_rcg2(hw);
	const struct freq_tbl *f, *f_curr;
	int ret, curr_src_index, new_src_index;
	struct clk_hw *curr_src = NULL, *new_src = NULL;
	bool force_enabled = false;

	switch (policy) {
	case FLOOR:
		f = qcom_find_freq_floor(rcg->freq_tbl, rate);
		break;
	case CEIL:
		f = qcom_find_freq(rcg->freq_tbl, rate);
		break;
	default:
		return -EINVAL;
	};

	if (!f)
		return -EINVAL;

	/*
	 * Return if the RCG is currently disabled. This configuration update
	 * will happen as part of the RCG enable sequence.
	 */
	if (rcg->enable_safe_config && !clk_hw_is_prepared(hw)) {
		rcg->current_freq = rate;
		return 0;
	}

	if (rcg->flags & FORCE_ENABLE_RCG) {
		rcg->current_freq = DIV_ROUND_CLOSEST_ULL(
					clk_get_rate(hw->clk), 1000) * 1000;
		if (rcg->current_freq == cxo_f.freq)
			curr_src_index = 0;
		else {
			f_curr = qcom_find_freq(rcg->freq_tbl,
							rcg->current_freq);
			if (!f_curr)
				return -EINVAL;

			curr_src_index = qcom_find_src_index(hw,
						rcg->parent_map, f_curr->src);
		}

		new_src_index = qcom_find_src_index(hw, rcg->parent_map,
							f->src);

		curr_src = clk_hw_get_parent_by_index(hw, curr_src_index);
		if (!curr_src)
			return -EINVAL;
		new_src = clk_hw_get_parent_by_index(hw, new_src_index);
		if (!new_src)
			return -EINVAL;

		/* The RCG could currently be disabled. Enable its parents. */
		ret = prepare_enable_rcg_srcs(curr_src->clk, new_src->clk);
		if (ret)
			return ret;
		force_enabled = clk_rcg2_is_force_enabled(hw);
		if (!force_enabled)
			clk_rcg2_set_force_enable(hw);
	}

	ret = clk_rcg2_configure(rcg, f);
	if (ret)
		return ret;

	if (rcg->flags & FORCE_ENABLE_RCG) {
		if (!force_enabled)
			clk_rcg2_clear_force_enable(hw);
		disable_unprepare_rcg_srcs(curr_src->clk, new_src->clk);
	}

	/* Update current frequency with the requested frequency. */
	rcg->current_freq = rate;
	return ret;
}

static int clk_rcg2_set_rate(struct clk_hw *hw, unsigned long rate,
			    unsigned long parent_rate)
{
	return __clk_rcg2_set_rate(hw, rate, CEIL);
}

static int clk_rcg2_set_floor_rate(struct clk_hw *hw, unsigned long rate,
				   unsigned long parent_rate)
{
	return __clk_rcg2_set_rate(hw, rate, FLOOR);
}

static int clk_rcg2_set_rate_and_parent(struct clk_hw *hw,
		unsigned long rate, unsigned long parent_rate, u8 index)
{
	return __clk_rcg2_set_rate(hw, rate, CEIL);
}

static int clk_rcg2_set_floor_rate_and_parent(struct clk_hw *hw,
		unsigned long rate, unsigned long parent_rate, u8 index)
{
	return __clk_rcg2_set_rate(hw, rate, FLOOR);
}

static int clk_rcg2_enable(struct clk_hw *hw)
{
	struct clk_rcg2 *rcg = to_clk_rcg2(hw);
	unsigned long rate;
	const struct freq_tbl *f;
	int ret;

	if (rcg->flags & FORCE_ENABLE_RCG)
		clk_rcg2_set_force_enable(hw);

	if (!rcg->enable_safe_config)
		return 0;

	/*
	 * Switch from CXO to the stashed mux selection. Force enable and
	 * disable the RCG while configuring it to safeguard against any update
	 * signal coming from the downstream clock. The current parent has
	 * already been prepared and enabled at this point, and the CXO source
	 * is always on while APPS is online. Therefore, the RCG can safely be
	 * switched.
	 */
	rate = rcg->current_freq;
	f = qcom_find_freq(rcg->freq_tbl, rate);
	if (!f)
		return -EINVAL;

	/*
	 * If CXO is not listed as a supported frequency in the frequency
	 * table, the above API would return the lowest supported frequency
	 * instead. This will lead to incorrect configuration of the RCG.
	 * Check if the RCG rate is CXO and configure it accordingly.
	 */
	if (rate == cxo_f.freq)
		f = &cxo_f;

	if (!(rcg->flags & FORCE_ENABLE_RCG))
		clk_rcg2_set_force_enable(hw);

	ret = clk_rcg2_configure(rcg, f);

	if (!(rcg->flags & FORCE_ENABLE_RCG))
		clk_rcg2_clear_force_enable(hw);

	return ret;
}

static void clk_rcg2_disable(struct clk_hw *hw)
{
	struct clk_rcg2 *rcg = to_clk_rcg2(hw);
	int ret;

	if (!rcg->enable_safe_config) {
		if (rcg->flags & FORCE_ENABLE_RCG)
			clk_rcg2_clear_force_enable(hw);
		return;
	}
	/*
	 * Park the RCG at a safe configuration - sourced off the CXO. This is
	 * needed for 2 reasons: In the case of RCGs sourcing PSCBCs, due to a
	 * default HW behavior, the RCG will turn on when its corresponding
	 * GDSC is enabled. We might also have cases when the RCG might be left
	 * enabled without the overlying SW knowing about it. This results from
	 * hard to track cases of downstream clocks being left enabled. In both
	 * these cases, scaling the RCG will fail since it's enabled but with
	 * its sources cut off.
	 *
	 * Save mux select and switch to CXO. Force enable and disable the RCG
	 * while configuring it to safeguard against any update signal coming
	 * from the downstream clock. The current parent is still prepared and
	 * enabled at this point, and the CXO source is always on while APPS is
	 * online. Therefore, the RCG can safely be switched.
	 */
	clk_rcg2_set_force_enable(hw);
	ret = clk_rcg2_configure(rcg, &cxo_f);
	if (ret)
		pr_err("%s: CXO configuration failed\n", clk_hw_get_name(hw));
	clk_rcg2_clear_force_enable(hw);
}

const struct clk_ops clk_rcg2_ops = {
	.is_enabled = clk_rcg2_is_enabled,
	.enable = clk_rcg2_enable,
	.disable = clk_rcg2_disable,
	.get_parent = clk_rcg2_get_parent,
	.set_parent = clk_rcg2_set_parent,
	.recalc_rate = clk_rcg2_recalc_rate,
	.determine_rate = clk_rcg2_determine_rate,
	.set_rate = clk_rcg2_set_rate,
	.set_rate_and_parent = clk_rcg2_set_rate_and_parent,
	.list_rate = clk_rcg2_list_rate,
	.list_registers = clk_rcg2_list_registers,
	.bus_vote = clk_debug_bus_vote,
};
EXPORT_SYMBOL_GPL(clk_rcg2_ops);

const struct clk_ops clk_rcg2_floor_ops = {
	.is_enabled = clk_rcg2_is_enabled,
	.get_parent = clk_rcg2_get_parent,
	.set_parent = clk_rcg2_set_parent,
	.recalc_rate = clk_rcg2_recalc_rate,
	.determine_rate = clk_rcg2_determine_floor_rate,
	.set_rate = clk_rcg2_set_floor_rate,
	.set_rate_and_parent = clk_rcg2_set_floor_rate_and_parent,
	.list_rate = clk_rcg2_list_rate,
	.list_registers = clk_rcg2_list_registers,
	.bus_vote = clk_debug_bus_vote,
};
EXPORT_SYMBOL_GPL(clk_rcg2_floor_ops);

struct frac_entry {
	int num;
	int den;
};

static const struct frac_entry frac_table_675m[] = {	/* link rate of 270M */
	{ 52, 295 },	/* 119 M */
	{ 11, 57 },	/* 130.25 M */
	{ 63, 307 },	/* 138.50 M */
	{ 11, 50 },	/* 148.50 M */
	{ 47, 206 },	/* 154 M */
	{ 31, 100 },	/* 205.25 M */
	{ 107, 269 },	/* 268.50 M */
	{ },
};

static struct frac_entry frac_table_810m[] = { /* Link rate of 162M */
	{ 31, 211 },	/* 119 M */
	{ 32, 199 },	/* 130.25 M */
	{ 63, 307 },	/* 138.50 M */
	{ 11, 60 },	/* 148.50 M */
	{ 50, 263 },	/* 154 M */
	{ 31, 120 },	/* 205.25 M */
	{ 119, 359 },	/* 268.50 M */
	{ },
};

static int clk_edp_pixel_set_rate(struct clk_hw *hw, unsigned long rate,
			      unsigned long parent_rate)
{
	struct clk_rcg2 *rcg = to_clk_rcg2(hw);
	struct freq_tbl f = *rcg->freq_tbl;
	const struct frac_entry *frac;
	int delta = 100000;
	s64 src_rate = parent_rate;
	s64 request;
	u32 mask = BIT(rcg->hid_width) - 1;
	u32 hid_div;

	if (src_rate == 810000000)
		frac = frac_table_810m;
	else
		frac = frac_table_675m;

	for (; frac->num; frac++) {
		request = rate;
		request *= frac->den;
		request = div_s64(request, frac->num);
		if ((src_rate < (request - delta)) ||
		    (src_rate > (request + delta)))
			continue;

		regmap_read(rcg->clkr.regmap, rcg->cmd_rcgr + CFG_REG,
				&hid_div);
		f.pre_div = hid_div;
		f.pre_div >>= CFG_SRC_DIV_SHIFT;
		f.pre_div &= mask;
		f.m = frac->num;
		f.n = frac->den;

		return clk_rcg2_configure(rcg, &f);
	}

	return -EINVAL;
}

static int clk_edp_pixel_set_rate_and_parent(struct clk_hw *hw,
		unsigned long rate, unsigned long parent_rate, u8 index)
{
	/* Parent index is set statically in frequency table */
	return clk_edp_pixel_set_rate(hw, rate, parent_rate);
}

static int clk_edp_pixel_determine_rate(struct clk_hw *hw,
					struct clk_rate_request *req)
{
	struct clk_rcg2 *rcg = to_clk_rcg2(hw);
	const struct freq_tbl *f = rcg->freq_tbl;
	const struct frac_entry *frac;
	int delta = 100000;
	s64 request;
	u32 mask = BIT(rcg->hid_width) - 1;
	u32 hid_div;
	int index = qcom_find_src_index(hw, rcg->parent_map, f->src);

	/* Force the correct parent */
	req->best_parent_hw = clk_hw_get_parent_by_index(hw, index);
	if (!req->best_parent_hw)
		return -EINVAL;
	req->best_parent_rate = clk_hw_get_rate(req->best_parent_hw);

	if (req->best_parent_rate == 810000000)
		frac = frac_table_810m;
	else
		frac = frac_table_675m;

	for (; frac->num; frac++) {
		request = req->rate;
		request *= frac->den;
		request = div_s64(request, frac->num);
		if ((req->best_parent_rate < (request - delta)) ||
		    (req->best_parent_rate > (request + delta)))
			continue;

		regmap_read(rcg->clkr.regmap, rcg->cmd_rcgr + CFG_REG,
				&hid_div);
		hid_div >>= CFG_SRC_DIV_SHIFT;
		hid_div &= mask;

		req->rate = calc_rate(req->best_parent_rate,
				      frac->num, frac->den,
				      !!frac->den, hid_div);
		return 0;
	}

	return -EINVAL;
}

const struct clk_ops clk_edp_pixel_ops = {
	.is_enabled = clk_rcg2_is_enabled,
	.get_parent = clk_rcg2_get_parent,
	.set_parent = clk_rcg2_set_parent,
	.recalc_rate = clk_rcg2_recalc_rate,
	.set_rate = clk_edp_pixel_set_rate,
	.set_rate_and_parent = clk_edp_pixel_set_rate_and_parent,
	.determine_rate = clk_edp_pixel_determine_rate,
	.list_registers = clk_rcg2_list_registers,
	.bus_vote = clk_debug_bus_vote,
};
EXPORT_SYMBOL_GPL(clk_edp_pixel_ops);

static int clk_byte_determine_rate(struct clk_hw *hw,
				   struct clk_rate_request *req)
{
	struct clk_rcg2 *rcg = to_clk_rcg2(hw);
	const struct freq_tbl *f = rcg->freq_tbl;
	int index = qcom_find_src_index(hw, rcg->parent_map, f->src);
	unsigned long parent_rate, div;
	u32 mask = BIT(rcg->hid_width) - 1;
	struct clk_hw *p;

	if (req->rate == 0)
		return -EINVAL;

	req->best_parent_hw = p = clk_hw_get_parent_by_index(hw, index);
	if (!p)
		return -EINVAL;
	req->best_parent_rate = parent_rate = clk_hw_round_rate(p, req->rate);

	div = DIV_ROUND_UP((2 * parent_rate), req->rate) - 1;
	div = min_t(u32, div, mask);

	req->rate = calc_rate(parent_rate, 0, 0, 0, div);

	return 0;
}

static int clk_byte_set_rate(struct clk_hw *hw, unsigned long rate,
			 unsigned long parent_rate)
{
	struct clk_rcg2 *rcg = to_clk_rcg2(hw);
	struct freq_tbl f = *rcg->freq_tbl;
	unsigned long div;
	u32 mask = BIT(rcg->hid_width) - 1;

	div = DIV_ROUND_UP((2 * parent_rate), rate) - 1;
	div = min_t(u32, div, mask);

	f.pre_div = div;

	return clk_rcg2_configure(rcg, &f);
}

static int clk_byte_set_rate_and_parent(struct clk_hw *hw,
		unsigned long rate, unsigned long parent_rate, u8 index)
{
	/* Parent index is set statically in frequency table */
	return clk_byte_set_rate(hw, rate, parent_rate);
}

const struct clk_ops clk_byte_ops = {
	.is_enabled = clk_rcg2_is_enabled,
	.get_parent = clk_rcg2_get_parent,
	.set_parent = clk_rcg2_set_parent,
	.recalc_rate = clk_rcg2_recalc_rate,
	.set_rate = clk_byte_set_rate,
	.set_rate_and_parent = clk_byte_set_rate_and_parent,
	.determine_rate = clk_byte_determine_rate,
	.list_registers = clk_rcg2_list_registers,
	.bus_vote = clk_debug_bus_vote,
};
EXPORT_SYMBOL_GPL(clk_byte_ops);

static int clk_byte2_determine_rate(struct clk_hw *hw,
				    struct clk_rate_request *req)
{
	struct clk_rcg2 *rcg = to_clk_rcg2(hw);
	unsigned long parent_rate, div;
	u32 mask = BIT(rcg->hid_width) - 1;
	struct clk_hw *p;
	unsigned long rate = req->rate;

	if (rate == 0)
		return -EINVAL;

	p = req->best_parent_hw;
	req->best_parent_rate = parent_rate = clk_hw_round_rate(p, rate);

	div = DIV_ROUND_UP((2 * parent_rate), rate) - 1;
	div = min_t(u32, div, mask);

	req->rate = calc_rate(parent_rate, 0, 0, 0, div);

	return 0;
}

static int clk_byte2_set_rate(struct clk_hw *hw, unsigned long rate,
			 unsigned long parent_rate)
{
	struct clk_rcg2 *rcg = to_clk_rcg2(hw);
	struct freq_tbl f = { 0 };
	unsigned long div;
	int i, num_parents = clk_hw_get_num_parents(hw);
	u32 mask = BIT(rcg->hid_width) - 1;
	u32 cfg;

	div = DIV_ROUND_UP((2 * parent_rate), rate) - 1;
	div = min_t(u32, div, mask);

	f.pre_div = div;

	regmap_read(rcg->clkr.regmap, rcg->cmd_rcgr + CFG_REG, &cfg);
	cfg &= CFG_SRC_SEL_MASK;
	cfg >>= CFG_SRC_SEL_SHIFT;

	for (i = 0; i < num_parents; i++) {
		if (cfg == rcg->parent_map[i].cfg) {
			f.src = rcg->parent_map[i].src;
			if (clk_rcg2_current_config(rcg, &f))
				return 0;
			return clk_rcg2_configure(rcg, &f);
		}
	}

	return -EINVAL;
}

static int clk_byte2_set_rate_and_parent(struct clk_hw *hw,
		unsigned long rate, unsigned long parent_rate, u8 index)
{
	/* Read the hardware to determine parent during set_rate */
	return clk_byte2_set_rate(hw, rate, parent_rate);
}

const struct clk_ops clk_byte2_ops = {
	.is_enabled = clk_rcg2_is_enabled,
	.get_parent = clk_rcg2_get_parent,
	.set_parent = clk_rcg2_set_parent,
	.recalc_rate = clk_rcg2_recalc_rate,
	.set_rate = clk_byte2_set_rate,
	.set_rate_and_parent = clk_byte2_set_rate_and_parent,
	.determine_rate = clk_byte2_determine_rate,
	.list_registers = clk_rcg2_list_registers,
	.bus_vote = clk_debug_bus_vote,
};
EXPORT_SYMBOL_GPL(clk_byte2_ops);

static const struct frac_entry frac_table_pixel[] = {
	{ 3, 8 },
	{ 2, 9 },
	{ 4, 9 },
	{ 1, 1 },
	{ }
};

static int clk_pixel_determine_rate(struct clk_hw *hw,
				    struct clk_rate_request *req)
{
	unsigned long request, src_rate;
	int delta = 100000;
	const struct frac_entry *frac = frac_table_pixel;

	for (; frac->num; frac++) {
		request = (req->rate * frac->den) / frac->num;

		src_rate = clk_hw_round_rate(req->best_parent_hw, request);
		if ((src_rate < (request - delta)) ||
			(src_rate > (request + delta)))
			continue;

		req->best_parent_rate = src_rate;
		req->rate = (src_rate * frac->num) / frac->den;
		return 0;
	}

	return -EINVAL;
}

static int clk_pixel_set_rate(struct clk_hw *hw, unsigned long rate,
		unsigned long parent_rate)
{
	struct clk_rcg2 *rcg = to_clk_rcg2(hw);
	struct freq_tbl f = { 0 };
	const struct frac_entry *frac = frac_table_pixel;
	unsigned long request;
	int delta = 100000;
	u32 mask = BIT(rcg->hid_width) - 1;
	u32 hid_div, cfg;
	int i, num_parents = clk_hw_get_num_parents(hw);

	regmap_read(rcg->clkr.regmap, rcg->cmd_rcgr + CFG_REG, &cfg);
	cfg &= CFG_SRC_SEL_MASK;
	cfg >>= CFG_SRC_SEL_SHIFT;

	for (i = 0; i < num_parents; i++)
		if (cfg == rcg->parent_map[i].cfg) {
			f.src = rcg->parent_map[i].src;
			break;
		}

	for (; frac->num; frac++) {
		request = (rate * frac->den) / frac->num;

		if ((parent_rate < (request - delta)) ||
			(parent_rate > (request + delta)))
			continue;

		regmap_read(rcg->clkr.regmap, rcg->cmd_rcgr + CFG_REG,
				&hid_div);
		f.pre_div = hid_div;
		f.pre_div >>= CFG_SRC_DIV_SHIFT;
		f.pre_div &= mask;
		f.m = frac->num;
		f.n = frac->den;

		if (clk_rcg2_current_config(rcg, &f))
			return 0;
		return clk_rcg2_configure(rcg, &f);
	}
	return -EINVAL;
}

static int clk_pixel_set_rate_and_parent(struct clk_hw *hw, unsigned long rate,
		unsigned long parent_rate, u8 index)
{
	return clk_pixel_set_rate(hw, rate, parent_rate);
}

const struct clk_ops clk_pixel_ops = {
	.is_enabled = clk_rcg2_is_enabled,
	.get_parent = clk_rcg2_get_parent,
	.set_parent = clk_rcg2_set_parent,
	.recalc_rate = clk_rcg2_recalc_rate,
	.set_rate = clk_pixel_set_rate,
	.set_rate_and_parent = clk_pixel_set_rate_and_parent,
	.determine_rate = clk_pixel_determine_rate,
	.list_registers = clk_rcg2_list_registers,
	.bus_vote = clk_debug_bus_vote,
};
EXPORT_SYMBOL_GPL(clk_pixel_ops);

static int clk_dp_set_rate(struct clk_hw *hw, unsigned long rate,
			unsigned long parent_rate)
{
	struct clk_rcg2 *rcg = to_clk_rcg2(hw);
	struct clk_hw *parent = clk_hw_get_parent(hw);
	struct freq_tbl f = { 0 };
	unsigned long src_rate;
	unsigned long num, den;
	u32 mask = BIT(rcg->hid_width) - 1;
	u32 hid_div, cfg;
	int i, num_parents = clk_hw_get_num_parents(hw);

	if (!parent)
		return -EINVAL;

	src_rate = clk_get_rate(parent->clk);
	if (src_rate <= 0) {
		pr_err("Invalid RCG parent rate\n");
		return -EINVAL;
	}

	rational_best_approximation(src_rate, rate,
			(unsigned long)(1 << 16) - 1,
			(unsigned long)(1 << 16) - 1, &den, &num);

	if (!num || !den) {
		pr_err("Invalid MN values derived for requested rate %lu\n",
							rate);
		return -EINVAL;
	}

	regmap_read(rcg->clkr.regmap, rcg->cmd_rcgr + CFG_REG, &cfg);
	hid_div = cfg;
	cfg &= CFG_SRC_SEL_MASK;
	cfg >>= CFG_SRC_SEL_SHIFT;

	for (i = 0; i < num_parents; i++)
		if (cfg == rcg->parent_map[i].cfg) {
			f.src = rcg->parent_map[i].src;
			break;
	}

	f.pre_div = hid_div;
	f.pre_div >>= CFG_SRC_DIV_SHIFT;
	f.pre_div &= mask;

	if (num == den) {
		f.m = 0;
		f.n = 0;
	} else {
		f.m = num;
		f.n = den;
	}

	return clk_rcg2_configure(rcg, &f);
}

static int clk_dp_set_rate_and_parent(struct clk_hw *hw, unsigned long rate,
		unsigned long parent_rate, u8 index)
{
	return clk_dp_set_rate(hw, rate, parent_rate);
}

static int clk_dp_determine_rate(struct clk_hw *hw,
		struct clk_rate_request *req)
{
	req->best_parent_rate = clk_hw_round_rate(req->best_parent_hw,
							req->best_parent_rate);
	return 0;
}

const struct clk_ops clk_dp_ops = {
	.is_enabled = clk_rcg2_is_enabled,
	.get_parent = clk_rcg2_get_parent,
	.set_parent = clk_rcg2_set_parent,
	.recalc_rate = clk_rcg2_recalc_rate,
	.set_rate = clk_dp_set_rate,
	.set_rate_and_parent = clk_dp_set_rate_and_parent,
	.determine_rate = clk_dp_determine_rate,
	.list_registers = clk_rcg2_list_registers,
	.bus_vote = clk_debug_bus_vote,
};
EXPORT_SYMBOL_GPL(clk_dp_ops);

static int clk_gfx3d_determine_rate(struct clk_hw *hw,
				    struct clk_rate_request *req)
{
	struct clk_rate_request parent_req = { };
	struct clk_hw *p2, *p8, *p9, *xo;
	unsigned long p9_rate;
	int ret;

	xo = clk_hw_get_parent_by_index(hw, 0);
	if (!xo)
		return -EINVAL;
	if (req->rate == clk_hw_get_rate(xo)) {
		req->best_parent_hw = xo;
		return 0;
	}

	p9 = clk_hw_get_parent_by_index(hw, 2);
	p2 = clk_hw_get_parent_by_index(hw, 3);
	p8 = clk_hw_get_parent_by_index(hw, 4);
	if (!p9 || !p2 || !p8)
		return -EINVAL;

	/* PLL9 is a fixed rate PLL */
	p9_rate = clk_hw_get_rate(p9);

	parent_req.rate = req->rate = min(req->rate, p9_rate);
	if (req->rate == p9_rate) {
		req->rate = req->best_parent_rate = p9_rate;
		req->best_parent_hw = p9;
		return 0;
	}

	if (req->best_parent_hw == p9) {
		/* Are we going back to a previously used rate? */
		if (clk_hw_get_rate(p8) == req->rate)
			req->best_parent_hw = p8;
		else
			req->best_parent_hw = p2;
	} else if (req->best_parent_hw == p8) {
		req->best_parent_hw = p2;
	} else {
		req->best_parent_hw = p8;
	}

	ret = __clk_determine_rate(req->best_parent_hw, &parent_req);
	if (ret)
		return ret;

	req->rate = req->best_parent_rate = parent_req.rate;

	return 0;
}

static int clk_gfx3d_set_rate_and_parent(struct clk_hw *hw, unsigned long rate,
		unsigned long parent_rate, u8 index)
{
	struct clk_rcg2 *rcg = to_clk_rcg2(hw);
	u32 cfg, old_cfg;
	int ret;

	/* Read back the old configuration */
	regmap_read(rcg->clkr.regmap, rcg->cmd_rcgr + CFG_REG, &old_cfg);

	/* Just mux it, we don't use the division or m/n hardware */
	cfg = rcg->parent_map[index].cfg << CFG_SRC_SEL_SHIFT;
	ret = regmap_write(rcg->clkr.regmap, rcg->cmd_rcgr + CFG_REG, cfg);
	if (ret)
		return ret;

	return update_config(rcg, old_cfg);
}

static int clk_gfx3d_set_rate(struct clk_hw *hw, unsigned long rate,
			      unsigned long parent_rate)
{
	/*
	 * We should never get here; clk_gfx3d_determine_rate() should always
	 * make us use a different parent than what we're currently using, so
	 * clk_gfx3d_set_rate_and_parent() should always be called.
	 */
	return 0;
}

const struct clk_ops clk_gfx3d_ops = {
	.is_enabled = clk_rcg2_is_enabled,
	.get_parent = clk_rcg2_get_parent,
	.set_parent = clk_rcg2_set_parent,
	.recalc_rate = clk_rcg2_recalc_rate,
	.set_rate = clk_gfx3d_set_rate,
	.set_rate_and_parent = clk_gfx3d_set_rate_and_parent,
	.determine_rate = clk_gfx3d_determine_rate,
	.list_registers = clk_rcg2_list_registers,
	.bus_vote = clk_debug_bus_vote,
};
EXPORT_SYMBOL_GPL(clk_gfx3d_ops);

static int clk_gfx3d_src_set_rate_and_parent(struct clk_hw *hw,
		unsigned long rate, unsigned long parent_rate, u8 index)
{
	struct clk_rcg2 *rcg = to_clk_rcg2(hw);
	const struct freq_tbl *f;
	u32 cfg, old_cfg;
	int ret;

	/* Read back the old configuration */
	regmap_read(rcg->clkr.regmap, rcg->cmd_rcgr + CFG_REG, &old_cfg);

	cfg = rcg->parent_map[index].cfg << CFG_SRC_SEL_SHIFT;

	f = qcom_find_freq(rcg->freq_tbl, rate);
	if (!f)
		return -EINVAL;

	/* Update the RCG-DIV */
	cfg |= f->pre_div << CFG_SRC_DIV_SHIFT;

	ret = regmap_write(rcg->clkr.regmap, rcg->cmd_rcgr + CFG_REG, cfg);
	if (ret)
		return ret;

	return update_config(rcg, old_cfg);
}

static int clk_gfx3d_src_determine_rate(struct clk_hw *hw,
			struct clk_rate_request *req)
{
	struct clk_rcg2 *rcg = to_clk_rcg2(hw);
	struct clk_rate_request parent_req = { };
	struct clk_hw *p1, *p3, *xo, *curr_p;
	const struct freq_tbl *f;
	int ret;

	xo = clk_hw_get_parent_by_index(hw, 0);
	if (!xo)
		return -EINVAL;
	if (req->rate == clk_hw_get_rate(xo)) {
		req->best_parent_hw = xo;
		req->best_parent_rate = req->rate;
		return 0;
	}

	f = qcom_find_freq(rcg->freq_tbl, req->rate);
	if (!f)
		return -EINVAL;
	else if (req->rate != f->freq)
		req->rate = f->freq;

	/* Indexes of source from the parent map */
	p1 = clk_hw_get_parent_by_index(hw, 1);
	p3 = clk_hw_get_parent_by_index(hw, 2);

	curr_p = clk_hw_get_parent(hw);
	parent_req.rate = f->src_freq;

	if (curr_p == xo || curr_p == p3)
		req->best_parent_hw = p1;
	else if (curr_p == p1)
		req->best_parent_hw = p3;

	parent_req.best_parent_hw = req->best_parent_hw;

	ret = __clk_determine_rate(req->best_parent_hw, &parent_req);
	if (ret)
		return ret;

	req->best_parent_rate = parent_req.rate;

	return 0;
}

const struct clk_ops clk_gfx3d_src_ops = {
	.enable = clk_rcg2_enable,
	.disable = clk_rcg2_disable,
	.is_enabled = clk_rcg2_is_enabled,
	.get_parent = clk_rcg2_get_parent,
	.set_parent = clk_rcg2_set_parent,
	.recalc_rate = clk_rcg2_recalc_rate,
	.set_rate = clk_gfx3d_set_rate,
	.set_rate_and_parent = clk_gfx3d_src_set_rate_and_parent,
	.determine_rate = clk_gfx3d_src_determine_rate,
	.list_rate = clk_rcg2_list_rate,
	.list_registers = clk_rcg2_list_registers,
};
EXPORT_SYMBOL(clk_gfx3d_src_ops);

static int
clk_rcg2_shared_force_enable_clear(struct clk_hw *hw, const struct freq_tbl *f)
{
	struct clk_rcg2 *rcg = to_clk_rcg2(hw);
	int ret;

	ret = clk_rcg2_set_force_enable(hw);
	if (ret)
		return ret;

	ret = clk_rcg2_configure(rcg, f);
	if (ret)
		return ret;

	return clk_rcg2_clear_force_enable(hw);
}

static int clk_rcg2_shared_set_rate(struct clk_hw *hw, unsigned long rate,
				    unsigned long parent_rate)
{
	struct clk_rcg2 *rcg = to_clk_rcg2(hw);
	const struct freq_tbl *f;

	f = qcom_find_freq(rcg->freq_tbl, rate);
	if (!f)
		return -EINVAL;

	/*
	 * In case clock is disabled, update the CFG, M, N and D registers
	 * and don't hit the update bit of CMD register.
	 */
	if (!__clk_is_enabled(hw->clk))
		return __clk_rcg2_configure(rcg, f);

	return clk_rcg2_shared_force_enable_clear(hw, f);
}

static int clk_rcg2_shared_set_rate_and_parent(struct clk_hw *hw,
		unsigned long rate, unsigned long parent_rate, u8 index)
{
	return clk_rcg2_shared_set_rate(hw, rate, parent_rate);
}

static int clk_rcg2_shared_enable(struct clk_hw *hw)
{
	struct clk_rcg2 *rcg = to_clk_rcg2(hw);
	u32 old_cfg;
	int ret;

	/* Read back the old configuration */
	regmap_read(rcg->clkr.regmap, rcg->cmd_rcgr + CFG_REG, &old_cfg);

	/*
	 * Set the update bit because required configuration has already
	 * been written in clk_rcg2_shared_set_rate()
	 */
	ret = clk_rcg2_set_force_enable(hw);
	if (ret)
		return ret;

	ret = update_config(rcg, old_cfg);
	if (ret)
		return ret;

	return clk_rcg2_clear_force_enable(hw);
}

static void clk_rcg2_shared_disable(struct clk_hw *hw)
{
	struct clk_rcg2 *rcg = to_clk_rcg2(hw);
	u32 cfg;

	/*
	 * Store current configuration as switching to safe source would clear
	 * the SRC and DIV of CFG register
	 */
	regmap_read(rcg->clkr.regmap, rcg->cmd_rcgr + CFG_REG, &cfg);

	/*
	 * Park the RCG at a safe configuration - sourced off of safe source.
	 * Force enable and disable the RCG while configuring it to safeguard
	 * against any update signal coming from the downstream clock.
	 * The current parent is still prepared and enabled at this point, and
	 * the safe source is always on while application processor subsystem
	 * is online. Therefore, the RCG can safely switch its parent.
	 */
	clk_rcg2_set_force_enable(hw);

	regmap_write(rcg->clkr.regmap, rcg->cmd_rcgr + CFG_REG,
		     rcg->safe_src_index << CFG_SRC_SEL_SHIFT);

	update_config(rcg, cfg);

	clk_rcg2_clear_force_enable(hw);

	/* Write back the stored configuration corresponding to current rate */
	regmap_write(rcg->clkr.regmap, rcg->cmd_rcgr + CFG_REG, cfg);
}

const struct clk_ops clk_rcg2_shared_ops = {
	.enable = clk_rcg2_shared_enable,
	.disable = clk_rcg2_shared_disable,
	.get_parent = clk_rcg2_get_parent,
	.set_parent = clk_rcg2_set_parent,
	.recalc_rate = clk_rcg2_recalc_rate,
	.determine_rate = clk_rcg2_determine_rate,
	.set_rate = clk_rcg2_shared_set_rate,
	.set_rate_and_parent = clk_rcg2_shared_set_rate_and_parent,
	.list_registers = clk_rcg2_list_registers,
	.bus_vote = clk_debug_bus_vote,
};
EXPORT_SYMBOL_GPL(clk_rcg2_shared_ops);

/* Common APIs to be used for DFS based RCGR */
static int clk_rcg2_dfs_populate_freq(struct clk_hw *hw, unsigned int l,
				       struct freq_tbl *f)
{
	struct clk_rcg2 *rcg = to_clk_rcg2(hw);
	struct clk_hw *p;
	unsigned long prate = 0;
	u32 val, mask, cfg, mode;
	int i, num_parents;

	regmap_read(rcg->clkr.regmap, rcg->cmd_rcgr + SE_PERF_DFSR(l), &cfg);

	mask = BIT(rcg->hid_width) - 1;
	f->pre_div = 1;
	if (cfg & mask)
		f->pre_div = cfg & mask;

	mode = cfg & CFG_MODE_MASK;
	mode >>= CFG_MODE_SHIFT;

	cfg &= CFG_SRC_SEL_MASK;
	cfg >>= CFG_SRC_SEL_SHIFT;

	num_parents = clk_hw_get_num_parents(hw);
	for (i = 0; i < num_parents; i++) {
		if (cfg == rcg->parent_map[i].cfg) {
			f->src = rcg->parent_map[i].src;
			p = clk_hw_get_parent_by_index(&rcg->clkr.hw, i);
			if (!p)
				return -EINVAL;
			prate = clk_hw_get_rate(p);
		}
	}

	if (mode) {
		mask = BIT(rcg->mnd_width) - 1;
		regmap_read(rcg->clkr.regmap, rcg->cmd_rcgr + SE_PERF_M_DFSR(l),
			    &val);
		val &= mask;
		f->m = val;

		regmap_read(rcg->clkr.regmap, rcg->cmd_rcgr + SE_PERF_N_DFSR(l),
			    &val);
		val = ~val;
		val &= mask;
		val += f->m;
		f->n = val;
	}

	f->freq = calc_rate(prate, f->m, f->n, mode, f->pre_div);
	return 0;
}

static int clk_rcg2_dfs_populate_freq_table(struct clk_rcg2 *rcg)
{
	struct freq_tbl *freq_tbl;
	int i, ret;

	freq_tbl = kcalloc(MAX_PERF_LEVEL + 1, sizeof(*freq_tbl), GFP_KERNEL);
	if (!freq_tbl)
		return -ENOMEM;
	rcg->freq_tbl = freq_tbl;

	for (i = 0; i < MAX_PERF_LEVEL; i++) {
		ret =
		clk_rcg2_dfs_populate_freq(&rcg->clkr.hw, i, freq_tbl + i);
		if (ret)
			return ret;
	}
	return 0;
}

static int clk_rcg2_dfs_determine_rate(struct clk_hw *hw,
				   struct clk_rate_request *req)
{
	struct clk_rcg2 *rcg = to_clk_rcg2(hw);
	int ret;

	if (!rcg->freq_tbl) {
		ret = clk_rcg2_dfs_populate_freq_table(rcg);
		if (ret) {
			pr_err("Failed to update DFS tables for %s\n",
					clk_hw_get_name(hw));
			return ret;
		}
	}

	return clk_rcg2_determine_rate(hw, req);
}

static unsigned long
clk_rcg2_dfs_recalc_rate(struct clk_hw *hw, unsigned long parent_rate)
{
	struct clk_rcg2 *rcg = to_clk_rcg2(hw);
	u32 level, mask, cfg, m = 0, n = 0, mode, pre_div;

	regmap_read(rcg->clkr.regmap,
		    rcg->cmd_rcgr + SE_CMD_DFSR_OFFSET, &level);
	level &= GENMASK(4, 1);
	level >>= 1;

	if (rcg->freq_tbl)
		return rcg->freq_tbl[level].freq;

	/*
	 * Assume that parent_rate is actually the parent because
	 * we can't do any better at figuring it out when the table
	 * hasn't been populated yet. We only populate the table
	 * in determine_rate because we can't guarantee the parents
	 * will be registered with the framework until then.
	 */
	regmap_read(rcg->clkr.regmap, rcg->cmd_rcgr + SE_PERF_DFSR(level),
		    &cfg);

	mask = BIT(rcg->hid_width) - 1;
	pre_div = 1;
	if (cfg & mask)
		pre_div = cfg & mask;

	mode = cfg & CFG_MODE_MASK;
	mode >>= CFG_MODE_SHIFT;
	if (mode) {
		mask = BIT(rcg->mnd_width) - 1;
		regmap_read(rcg->clkr.regmap,
			    rcg->cmd_rcgr + SE_PERF_M_DFSR(level), &m);
		m &= mask;

		regmap_read(rcg->clkr.regmap,
			    rcg->cmd_rcgr + SE_PERF_N_DFSR(level), &n);
		n = ~n;
		n &= mask;
		n += m;
	}

	return calc_rate(parent_rate, m, n, mode, pre_div);
}

static const struct clk_ops clk_rcg2_dfs_ops = {
	.is_enabled = clk_rcg2_is_enabled,
	.get_parent = clk_rcg2_get_parent,
	.determine_rate = clk_rcg2_dfs_determine_rate,
	.recalc_rate = clk_rcg2_dfs_recalc_rate,
	.list_rate = clk_rcg2_list_rate,
};

static int clk_rcg2_enable_dfs(const struct clk_rcg_dfs_data *data,
			       struct regmap *regmap)
{
	struct clk_rcg2 *rcg = data->rcg;
	struct clk_init_data *init = data->init;
	u32 val;
	int ret;

	ret = regmap_read(regmap, rcg->cmd_rcgr + SE_CMD_DFSR_OFFSET, &val);
	if (ret)
		return -EINVAL;

	if (!(val & SE_CMD_DFS_EN))
		return 0;

	/*
	 * Rate changes with consumer writing a register in
	 * their own I/O region
	 */
	init->flags |= CLK_GET_RATE_NOCACHE;
	init->ops = &clk_rcg2_dfs_ops;

	rcg->freq_tbl = NULL;

	pr_debug("DFS registered for clk %s\n", init->name);

	return 0;
}

int qcom_cc_register_rcg_dfs(struct regmap *regmap,
			     const struct clk_rcg_dfs_data *rcgs, size_t len)
{
	int i, ret;

	for (i = 0; i < len; i++) {
		ret = clk_rcg2_enable_dfs(&rcgs[i], regmap);
		if (ret) {
			const char *name = rcgs[i].init->name;

			pr_err("DFS register failed for clk %s\n", name);
			return ret;
		}
	}

	return 0;
}
EXPORT_SYMBOL_GPL(qcom_cc_register_rcg_dfs);

static int clk_rcg2_dependent_enable(struct clk_hw *hw)
{
	struct clk_rcg2 *rcg = to_clk_rcg2(hw);
	int ret;

	ret = clk_rcg2_enable(hw);
	if (ret < 0)
		return ret;

	return clk_enable(rcg->clkr.dependent_hw->clk);
}

static void clk_rcg2_dependent_disable(struct clk_hw *hw)
{
	struct clk_rcg2 *rcg = to_clk_rcg2(hw);

	clk_rcg2_disable(hw);
	clk_disable(rcg->clkr.dependent_hw->clk);
}

static int clk_rcg2_dependent_set_parent(struct clk_hw *hw, u8 index)
{
	struct clk_rcg2 *rcg = to_clk_rcg2(hw);
	struct clk_hw *p_hw;
	int ret;

	ret = clk_rcg2_set_parent(hw, index);
	if (ret < 0)
		return ret;

	p_hw = clk_hw_get_parent_by_index(rcg->clkr.dependent_hw, index);
	if (!p_hw)
		return -EINVAL;

	return clk_set_parent(rcg->clkr.dependent_hw->clk, p_hw->clk);
}

static int clk_rcg2_dependent_determine_rate(struct clk_hw *hw,
						 struct clk_rate_request *req)
{
	struct clk_rcg2 *rcg = to_clk_rcg2(hw);

	__clk_determine_rate(rcg->clkr.dependent_hw, req);

	return clk_rcg2_determine_rate(hw, req);
}

static int clk_rcg2_dependent_set_rate(struct clk_hw *hw,
				unsigned long rate, unsigned long parent_rate)
{
	int ret;
	struct clk_rcg2 *rcg = to_clk_rcg2(hw);

	ret = clk_rcg2_set_rate(hw, rate, parent_rate);
	if (ret < 0)
		return ret;

	return clk_set_rate(rcg->clkr.dependent_hw->clk, rate);
}

static int clk_rcg2_dependent_set_rate_and_parent(struct clk_hw *hw,
		unsigned long rate, unsigned long parent_rate, u8 index)
{
	struct clk_rcg2 *rcg = to_clk_rcg2(hw);
	int ret;

	ret = clk_rcg2_set_rate_and_parent(hw, rate, parent_rate, index);
	if (ret < 0)
		return ret;

	return clk_set_rate(rcg->clkr.dependent_hw->clk, rate);
}

static int clk_rcg2_dependent_prepare(struct clk_hw *hw)
{
	struct clk_rcg2 *rcg = to_clk_rcg2(hw);

	return clk_prepare(rcg->clkr.dependent_hw->clk);
}

static void clk_rcg2_dependent_unprepare(struct clk_hw *hw)
{
	struct clk_rcg2 *rcg = to_clk_rcg2(hw);

	clk_unprepare(rcg->clkr.dependent_hw->clk);
}

const struct clk_ops clk_rcg2_dependent_ops = {
	.is_enabled = clk_rcg2_is_enabled,
	.prepare = clk_rcg2_dependent_prepare,
	.unprepare = clk_rcg2_dependent_unprepare,
	.enable = clk_rcg2_dependent_enable,
	.disable = clk_rcg2_dependent_disable,
	.get_parent = clk_rcg2_get_parent,
	.set_parent = clk_rcg2_dependent_set_parent,
	.recalc_rate = clk_rcg2_recalc_rate,
	.determine_rate = clk_rcg2_dependent_determine_rate,
	.set_rate = clk_rcg2_dependent_set_rate,
	.set_rate_and_parent = clk_rcg2_dependent_set_rate_and_parent,
	.list_rate = clk_rcg2_list_rate,
	.list_registers = clk_rcg2_list_registers,
	.bus_vote = clk_debug_bus_vote,
};
EXPORT_SYMBOL(clk_rcg2_dependent_ops);

static int clk_esc_determine_rate(struct clk_hw *hw,
	struct clk_rate_request *req)
{
	struct clk_rcg2 *rcg = to_clk_rcg2(hw);
	unsigned long parent_rate, div;
	u32 mask = BIT(rcg->hid_width) - 1;
	struct clk_hw *p;
	unsigned long rate = req->rate;

	if (rate == 0)
		return -EINVAL;

	p = req->best_parent_hw;
	req->best_parent_rate = parent_rate = clk_hw_round_rate(p, rate);

	div = ((2 * parent_rate) / rate) - 1;
	div = min_t(u32, div, mask);

	req->rate = calc_rate(parent_rate, 0, 0, 0, div);

	return 0;
}

static int clk_esc_set_rate(struct clk_hw *hw, unsigned long rate,
	unsigned long parent_rate)
{
	struct clk_rcg2 *rcg = to_clk_rcg2(hw);
	struct freq_tbl f = { 0 };
	unsigned long div;
	int i, num_parents = clk_hw_get_num_parents(hw);
	u32 mask = BIT(rcg->hid_width) - 1;
	u32 cfg;

	div = ((2 * parent_rate) / rate) - 1;
	div = min_t(u32, div, mask);

	f.pre_div = div;

	regmap_read(rcg->clkr.regmap, rcg->cmd_rcgr + CFG_REG, &cfg);
	cfg &= CFG_SRC_SEL_MASK;
	cfg >>= CFG_SRC_SEL_SHIFT;

	for (i = 0; i < num_parents; i++) {
		if (cfg == rcg->parent_map[i].cfg) {
			f.src = rcg->parent_map[i].src;
				return clk_rcg2_configure(rcg, &f);
		}
	}

	return -EINVAL;
}

static int clk_esc_set_rate_and_parent(struct clk_hw *hw,
		unsigned long rate, unsigned long parent_rate, u8 index)
{
	return clk_esc_set_rate(hw, rate, parent_rate);
}

const struct clk_ops clk_esc_ops = {
	.is_enabled = clk_rcg2_is_enabled,
	.get_parent = clk_rcg2_get_parent,
	.set_parent = clk_rcg2_set_parent,
	.recalc_rate = clk_rcg2_recalc_rate,
	.determine_rate = clk_esc_determine_rate,
	.set_rate = clk_esc_set_rate,
	.set_rate_and_parent = clk_esc_set_rate_and_parent,
	.list_registers = clk_rcg2_list_registers,
};
EXPORT_SYMBOL(clk_esc_ops);<|MERGE_RESOLUTION|>--- conflicted
+++ resolved
@@ -124,14 +124,14 @@
 		udelay(1);
 	}
 
-<<<<<<< HEAD
+
 	pr_err("CFG_RCGR old frequency configuration 0x%x !\n", cfg);
 
 	WARN_CLK(hw->core, name, count == 0,
 			"%s: rcg didn't update its configuration.", name);
-=======
+
 	WARN(1, "%s: rcg didn't update its configuration.", name);
->>>>>>> 6dd0e326
+
 	return -EBUSY;
 }
 

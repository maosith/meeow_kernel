/*
 * fs/crypto/hooks.c
 *
 * Encryption hooks for higher-level filesystem operations.
 */

#include <linux/key.h>

#include "fscrypt_private.h"

/**
 * fscrypt_file_open - prepare to open a possibly-encrypted regular file
 * @inode: the inode being opened
 * @filp: the struct file being set up
 *
 * Currently, an encrypted regular file can only be opened if its encryption key
 * is available; access to the raw encrypted contents is not supported.
 * Therefore, we first set up the inode's encryption key (if not already done)
 * and return an error if it's unavailable.
 *
 * We also verify that if the parent directory (from the path via which the file
 * is being opened) is encrypted, then the inode being opened uses the same
 * encryption policy.  This is needed as part of the enforcement that all files
 * in an encrypted directory tree use the same encryption policy, as a
 * protection against certain types of offline attacks.  Note that this check is
 * needed even when opening an *unencrypted* file, since it's forbidden to have
 * an unencrypted file in an encrypted directory.
 *
 * Return: 0 on success, -ENOKEY if the key is missing, or another -errno code
 */
int fscrypt_file_open(struct inode *inode, struct file *filp)
{
	int err;
	struct dentry *dir;

	err = fscrypt_require_key(inode);
	if (err)
		return err;

	dir = dget_parent(file_dentry(filp));
	if (IS_ENCRYPTED(d_inode(dir)) &&
	    !fscrypt_has_permitted_context(d_inode(dir), inode)) {
		fscrypt_warn(inode,
			     "Inconsistent encryption context (parent directory: %lu)",
			     d_inode(dir)->i_ino);
		err = -EPERM;
	}
	dput(dir);
	return err;
}
EXPORT_SYMBOL_GPL(fscrypt_file_open);

int __fscrypt_prepare_link(struct inode *inode, struct inode *dir,
			   struct dentry *dentry)
{
	int err;

	err = fscrypt_require_key(dir);
	if (err)
		return err;

<<<<<<< HEAD
	/* ... in case we looked up ciphertext name before key was added */
	if (dentry->d_flags & DCACHE_ENCRYPTED_NAME)
=======
	/* ... in case we looked up no-key name before key was added */
	if (fscrypt_is_nokey_name(dentry))
>>>>>>> 30baa092
		return -ENOKEY;

	if (!fscrypt_has_permitted_context(dir, inode))
		return -EXDEV;

	return 0;
}
EXPORT_SYMBOL_GPL(__fscrypt_prepare_link);

int __fscrypt_prepare_rename(struct inode *old_dir, struct dentry *old_dentry,
			     struct inode *new_dir, struct dentry *new_dentry,
			     unsigned int flags)
{
	int err;

	err = fscrypt_require_key(old_dir);
	if (err)
		return err;

	err = fscrypt_require_key(new_dir);
	if (err)
		return err;

<<<<<<< HEAD
	/* ... in case we looked up ciphertext name(s) before key was added */
	if ((old_dentry->d_flags | new_dentry->d_flags) &
	    DCACHE_ENCRYPTED_NAME)
=======
	/* ... in case we looked up no-key name(s) before key was added */
	if (fscrypt_is_nokey_name(old_dentry) ||
	    fscrypt_is_nokey_name(new_dentry))
>>>>>>> 30baa092
		return -ENOKEY;

	if (old_dir != new_dir) {
		if (IS_ENCRYPTED(new_dir) &&
		    !fscrypt_has_permitted_context(new_dir,
						   d_inode(old_dentry)))
			return -EXDEV;

		if ((flags & RENAME_EXCHANGE) &&
		    IS_ENCRYPTED(old_dir) &&
		    !fscrypt_has_permitted_context(old_dir,
						   d_inode(new_dentry)))
			return -EXDEV;
	}
	return 0;
}
EXPORT_SYMBOL_GPL(__fscrypt_prepare_rename);

int __fscrypt_prepare_lookup(struct inode *dir, struct dentry *dentry,
			     struct fscrypt_name *fname)
{
	int err = fscrypt_setup_filename(dir, &dentry->d_name, 1, fname);

	if (err && err != -ENOENT)
		return err;

	if (fname->is_ciphertext_name) {
		spin_lock(&dentry->d_lock);
		dentry->d_flags |= DCACHE_ENCRYPTED_NAME;
		spin_unlock(&dentry->d_lock);
		d_set_d_op(dentry, &fscrypt_d_ops);
	}
	return err;
<<<<<<< HEAD
}
EXPORT_SYMBOL_GPL(__fscrypt_prepare_lookup);

/**
 * fscrypt_prepare_setflags() - prepare to change flags with FS_IOC_SETFLAGS
 * @inode: the inode on which flags are being changed
 * @oldflags: the old flags
 * @flags: the new flags
 *
 * The caller should be holding i_rwsem for write.
 *
 * Return: 0 on success; -errno if the flags change isn't allowed or if
 *	   another error occurs.
 */
int fscrypt_prepare_setflags(struct inode *inode,
			     unsigned int oldflags, unsigned int flags)
{
	struct fscrypt_info *ci;
	struct fscrypt_master_key *mk;
	int err;

	/*
	 * When the CASEFOLD flag is set on an encrypted directory, we must
	 * derive the secret key needed for the dirhash.  This is only possible
	 * if the directory uses a v2 encryption policy.
	 */
	if (IS_ENCRYPTED(inode) && (flags & ~oldflags & FS_CASEFOLD_FL)) {
		err = fscrypt_require_key(inode);
		if (err)
			return err;
		ci = inode->i_crypt_info;
		if (ci->ci_policy.version != FSCRYPT_POLICY_V2)
			return -EINVAL;
		mk = ci->ci_master_key->payload.data[0];
		down_read(&mk->mk_secret_sem);
		if (is_master_key_secret_present(&mk->mk_secret))
			err = fscrypt_derive_dirhash_key(ci, mk);
		else
			err = -ENOKEY;
		up_read(&mk->mk_secret_sem);
		return err;
	}
	return 0;
=======
>>>>>>> 30baa092
}

int __fscrypt_prepare_symlink(struct inode *dir, unsigned int len,
			      unsigned int max_len,
			      struct fscrypt_str *disk_link)
{
	int err;

	/*
	 * To calculate the size of the encrypted symlink target we need to know
	 * the amount of NUL padding, which is determined by the flags set in
	 * the encryption policy which will be inherited from the directory.
	 * The easiest way to get access to this is to just load the directory's
	 * fscrypt_info, since we'll need it to create the dir_entry anyway.
	 *
	 * Note: in test_dummy_encryption mode, @dir may be unencrypted.
	 */
	err = fscrypt_get_encryption_info(dir);
	if (err)
		return err;
	if (!fscrypt_has_encryption_key(dir))
		return -ENOKEY;

	/*
	 * Calculate the size of the encrypted symlink and verify it won't
	 * exceed max_len.  Note that for historical reasons, encrypted symlink
	 * targets are prefixed with the ciphertext length, despite this
	 * actually being redundant with i_size.  This decreases by 2 bytes the
	 * longest symlink target we can accept.
	 *
	 * We could recover 1 byte by not counting a null terminator, but
	 * counting it (even though it is meaningless for ciphertext) is simpler
	 * for now since filesystems will assume it is there and subtract it.
	 */
	if (!fscrypt_fname_encrypted_size(dir, len,
					  max_len - sizeof(struct fscrypt_symlink_data),
					  &disk_link->len))
		return -ENAMETOOLONG;
	disk_link->len += sizeof(struct fscrypt_symlink_data);

	disk_link->name = NULL;
	return 0;
}
EXPORT_SYMBOL_GPL(__fscrypt_prepare_symlink);

int __fscrypt_encrypt_symlink(struct inode *inode, const char *target,
			      unsigned int len, struct fscrypt_str *disk_link)
{
	int err;
	struct qstr iname = QSTR_INIT(target, len);
	struct fscrypt_symlink_data *sd;
	unsigned int ciphertext_len;

	err = fscrypt_require_key(inode);
	if (err)
		return err;

	if (disk_link->name) {
		/* filesystem-provided buffer */
		sd = (struct fscrypt_symlink_data *)disk_link->name;
	} else {
		sd = kmalloc(disk_link->len, GFP_NOFS);
		if (!sd)
			return -ENOMEM;
	}
	ciphertext_len = disk_link->len - sizeof(*sd);
	sd->len = cpu_to_le16(ciphertext_len);

	err = fscrypt_fname_encrypt(inode, &iname, sd->encrypted_path,
				    ciphertext_len);
	if (err)
		goto err_free_sd;

	/*
	 * Null-terminating the ciphertext doesn't make sense, but we still
	 * count the null terminator in the length, so we might as well
	 * initialize it just in case the filesystem writes it out.
	 */
	sd->encrypted_path[ciphertext_len] = '\0';

	/* Cache the plaintext symlink target for later use by get_link() */
	err = -ENOMEM;
	inode->i_link = kmemdup(target, len + 1, GFP_NOFS);
	if (!inode->i_link)
		goto err_free_sd;

	if (!disk_link->name)
		disk_link->name = (unsigned char *)sd;
	return 0;

err_free_sd:
	if (!disk_link->name)
		kfree(sd);
	return err;
}
EXPORT_SYMBOL_GPL(__fscrypt_encrypt_symlink);

/**
 * fscrypt_get_symlink - get the target of an encrypted symlink
 * @inode: the symlink inode
 * @caddr: the on-disk contents of the symlink
 * @max_size: size of @caddr buffer
 * @done: if successful, will be set up to free the returned target if needed
 *
 * If the symlink's encryption key is available, we decrypt its target.
 * Otherwise, we encode its target for presentation.
 *
 * This may sleep, so the filesystem must have dropped out of RCU mode already.
 *
 * Return: the presentable symlink target or an ERR_PTR()
 */
const char *fscrypt_get_symlink(struct inode *inode, const void *caddr,
				unsigned int max_size,
				struct delayed_call *done)
{
	const struct fscrypt_symlink_data *sd;
	struct fscrypt_str cstr, pstr;
	bool has_key;
	int err;

	/* This is for encrypted symlinks only */
	if (WARN_ON(!IS_ENCRYPTED(inode)))
		return ERR_PTR(-EINVAL);

	/* If the decrypted target is already cached, just return it. */
	pstr.name = READ_ONCE(inode->i_link);
	if (pstr.name)
		return pstr.name;

	/*
	 * Try to set up the symlink's encryption key, but we can continue
	 * regardless of whether the key is available or not.
	 */
	err = fscrypt_get_encryption_info(inode);
	if (err)
		return ERR_PTR(err);
	has_key = fscrypt_has_encryption_key(inode);

	/*
	 * For historical reasons, encrypted symlink targets are prefixed with
	 * the ciphertext length, even though this is redundant with i_size.
	 */

	if (max_size < sizeof(*sd))
		return ERR_PTR(-EUCLEAN);
	sd = caddr;
	cstr.name = (unsigned char *)sd->encrypted_path;
	cstr.len = le16_to_cpu(sd->len);

	if (cstr.len == 0)
		return ERR_PTR(-EUCLEAN);

	if (cstr.len + sizeof(*sd) - 1 > max_size)
		return ERR_PTR(-EUCLEAN);

	err = fscrypt_fname_alloc_buffer(inode, cstr.len, &pstr);
	if (err)
		return ERR_PTR(err);

	err = fscrypt_fname_disk_to_usr(inode, 0, 0, &cstr, &pstr);
	if (err)
		goto err_kfree;

	err = -EUCLEAN;
	if (pstr.name[0] == '\0')
		goto err_kfree;

	pstr.name[pstr.len] = '\0';

	/*
	 * Cache decrypted symlink targets in i_link for later use.  Don't cache
	 * symlink targets encoded without the key, since those become outdated
	 * once the key is added.  This pairs with the READ_ONCE() above and in
	 * the VFS path lookup code.
	 */
	if (!has_key ||
	    cmpxchg_release(&inode->i_link, NULL, pstr.name) != NULL)
		set_delayed_call(done, kfree_link, pstr.name);

	return pstr.name;

err_kfree:
	kfree(pstr.name);
	return ERR_PTR(err);
}
EXPORT_SYMBOL_GPL(fscrypt_get_symlink);

/**
 * fscrypt_symlink_getattr() - set the correct st_size for encrypted symlinks
 * @path: the path for the encrypted symlink being queried
 * @stat: the struct being filled with the symlink's attributes
 *
 * Override st_size of encrypted symlinks to be the length of the decrypted
 * symlink target (or the no-key encoded symlink target, if the key is
 * unavailable) rather than the length of the encrypted symlink target.  This is
 * necessary for st_size to match the symlink target that userspace actually
 * sees.  POSIX requires this, and some userspace programs depend on it.
 *
 * This requires reading the symlink target from disk if needed, setting up the
 * inode's encryption key if possible, and then decrypting or encoding the
 * symlink target.  This makes lstat() more heavyweight than is normally the
 * case.  However, decrypted symlink targets will be cached in ->i_link, so
 * usually the symlink won't have to be read and decrypted again later if/when
 * it is actually followed, readlink() is called, or lstat() is called again.
 *
 * Return: 0 on success, -errno on failure
 */
int fscrypt_symlink_getattr(const struct path *path, struct kstat *stat)
{
	struct dentry *dentry = path->dentry;
	struct inode *inode = d_inode(dentry);
	const char *link;
	DEFINE_DELAYED_CALL(done);

	/*
	 * To get the symlink target that userspace will see (whether it's the
	 * decrypted target or the no-key encoded target), we can just get it in
	 * the same way the VFS does during path resolution and readlink().
	 */
	link = READ_ONCE(inode->i_link);
	if (!link) {
		link = inode->i_op->get_link(dentry, inode, &done);
		if (IS_ERR(link))
			return PTR_ERR(link);
	}
	stat->size = strlen(link);
	do_delayed_call(&done);
	return 0;
}
EXPORT_SYMBOL_GPL(fscrypt_symlink_getattr);<|MERGE_RESOLUTION|>--- conflicted
+++ resolved
@@ -59,13 +59,13 @@
 	if (err)
 		return err;
 
-<<<<<<< HEAD
+
 	/* ... in case we looked up ciphertext name before key was added */
 	if (dentry->d_flags & DCACHE_ENCRYPTED_NAME)
-=======
+
 	/* ... in case we looked up no-key name before key was added */
 	if (fscrypt_is_nokey_name(dentry))
->>>>>>> 30baa092
+
 		return -ENOKEY;
 
 	if (!fscrypt_has_permitted_context(dir, inode))
@@ -89,15 +89,15 @@
 	if (err)
 		return err;
 
-<<<<<<< HEAD
+
 	/* ... in case we looked up ciphertext name(s) before key was added */
 	if ((old_dentry->d_flags | new_dentry->d_flags) &
 	    DCACHE_ENCRYPTED_NAME)
-=======
+
 	/* ... in case we looked up no-key name(s) before key was added */
 	if (fscrypt_is_nokey_name(old_dentry) ||
 	    fscrypt_is_nokey_name(new_dentry))
->>>>>>> 30baa092
+
 		return -ENOKEY;
 
 	if (old_dir != new_dir) {
@@ -131,7 +131,6 @@
 		d_set_d_op(dentry, &fscrypt_d_ops);
 	}
 	return err;
-<<<<<<< HEAD
 }
 EXPORT_SYMBOL_GPL(__fscrypt_prepare_lookup);
 
@@ -175,8 +174,6 @@
 		return err;
 	}
 	return 0;
-=======
->>>>>>> 30baa092
 }
 
 int __fscrypt_prepare_symlink(struct inode *dir, unsigned int len,

--- conflicted
+++ resolved
@@ -181,13 +181,13 @@
 			test_bit(FUSE_I_ATTR_FORCE_SYNC, &fi->state)) {
 		ff->open_flags |= FOPEN_DIRECT_IO;
 		file->f_op = &fuse_direct_io_file_operations;
-<<<<<<< HEAD
+
 		set_bit(FUSE_I_ATTR_FORCE_SYNC, &fi->state);
 	}
 	if (!(ff->open_flags & FOPEN_KEEP_CACHE))
 		invalidate_inode_pages2(inode->i_mapping);
-=======
->>>>>>> 30baa092
+
+
 	if (ff->open_flags & FOPEN_STREAM)
 		stream_open(inode, file);
 	else if (ff->open_flags & FOPEN_NONSEEKABLE)

// SPDX-License-Identifier: GPL-2.0
/*
 *  linux/fs/ext4/inode.c
 *
 * Copyright (C) 1992, 1993, 1994, 1995
 * Remy Card (card@masi.ibp.fr)
 * Laboratoire MASI - Institut Blaise Pascal
 * Universite Pierre et Marie Curie (Paris VI)
 *
 *  from
 *
 *  linux/fs/minix/inode.c
 *
 *  Copyright (C) 1991, 1992  Linus Torvalds
 *
 *  64-bit file support on 64-bit platforms by Jakub Jelinek
 *	(jj@sunsite.ms.mff.cuni.cz)
 *
 *  Assorted race fixes, rewrite of ext4_get_block() by Al Viro, 2000
 */

#include <linux/fs.h>
#include <linux/time.h>
#include <linux/highuid.h>
#include <linux/pagemap.h>
#include <linux/dax.h>
#include <linux/quotaops.h>
#include <linux/string.h>
#include <linux/buffer_head.h>
#include <linux/writeback.h>
#include <linux/pagevec.h>
#include <linux/mpage.h>
#include <linux/namei.h>
#include <linux/uio.h>
#include <linux/bio.h>
#include <linux/workqueue.h>
#include <linux/kernel.h>
#include <linux/printk.h>
#include <linux/slab.h>
#include <linux/bitops.h>
#include <linux/iomap.h>
#include <linux/iversion.h>

#include "ext4_jbd2.h"
#include "xattr.h"
#include "acl.h"
#include "truncate.h"

#include <trace/events/ext4.h>
#include <trace/events/android_fs.h>

#define MPAGE_DA_EXTENT_TAIL 0x01

static __u32 ext4_inode_csum(struct inode *inode, struct ext4_inode *raw,
			      struct ext4_inode_info *ei)
{
	struct ext4_sb_info *sbi = EXT4_SB(inode->i_sb);
	__u32 csum;
	__u16 dummy_csum = 0;
	int offset = offsetof(struct ext4_inode, i_checksum_lo);
	unsigned int csum_size = sizeof(dummy_csum);

	csum = ext4_chksum(sbi, ei->i_csum_seed, (__u8 *)raw, offset);
	csum = ext4_chksum(sbi, csum, (__u8 *)&dummy_csum, csum_size);
	offset += csum_size;
	csum = ext4_chksum(sbi, csum, (__u8 *)raw + offset,
			   EXT4_GOOD_OLD_INODE_SIZE - offset);

	if (EXT4_INODE_SIZE(inode->i_sb) > EXT4_GOOD_OLD_INODE_SIZE) {
		offset = offsetof(struct ext4_inode, i_checksum_hi);
		csum = ext4_chksum(sbi, csum, (__u8 *)raw +
				   EXT4_GOOD_OLD_INODE_SIZE,
				   offset - EXT4_GOOD_OLD_INODE_SIZE);
		if (EXT4_FITS_IN_INODE(raw, ei, i_checksum_hi)) {
			csum = ext4_chksum(sbi, csum, (__u8 *)&dummy_csum,
					   csum_size);
			offset += csum_size;
		}
		csum = ext4_chksum(sbi, csum, (__u8 *)raw + offset,
				   EXT4_INODE_SIZE(inode->i_sb) - offset);
	}

	return csum;
}

static int ext4_inode_csum_verify(struct inode *inode, struct ext4_inode *raw,
				  struct ext4_inode_info *ei)
{
	__u32 provided, calculated;

	if (EXT4_SB(inode->i_sb)->s_es->s_creator_os !=
	    cpu_to_le32(EXT4_OS_LINUX) ||
	    !ext4_has_metadata_csum(inode->i_sb))
		return 1;

	provided = le16_to_cpu(raw->i_checksum_lo);
	calculated = ext4_inode_csum(inode, raw, ei);
	if (EXT4_INODE_SIZE(inode->i_sb) > EXT4_GOOD_OLD_INODE_SIZE &&
	    EXT4_FITS_IN_INODE(raw, ei, i_checksum_hi))
		provided |= ((__u32)le16_to_cpu(raw->i_checksum_hi)) << 16;
	else
		calculated &= 0xFFFF;

	return provided == calculated;
}

static void ext4_inode_csum_set(struct inode *inode, struct ext4_inode *raw,
				struct ext4_inode_info *ei)
{
	__u32 csum;

	if (EXT4_SB(inode->i_sb)->s_es->s_creator_os !=
	    cpu_to_le32(EXT4_OS_LINUX) ||
	    !ext4_has_metadata_csum(inode->i_sb))
		return;

	csum = ext4_inode_csum(inode, raw, ei);
	raw->i_checksum_lo = cpu_to_le16(csum & 0xFFFF);
	if (EXT4_INODE_SIZE(inode->i_sb) > EXT4_GOOD_OLD_INODE_SIZE &&
	    EXT4_FITS_IN_INODE(raw, ei, i_checksum_hi))
		raw->i_checksum_hi = cpu_to_le16(csum >> 16);
}

static inline int ext4_begin_ordered_truncate(struct inode *inode,
					      loff_t new_size)
{
	trace_ext4_begin_ordered_truncate(inode, new_size);
	/*
	 * If jinode is zero, then we never opened the file for
	 * writing, so there's no need to call
	 * jbd2_journal_begin_ordered_truncate() since there's no
	 * outstanding writes we need to flush.
	 */
	if (!EXT4_I(inode)->jinode)
		return 0;
	return jbd2_journal_begin_ordered_truncate(EXT4_JOURNAL(inode),
						   EXT4_I(inode)->jinode,
						   new_size);
}

static void ext4_invalidatepage(struct page *page, unsigned int offset,
				unsigned int length);
static int __ext4_journalled_writepage(struct page *page, unsigned int len);
static int ext4_bh_delay_or_unwritten(handle_t *handle, struct buffer_head *bh);
static int ext4_meta_trans_blocks(struct inode *inode, int lblocks,
				  int pextents);

/*
 * Test whether an inode is a fast symlink.
 * A fast symlink has its symlink data stored in ext4_inode_info->i_data.
 */
int ext4_inode_is_fast_symlink(struct inode *inode)
{
	if (!(EXT4_I(inode)->i_flags & EXT4_EA_INODE_FL)) {
		int ea_blocks = EXT4_I(inode)->i_file_acl ?
				EXT4_CLUSTER_SIZE(inode->i_sb) >> 9 : 0;

		if (ext4_has_inline_data(inode))
			return 0;

		return (S_ISLNK(inode->i_mode) && inode->i_blocks - ea_blocks == 0);
	}
	return S_ISLNK(inode->i_mode) && inode->i_size &&
	       (inode->i_size < EXT4_N_BLOCKS * 4);
}

/*
 * Restart the transaction associated with *handle.  This does a commit,
 * so before we call here everything must be consistently dirtied against
 * this transaction.
 */
int ext4_truncate_restart_trans(handle_t *handle, struct inode *inode,
				 int nblocks)
{
	int ret;

	/*
	 * Drop i_data_sem to avoid deadlock with ext4_map_blocks.  At this
	 * moment, get_block can be called only for blocks inside i_size since
	 * page cache has been already dropped and writes are blocked by
	 * i_mutex. So we can safely drop the i_data_sem here.
	 */
	BUG_ON(EXT4_JOURNAL(inode) == NULL);
	jbd_debug(2, "restarting handle %p\n", handle);
	up_write(&EXT4_I(inode)->i_data_sem);
	ret = ext4_journal_restart(handle, nblocks);
	down_write(&EXT4_I(inode)->i_data_sem);
	ext4_discard_preallocations(inode);

	return ret;
}

/*
 * Called at the last iput() if i_nlink is zero.
 */
void ext4_evict_inode(struct inode *inode)
{
	handle_t *handle;
	int err;
	/*
	 * Credits for final inode cleanup and freeing:
	 * sb + inode (ext4_orphan_del()), block bitmap, group descriptor
	 * (xattr block freeing), bitmap, group descriptor (inode freeing)
	 */
	int extra_credits = 6;
	struct ext4_xattr_inode_array *ea_inode_array = NULL;
	bool freeze_protected = false;

	trace_ext4_evict_inode(inode);

	if (EXT4_I(inode)->i_flags & EXT4_EA_INODE_FL)
		ext4_evict_ea_inode(inode);
	if (inode->i_nlink) {
		/*
		 * When journalling data dirty buffers are tracked only in the
		 * journal. So although mm thinks everything is clean and
		 * ready for reaping the inode might still have some pages to
		 * write in the running transaction or waiting to be
		 * checkpointed. Thus calling jbd2_journal_invalidatepage()
		 * (via truncate_inode_pages()) to discard these buffers can
		 * cause data loss. Also even if we did not discard these
		 * buffers, we would have no way to find them after the inode
		 * is reaped and thus user could see stale data if he tries to
		 * read them before the transaction is checkpointed. So be
		 * careful and force everything to disk here... We use
		 * ei->i_datasync_tid to store the newest transaction
		 * containing inode's data.
		 *
		 * Note that directories do not have this problem because they
		 * don't use page cache.
		 */
		if (inode->i_ino != EXT4_JOURNAL_INO &&
		    ext4_should_journal_data(inode) &&
		    (S_ISLNK(inode->i_mode) || S_ISREG(inode->i_mode)) &&
		    inode->i_data.nrpages) {
			journal_t *journal = EXT4_SB(inode->i_sb)->s_journal;
			tid_t commit_tid = EXT4_I(inode)->i_datasync_tid;

			jbd2_complete_transaction(journal, commit_tid);
			filemap_write_and_wait(&inode->i_data);
		}
		truncate_inode_pages_final(&inode->i_data);

		goto no_delete;
	}

	if (is_bad_inode(inode))
		goto no_delete;
	dquot_initialize(inode);

	if (ext4_should_order_data(inode))
		ext4_begin_ordered_truncate(inode, 0);
	truncate_inode_pages_final(&inode->i_data);

	/*
	 * Protect us against freezing - iput() caller didn't have to have any
	 * protection against it. When we are in a running transaction though,
	 * we are already protected against freezing and we cannot grab further
	 * protection due to lock ordering constraints.
	 */
	if (!ext4_journal_current_handle()) {
		sb_start_intwrite(inode->i_sb);
		freeze_protected = true;
	}

	if (!IS_NOQUOTA(inode))
		extra_credits += EXT4_MAXQUOTAS_DEL_BLOCKS(inode->i_sb);

	/*
	 * Block bitmap, group descriptor, and inode are accounted in both
	 * ext4_blocks_for_truncate() and extra_credits. So subtract 3.
	 */
	handle = ext4_journal_start(inode, EXT4_HT_TRUNCATE,
			 ext4_blocks_for_truncate(inode) + extra_credits - 3);
	if (IS_ERR(handle)) {
		ext4_std_error(inode->i_sb, PTR_ERR(handle));
		/*
		 * If we're going to skip the normal cleanup, we still need to
		 * make sure that the in-core orphan linked list is properly
		 * cleaned up.
		 */
		ext4_orphan_del(NULL, inode);
		if (freeze_protected)
			sb_end_intwrite(inode->i_sb);
		goto no_delete;
	}

	if (IS_SYNC(inode))
		ext4_handle_sync(handle);

	/*
	 * Set inode->i_size to 0 before calling ext4_truncate(). We need
	 * special handling of symlinks here because i_size is used to
	 * determine whether ext4_inode_info->i_data contains symlink data or
	 * block mappings. Setting i_size to 0 will remove its fast symlink
	 * status. Erase i_data so that it becomes a valid empty block map.
	 */
	if (ext4_inode_is_fast_symlink(inode))
		memset(EXT4_I(inode)->i_data, 0, sizeof(EXT4_I(inode)->i_data));
	inode->i_size = 0;
	err = ext4_mark_inode_dirty(handle, inode);
	if (err) {
		ext4_warning(inode->i_sb,
			     "couldn't mark inode dirty (err %d)", err);
		goto stop_handle;
	}
	if (inode->i_blocks) {
		err = ext4_truncate(inode);
		if (err) {
			ext4_error(inode->i_sb,
				   "couldn't truncate inode %lu (err %d)",
				   inode->i_ino, err);
			goto stop_handle;
		}
	}

	/* Remove xattr references. */
	err = ext4_xattr_delete_inode(handle, inode, &ea_inode_array,
				      extra_credits);
	if (err) {
		ext4_warning(inode->i_sb, "xattr delete (err %d)", err);
stop_handle:
		ext4_journal_stop(handle);
		ext4_orphan_del(NULL, inode);
		if (freeze_protected)
			sb_end_intwrite(inode->i_sb);
		ext4_xattr_inode_array_free(ea_inode_array);
		goto no_delete;
	}

	/*
	 * Kill off the orphan record which ext4_truncate created.
	 * AKPM: I think this can be inside the above `if'.
	 * Note that ext4_orphan_del() has to be able to cope with the
	 * deletion of a non-existent orphan - this is because we don't
	 * know if ext4_truncate() actually created an orphan record.
	 * (Well, we could do this if we need to, but heck - it works)
	 */
	ext4_orphan_del(handle, inode);
	EXT4_I(inode)->i_dtime	= (__u32)ktime_get_real_seconds();

	/*
	 * One subtle ordering requirement: if anything has gone wrong
	 * (transaction abort, IO errors, whatever), then we can still
	 * do these next steps (the fs will already have been marked as
	 * having errors), but we can't free the inode if the mark_dirty
	 * fails.
	 */
	if (ext4_mark_inode_dirty(handle, inode))
		/* If that failed, just do the required in-core inode clear. */
		ext4_clear_inode(inode);
	else
		ext4_free_inode(handle, inode);
	ext4_journal_stop(handle);
	if (freeze_protected)
		sb_end_intwrite(inode->i_sb);
	ext4_xattr_inode_array_free(ea_inode_array);
	return;
no_delete:
	ext4_clear_inode(inode);	/* We must guarantee clearing of inode... */
}

#ifdef CONFIG_QUOTA
qsize_t *ext4_get_reserved_space(struct inode *inode)
{
	return &EXT4_I(inode)->i_reserved_quota;
}
#endif

/*
 * Called with i_data_sem down, which is important since we can call
 * ext4_discard_preallocations() from here.
 */
void ext4_da_update_reserve_space(struct inode *inode,
					int used, int quota_claim)
{
	struct ext4_sb_info *sbi = EXT4_SB(inode->i_sb);
	struct ext4_inode_info *ei = EXT4_I(inode);

	spin_lock(&ei->i_block_reservation_lock);
	trace_ext4_da_update_reserve_space(inode, used, quota_claim);
	if (unlikely(used > ei->i_reserved_data_blocks)) {
		ext4_warning(inode->i_sb, "%s: ino %lu, used %d "
			 "with only %d reserved data blocks",
			 __func__, inode->i_ino, used,
			 ei->i_reserved_data_blocks);
		WARN_ON(1);
		used = ei->i_reserved_data_blocks;
	}

	/* Update per-inode reservations */
	ei->i_reserved_data_blocks -= used;
	percpu_counter_sub(&sbi->s_dirtyclusters_counter, used);

	spin_unlock(&EXT4_I(inode)->i_block_reservation_lock);

	/* Update quota subsystem for data blocks */
	if (quota_claim)
		dquot_claim_block(inode, EXT4_C2B(sbi, used));
	else {
		/*
		 * We did fallocate with an offset that is already delayed
		 * allocated. So on delayed allocated writeback we should
		 * not re-claim the quota for fallocated blocks.
		 */
		dquot_release_reservation_block(inode, EXT4_C2B(sbi, used));
	}

	/*
	 * If we have done all the pending block allocations and if
	 * there aren't any writers on the inode, we can discard the
	 * inode's preallocations.
	 */
	if ((ei->i_reserved_data_blocks == 0) &&
	    (atomic_read(&inode->i_writecount) == 0))
		ext4_discard_preallocations(inode);
}

static int __check_block_validity(struct inode *inode, const char *func,
				unsigned int line,
				struct ext4_map_blocks *map)
{
	if (ext4_has_feature_journal(inode->i_sb) &&
	    (inode->i_ino ==
	     le32_to_cpu(EXT4_SB(inode->i_sb)->s_es->s_journal_inum)))
		return 0;
<<<<<<< HEAD
	if (!ext4_data_block_valid(EXT4_SB(inode->i_sb), map->m_pblk,
				   map->m_len)) {
		printk(KERN_ERR "printing inode..\n");
		print_block_data(inode->i_sb, 0, (unsigned char *)inode, 0,
				EXT4_INODE_SIZE(inode->i_sb));
=======
	if (!ext4_inode_block_valid(inode, map->m_pblk, map->m_len)) {
>>>>>>> 30baa092
		ext4_error_inode(inode, func, line, map->m_pblk,
				 "lblock %lu mapped to illegal pblock %llu "
				 "(length %d)", (unsigned long) map->m_lblk,
				 map->m_pblk, map->m_len);
		return -EFSCORRUPTED;
	}
	return 0;
}

int ext4_issue_zeroout(struct inode *inode, ext4_lblk_t lblk, ext4_fsblk_t pblk,
		       ext4_lblk_t len)
{
	int ret;

	if (IS_ENCRYPTED(inode))
		return fscrypt_zeroout_range(inode, lblk, pblk, len);

	ret = sb_issue_zeroout(inode->i_sb, pblk, len, GFP_NOFS);
	if (ret > 0)
		ret = 0;

	return ret;
}

#define check_block_validity(inode, map)	\
	__check_block_validity((inode), __func__, __LINE__, (map))

#ifdef ES_AGGRESSIVE_TEST
static void ext4_map_blocks_es_recheck(handle_t *handle,
				       struct inode *inode,
				       struct ext4_map_blocks *es_map,
				       struct ext4_map_blocks *map,
				       int flags)
{
	int retval;

	map->m_flags = 0;
	/*
	 * There is a race window that the result is not the same.
	 * e.g. xfstests #223 when dioread_nolock enables.  The reason
	 * is that we lookup a block mapping in extent status tree with
	 * out taking i_data_sem.  So at the time the unwritten extent
	 * could be converted.
	 */
	down_read(&EXT4_I(inode)->i_data_sem);
	if (ext4_test_inode_flag(inode, EXT4_INODE_EXTENTS)) {
		retval = ext4_ext_map_blocks(handle, inode, map, flags &
					     EXT4_GET_BLOCKS_KEEP_SIZE);
	} else {
		retval = ext4_ind_map_blocks(handle, inode, map, flags &
					     EXT4_GET_BLOCKS_KEEP_SIZE);
	}
	up_read((&EXT4_I(inode)->i_data_sem));

	/*
	 * We don't check m_len because extent will be collpased in status
	 * tree.  So the m_len might not equal.
	 */
	if (es_map->m_lblk != map->m_lblk ||
	    es_map->m_flags != map->m_flags ||
	    es_map->m_pblk != map->m_pblk) {
		printk("ES cache assertion failed for inode: %lu "
		       "es_cached ex [%d/%d/%llu/%x] != "
		       "found ex [%d/%d/%llu/%x] retval %d flags %x\n",
		       inode->i_ino, es_map->m_lblk, es_map->m_len,
		       es_map->m_pblk, es_map->m_flags, map->m_lblk,
		       map->m_len, map->m_pblk, map->m_flags,
		       retval, flags);
	}
}
#endif /* ES_AGGRESSIVE_TEST */

/*
 * The ext4_map_blocks() function tries to look up the requested blocks,
 * and returns if the blocks are already mapped.
 *
 * Otherwise it takes the write lock of the i_data_sem and allocate blocks
 * and store the allocated blocks in the result buffer head and mark it
 * mapped.
 *
 * If file type is extents based, it will call ext4_ext_map_blocks(),
 * Otherwise, call with ext4_ind_map_blocks() to handle indirect mapping
 * based files
 *
 * On success, it returns the number of blocks being mapped or allocated.  if
 * create==0 and the blocks are pre-allocated and unwritten, the resulting @map
 * is marked as unwritten. If the create == 1, it will mark @map as mapped.
 *
 * It returns 0 if plain look up failed (blocks have not been allocated), in
 * that case, @map is returned as unmapped but we still do fill map->m_len to
 * indicate the length of a hole starting at map->m_lblk.
 *
 * It returns the error in case of allocation failure.
 */
int ext4_map_blocks(handle_t *handle, struct inode *inode,
		    struct ext4_map_blocks *map, int flags)
{
	struct extent_status es;
	int retval;
	int ret = 0;
#ifdef ES_AGGRESSIVE_TEST
	struct ext4_map_blocks orig_map;

	memcpy(&orig_map, map, sizeof(*map));
#endif

	map->m_flags = 0;
	ext_debug("ext4_map_blocks(): inode %lu, flag %d, max_blocks %u,"
		  "logical block %lu\n", inode->i_ino, flags, map->m_len,
		  (unsigned long) map->m_lblk);

	/*
	 * ext4_map_blocks returns an int, and m_len is an unsigned int
	 */
	if (unlikely(map->m_len > INT_MAX))
		map->m_len = INT_MAX;

	/* We can handle the block number less than EXT_MAX_BLOCKS */
	if (unlikely(map->m_lblk >= EXT_MAX_BLOCKS))
		return -EFSCORRUPTED;

	/* Lookup extent status tree firstly */
	if (ext4_es_lookup_extent(inode, map->m_lblk, &es)) {
		if (ext4_es_is_written(&es) || ext4_es_is_unwritten(&es)) {
			map->m_pblk = ext4_es_pblock(&es) +
					map->m_lblk - es.es_lblk;
			map->m_flags |= ext4_es_is_written(&es) ?
					EXT4_MAP_MAPPED : EXT4_MAP_UNWRITTEN;
			retval = es.es_len - (map->m_lblk - es.es_lblk);
			if (retval > map->m_len)
				retval = map->m_len;
			map->m_len = retval;
		} else if (ext4_es_is_delayed(&es) || ext4_es_is_hole(&es)) {
			map->m_pblk = 0;
			retval = es.es_len - (map->m_lblk - es.es_lblk);
			if (retval > map->m_len)
				retval = map->m_len;
			map->m_len = retval;
			retval = 0;
		} else {
			BUG_ON(1);
		}
#ifdef ES_AGGRESSIVE_TEST
		ext4_map_blocks_es_recheck(handle, inode, map,
					   &orig_map, flags);
#endif
		goto found;
	}

	/*
	 * Try to see if we can get the block without requesting a new
	 * file system block.
	 */
	down_read(&EXT4_I(inode)->i_data_sem);
	if (ext4_test_inode_flag(inode, EXT4_INODE_EXTENTS)) {
		retval = ext4_ext_map_blocks(handle, inode, map, flags &
					     EXT4_GET_BLOCKS_KEEP_SIZE);
	} else {
		retval = ext4_ind_map_blocks(handle, inode, map, flags &
					     EXT4_GET_BLOCKS_KEEP_SIZE);
	}
	if (retval > 0) {
		unsigned int status;

		if (unlikely(retval != map->m_len)) {
			ext4_warning(inode->i_sb,
				     "ES len assertion failed for inode "
				     "%lu: retval %d != map->m_len %d",
				     inode->i_ino, retval, map->m_len);
			WARN_ON(1);
		}

		status = map->m_flags & EXT4_MAP_UNWRITTEN ?
				EXTENT_STATUS_UNWRITTEN : EXTENT_STATUS_WRITTEN;
		if (!(flags & EXT4_GET_BLOCKS_DELALLOC_RESERVE) &&
		    !(status & EXTENT_STATUS_WRITTEN) &&
		    ext4_find_delalloc_range(inode, map->m_lblk,
					     map->m_lblk + map->m_len - 1))
			status |= EXTENT_STATUS_DELAYED;
		ret = ext4_es_insert_extent(inode, map->m_lblk,
					    map->m_len, map->m_pblk, status);
		if (ret < 0)
			retval = ret;
	}
	up_read((&EXT4_I(inode)->i_data_sem));

found:
	if (retval > 0 && map->m_flags & EXT4_MAP_MAPPED) {
		ret = check_block_validity(inode, map);
		if (ret != 0)
			return ret;
	}

	/* If it is only a block(s) look up */
	if ((flags & EXT4_GET_BLOCKS_CREATE) == 0)
		return retval;

	/*
	 * Returns if the blocks have already allocated
	 *
	 * Note that if blocks have been preallocated
	 * ext4_ext_get_block() returns the create = 0
	 * with buffer head unmapped.
	 */
	if (retval > 0 && map->m_flags & EXT4_MAP_MAPPED)
		/*
		 * If we need to convert extent to unwritten
		 * we continue and do the actual work in
		 * ext4_ext_map_blocks()
		 */
		if (!(flags & EXT4_GET_BLOCKS_CONVERT_UNWRITTEN))
			return retval;

	/*
	 * Here we clear m_flags because after allocating an new extent,
	 * it will be set again.
	 */
	map->m_flags &= ~EXT4_MAP_FLAGS;

	/*
	 * New blocks allocate and/or writing to unwritten extent
	 * will possibly result in updating i_data, so we take
	 * the write lock of i_data_sem, and call get_block()
	 * with create == 1 flag.
	 */
	down_write(&EXT4_I(inode)->i_data_sem);

	/*
	 * We need to check for EXT4 here because migrate
	 * could have changed the inode type in between
	 */
	if (ext4_test_inode_flag(inode, EXT4_INODE_EXTENTS)) {
		retval = ext4_ext_map_blocks(handle, inode, map, flags);
	} else {
		retval = ext4_ind_map_blocks(handle, inode, map, flags);

		if (retval > 0 && map->m_flags & EXT4_MAP_NEW) {
			/*
			 * We allocated new blocks which will result in
			 * i_data's format changing.  Force the migrate
			 * to fail by clearing migrate flags
			 */
			ext4_clear_inode_state(inode, EXT4_STATE_EXT_MIGRATE);
		}

		/*
		 * Update reserved blocks/metadata blocks after successful
		 * block allocation which had been deferred till now. We don't
		 * support fallocate for non extent files. So we can update
		 * reserve space here.
		 */
		if ((retval > 0) &&
			(flags & EXT4_GET_BLOCKS_DELALLOC_RESERVE))
			ext4_da_update_reserve_space(inode, retval, 1);
	}

	if (retval > 0) {
		unsigned int status;

		if (unlikely(retval != map->m_len)) {
			ext4_warning(inode->i_sb,
				     "ES len assertion failed for inode "
				     "%lu: retval %d != map->m_len %d",
				     inode->i_ino, retval, map->m_len);
			WARN_ON(1);
		}

		/*
		 * We have to zeroout blocks before inserting them into extent
		 * status tree. Otherwise someone could look them up there and
		 * use them before they are really zeroed. We also have to
		 * unmap metadata before zeroing as otherwise writeback can
		 * overwrite zeros with stale data from block device.
		 */
		if (flags & EXT4_GET_BLOCKS_ZERO &&
		    map->m_flags & EXT4_MAP_MAPPED &&
		    map->m_flags & EXT4_MAP_NEW) {
			clean_bdev_aliases(inode->i_sb->s_bdev, map->m_pblk,
					   map->m_len);
			ret = ext4_issue_zeroout(inode, map->m_lblk,
						 map->m_pblk, map->m_len);
			if (ret) {
				retval = ret;
				goto out_sem;
			}
		}

		/*
		 * If the extent has been zeroed out, we don't need to update
		 * extent status tree.
		 */
		if ((flags & EXT4_GET_BLOCKS_PRE_IO) &&
		    ext4_es_lookup_extent(inode, map->m_lblk, &es)) {
			if (ext4_es_is_written(&es))
				goto out_sem;
		}
		status = map->m_flags & EXT4_MAP_UNWRITTEN ?
				EXTENT_STATUS_UNWRITTEN : EXTENT_STATUS_WRITTEN;
		if (!(flags & EXT4_GET_BLOCKS_DELALLOC_RESERVE) &&
		    !(status & EXTENT_STATUS_WRITTEN) &&
		    ext4_find_delalloc_range(inode, map->m_lblk,
					     map->m_lblk + map->m_len - 1))
			status |= EXTENT_STATUS_DELAYED;
		ret = ext4_es_insert_extent(inode, map->m_lblk, map->m_len,
					    map->m_pblk, status);
		if (ret < 0) {
			retval = ret;
			goto out_sem;
		}
	}

out_sem:
	up_write((&EXT4_I(inode)->i_data_sem));
	if (retval > 0 && map->m_flags & EXT4_MAP_MAPPED) {
		ret = check_block_validity(inode, map);
		if (ret != 0)
			return ret;

		/*
		 * Inodes with freshly allocated blocks where contents will be
		 * visible after transaction commit must be on transaction's
		 * ordered data list.
		 */
		if (map->m_flags & EXT4_MAP_NEW &&
		    !(map->m_flags & EXT4_MAP_UNWRITTEN) &&
		    !(flags & EXT4_GET_BLOCKS_ZERO) &&
		    !ext4_is_quota_file(inode) &&
		    ext4_should_order_data(inode)) {
			loff_t start_byte =
				(loff_t)map->m_lblk << inode->i_blkbits;
			loff_t length = (loff_t)map->m_len << inode->i_blkbits;

			if (flags & EXT4_GET_BLOCKS_IO_SUBMIT)
				ret = ext4_jbd2_inode_add_wait(handle, inode,
						start_byte, length);
			else
				ret = ext4_jbd2_inode_add_write(handle, inode,
						start_byte, length);
			if (ret)
				return ret;
		}
	}
	return retval;
}

/*
 * Update EXT4_MAP_FLAGS in bh->b_state. For buffer heads attached to pages
 * we have to be careful as someone else may be manipulating b_state as well.
 */
static void ext4_update_bh_state(struct buffer_head *bh, unsigned long flags)
{
	unsigned long old_state;
	unsigned long new_state;

	flags &= EXT4_MAP_FLAGS;

	/* Dummy buffer_head? Set non-atomically. */
	if (!bh->b_page) {
		bh->b_state = (bh->b_state & ~EXT4_MAP_FLAGS) | flags;
		return;
	}
	/*
	 * Someone else may be modifying b_state. Be careful! This is ugly but
	 * once we get rid of using bh as a container for mapping information
	 * to pass to / from get_block functions, this can go away.
	 */
	do {
		old_state = READ_ONCE(bh->b_state);
		new_state = (old_state & ~EXT4_MAP_FLAGS) | flags;
	} while (unlikely(
		 cmpxchg(&bh->b_state, old_state, new_state) != old_state));
}

static int _ext4_get_block(struct inode *inode, sector_t iblock,
			   struct buffer_head *bh, int flags)
{
	struct ext4_map_blocks map;
	int ret = 0;

	if (ext4_has_inline_data(inode))
		return -ERANGE;

	map.m_lblk = iblock;
	map.m_len = bh->b_size >> inode->i_blkbits;

	ret = ext4_map_blocks(ext4_journal_current_handle(), inode, &map,
			      flags);
	if (ret > 0) {
		map_bh(bh, inode->i_sb, map.m_pblk);
		ext4_update_bh_state(bh, map.m_flags);
		bh->b_size = inode->i_sb->s_blocksize * map.m_len;
		ret = 0;
	} else if (ret == 0) {
		/* hole case, need to fill in bh->b_size */
		bh->b_size = inode->i_sb->s_blocksize * map.m_len;
	}
	return ret;
}

int ext4_get_block(struct inode *inode, sector_t iblock,
		   struct buffer_head *bh, int create)
{
	return _ext4_get_block(inode, iblock, bh,
			       create ? EXT4_GET_BLOCKS_CREATE : 0);
}

/*
 * Get block function used when preparing for buffered write if we require
 * creating an unwritten extent if blocks haven't been allocated.  The extent
 * will be converted to written after the IO is complete.
 */
int ext4_get_block_unwritten(struct inode *inode, sector_t iblock,
			     struct buffer_head *bh_result, int create)
{
	ext4_debug("ext4_get_block_unwritten: inode %lu, create flag %d\n",
		   inode->i_ino, create);
	return _ext4_get_block(inode, iblock, bh_result,
			       EXT4_GET_BLOCKS_IO_CREATE_EXT);
}

/* Maximum number of blocks we map for direct IO at once. */
#define DIO_MAX_BLOCKS 4096

/*
 * Get blocks function for the cases that need to start a transaction -
 * generally difference cases of direct IO and DAX IO. It also handles retries
 * in case of ENOSPC.
 */
static int ext4_get_block_trans(struct inode *inode, sector_t iblock,
				struct buffer_head *bh_result, int flags)
{
	int dio_credits;
	handle_t *handle;
	int retries = 0;
	int ret;

	/* Trim mapping request to maximum we can map at once for DIO */
	if (bh_result->b_size >> inode->i_blkbits > DIO_MAX_BLOCKS)
		bh_result->b_size = DIO_MAX_BLOCKS << inode->i_blkbits;
	dio_credits = ext4_chunk_trans_blocks(inode,
				      bh_result->b_size >> inode->i_blkbits);
retry:
	handle = ext4_journal_start(inode, EXT4_HT_MAP_BLOCKS, dio_credits);
	if (IS_ERR(handle))
		return PTR_ERR(handle);

	ret = _ext4_get_block(inode, iblock, bh_result, flags);
	ext4_journal_stop(handle);

	if (ret == -ENOSPC && ext4_should_retry_alloc(inode->i_sb, &retries))
		goto retry;
	return ret;
}

/* Get block function for DIO reads and writes to inodes without extents */
int ext4_dio_get_block(struct inode *inode, sector_t iblock,
		       struct buffer_head *bh, int create)
{
	/* We don't expect handle for direct IO */
	WARN_ON_ONCE(ext4_journal_current_handle());

	if (!create)
		return _ext4_get_block(inode, iblock, bh, 0);
	return ext4_get_block_trans(inode, iblock, bh, EXT4_GET_BLOCKS_CREATE);
}

/*
 * Get block function for AIO DIO writes when we create unwritten extent if
 * blocks are not allocated yet. The extent will be converted to written
 * after IO is complete.
 */
static int ext4_dio_get_block_unwritten_async(struct inode *inode,
		sector_t iblock, struct buffer_head *bh_result,	int create)
{
	int ret;

	/* We don't expect handle for direct IO */
	WARN_ON_ONCE(ext4_journal_current_handle());

	ret = ext4_get_block_trans(inode, iblock, bh_result,
				   EXT4_GET_BLOCKS_IO_CREATE_EXT);

	/*
	 * When doing DIO using unwritten extents, we need io_end to convert
	 * unwritten extents to written on IO completion. We allocate io_end
	 * once we spot unwritten extent and store it in b_private. Generic
	 * DIO code keeps b_private set and furthermore passes the value to
	 * our completion callback in 'private' argument.
	 */
	if (!ret && buffer_unwritten(bh_result)) {
		if (!bh_result->b_private) {
			ext4_io_end_t *io_end;

			io_end = ext4_init_io_end(inode, GFP_KERNEL);
			if (!io_end)
				return -ENOMEM;
			bh_result->b_private = io_end;
			ext4_set_io_unwritten_flag(inode, io_end);
		}
		set_buffer_defer_completion(bh_result);
	}

	return ret;
}

/*
 * Get block function for non-AIO DIO writes when we create unwritten extent if
 * blocks are not allocated yet. The extent will be converted to written
 * after IO is complete by ext4_direct_IO_write().
 */
static int ext4_dio_get_block_unwritten_sync(struct inode *inode,
		sector_t iblock, struct buffer_head *bh_result,	int create)
{
	int ret;

	/* We don't expect handle for direct IO */
	WARN_ON_ONCE(ext4_journal_current_handle());

	ret = ext4_get_block_trans(inode, iblock, bh_result,
				   EXT4_GET_BLOCKS_IO_CREATE_EXT);

	/*
	 * Mark inode as having pending DIO writes to unwritten extents.
	 * ext4_direct_IO_write() checks this flag and converts extents to
	 * written.
	 */
	if (!ret && buffer_unwritten(bh_result))
		ext4_set_inode_state(inode, EXT4_STATE_DIO_UNWRITTEN);

	return ret;
}

static int ext4_dio_get_block_overwrite(struct inode *inode, sector_t iblock,
		   struct buffer_head *bh_result, int create)
{
	int ret;

	ext4_debug("ext4_dio_get_block_overwrite: inode %lu, create flag %d\n",
		   inode->i_ino, create);
	/* We don't expect handle for direct IO */
	WARN_ON_ONCE(ext4_journal_current_handle());

	ret = _ext4_get_block(inode, iblock, bh_result, 0);
	/*
	 * Blocks should have been preallocated! ext4_file_write_iter() checks
	 * that.
	 */
	WARN_ON_ONCE(!buffer_mapped(bh_result) || buffer_unwritten(bh_result));

	return ret;
}


/*
 * `handle' can be NULL if create is zero
 */
struct buffer_head *ext4_getblk(handle_t *handle, struct inode *inode,
				ext4_lblk_t block, int map_flags)
{
	struct ext4_map_blocks map;
	struct buffer_head *bh;
	int create = map_flags & EXT4_GET_BLOCKS_CREATE;
	int err;

	J_ASSERT(handle != NULL || create == 0);

	map.m_lblk = block;
	map.m_len = 1;
	err = ext4_map_blocks(handle, inode, &map, map_flags);

	if (err == 0)
		return create ? ERR_PTR(-ENOSPC) : NULL;
	if (err < 0)
		return ERR_PTR(err);

	bh = sb_getblk(inode->i_sb, map.m_pblk);
	if (unlikely(!bh))
		return ERR_PTR(-ENOMEM);
	if (map.m_flags & EXT4_MAP_NEW) {
		J_ASSERT(create != 0);
		J_ASSERT(handle != NULL);

		/*
		 * Now that we do not always journal data, we should
		 * keep in mind whether this should always journal the
		 * new buffer as metadata.  For now, regular file
		 * writes use ext4_get_block instead, so it's not a
		 * problem.
		 */
		lock_buffer(bh);
		BUFFER_TRACE(bh, "call get_create_access");
		err = ext4_journal_get_create_access(handle, bh);
		if (unlikely(err)) {
			unlock_buffer(bh);
			goto errout;
		}
		if (!buffer_uptodate(bh)) {
			memset(bh->b_data, 0, inode->i_sb->s_blocksize);
			set_buffer_uptodate(bh);
		}
		unlock_buffer(bh);
		BUFFER_TRACE(bh, "call ext4_handle_dirty_metadata");
		err = ext4_handle_dirty_metadata(handle, inode, bh);
		if (unlikely(err))
			goto errout;
	} else
		BUFFER_TRACE(bh, "not a new buffer");
	return bh;
errout:
	brelse(bh);
	return ERR_PTR(err);
}

struct buffer_head *ext4_bread(handle_t *handle, struct inode *inode,
			       ext4_lblk_t block, int map_flags)
{
	struct buffer_head *bh;

	bh = ext4_getblk(handle, inode, block, map_flags);
	if (IS_ERR(bh))
		return bh;
	if (!bh || buffer_uptodate(bh))
		return bh;
	ll_rw_block(REQ_OP_READ, REQ_META | REQ_PRIO, 1, &bh);
	wait_on_buffer(bh);
	if (buffer_uptodate(bh))
		return bh;
	put_bh(bh);
	return ERR_PTR(-EIO);
}

/* Read a contiguous batch of blocks. */
int ext4_bread_batch(struct inode *inode, ext4_lblk_t block, int bh_count,
		     bool wait, struct buffer_head **bhs)
{
	int i, err;

	for (i = 0; i < bh_count; i++) {
		bhs[i] = ext4_getblk(NULL, inode, block + i, 0 /* map_flags */);
		if (IS_ERR(bhs[i])) {
			err = PTR_ERR(bhs[i]);
			bh_count = i;
			goto out_brelse;
		}
	}

	for (i = 0; i < bh_count; i++)
		/* Note that NULL bhs[i] is valid because of holes. */
		if (bhs[i] && !buffer_uptodate(bhs[i]))
			ll_rw_block(REQ_OP_READ, REQ_META | REQ_PRIO, 1,
				    &bhs[i]);

	if (!wait)
		return 0;

	for (i = 0; i < bh_count; i++)
		if (bhs[i])
			wait_on_buffer(bhs[i]);

	for (i = 0; i < bh_count; i++) {
		if (bhs[i] && !buffer_uptodate(bhs[i])) {
			err = -EIO;
			goto out_brelse;
		}
	}
	return 0;

out_brelse:
	for (i = 0; i < bh_count; i++) {
		brelse(bhs[i]);
		bhs[i] = NULL;
	}
	return err;
}

int ext4_walk_page_buffers(handle_t *handle,
			   struct buffer_head *head,
			   unsigned from,
			   unsigned to,
			   int *partial,
			   int (*fn)(handle_t *handle,
				     struct buffer_head *bh))
{
	struct buffer_head *bh;
	unsigned block_start, block_end;
	unsigned blocksize = head->b_size;
	int err, ret = 0;
	struct buffer_head *next;

	for (bh = head, block_start = 0;
	     ret == 0 && (bh != head || !block_start);
	     block_start = block_end, bh = next) {
		next = bh->b_this_page;
		block_end = block_start + blocksize;
		if (block_end <= from || block_start >= to) {
			if (partial && !buffer_uptodate(bh))
				*partial = 1;
			continue;
		}
		err = (*fn)(handle, bh);
		if (!ret)
			ret = err;
	}
	return ret;
}

/*
 * To preserve ordering, it is essential that the hole instantiation and
 * the data write be encapsulated in a single transaction.  We cannot
 * close off a transaction and start a new one between the ext4_get_block()
 * and the commit_write().  So doing the jbd2_journal_start at the start of
 * prepare_write() is the right place.
 *
 * Also, this function can nest inside ext4_writepage().  In that case, we
 * *know* that ext4_writepage() has generated enough buffer credits to do the
 * whole page.  So we won't block on the journal in that case, which is good,
 * because the caller may be PF_MEMALLOC.
 *
 * By accident, ext4 can be reentered when a transaction is open via
 * quota file writes.  If we were to commit the transaction while thus
 * reentered, there can be a deadlock - we would be holding a quota
 * lock, and the commit would never complete if another thread had a
 * transaction open and was blocking on the quota lock - a ranking
 * violation.
 *
 * So what we do is to rely on the fact that jbd2_journal_stop/journal_start
 * will _not_ run commit under these circumstances because handle->h_ref
 * is elevated.  We'll still have enough credits for the tiny quotafile
 * write.
 */
int do_journal_get_write_access(handle_t *handle,
				struct buffer_head *bh)
{
	int dirty = buffer_dirty(bh);
	int ret;

	if (!buffer_mapped(bh) || buffer_freed(bh))
		return 0;
	/*
	 * __block_write_begin() could have dirtied some buffers. Clean
	 * the dirty bit as jbd2_journal_get_write_access() could complain
	 * otherwise about fs integrity issues. Setting of the dirty bit
	 * by __block_write_begin() isn't a real problem here as we clear
	 * the bit before releasing a page lock and thus writeback cannot
	 * ever write the buffer.
	 */
	if (dirty)
		clear_buffer_dirty(bh);
	BUFFER_TRACE(bh, "get write access");
	ret = ext4_journal_get_write_access(handle, bh);
	if (!ret && dirty)
		ret = ext4_handle_dirty_metadata(handle, NULL, bh);
	return ret;
}

#ifdef CONFIG_FS_ENCRYPTION
static int ext4_block_write_begin(struct page *page, loff_t pos, unsigned len,
				  get_block_t *get_block)
{
	unsigned from = pos & (PAGE_SIZE - 1);
	unsigned to = from + len;
	struct inode *inode = page->mapping->host;
	unsigned block_start, block_end;
	sector_t block;
	int err = 0;
	unsigned blocksize = inode->i_sb->s_blocksize;
	unsigned bbits;
	struct buffer_head *bh, *head, *wait[2], **wait_bh = wait;
	bool decrypt = false;
#ifdef CONFIG_DDAR
	bool dd_decrypt = false;
#endif

	BUG_ON(!PageLocked(page));
	BUG_ON(from > PAGE_SIZE);
	BUG_ON(to > PAGE_SIZE);
	BUG_ON(from > to);

	if (!page_has_buffers(page))
		create_empty_buffers(page, blocksize, 0);
	head = page_buffers(page);
	bbits = ilog2(blocksize);
	block = (sector_t)page->index << (PAGE_SHIFT - bbits);

	for (bh = head, block_start = 0; bh != head || !block_start;
	    block++, block_start = block_end, bh = bh->b_this_page) {
		block_end = block_start + blocksize;
		if (block_end <= from || block_start >= to) {
			if (PageUptodate(page)) {
				if (!buffer_uptodate(bh))
					set_buffer_uptodate(bh);
			}
			continue;
		}
		if (buffer_new(bh))
			clear_buffer_new(bh);
		if (!buffer_mapped(bh)) {
			WARN_ON(bh->b_size != blocksize);
			err = get_block(inode, block, bh, 1);
			if (err)
				break;
			if (buffer_new(bh)) {
				clean_bdev_bh_alias(bh);
				if (PageUptodate(page)) {
					clear_buffer_new(bh);
					set_buffer_uptodate(bh);
					mark_buffer_dirty(bh);
					continue;
				}
				if (block_end > to || block_start < from)
					zero_user_segments(page, to, block_end,
							   block_start, from);
				continue;
			}
		}
		if (PageUptodate(page)) {
			if (!buffer_uptodate(bh))
				set_buffer_uptodate(bh);
			continue;
		}
		if (!buffer_uptodate(bh) && !buffer_delay(bh) &&
		    !buffer_unwritten(bh) &&
		    (block_start < from || block_end > to)) {
			ll_rw_block(REQ_OP_READ, 0, 1, &bh);
			*wait_bh++ = bh;
			decrypt = fscrypt_inode_uses_fs_layer_crypto(inode);

#ifdef CONFIG_DDAR
			dd_decrypt = fscrypt_dd_encrypted_inode(inode);
#endif
		}
	}
	/*
	 * If we issued read requests, let them complete.
	 */
	while (wait_bh > wait) {
		wait_on_buffer(*--wait_bh);
		if (!buffer_uptodate(*wait_bh))
			err = -EIO;
	}
	if (unlikely(err))
		page_zero_new_buffers(page, from, to);
	else if (decrypt)
		err = fscrypt_decrypt_pagecache_blocks(page, PAGE_SIZE, 0);

#ifdef CONFIG_DDAR
	if (dd_decrypt)
		err = fscrypt_dd_decrypt_page(inode, page);
#endif

	return err;
}
#endif

static int ext4_write_begin(struct file *file, struct address_space *mapping,
			    loff_t pos, unsigned len, unsigned flags,
			    struct page **pagep, void **fsdata)
{
	struct inode *inode = mapping->host;
	int ret, needed_blocks;
	handle_t *handle;
	int retries = 0;
	struct page *page;
	pgoff_t index;
	unsigned from, to;

	if (unlikely(ext4_forced_shutdown(EXT4_SB(inode->i_sb))))
		return -EIO;

	if (trace_android_fs_datawrite_start_enabled()) {
		char *path, pathbuf[MAX_TRACE_PATHBUF_LEN];

		path = android_fstrace_get_pathname(pathbuf,
						    MAX_TRACE_PATHBUF_LEN,
						    inode);
		trace_android_fs_datawrite_start(inode, pos, len,
						 current->pid, path,
						 current->comm);
	}
	trace_ext4_write_begin(inode, pos, len, flags);
	/*
	 * Reserve one block more for addition to orphan list in case
	 * we allocate blocks but write fails for some reason
	 */
	needed_blocks = ext4_writepage_trans_blocks(inode) + 1;
	index = pos >> PAGE_SHIFT;
	from = pos & (PAGE_SIZE - 1);
	to = from + len;

	if (ext4_test_inode_state(inode, EXT4_STATE_MAY_INLINE_DATA)) {
		ret = ext4_try_to_write_inline_data(mapping, inode, pos, len,
						    flags, pagep);
		if (ret < 0)
			return ret;
		if (ret == 1)
			return 0;
	}

	/*
	 * grab_cache_page_write_begin() can take a long time if the
	 * system is thrashing due to memory pressure, or if the page
	 * is being written back.  So grab it first before we start
	 * the transaction handle.  This also allows us to allocate
	 * the page (if needed) without using GFP_NOFS.
	 */
retry_grab:
	page = grab_cache_page_write_begin(mapping, index, flags);
	if (!page)
		return -ENOMEM;
	/*
	 * The same as page allocation, we prealloc buffer heads before
	 * starting the handle.
	 */
	if (!page_has_buffers(page))
		create_empty_buffers(page, inode->i_sb->s_blocksize, 0);

	unlock_page(page);

retry_journal:
	handle = ext4_journal_start(inode, EXT4_HT_WRITE_PAGE, needed_blocks);
	if (IS_ERR(handle)) {
		put_page(page);
		return PTR_ERR(handle);
	}

	lock_page(page);
	if (page->mapping != mapping) {
		/* The page got truncated from under us */
		unlock_page(page);
		put_page(page);
		ext4_journal_stop(handle);
		goto retry_grab;
	}
	/* In case writeback began while the page was unlocked */
	wait_for_stable_page(page);

#ifdef CONFIG_FS_ENCRYPTION
	if (ext4_should_dioread_nolock(inode))
		ret = ext4_block_write_begin(page, pos, len,
					     ext4_get_block_unwritten);
	else
		ret = ext4_block_write_begin(page, pos, len,
					     ext4_get_block);
#else
	if (ext4_should_dioread_nolock(inode))
		ret = __block_write_begin(page, pos, len,
					  ext4_get_block_unwritten);
	else
		ret = __block_write_begin(page, pos, len, ext4_get_block);
#endif
	if (!ret && ext4_should_journal_data(inode)) {
		ret = ext4_walk_page_buffers(handle, page_buffers(page),
					     from, to, NULL,
					     do_journal_get_write_access);
	}

	if (ret) {
		bool extended = (pos + len > inode->i_size) &&
				!ext4_verity_in_progress(inode);

		unlock_page(page);
		/*
		 * __block_write_begin may have instantiated a few blocks
		 * outside i_size.  Trim these off again. Don't need
		 * i_size_read because we hold i_mutex.
		 *
		 * Add inode to orphan list in case we crash before
		 * truncate finishes
		 */
		if (extended && ext4_can_truncate(inode))
			ext4_orphan_add(handle, inode);

		ext4_journal_stop(handle);
		if (extended) {
			ext4_truncate_failed_write(inode);
			/*
			 * If truncate failed early the inode might
			 * still be on the orphan list; we need to
			 * make sure the inode is removed from the
			 * orphan list in that case.
			 */
			if (inode->i_nlink)
				ext4_orphan_del(NULL, inode);
		}

		if (ret == -ENOSPC &&
		    ext4_should_retry_alloc(inode->i_sb, &retries))
			goto retry_journal;
		put_page(page);
		return ret;
	}
	*pagep = page;
	return ret;
}

/* For write_end() in data=journal mode */
static int write_end_fn(handle_t *handle, struct buffer_head *bh)
{
	int ret;
	if (!buffer_mapped(bh) || buffer_freed(bh))
		return 0;
	set_buffer_uptodate(bh);
	ret = ext4_handle_dirty_metadata(handle, NULL, bh);
	clear_buffer_meta(bh);
	clear_buffer_prio(bh);
	return ret;
}

/*
 * We need to pick up the new inode size which generic_commit_write gave us
 * `file' can be NULL - eg, when called from page_symlink().
 *
 * ext4 never places buffers on inode->i_mapping->private_list.  metadata
 * buffers are managed internally.
 */
static int ext4_write_end(struct file *file,
			  struct address_space *mapping,
			  loff_t pos, unsigned len, unsigned copied,
			  struct page *page, void *fsdata)
{
	handle_t *handle = ext4_journal_current_handle();
	struct inode *inode = mapping->host;
	loff_t old_size = inode->i_size;
	int ret = 0, ret2;
	int i_size_changed = 0;
	int inline_data = ext4_has_inline_data(inode);
	bool verity = ext4_verity_in_progress(inode);

	trace_android_fs_datawrite_end(inode, pos, len);
	trace_ext4_write_end(inode, pos, len, copied);
	if (inline_data) {
		ret = ext4_write_inline_data_end(inode, pos, len,
						 copied, page);
		if (ret < 0) {
			unlock_page(page);
			put_page(page);
			goto errout;
		}
		copied = ret;
	} else
		copied = block_write_end(file, mapping, pos,
					 len, copied, page, fsdata);
	/*
	 * it's important to update i_size while still holding page lock:
	 * page writeout could otherwise come in and zero beyond i_size.
	 *
	 * If FS_IOC_ENABLE_VERITY is running on this inode, then Merkle tree
	 * blocks are being written past EOF, so skip the i_size update.
	 */
	if (!verity)
		i_size_changed = ext4_update_inode_size(inode, pos + copied);
	unlock_page(page);
	put_page(page);

	if (old_size < pos && !verity)
		pagecache_isize_extended(inode, old_size, pos);
	/*
	 * Don't mark the inode dirty under page lock. First, it unnecessarily
	 * makes the holding time of page lock longer. Second, it forces lock
	 * ordering of page lock and transaction start for journaling
	 * filesystems.
	 */
	if (i_size_changed || inline_data)
		ext4_mark_inode_dirty(handle, inode);

	if (pos + len > inode->i_size && !verity && ext4_can_truncate(inode))
		/* if we have allocated more blocks and copied
		 * less. We will have blocks allocated outside
		 * inode->i_size. So truncate them
		 */
		ext4_orphan_add(handle, inode);
errout:
	ret2 = ext4_journal_stop(handle);
	if (!ret)
		ret = ret2;

	if (pos + len > inode->i_size && !verity) {
		ext4_truncate_failed_write(inode);
		/*
		 * If truncate failed early the inode might still be
		 * on the orphan list; we need to make sure the inode
		 * is removed from the orphan list in that case.
		 */
		if (inode->i_nlink)
			ext4_orphan_del(NULL, inode);
	}

	return ret ? ret : copied;
}

/*
 * This is a private version of page_zero_new_buffers() which doesn't
 * set the buffer to be dirty, since in data=journalled mode we need
 * to call ext4_handle_dirty_metadata() instead.
 */
static void ext4_journalled_zero_new_buffers(handle_t *handle,
					    struct page *page,
					    unsigned from, unsigned to)
{
	unsigned int block_start = 0, block_end;
	struct buffer_head *head, *bh;

	bh = head = page_buffers(page);
	do {
		block_end = block_start + bh->b_size;
		if (buffer_new(bh)) {
			if (block_end > from && block_start < to) {
				if (!PageUptodate(page)) {
					unsigned start, size;

					start = max(from, block_start);
					size = min(to, block_end) - start;

					zero_user(page, start, size);
					write_end_fn(handle, bh);
				}
				clear_buffer_new(bh);
			}
		}
		block_start = block_end;
		bh = bh->b_this_page;
	} while (bh != head);
}

static int ext4_journalled_write_end(struct file *file,
				     struct address_space *mapping,
				     loff_t pos, unsigned len, unsigned copied,
				     struct page *page, void *fsdata)
{
	handle_t *handle = ext4_journal_current_handle();
	struct inode *inode = mapping->host;
	loff_t old_size = inode->i_size;
	int ret = 0, ret2;
	int partial = 0;
	unsigned from, to;
	int size_changed = 0;
	int inline_data = ext4_has_inline_data(inode);
	bool verity = ext4_verity_in_progress(inode);

	trace_android_fs_datawrite_end(inode, pos, len);
	trace_ext4_journalled_write_end(inode, pos, len, copied);
	from = pos & (PAGE_SIZE - 1);
	to = from + len;

	BUG_ON(!ext4_handle_valid(handle));

	if (inline_data) {
		ret = ext4_write_inline_data_end(inode, pos, len,
						 copied, page);
		if (ret < 0) {
			unlock_page(page);
			put_page(page);
			goto errout;
		}
		copied = ret;
	} else if (unlikely(copied < len) && !PageUptodate(page)) {
		copied = 0;
		ext4_journalled_zero_new_buffers(handle, page, from, to);
	} else {
		if (unlikely(copied < len))
			ext4_journalled_zero_new_buffers(handle, page,
							 from + copied, to);
		ret = ext4_walk_page_buffers(handle, page_buffers(page), from,
					     from + copied, &partial,
					     write_end_fn);
		if (!partial)
			SetPageUptodate(page);
	}
	if (!verity)
		size_changed = ext4_update_inode_size(inode, pos + copied);
	ext4_set_inode_state(inode, EXT4_STATE_JDATA);
	EXT4_I(inode)->i_datasync_tid = handle->h_transaction->t_tid;
	unlock_page(page);
	put_page(page);

	if (old_size < pos && !verity)
		pagecache_isize_extended(inode, old_size, pos);

	if (size_changed || inline_data) {
		ret2 = ext4_mark_inode_dirty(handle, inode);
		if (!ret)
			ret = ret2;
	}

	if (pos + len > inode->i_size && !verity && ext4_can_truncate(inode))
		/* if we have allocated more blocks and copied
		 * less. We will have blocks allocated outside
		 * inode->i_size. So truncate them
		 */
		ext4_orphan_add(handle, inode);

errout:
	ret2 = ext4_journal_stop(handle);
	if (!ret)
		ret = ret2;
	if (pos + len > inode->i_size && !verity) {
		ext4_truncate_failed_write(inode);
		/*
		 * If truncate failed early the inode might still be
		 * on the orphan list; we need to make sure the inode
		 * is removed from the orphan list in that case.
		 */
		if (inode->i_nlink)
			ext4_orphan_del(NULL, inode);
	}

	return ret ? ret : copied;
}

/*
 * Reserve space for a single cluster
 */
static int ext4_da_reserve_space(struct inode *inode)
{
	struct ext4_sb_info *sbi = EXT4_SB(inode->i_sb);
	struct ext4_inode_info *ei = EXT4_I(inode);
	int ret;

	/*
	 * We will charge metadata quota at writeout time; this saves
	 * us from metadata over-estimation, though we may go over by
	 * a small amount in the end.  Here we just reserve for data.
	 */
	ret = dquot_reserve_block(inode, EXT4_C2B(sbi, 1));
	if (ret)
		return ret;

	spin_lock(&ei->i_block_reservation_lock);
	if (ext4_claim_free_clusters(sbi, 1, 0)) {
		spin_unlock(&ei->i_block_reservation_lock);
		dquot_release_reservation_block(inode, EXT4_C2B(sbi, 1));
		return -ENOSPC;
	}
	ei->i_reserved_data_blocks++;
	trace_ext4_da_reserve_space(inode);
	spin_unlock(&ei->i_block_reservation_lock);

	return 0;       /* success */
}

static void ext4_da_release_space(struct inode *inode, int to_free)
{
	struct ext4_sb_info *sbi = EXT4_SB(inode->i_sb);
	struct ext4_inode_info *ei = EXT4_I(inode);

	if (!to_free)
		return;		/* Nothing to release, exit */

	spin_lock(&EXT4_I(inode)->i_block_reservation_lock);

	trace_ext4_da_release_space(inode, to_free);
	if (unlikely(to_free > ei->i_reserved_data_blocks)) {
		/*
		 * if there aren't enough reserved blocks, then the
		 * counter is messed up somewhere.  Since this
		 * function is called from invalidate page, it's
		 * harmless to return without any action.
		 */
		ext4_warning(inode->i_sb, "ext4_da_release_space: "
			 "ino %lu, to_free %d with only %d reserved "
			 "data blocks", inode->i_ino, to_free,
			 ei->i_reserved_data_blocks);
		WARN_ON(1);
		to_free = ei->i_reserved_data_blocks;
	}
	ei->i_reserved_data_blocks -= to_free;

	/* update fs dirty data blocks counter */
	percpu_counter_sub(&sbi->s_dirtyclusters_counter, to_free);

	spin_unlock(&EXT4_I(inode)->i_block_reservation_lock);

	dquot_release_reservation_block(inode, EXT4_C2B(sbi, to_free));
}

static void ext4_da_page_release_reservation(struct page *page,
					     unsigned int offset,
					     unsigned int length)
{
	int to_release = 0, contiguous_blks = 0;
	struct buffer_head *head, *bh;
	unsigned int curr_off = 0;
	struct inode *inode = page->mapping->host;
	struct ext4_sb_info *sbi = EXT4_SB(inode->i_sb);
	unsigned int stop = offset + length;
	int num_clusters;
	ext4_fsblk_t lblk;

	BUG_ON(stop > PAGE_SIZE || stop < length);

	head = page_buffers(page);
	bh = head;
	do {
		unsigned int next_off = curr_off + bh->b_size;

		if (next_off > stop)
			break;

		if ((offset <= curr_off) && (buffer_delay(bh))) {
			to_release++;
			contiguous_blks++;
			clear_buffer_delay(bh);
		} else if (contiguous_blks) {
			lblk = page->index <<
			       (PAGE_SHIFT - inode->i_blkbits);
			lblk += (curr_off >> inode->i_blkbits) -
				contiguous_blks;
			ext4_es_remove_extent(inode, lblk, contiguous_blks);
			contiguous_blks = 0;
		}
		curr_off = next_off;
	} while ((bh = bh->b_this_page) != head);

	if (contiguous_blks) {
		lblk = page->index << (PAGE_SHIFT - inode->i_blkbits);
		lblk += (curr_off >> inode->i_blkbits) - contiguous_blks;
		ext4_es_remove_extent(inode, lblk, contiguous_blks);
	}

	/* If we have released all the blocks belonging to a cluster, then we
	 * need to release the reserved space for that cluster. */
	num_clusters = EXT4_NUM_B2C(sbi, to_release);
	while (num_clusters > 0) {
		lblk = (page->index << (PAGE_SHIFT - inode->i_blkbits)) +
			((num_clusters - 1) << sbi->s_cluster_bits);
		if (sbi->s_cluster_ratio == 1 ||
		    !ext4_find_delalloc_cluster(inode, lblk))
			ext4_da_release_space(inode, 1);

		num_clusters--;
	}
}

/*
 * Delayed allocation stuff
 */

struct mpage_da_data {
	struct inode *inode;
	struct writeback_control *wbc;

	pgoff_t first_page;	/* The first page to write */
	pgoff_t next_page;	/* Current page to examine */
	pgoff_t last_page;	/* Last page to examine */
	/*
	 * Extent to map - this can be after first_page because that can be
	 * fully mapped. We somewhat abuse m_flags to store whether the extent
	 * is delalloc or unwritten.
	 */
	struct ext4_map_blocks map;
	struct ext4_io_submit io_submit;	/* IO submission data */
	unsigned int do_map:1;
};

static void mpage_release_unused_pages(struct mpage_da_data *mpd,
				       bool invalidate)
{
	int nr_pages, i;
	pgoff_t index, end;
	struct pagevec pvec;
	struct inode *inode = mpd->inode;
	struct address_space *mapping = inode->i_mapping;

	/* This is necessary when next_page == 0. */
	if (mpd->first_page >= mpd->next_page)
		return;

	index = mpd->first_page;
	end   = mpd->next_page - 1;
	if (invalidate) {
		ext4_lblk_t start, last;
		start = index << (PAGE_SHIFT - inode->i_blkbits);
		last = end << (PAGE_SHIFT - inode->i_blkbits);

		/*
		 * avoid racing with extent status tree scans made by
		 * ext4_insert_delayed_block()
		 */
		down_write(&EXT4_I(inode)->i_data_sem);
		ext4_es_remove_extent(inode, start, last - start + 1);
		up_write(&EXT4_I(inode)->i_data_sem);
	}

	pagevec_init(&pvec);
	while (index <= end) {
		nr_pages = pagevec_lookup_range(&pvec, mapping, &index, end);
		if (nr_pages == 0)
			break;
		for (i = 0; i < nr_pages; i++) {
			struct page *page = pvec.pages[i];

			BUG_ON(!PageLocked(page));
			BUG_ON(PageWriteback(page));
			if (invalidate) {
				if (page_mapped(page))
					clear_page_dirty_for_io(page);
				block_invalidatepage(page, 0, PAGE_SIZE);
				ClearPageUptodate(page);
			}
			unlock_page(page);
		}
		pagevec_release(&pvec);
	}
}

static void ext4_print_free_blocks(struct inode *inode)
{
	struct ext4_sb_info *sbi = EXT4_SB(inode->i_sb);
	struct super_block *sb = inode->i_sb;
	struct ext4_inode_info *ei = EXT4_I(inode);

	ext4_msg(sb, KERN_CRIT, "Total free blocks count %lld",
	       EXT4_C2B(EXT4_SB(inode->i_sb),
			ext4_count_free_clusters(sb)));
	ext4_msg(sb, KERN_CRIT, "Free/Dirty block details");
	ext4_msg(sb, KERN_CRIT, "free_blocks=%lld",
	       (long long) EXT4_C2B(EXT4_SB(sb),
		percpu_counter_sum(&sbi->s_freeclusters_counter)));
	ext4_msg(sb, KERN_CRIT, "dirty_blocks=%lld",
	       (long long) EXT4_C2B(EXT4_SB(sb),
		percpu_counter_sum(&sbi->s_dirtyclusters_counter)));
	ext4_msg(sb, KERN_CRIT, "Block reservation details");
	ext4_msg(sb, KERN_CRIT, "i_reserved_data_blocks=%u",
		 ei->i_reserved_data_blocks);
	return;
}

static int ext4_bh_delay_or_unwritten(handle_t *handle, struct buffer_head *bh)
{
	return (buffer_delay(bh) || buffer_unwritten(bh)) && buffer_dirty(bh);
}

/*
 * This function is grabs code from the very beginning of
 * ext4_map_blocks, but assumes that the caller is from delayed write
 * time. This function looks up the requested blocks and sets the
 * buffer delay bit under the protection of i_data_sem.
 */
static int ext4_da_map_blocks(struct inode *inode, sector_t iblock,
			      struct ext4_map_blocks *map,
			      struct buffer_head *bh)
{
	struct extent_status es;
	int retval;
	sector_t invalid_block = ~((sector_t) 0xffff);
#ifdef ES_AGGRESSIVE_TEST
	struct ext4_map_blocks orig_map;

	memcpy(&orig_map, map, sizeof(*map));
#endif

	if (invalid_block < ext4_blocks_count(EXT4_SB(inode->i_sb)->s_es))
		invalid_block = ~0;

	map->m_flags = 0;
	ext_debug("ext4_da_map_blocks(): inode %lu, max_blocks %u,"
		  "logical block %lu\n", inode->i_ino, map->m_len,
		  (unsigned long) map->m_lblk);

	/* Lookup extent status tree firstly */
	if (ext4_es_lookup_extent(inode, iblock, &es)) {
		if (ext4_es_is_hole(&es)) {
			retval = 0;
			down_read(&EXT4_I(inode)->i_data_sem);
			goto add_delayed;
		}

		/*
		 * Delayed extent could be allocated by fallocate.
		 * So we need to check it.
		 */
		if (ext4_es_is_delayed(&es) && !ext4_es_is_unwritten(&es)) {
			map_bh(bh, inode->i_sb, invalid_block);
			set_buffer_new(bh);
			set_buffer_delay(bh);
			return 0;
		}

		map->m_pblk = ext4_es_pblock(&es) + iblock - es.es_lblk;
		retval = es.es_len - (iblock - es.es_lblk);
		if (retval > map->m_len)
			retval = map->m_len;
		map->m_len = retval;
		if (ext4_es_is_written(&es))
			map->m_flags |= EXT4_MAP_MAPPED;
		else if (ext4_es_is_unwritten(&es))
			map->m_flags |= EXT4_MAP_UNWRITTEN;
		else
			BUG_ON(1);

#ifdef ES_AGGRESSIVE_TEST
		ext4_map_blocks_es_recheck(NULL, inode, map, &orig_map, 0);
#endif
		return retval;
	}

	/*
	 * Try to see if we can get the block without requesting a new
	 * file system block.
	 */
	down_read(&EXT4_I(inode)->i_data_sem);
	if (ext4_has_inline_data(inode))
		retval = 0;
	else if (ext4_test_inode_flag(inode, EXT4_INODE_EXTENTS))
		retval = ext4_ext_map_blocks(NULL, inode, map, 0);
	else
		retval = ext4_ind_map_blocks(NULL, inode, map, 0);

add_delayed:
	if (retval == 0) {
		int ret;
		/*
		 * XXX: __block_prepare_write() unmaps passed block,
		 * is it OK?
		 */
		/*
		 * If the block was allocated from previously allocated cluster,
		 * then we don't need to reserve it again. However we still need
		 * to reserve metadata for every block we're going to write.
		 */
		if (EXT4_SB(inode->i_sb)->s_cluster_ratio == 1 ||
		    !ext4_find_delalloc_cluster(inode, map->m_lblk)) {
			ret = ext4_da_reserve_space(inode);
			if (ret) {
				/* not enough space to reserve */
				retval = ret;
				goto out_unlock;
			}
		}

		ret = ext4_es_insert_extent(inode, map->m_lblk, map->m_len,
					    ~0, EXTENT_STATUS_DELAYED);
		if (ret) {
			retval = ret;
			goto out_unlock;
		}

		map_bh(bh, inode->i_sb, invalid_block);
		set_buffer_new(bh);
		set_buffer_delay(bh);
	} else if (retval > 0) {
		int ret;
		unsigned int status;

		if (unlikely(retval != map->m_len)) {
			ext4_warning(inode->i_sb,
				     "ES len assertion failed for inode "
				     "%lu: retval %d != map->m_len %d",
				     inode->i_ino, retval, map->m_len);
			WARN_ON(1);
		}

		status = map->m_flags & EXT4_MAP_UNWRITTEN ?
				EXTENT_STATUS_UNWRITTEN : EXTENT_STATUS_WRITTEN;
		ret = ext4_es_insert_extent(inode, map->m_lblk, map->m_len,
					    map->m_pblk, status);
		if (ret != 0)
			retval = ret;
	}

out_unlock:
	up_read((&EXT4_I(inode)->i_data_sem));

	return retval;
}

/*
 * This is a special get_block_t callback which is used by
 * ext4_da_write_begin().  It will either return mapped block or
 * reserve space for a single block.
 *
 * For delayed buffer_head we have BH_Mapped, BH_New, BH_Delay set.
 * We also have b_blocknr = -1 and b_bdev initialized properly
 *
 * For unwritten buffer_head we have BH_Mapped, BH_New, BH_Unwritten set.
 * We also have b_blocknr = physicalblock mapping unwritten extent and b_bdev
 * initialized properly.
 */
int ext4_da_get_block_prep(struct inode *inode, sector_t iblock,
			   struct buffer_head *bh, int create)
{
	struct ext4_map_blocks map;
	int ret = 0;

	BUG_ON(create == 0);
	BUG_ON(bh->b_size != inode->i_sb->s_blocksize);

	map.m_lblk = iblock;
	map.m_len = 1;

	/*
	 * first, we need to know whether the block is allocated already
	 * preallocated blocks are unmapped but should treated
	 * the same as allocated blocks.
	 */
	ret = ext4_da_map_blocks(inode, iblock, &map, bh);
	if (ret <= 0)
		return ret;

	map_bh(bh, inode->i_sb, map.m_pblk);
	ext4_update_bh_state(bh, map.m_flags);

	if (buffer_unwritten(bh)) {
		/* A delayed write to unwritten bh should be marked
		 * new and mapped.  Mapped ensures that we don't do
		 * get_block multiple times when we write to the same
		 * offset and new ensures that we do proper zero out
		 * for partial write.
		 */
		set_buffer_new(bh);
		set_buffer_mapped(bh);
	}
	return 0;
}

static int bget_one(handle_t *handle, struct buffer_head *bh)
{
	get_bh(bh);
	return 0;
}

static int bput_one(handle_t *handle, struct buffer_head *bh)
{
	put_bh(bh);
	return 0;
}

static int __ext4_journalled_writepage(struct page *page,
				       unsigned int len)
{
	struct address_space *mapping = page->mapping;
	struct inode *inode = mapping->host;
	struct buffer_head *page_bufs = NULL;
	handle_t *handle = NULL;
	int ret = 0, err = 0;
	int inline_data = ext4_has_inline_data(inode);
	struct buffer_head *inode_bh = NULL;

	ClearPageChecked(page);

	if (inline_data) {
		BUG_ON(page->index != 0);
		BUG_ON(len > ext4_get_max_inline_size(inode));
		inode_bh = ext4_journalled_write_inline_data(inode, len, page);
		if (inode_bh == NULL)
			goto out;
	} else {
		page_bufs = page_buffers(page);
		if (!page_bufs) {
			BUG();
			goto out;
		}
		ext4_walk_page_buffers(handle, page_bufs, 0, len,
				       NULL, bget_one);
	}
	/*
	 * We need to release the page lock before we start the
	 * journal, so grab a reference so the page won't disappear
	 * out from under us.
	 */
	get_page(page);
	unlock_page(page);

	handle = ext4_journal_start(inode, EXT4_HT_WRITE_PAGE,
				    ext4_writepage_trans_blocks(inode));
	if (IS_ERR(handle)) {
		ret = PTR_ERR(handle);
		put_page(page);
		goto out_no_pagelock;
	}
	BUG_ON(!ext4_handle_valid(handle));

	lock_page(page);
	put_page(page);
	if (page->mapping != mapping) {
		/* The page got truncated from under us */
		ext4_journal_stop(handle);
		ret = 0;
		goto out;
	}

	if (inline_data) {
		ret = ext4_mark_inode_dirty(handle, inode);
	} else {
		ret = ext4_walk_page_buffers(handle, page_bufs, 0, len, NULL,
					     do_journal_get_write_access);

		err = ext4_walk_page_buffers(handle, page_bufs, 0, len, NULL,
					     write_end_fn);
	}
	if (ret == 0)
		ret = err;
	EXT4_I(inode)->i_datasync_tid = handle->h_transaction->t_tid;
	err = ext4_journal_stop(handle);
	if (!ret)
		ret = err;

	ext4_set_inode_state(inode, EXT4_STATE_JDATA);
out:
	unlock_page(page);
out_no_pagelock:
	if (!inline_data && page_bufs)
		ext4_walk_page_buffers(NULL, page_bufs, 0, len,
				       NULL, bput_one);
	brelse(inode_bh);
	return ret;
}

/*
 * Note that we don't need to start a transaction unless we're journaling data
 * because we should have holes filled from ext4_page_mkwrite(). We even don't
 * need to file the inode to the transaction's list in ordered mode because if
 * we are writing back data added by write(), the inode is already there and if
 * we are writing back data modified via mmap(), no one guarantees in which
 * transaction the data will hit the disk. In case we are journaling data, we
 * cannot start transaction directly because transaction start ranks above page
 * lock so we have to do some magic.
 *
 * This function can get called via...
 *   - ext4_writepages after taking page lock (have journal handle)
 *   - journal_submit_inode_data_buffers (no journal handle)
 *   - shrink_page_list via the kswapd/direct reclaim (no journal handle)
 *   - grab_page_cache when doing write_begin (have journal handle)
 *
 * We don't do any block allocation in this function. If we have page with
 * multiple blocks we need to write those buffer_heads that are mapped. This
 * is important for mmaped based write. So if we do with blocksize 1K
 * truncate(f, 1024);
 * a = mmap(f, 0, 4096);
 * a[0] = 'a';
 * truncate(f, 4096);
 * we have in the page first buffer_head mapped via page_mkwrite call back
 * but other buffer_heads would be unmapped but dirty (dirty done via the
 * do_wp_page). So writepage should write the first block. If we modify
 * the mmap area beyond 1024 we will again get a page_fault and the
 * page_mkwrite callback will do the block allocation and mark the
 * buffer_heads mapped.
 *
 * We redirty the page if we have any buffer_heads that is either delay or
 * unwritten in the page.
 *
 * We can get recursively called as show below.
 *
 *	ext4_writepage() -> kmalloc() -> __alloc_pages() -> page_launder() ->
 *		ext4_writepage()
 *
 * But since we don't do any block allocation we should not deadlock.
 * Page also have the dirty flag cleared so we don't get recurive page_lock.
 */
static int ext4_writepage(struct page *page,
			  struct writeback_control *wbc)
{
	int ret = 0;
	loff_t size;
	unsigned int len;
	struct buffer_head *page_bufs = NULL;
	struct inode *inode = page->mapping->host;
	struct ext4_io_submit io_submit;
	bool keep_towrite = false;

	if (unlikely(ext4_forced_shutdown(EXT4_SB(inode->i_sb)))) {
		inode->i_mapping->a_ops->invalidatepage(page, 0, PAGE_SIZE);
		unlock_page(page);
		return -EIO;
	}

	trace_ext4_writepage(page);
	size = i_size_read(inode);
	if (page->index == size >> PAGE_SHIFT &&
	    !ext4_verity_in_progress(inode))
		len = size & ~PAGE_MASK;
	else
		len = PAGE_SIZE;

	/* Should never happen but for bugs in other kernel subsystems */
	if (!page_has_buffers(page)) {
		ext4_warning_inode(inode,
		   "page %lu does not have buffers attached", page->index);
		ClearPageDirty(page);
		unlock_page(page);
		return 0;
	}

	page_bufs = page_buffers(page);
	/*
	 * We cannot do block allocation or other extent handling in this
	 * function. If there are buffers needing that, we have to redirty
	 * the page. But we may reach here when we do a journal commit via
	 * journal_submit_inode_data_buffers() and in that case we must write
	 * allocated buffers to achieve data=ordered mode guarantees.
	 *
	 * Also, if there is only one buffer per page (the fs block
	 * size == the page size), if one buffer needs block
	 * allocation or needs to modify the extent tree to clear the
	 * unwritten flag, we know that the page can't be written at
	 * all, so we might as well refuse the write immediately.
	 * Unfortunately if the block size != page size, we can't as
	 * easily detect this case using ext4_walk_page_buffers(), but
	 * for the extremely common case, this is an optimization that
	 * skips a useless round trip through ext4_bio_write_page().
	 */
	if (ext4_walk_page_buffers(NULL, page_bufs, 0, len, NULL,
				   ext4_bh_delay_or_unwritten)) {
		redirty_page_for_writepage(wbc, page);
		if ((current->flags & PF_MEMALLOC) ||
		    (inode->i_sb->s_blocksize == PAGE_SIZE)) {
			/*
			 * For memory cleaning there's no point in writing only
			 * some buffers. So just bail out. Warn if we came here
			 * from direct reclaim.
			 */
			WARN_ON_ONCE((current->flags & (PF_MEMALLOC|PF_KSWAPD))
							== PF_MEMALLOC);
			unlock_page(page);
			return 0;
		}
		keep_towrite = true;
	}

	if (PageChecked(page) && ext4_should_journal_data(inode))
		/*
		 * It's mmapped pagecache.  Add buffers and journal it.  There
		 * doesn't seem much point in redirtying the page here.
		 */
		return __ext4_journalled_writepage(page, len);

	ext4_io_submit_init(&io_submit, wbc);
	io_submit.io_end = ext4_init_io_end(inode, GFP_NOFS);
	if (!io_submit.io_end) {
		redirty_page_for_writepage(wbc, page);
		unlock_page(page);
		return -ENOMEM;
	}
	ret = ext4_bio_write_page(&io_submit, page, len, wbc, keep_towrite);

	if (ext4_io_submit_to_dd(inode, &io_submit) == -EOPNOTSUPP)
		ext4_io_submit(&io_submit);
	/* Drop io_end reference we got from init */
	ext4_put_io_end_defer(io_submit.io_end);
	return ret;
}

static int mpage_submit_page(struct mpage_da_data *mpd, struct page *page)
{
	int len;
	loff_t size;
	int err;

	BUG_ON(page->index != mpd->first_page);
	clear_page_dirty_for_io(page);
	/*
	 * We have to be very careful here!  Nothing protects writeback path
	 * against i_size changes and the page can be writeably mapped into
	 * page tables. So an application can be growing i_size and writing
	 * data through mmap while writeback runs. clear_page_dirty_for_io()
	 * write-protects our page in page tables and the page cannot get
	 * written to again until we release page lock. So only after
	 * clear_page_dirty_for_io() we are safe to sample i_size for
	 * ext4_bio_write_page() to zero-out tail of the written page. We rely
	 * on the barrier provided by TestClearPageDirty in
	 * clear_page_dirty_for_io() to make sure i_size is really sampled only
	 * after page tables are updated.
	 */
	size = i_size_read(mpd->inode);
	if (page->index == size >> PAGE_SHIFT &&
	    !ext4_verity_in_progress(mpd->inode))
		len = size & ~PAGE_MASK;
	else
		len = PAGE_SIZE;
	err = ext4_bio_write_page(&mpd->io_submit, page, len, mpd->wbc, false);
	if (!err)
		mpd->wbc->nr_to_write--;
	mpd->first_page++;

	return err;
}

#define BH_FLAGS ((1 << BH_Unwritten) | (1 << BH_Delay))

/*
 * mballoc gives us at most this number of blocks...
 * XXX: That seems to be only a limitation of ext4_mb_normalize_request().
 * The rest of mballoc seems to handle chunks up to full group size.
 */
#define MAX_WRITEPAGES_EXTENT_LEN 2048

/*
 * mpage_add_bh_to_extent - try to add bh to extent of blocks to map
 *
 * @mpd - extent of blocks
 * @lblk - logical number of the block in the file
 * @bh - buffer head we want to add to the extent
 *
 * The function is used to collect contig. blocks in the same state. If the
 * buffer doesn't require mapping for writeback and we haven't started the
 * extent of buffers to map yet, the function returns 'true' immediately - the
 * caller can write the buffer right away. Otherwise the function returns true
 * if the block has been added to the extent, false if the block couldn't be
 * added.
 */
static bool mpage_add_bh_to_extent(struct mpage_da_data *mpd, ext4_lblk_t lblk,
				   struct buffer_head *bh)
{
	struct ext4_map_blocks *map = &mpd->map;

	/* Buffer that doesn't need mapping for writeback? */
	if (!buffer_dirty(bh) || !buffer_mapped(bh) ||
	    (!buffer_delay(bh) && !buffer_unwritten(bh))) {
		/* So far no extent to map => we write the buffer right away */
		if (map->m_len == 0)
			return true;
		return false;
	}

	/* First block in the extent? */
	if (map->m_len == 0) {
		/* We cannot map unless handle is started... */
		if (!mpd->do_map)
			return false;
		map->m_lblk = lblk;
		map->m_len = 1;
		map->m_flags = bh->b_state & BH_FLAGS;
		return true;
	}

	/* Don't go larger than mballoc is willing to allocate */
	if (map->m_len >= MAX_WRITEPAGES_EXTENT_LEN)
		return false;

	/* Can we merge the block to our big extent? */
	if (lblk == map->m_lblk + map->m_len &&
	    (bh->b_state & BH_FLAGS) == map->m_flags) {
		map->m_len++;
		return true;
	}
	return false;
}

/*
 * mpage_process_page_bufs - submit page buffers for IO or add them to extent
 *
 * @mpd - extent of blocks for mapping
 * @head - the first buffer in the page
 * @bh - buffer we should start processing from
 * @lblk - logical number of the block in the file corresponding to @bh
 *
 * Walk through page buffers from @bh upto @head (exclusive) and either submit
 * the page for IO if all buffers in this page were mapped and there's no
 * accumulated extent of buffers to map or add buffers in the page to the
 * extent of buffers to map. The function returns 1 if the caller can continue
 * by processing the next page, 0 if it should stop adding buffers to the
 * extent to map because we cannot extend it anymore. It can also return value
 * < 0 in case of error during IO submission.
 */
static int mpage_process_page_bufs(struct mpage_da_data *mpd,
				   struct buffer_head *head,
				   struct buffer_head *bh,
				   ext4_lblk_t lblk)
{
	struct inode *inode = mpd->inode;
	int err;
	ext4_lblk_t blocks = (i_size_read(inode) + i_blocksize(inode) - 1)
							>> inode->i_blkbits;

	if (ext4_verity_in_progress(inode))
		blocks = EXT_MAX_BLOCKS;

	do {
		BUG_ON(buffer_locked(bh));

		if (lblk >= blocks || !mpage_add_bh_to_extent(mpd, lblk, bh)) {
			/* Found extent to map? */
			if (mpd->map.m_len)
				return 0;
			/* Buffer needs mapping and handle is not started? */
			if (!mpd->do_map)
				return 0;
			/* Everything mapped so far and we hit EOF */
			break;
		}
	} while (lblk++, (bh = bh->b_this_page) != head);
	/* So far everything mapped? Submit the page for IO. */
	if (mpd->map.m_len == 0) {
		err = mpage_submit_page(mpd, head->b_page);
		if (err < 0)
			return err;
	}
	return lblk < blocks;
}

/*
 * mpage_map_buffers - update buffers corresponding to changed extent and
 *		       submit fully mapped pages for IO
 *
 * @mpd - description of extent to map, on return next extent to map
 *
 * Scan buffers corresponding to changed extent (we expect corresponding pages
 * to be already locked) and update buffer state according to new extent state.
 * We map delalloc buffers to their physical location, clear unwritten bits,
 * and mark buffers as uninit when we perform writes to unwritten extents
 * and do extent conversion after IO is finished. If the last page is not fully
 * mapped, we update @map to the next extent in the last page that needs
 * mapping. Otherwise we submit the page for IO.
 */
static int mpage_map_and_submit_buffers(struct mpage_da_data *mpd)
{
	struct pagevec pvec;
	int nr_pages, i;
	struct inode *inode = mpd->inode;
	struct buffer_head *head, *bh;
	int bpp_bits = PAGE_SHIFT - inode->i_blkbits;
	pgoff_t start, end;
	ext4_lblk_t lblk;
	sector_t pblock;
	int err;

	start = mpd->map.m_lblk >> bpp_bits;
	end = (mpd->map.m_lblk + mpd->map.m_len - 1) >> bpp_bits;
	lblk = start << bpp_bits;
	pblock = mpd->map.m_pblk;

	pagevec_init(&pvec);
	while (start <= end) {
		nr_pages = pagevec_lookup_range(&pvec, inode->i_mapping,
						&start, end);
		if (nr_pages == 0)
			break;
		for (i = 0; i < nr_pages; i++) {
			struct page *page = pvec.pages[i];

			bh = head = page_buffers(page);
			do {
				if (lblk < mpd->map.m_lblk)
					continue;
				if (lblk >= mpd->map.m_lblk + mpd->map.m_len) {
					/*
					 * Buffer after end of mapped extent.
					 * Find next buffer in the page to map.
					 */
					mpd->map.m_len = 0;
					mpd->map.m_flags = 0;
					/*
					 * FIXME: If dioread_nolock supports
					 * blocksize < pagesize, we need to make
					 * sure we add size mapped so far to
					 * io_end->size as the following call
					 * can submit the page for IO.
					 */
					err = mpage_process_page_bufs(mpd, head,
								      bh, lblk);
					pagevec_release(&pvec);
					if (err > 0)
						err = 0;
					return err;
				}
				if (buffer_delay(bh)) {
					clear_buffer_delay(bh);
					bh->b_blocknr = pblock++;
				}
				clear_buffer_unwritten(bh);
			} while (lblk++, (bh = bh->b_this_page) != head);

			/*
			 * FIXME: This is going to break if dioread_nolock
			 * supports blocksize < pagesize as we will try to
			 * convert potentially unmapped parts of inode.
			 */
			mpd->io_submit.io_end->size += PAGE_SIZE;
			/* Page fully mapped - let IO run! */
			err = mpage_submit_page(mpd, page);
			if (err < 0) {
				pagevec_release(&pvec);
				return err;
			}
		}
		pagevec_release(&pvec);
	}
	/* Extent fully mapped and matches with page boundary. We are done. */
	mpd->map.m_len = 0;
	mpd->map.m_flags = 0;
	return 0;
}

static int mpage_map_one_extent(handle_t *handle, struct mpage_da_data *mpd)
{
	struct inode *inode = mpd->inode;
	struct ext4_map_blocks *map = &mpd->map;
	int get_blocks_flags;
	int err, dioread_nolock;

	trace_ext4_da_write_pages_extent(inode, map);
	/*
	 * Call ext4_map_blocks() to allocate any delayed allocation blocks, or
	 * to convert an unwritten extent to be initialized (in the case
	 * where we have written into one or more preallocated blocks).  It is
	 * possible that we're going to need more metadata blocks than
	 * previously reserved. However we must not fail because we're in
	 * writeback and there is nothing we can do about it so it might result
	 * in data loss.  So use reserved blocks to allocate metadata if
	 * possible.
	 *
	 * We pass in the magic EXT4_GET_BLOCKS_DELALLOC_RESERVE if
	 * the blocks in question are delalloc blocks.  This indicates
	 * that the blocks and quotas has already been checked when
	 * the data was copied into the page cache.
	 */
	get_blocks_flags = EXT4_GET_BLOCKS_CREATE |
			   EXT4_GET_BLOCKS_METADATA_NOFAIL |
			   EXT4_GET_BLOCKS_IO_SUBMIT;
	dioread_nolock = ext4_should_dioread_nolock(inode);
	if (dioread_nolock)
		get_blocks_flags |= EXT4_GET_BLOCKS_IO_CREATE_EXT;
	if (map->m_flags & (1 << BH_Delay))
		get_blocks_flags |= EXT4_GET_BLOCKS_DELALLOC_RESERVE;

	err = ext4_map_blocks(handle, inode, map, get_blocks_flags);
	if (err < 0)
		return err;
	if (dioread_nolock && (map->m_flags & EXT4_MAP_UNWRITTEN)) {
		if (!mpd->io_submit.io_end->handle &&
		    ext4_handle_valid(handle)) {
			mpd->io_submit.io_end->handle = handle->h_rsv_handle;
			handle->h_rsv_handle = NULL;
		}
		ext4_set_io_unwritten_flag(inode, mpd->io_submit.io_end);
	}

	BUG_ON(map->m_len == 0);
	if (map->m_flags & EXT4_MAP_NEW) {
		clean_bdev_aliases(inode->i_sb->s_bdev, map->m_pblk,
				   map->m_len);
	}
	return 0;
}

/*
 * mpage_map_and_submit_extent - map extent starting at mpd->lblk of length
 *				 mpd->len and submit pages underlying it for IO
 *
 * @handle - handle for journal operations
 * @mpd - extent to map
 * @give_up_on_write - we set this to true iff there is a fatal error and there
 *                     is no hope of writing the data. The caller should discard
 *                     dirty pages to avoid infinite loops.
 *
 * The function maps extent starting at mpd->lblk of length mpd->len. If it is
 * delayed, blocks are allocated, if it is unwritten, we may need to convert
 * them to initialized or split the described range from larger unwritten
 * extent. Note that we need not map all the described range since allocation
 * can return less blocks or the range is covered by more unwritten extents. We
 * cannot map more because we are limited by reserved transaction credits. On
 * the other hand we always make sure that the last touched page is fully
 * mapped so that it can be written out (and thus forward progress is
 * guaranteed). After mapping we submit all mapped pages for IO.
 */
static int mpage_map_and_submit_extent(handle_t *handle,
				       struct mpage_da_data *mpd,
				       bool *give_up_on_write)
{
	struct inode *inode = mpd->inode;
	struct ext4_map_blocks *map = &mpd->map;
	int err;
	loff_t disksize;
	int progress = 0;

	mpd->io_submit.io_end->offset =
				((loff_t)map->m_lblk) << inode->i_blkbits;
	do {
		err = mpage_map_one_extent(handle, mpd);
		if (err < 0) {
			struct super_block *sb = inode->i_sb;

			if (ext4_forced_shutdown(EXT4_SB(sb)) ||
			    EXT4_SB(sb)->s_mount_flags & EXT4_MF_FS_ABORTED)
				goto invalidate_dirty_pages;
			/*
			 * Let the uper layers retry transient errors.
			 * In the case of ENOSPC, if ext4_count_free_blocks()
			 * is non-zero, a commit should free up blocks.
			 */
			if ((err == -ENOMEM) ||
			    (err == -ENOSPC && ext4_count_free_clusters(sb))) {
				if (progress)
					goto update_disksize;
				return err;
			}
			ext4_msg(sb, KERN_CRIT,
				 "Delayed block allocation failed for "
				 "inode %lu at logical offset %llu with"
				 " max blocks %u with error %d",
				 inode->i_ino,
				 (unsigned long long)map->m_lblk,
				 (unsigned)map->m_len, -err);
			ext4_msg(sb, KERN_CRIT,
				 "This should not happen!! Data will "
				 "be lost\n");
			if (err == -ENOSPC)
				ext4_print_free_blocks(inode);
		invalidate_dirty_pages:
			*give_up_on_write = true;
			return err;
		}
		progress = 1;
		/*
		 * Update buffer state, submit mapped pages, and get us new
		 * extent to map
		 */
		err = mpage_map_and_submit_buffers(mpd);
		if (err < 0)
			goto update_disksize;
	} while (map->m_len);

update_disksize:
	/*
	 * Update on-disk size after IO is submitted.  Races with
	 * truncate are avoided by checking i_size under i_data_sem.
	 */
	disksize = ((loff_t)mpd->first_page) << PAGE_SHIFT;
	if (disksize > READ_ONCE(EXT4_I(inode)->i_disksize)) {
		int err2;
		loff_t i_size;

		down_write(&EXT4_I(inode)->i_data_sem);
		i_size = i_size_read(inode);
		if (disksize > i_size)
			disksize = i_size;
		if (disksize > EXT4_I(inode)->i_disksize)
			EXT4_I(inode)->i_disksize = disksize;
		up_write(&EXT4_I(inode)->i_data_sem);
		err2 = ext4_mark_inode_dirty(handle, inode);
		if (err2)
			ext4_error(inode->i_sb,
				   "Failed to mark inode %lu dirty",
				   inode->i_ino);
		if (!err)
			err = err2;
	}
	return err;
}

/*
 * Calculate the total number of credits to reserve for one writepages
 * iteration. This is called from ext4_writepages(). We map an extent of
 * up to MAX_WRITEPAGES_EXTENT_LEN blocks and then we go on and finish mapping
 * the last partial page. So in total we can map MAX_WRITEPAGES_EXTENT_LEN +
 * bpp - 1 blocks in bpp different extents.
 */
static int ext4_da_writepages_trans_blocks(struct inode *inode)
{
	int bpp = ext4_journal_blocks_per_page(inode);

	return ext4_meta_trans_blocks(inode,
				MAX_WRITEPAGES_EXTENT_LEN + bpp - 1, bpp);
}

/*
 * mpage_prepare_extent_to_map - find & lock contiguous range of dirty pages
 * 				 and underlying extent to map
 *
 * @mpd - where to look for pages
 *
 * Walk dirty pages in the mapping. If they are fully mapped, submit them for
 * IO immediately. When we find a page which isn't mapped we start accumulating
 * extent of buffers underlying these pages that needs mapping (formed by
 * either delayed or unwritten buffers). We also lock the pages containing
 * these buffers. The extent found is returned in @mpd structure (starting at
 * mpd->lblk with length mpd->len blocks).
 *
 * Note that this function can attach bios to one io_end structure which are
 * neither logically nor physically contiguous. Although it may seem as an
 * unnecessary complication, it is actually inevitable in blocksize < pagesize
 * case as we need to track IO to all buffers underlying a page in one io_end.
 */
static int mpage_prepare_extent_to_map(struct mpage_da_data *mpd)
{
	struct address_space *mapping = mpd->inode->i_mapping;
	struct pagevec pvec;
	unsigned int nr_pages;
	long left = mpd->wbc->nr_to_write;
	pgoff_t index = mpd->first_page;
	pgoff_t end = mpd->last_page;
	int tag;
	int i, err = 0;
	int blkbits = mpd->inode->i_blkbits;
	ext4_lblk_t lblk;
	struct buffer_head *head;

	if (mpd->wbc->sync_mode == WB_SYNC_ALL || mpd->wbc->tagged_writepages)
		tag = PAGECACHE_TAG_TOWRITE;
	else
		tag = PAGECACHE_TAG_DIRTY;

	pagevec_init(&pvec);
	mpd->map.m_len = 0;
	mpd->next_page = index;
	while (index <= end) {
		nr_pages = pagevec_lookup_range_tag(&pvec, mapping, &index, end,
				tag);
		if (nr_pages == 0)
			goto out;

		for (i = 0; i < nr_pages; i++) {
			struct page *page = pvec.pages[i];

			/*
			 * Accumulated enough dirty pages? This doesn't apply
			 * to WB_SYNC_ALL mode. For integrity sync we have to
			 * keep going because someone may be concurrently
			 * dirtying pages, and we might have synced a lot of
			 * newly appeared dirty pages, but have not synced all
			 * of the old dirty pages.
			 */
			if (mpd->wbc->sync_mode == WB_SYNC_NONE && left <= 0)
				goto out;

			/* If we can't merge this page, we are done. */
			if (mpd->map.m_len > 0 && mpd->next_page != page->index)
				goto out;

			lock_page(page);
			/*
			 * If the page is no longer dirty, or its mapping no
			 * longer corresponds to inode we are writing (which
			 * means it has been truncated or invalidated), or the
			 * page is already under writeback and we are not doing
			 * a data integrity writeback, skip the page
			 */
			if (!PageDirty(page) ||
			    (PageWriteback(page) &&
			     (mpd->wbc->sync_mode == WB_SYNC_NONE)) ||
			    unlikely(page->mapping != mapping)) {
				unlock_page(page);
				continue;
			}

			wait_on_page_writeback(page);
			BUG_ON(PageWriteback(page));

			/*
			 * Should never happen but for buggy code in
			 * other subsystems that call
			 * set_page_dirty() without properly warning
			 * the file system first.  See [1] for more
			 * information.
			 *
			 * [1] https://lore.kernel.org/linux-mm/20180103100430.GE4911@quack2.suse.cz
			 */
			if (!page_has_buffers(page)) {
				ext4_warning_inode(mpd->inode, "page %lu does not have buffers attached", page->index);
				ClearPageDirty(page);
				unlock_page(page);
				continue;
			}

			if (mpd->map.m_len == 0)
				mpd->first_page = page->index;
			mpd->next_page = page->index + 1;
			/* Add all dirty buffers to mpd */
			lblk = ((ext4_lblk_t)page->index) <<
				(PAGE_SHIFT - blkbits);
			head = page_buffers(page);
			err = mpage_process_page_bufs(mpd, head, head, lblk);
			if (err <= 0)
				goto out;
			err = 0;
			left--;
		}
		pagevec_release(&pvec);
		cond_resched();
	}
	return 0;
out:
	pagevec_release(&pvec);
	return err;
}

static int ext4_writepages(struct address_space *mapping,
			   struct writeback_control *wbc)
{
	pgoff_t	writeback_index = 0;
	long nr_to_write = wbc->nr_to_write;
	int range_whole = 0;
	int cycled = 1;
	handle_t *handle = NULL;
	struct mpage_da_data mpd;
	struct inode *inode = mapping->host;
	int needed_blocks, rsv_blocks = 0, ret = 0;
	struct ext4_sb_info *sbi = EXT4_SB(mapping->host->i_sb);
	bool done;
	struct blk_plug plug;
	bool give_up_on_write = false;

	if (unlikely(ext4_forced_shutdown(EXT4_SB(inode->i_sb))))
		return -EIO;

	percpu_down_read(&sbi->s_writepages_rwsem);
	trace_ext4_writepages(inode, wbc);

	/*
	 * No pages to write? This is mainly a kludge to avoid starting
	 * a transaction for special inodes like journal inode on last iput()
	 * because that could violate lock ordering on umount
	 */
	if (!mapping->nrpages || !mapping_tagged(mapping, PAGECACHE_TAG_DIRTY))
		goto out_writepages;

	if (ext4_should_journal_data(inode)) {
		ret = generic_writepages(mapping, wbc);
		goto out_writepages;
	}

	/*
	 * If the filesystem has aborted, it is read-only, so return
	 * right away instead of dumping stack traces later on that
	 * will obscure the real source of the problem.  We test
	 * EXT4_MF_FS_ABORTED instead of sb->s_flag's SB_RDONLY because
	 * the latter could be true if the filesystem is mounted
	 * read-only, and in that case, ext4_writepages should
	 * *never* be called, so if that ever happens, we would want
	 * the stack trace.
	 */
	if (unlikely(ext4_forced_shutdown(EXT4_SB(mapping->host->i_sb)) ||
		     sbi->s_mount_flags & EXT4_MF_FS_ABORTED)) {
		ret = -EROFS;
		goto out_writepages;
	}

	if (ext4_should_dioread_nolock(inode)) {
		/*
		 * We may need to convert up to one extent per block in
		 * the page and we may dirty the inode.
		 */
		rsv_blocks = 1 + ext4_chunk_trans_blocks(inode,
						PAGE_SIZE >> inode->i_blkbits);
	}

	/*
	 * If we have inline data and arrive here, it means that
	 * we will soon create the block for the 1st page, so
	 * we'd better clear the inline data here.
	 */
	if (ext4_has_inline_data(inode)) {
		/* Just inode will be modified... */
		handle = ext4_journal_start(inode, EXT4_HT_INODE, 1);
		if (IS_ERR(handle)) {
			ret = PTR_ERR(handle);
			goto out_writepages;
		}
		BUG_ON(ext4_test_inode_state(inode,
				EXT4_STATE_MAY_INLINE_DATA));
		ext4_destroy_inline_data(handle, inode);
		ext4_journal_stop(handle);
	}

	if (wbc->range_start == 0 && wbc->range_end == LLONG_MAX)
		range_whole = 1;

	if (wbc->range_cyclic) {
		writeback_index = mapping->writeback_index;
		if (writeback_index)
			cycled = 0;
		mpd.first_page = writeback_index;
		mpd.last_page = -1;
	} else {
		mpd.first_page = wbc->range_start >> PAGE_SHIFT;
		mpd.last_page = wbc->range_end >> PAGE_SHIFT;
	}

	mpd.inode = inode;
	mpd.wbc = wbc;
	ext4_io_submit_init(&mpd.io_submit, wbc);
retry:
	if (wbc->sync_mode == WB_SYNC_ALL || wbc->tagged_writepages)
		tag_pages_for_writeback(mapping, mpd.first_page, mpd.last_page);
	done = false;
	blk_start_plug(&plug);

	/*
	 * First writeback pages that don't need mapping - we can avoid
	 * starting a transaction unnecessarily and also avoid being blocked
	 * in the block layer on device congestion while having transaction
	 * started.
	 */
	mpd.do_map = 0;
	mpd.io_submit.io_end = ext4_init_io_end(inode, GFP_KERNEL);
	if (!mpd.io_submit.io_end) {
		ret = -ENOMEM;
		goto unplug;
	}
	ret = mpage_prepare_extent_to_map(&mpd);
	/* Submit prepared bio */
	if (ext4_io_submit_to_dd(inode, &mpd.io_submit) == -EOPNOTSUPP)
		ext4_io_submit(&mpd.io_submit);

	ext4_put_io_end_defer(mpd.io_submit.io_end);
	mpd.io_submit.io_end = NULL;
	/* Unlock pages we didn't use */
	mpage_release_unused_pages(&mpd, false);
	if (ret < 0)
		goto unplug;

	while (!done && mpd.first_page <= mpd.last_page) {
		/* For each extent of pages we use new io_end */
		mpd.io_submit.io_end = ext4_init_io_end(inode, GFP_KERNEL);
		if (!mpd.io_submit.io_end) {
			ret = -ENOMEM;
			break;
		}

		/*
		 * We have two constraints: We find one extent to map and we
		 * must always write out whole page (makes a difference when
		 * blocksize < pagesize) so that we don't block on IO when we
		 * try to write out the rest of the page. Journalled mode is
		 * not supported by delalloc.
		 */
		BUG_ON(ext4_should_journal_data(inode));
		needed_blocks = ext4_da_writepages_trans_blocks(inode);

		/* start a new transaction */
		handle = ext4_journal_start_with_reserve(inode,
				EXT4_HT_WRITE_PAGE, needed_blocks, rsv_blocks);
		if (IS_ERR(handle)) {
			ret = PTR_ERR(handle);
			ext4_msg(inode->i_sb, KERN_CRIT, "%s: jbd2_start: "
			       "%ld pages, ino %lu; err %d", __func__,
				wbc->nr_to_write, inode->i_ino, ret);
			/* Release allocated io_end */
			ext4_put_io_end(mpd.io_submit.io_end);
			mpd.io_submit.io_end = NULL;
			break;
		}
		mpd.do_map = 1;

		trace_ext4_da_write_pages(inode, mpd.first_page, mpd.wbc);
		ret = mpage_prepare_extent_to_map(&mpd);
		if (!ret) {
			if (mpd.map.m_len)
				ret = mpage_map_and_submit_extent(handle, &mpd,
					&give_up_on_write);
			else {
				/*
				 * We scanned the whole range (or exhausted
				 * nr_to_write), submitted what was mapped and
				 * didn't find anything needing mapping. We are
				 * done.
				 */
				done = true;
			}
		}
		/*
		 * Caution: If the handle is synchronous,
		 * ext4_journal_stop() can wait for transaction commit
		 * to finish which may depend on writeback of pages to
		 * complete or on page lock to be released.  In that
		 * case, we have to wait until after after we have
		 * submitted all the IO, released page locks we hold,
		 * and dropped io_end reference (for extent conversion
		 * to be able to complete) before stopping the handle.
		 */
		if (!ext4_handle_valid(handle) || handle->h_sync == 0) {
			ext4_journal_stop(handle);
			handle = NULL;
			mpd.do_map = 0;
		}
		/* Submit prepared bio */
		if (ext4_io_submit_to_dd(inode, &mpd.io_submit) == -EOPNOTSUPP)
			ext4_io_submit(&mpd.io_submit);

		/* Unlock pages we didn't use */
		mpage_release_unused_pages(&mpd, give_up_on_write);
		/*
		 * Drop our io_end reference we got from init. We have
		 * to be careful and use deferred io_end finishing if
		 * we are still holding the transaction as we can
		 * release the last reference to io_end which may end
		 * up doing unwritten extent conversion.
		 */
		if (handle) {
			ext4_put_io_end_defer(mpd.io_submit.io_end);
			ext4_journal_stop(handle);
		} else
			ext4_put_io_end(mpd.io_submit.io_end);
		mpd.io_submit.io_end = NULL;

		if (ret == -ENOSPC && sbi->s_journal) {
			/*
			 * Commit the transaction which would
			 * free blocks released in the transaction
			 * and try again
			 */
			jbd2_journal_force_commit_nested(sbi->s_journal);
			ret = 0;
			continue;
		}
		/* Fatal error - ENOMEM, EIO... */
		if (ret)
			break;
	}
unplug:
	blk_finish_plug(&plug);
	if (!ret && !cycled && wbc->nr_to_write > 0) {
		cycled = 1;
		mpd.last_page = writeback_index - 1;
		mpd.first_page = 0;
		goto retry;
	}

	/* Update index */
	if (wbc->range_cyclic || (range_whole && wbc->nr_to_write > 0))
		/*
		 * Set the writeback_index so that range_cyclic
		 * mode will write it back later
		 */
		mapping->writeback_index = mpd.first_page;

out_writepages:
	trace_ext4_writepages_result(inode, wbc, ret,
				     nr_to_write - wbc->nr_to_write);
	percpu_up_read(&sbi->s_writepages_rwsem);
	return ret;
}

static int ext4_dax_writepages(struct address_space *mapping,
			       struct writeback_control *wbc)
{
	int ret;
	long nr_to_write = wbc->nr_to_write;
	struct inode *inode = mapping->host;
	struct ext4_sb_info *sbi = EXT4_SB(mapping->host->i_sb);

	if (unlikely(ext4_forced_shutdown(EXT4_SB(inode->i_sb))))
		return -EIO;

	percpu_down_read(&sbi->s_writepages_rwsem);
	trace_ext4_writepages(inode, wbc);

	ret = dax_writeback_mapping_range(mapping, inode->i_sb->s_bdev, wbc);
	trace_ext4_writepages_result(inode, wbc, ret,
				     nr_to_write - wbc->nr_to_write);
	percpu_up_read(&sbi->s_writepages_rwsem);
	return ret;
}

static int ext4_nonda_switch(struct super_block *sb)
{
	s64 free_clusters, dirty_clusters;
	struct ext4_sb_info *sbi = EXT4_SB(sb);

	/*
	 * switch to non delalloc mode if we are running low
	 * on free block. The free block accounting via percpu
	 * counters can get slightly wrong with percpu_counter_batch getting
	 * accumulated on each CPU without updating global counters
	 * Delalloc need an accurate free block accounting. So switch
	 * to non delalloc when we are near to error range.
	 */
	free_clusters =
		percpu_counter_read_positive(&sbi->s_freeclusters_counter);
	dirty_clusters =
		percpu_counter_read_positive(&sbi->s_dirtyclusters_counter);
	/*
	 * Start pushing delalloc when 1/2 of free blocks are dirty.
	 */
	if (dirty_clusters && (free_clusters < 2 * dirty_clusters))
		try_to_writeback_inodes_sb(sb, WB_REASON_FS_FREE_SPACE);

	if (2 * free_clusters < 3 * dirty_clusters ||
	    free_clusters < (dirty_clusters + EXT4_FREECLUSTERS_WATERMARK)) {
		/*
		 * free block count is less than 150% of dirty blocks
		 * or free blocks is less than watermark
		 */
		return 1;
	}
	return 0;
}

/* We always reserve for an inode update; the superblock could be there too */
static int ext4_da_write_credits(struct inode *inode, loff_t pos, unsigned len)
{
	if (likely(ext4_has_feature_large_file(inode->i_sb)))
		return 1;

	if (pos + len <= 0x7fffffffULL)
		return 1;

	/* We might need to update the superblock to set LARGE_FILE */
	return 2;
}

static int ext4_da_write_begin(struct file *file, struct address_space *mapping,
			       loff_t pos, unsigned len, unsigned flags,
			       struct page **pagep, void **fsdata)
{
	int ret, retries = 0;
	struct page *page;
	pgoff_t index;
	struct inode *inode = mapping->host;
	handle_t *handle;

	if (unlikely(ext4_forced_shutdown(EXT4_SB(inode->i_sb))))
		return -EIO;

	index = pos >> PAGE_SHIFT;

	if (ext4_nonda_switch(inode->i_sb) || S_ISLNK(inode->i_mode) ||
	    ext4_verity_in_progress(inode)) {
		*fsdata = (void *)FALL_BACK_TO_NONDELALLOC;
		return ext4_write_begin(file, mapping, pos,
					len, flags, pagep, fsdata);
	}
	*fsdata = (void *)0;
	if (trace_android_fs_datawrite_start_enabled()) {
		char *path, pathbuf[MAX_TRACE_PATHBUF_LEN];

		path = android_fstrace_get_pathname(pathbuf,
						    MAX_TRACE_PATHBUF_LEN,
						    inode);
		trace_android_fs_datawrite_start(inode, pos, len,
						 current->pid,
						 path, current->comm);
	}
	trace_ext4_da_write_begin(inode, pos, len, flags);

	if (ext4_test_inode_state(inode, EXT4_STATE_MAY_INLINE_DATA)) {
		ret = ext4_da_write_inline_data_begin(mapping, inode,
						      pos, len, flags,
						      pagep, fsdata);
		if (ret < 0)
			return ret;
		if (ret == 1)
			return 0;
	}

	/*
	 * grab_cache_page_write_begin() can take a long time if the
	 * system is thrashing due to memory pressure, or if the page
	 * is being written back.  So grab it first before we start
	 * the transaction handle.  This also allows us to allocate
	 * the page (if needed) without using GFP_NOFS.
	 */
retry_grab:
	page = grab_cache_page_write_begin(mapping, index, flags);
	if (!page)
		return -ENOMEM;
	unlock_page(page);

	/*
	 * With delayed allocation, we don't log the i_disksize update
	 * if there is delayed block allocation. But we still need
	 * to journalling the i_disksize update if writes to the end
	 * of file which has an already mapped buffer.
	 */
retry_journal:
	handle = ext4_journal_start(inode, EXT4_HT_WRITE_PAGE,
				ext4_da_write_credits(inode, pos, len));
	if (IS_ERR(handle)) {
		put_page(page);
		return PTR_ERR(handle);
	}

	lock_page(page);
	if (page->mapping != mapping) {
		/* The page got truncated from under us */
		unlock_page(page);
		put_page(page);
		ext4_journal_stop(handle);
		goto retry_grab;
	}
	/* In case writeback began while the page was unlocked */
	wait_for_stable_page(page);

#ifdef CONFIG_FS_ENCRYPTION
	ret = ext4_block_write_begin(page, pos, len,
				     ext4_da_get_block_prep);
#else
	ret = __block_write_begin(page, pos, len, ext4_da_get_block_prep);
#endif
	if (ret < 0) {
		unlock_page(page);
		ext4_journal_stop(handle);
		/*
		 * block_write_begin may have instantiated a few blocks
		 * outside i_size.  Trim these off again. Don't need
		 * i_size_read because we hold i_mutex.
		 */
		if (pos + len > inode->i_size)
			ext4_truncate_failed_write(inode);

		if (ret == -ENOSPC &&
		    ext4_should_retry_alloc(inode->i_sb, &retries))
			goto retry_journal;

		put_page(page);
		return ret;
	}

	*pagep = page;
	return ret;
}

/*
 * Check if we should update i_disksize
 * when write to the end of file but not require block allocation
 */
static int ext4_da_should_update_i_disksize(struct page *page,
					    unsigned long offset)
{
	struct buffer_head *bh;
	struct inode *inode = page->mapping->host;
	unsigned int idx;
	int i;

	bh = page_buffers(page);
	idx = offset >> inode->i_blkbits;

	for (i = 0; i < idx; i++)
		bh = bh->b_this_page;

	if (!buffer_mapped(bh) || (buffer_delay(bh)) || buffer_unwritten(bh))
		return 0;
	return 1;
}

static int ext4_da_write_end(struct file *file,
			     struct address_space *mapping,
			     loff_t pos, unsigned len, unsigned copied,
			     struct page *page, void *fsdata)
{
	struct inode *inode = mapping->host;
	int ret = 0, ret2;
	handle_t *handle = ext4_journal_current_handle();
	loff_t new_i_size;
	unsigned long start, end;
	int write_mode = (int)(unsigned long)fsdata;

	if (write_mode == FALL_BACK_TO_NONDELALLOC)
		return ext4_write_end(file, mapping, pos,
				      len, copied, page, fsdata);

	trace_android_fs_datawrite_end(inode, pos, len);
	trace_ext4_da_write_end(inode, pos, len, copied);
	start = pos & (PAGE_SIZE - 1);
	end = start + copied - 1;

	/*
	 * generic_write_end() will run mark_inode_dirty() if i_size
	 * changes.  So let's piggyback the i_disksize mark_inode_dirty
	 * into that.
	 */
	new_i_size = pos + copied;
	if (copied && new_i_size > EXT4_I(inode)->i_disksize) {
		if (ext4_has_inline_data(inode) ||
		    ext4_da_should_update_i_disksize(page, end)) {
			ext4_update_i_disksize(inode, new_i_size);
			/* We need to mark inode dirty even if
			 * new_i_size is less that inode->i_size
			 * bu greater than i_disksize.(hint delalloc)
			 */
			ext4_mark_inode_dirty(handle, inode);
		}
	}

	if (write_mode != CONVERT_INLINE_DATA &&
	    ext4_test_inode_state(inode, EXT4_STATE_MAY_INLINE_DATA) &&
	    ext4_has_inline_data(inode))
		ret2 = ext4_da_write_inline_data_end(inode, pos, len, copied,
						     page);
	else
		ret2 = generic_write_end(file, mapping, pos, len, copied,
							page, fsdata);

	copied = ret2;
	if (ret2 < 0)
		ret = ret2;
	ret2 = ext4_journal_stop(handle);
	if (!ret)
		ret = ret2;

	return ret ? ret : copied;
}

static void ext4_da_invalidatepage(struct page *page, unsigned int offset,
				   unsigned int length)
{
	/*
	 * Drop reserved blocks
	 */
	BUG_ON(!PageLocked(page));
	if (!page_has_buffers(page))
		goto out;

	ext4_da_page_release_reservation(page, offset, length);

out:
	ext4_invalidatepage(page, offset, length);

	return;
}

/*
 * Force all delayed allocation blocks to be allocated for a given inode.
 */
int ext4_alloc_da_blocks(struct inode *inode)
{
	trace_ext4_alloc_da_blocks(inode);

	if (!EXT4_I(inode)->i_reserved_data_blocks)
		return 0;

	/*
	 * We do something simple for now.  The filemap_flush() will
	 * also start triggering a write of the data blocks, which is
	 * not strictly speaking necessary (and for users of
	 * laptop_mode, not even desirable).  However, to do otherwise
	 * would require replicating code paths in:
	 *
	 * ext4_writepages() ->
	 *    write_cache_pages() ---> (via passed in callback function)
	 *        __mpage_da_writepage() -->
	 *           mpage_add_bh_to_extent()
	 *           mpage_da_map_blocks()
	 *
	 * The problem is that write_cache_pages(), located in
	 * mm/page-writeback.c, marks pages clean in preparation for
	 * doing I/O, which is not desirable if we're not planning on
	 * doing I/O at all.
	 *
	 * We could call write_cache_pages(), and then redirty all of
	 * the pages by calling redirty_page_for_writepage() but that
	 * would be ugly in the extreme.  So instead we would need to
	 * replicate parts of the code in the above functions,
	 * simplifying them because we wouldn't actually intend to
	 * write out the pages, but rather only collect contiguous
	 * logical block extents, call the multi-block allocator, and
	 * then update the buffer heads with the block allocations.
	 *
	 * For now, though, we'll cheat by calling filemap_flush(),
	 * which will map the blocks, and start the I/O, but not
	 * actually wait for the I/O to complete.
	 */
	return filemap_flush(inode->i_mapping);
}

/*
 * bmap() is special.  It gets used by applications such as lilo and by
 * the swapper to find the on-disk block of a specific piece of data.
 *
 * Naturally, this is dangerous if the block concerned is still in the
 * journal.  If somebody makes a swapfile on an ext4 data-journaling
 * filesystem and enables swap, then they may get a nasty shock when the
 * data getting swapped to that swapfile suddenly gets overwritten by
 * the original zero's written out previously to the journal and
 * awaiting writeback in the kernel's buffer cache.
 *
 * So, if we see any bmap calls here on a modified, data-journaled file,
 * take extra steps to flush any blocks which might be in the cache.
 */
static sector_t ext4_bmap(struct address_space *mapping, sector_t block)
{
	struct inode *inode = mapping->host;
	journal_t *journal;
	int err;

	/*
	 * We can get here for an inline file via the FIBMAP ioctl
	 */
	if (ext4_has_inline_data(inode))
		return 0;

	if (mapping_tagged(mapping, PAGECACHE_TAG_DIRTY) &&
			test_opt(inode->i_sb, DELALLOC)) {
		/*
		 * With delalloc we want to sync the file
		 * so that we can make sure we allocate
		 * blocks for file
		 */
		filemap_write_and_wait(mapping);
	}

	if (EXT4_JOURNAL(inode) &&
	    ext4_test_inode_state(inode, EXT4_STATE_JDATA)) {
		/*
		 * This is a REALLY heavyweight approach, but the use of
		 * bmap on dirty files is expected to be extremely rare:
		 * only if we run lilo or swapon on a freshly made file
		 * do we expect this to happen.
		 *
		 * (bmap requires CAP_SYS_RAWIO so this does not
		 * represent an unprivileged user DOS attack --- we'd be
		 * in trouble if mortal users could trigger this path at
		 * will.)
		 *
		 * NB. EXT4_STATE_JDATA is not set on files other than
		 * regular files.  If somebody wants to bmap a directory
		 * or symlink and gets confused because the buffer
		 * hasn't yet been flushed to disk, they deserve
		 * everything they get.
		 */

		ext4_clear_inode_state(inode, EXT4_STATE_JDATA);
		journal = EXT4_JOURNAL(inode);
		jbd2_journal_lock_updates(journal);
		err = jbd2_journal_flush(journal);
		jbd2_journal_unlock_updates(journal);

		if (err)
			return 0;
	}

	return generic_block_bmap(mapping, block, ext4_get_block);
}

static int ext4_readpage(struct file *file, struct page *page)
{
	int ret = -EAGAIN;
	struct inode *inode = page->mapping->host;

	trace_ext4_readpage(page);

	if (ext4_has_inline_data(inode))
		ret = ext4_readpage_inline(inode, page);

	if (ret == -EAGAIN)
		return ext4_mpage_readpages(page->mapping, NULL, page, 1,
						false);

	return ret;
}

static int
ext4_readpages(struct file *file, struct address_space *mapping,
		struct list_head *pages, unsigned nr_pages)
{
	struct inode *inode = mapping->host;

	/* If the file has inline data, no need to do readpages. */
	if (ext4_has_inline_data(inode))
		return 0;

	return ext4_mpage_readpages(mapping, pages, NULL, nr_pages, true);
}

static void ext4_invalidatepage(struct page *page, unsigned int offset,
				unsigned int length)
{
	trace_ext4_invalidatepage(page, offset, length);

	/* No journalling happens on data buffers when this function is used */
	WARN_ON(page_has_buffers(page) && buffer_jbd(page_buffers(page)));

	block_invalidatepage(page, offset, length);
}

static int __ext4_journalled_invalidatepage(struct page *page,
					    unsigned int offset,
					    unsigned int length)
{
	journal_t *journal = EXT4_JOURNAL(page->mapping->host);

	trace_ext4_journalled_invalidatepage(page, offset, length);

	/*
	 * If it's a full truncate we just forget about the pending dirtying
	 */
	if (offset == 0 && length == PAGE_SIZE)
		ClearPageChecked(page);

	return jbd2_journal_invalidatepage(journal, page, offset, length);
}

/* Wrapper for aops... */
static void ext4_journalled_invalidatepage(struct page *page,
					   unsigned int offset,
					   unsigned int length)
{
	WARN_ON(__ext4_journalled_invalidatepage(page, offset, length) < 0);
}

static int ext4_releasepage(struct page *page, gfp_t wait)
{
	journal_t *journal = EXT4_JOURNAL(page->mapping->host);

	trace_ext4_releasepage(page);

	/* Page has dirty journalled data -> cannot release */
	if (PageChecked(page))
		return 0;
	if (journal)
		return jbd2_journal_try_to_free_buffers(journal, page, wait);
	else
		return try_to_free_buffers(page);
}

static bool ext4_inode_datasync_dirty(struct inode *inode)
{
	journal_t *journal = EXT4_SB(inode->i_sb)->s_journal;

	if (journal)
		return !jbd2_transaction_committed(journal,
					EXT4_I(inode)->i_datasync_tid);
	/* Any metadata buffers to write? */
	if (!list_empty(&inode->i_mapping->private_list))
		return true;
	return inode->i_state & I_DIRTY_DATASYNC;
}

static int ext4_iomap_begin(struct inode *inode, loff_t offset, loff_t length,
			    unsigned flags, struct iomap *iomap)
{
	struct ext4_sb_info *sbi = EXT4_SB(inode->i_sb);
	unsigned int blkbits = inode->i_blkbits;
	unsigned long first_block, last_block;
	struct ext4_map_blocks map;
	bool delalloc = false;
	int ret;

	if ((offset >> blkbits) > EXT4_MAX_LOGICAL_BLOCK)
		return -EINVAL;
	first_block = offset >> blkbits;
	last_block = min_t(loff_t, (offset + length - 1) >> blkbits,
			   EXT4_MAX_LOGICAL_BLOCK);

	if (flags & IOMAP_REPORT) {
		if (ext4_has_inline_data(inode)) {
			ret = ext4_inline_data_iomap(inode, iomap);
			if (ret != -EAGAIN) {
				if (ret == 0 && offset >= iomap->length)
					ret = -ENOENT;
				return ret;
			}
		}
	} else {
		if (WARN_ON_ONCE(ext4_has_inline_data(inode)))
			return -ERANGE;
	}

	map.m_lblk = first_block;
	map.m_len = last_block - first_block + 1;

	if (flags & IOMAP_REPORT) {
		ret = ext4_map_blocks(NULL, inode, &map, 0);
		if (ret < 0)
			return ret;

		if (ret == 0) {
			ext4_lblk_t end = map.m_lblk + map.m_len - 1;
			struct extent_status es;

			ext4_es_find_delayed_extent_range(inode, map.m_lblk, end, &es);

			if (!es.es_len || es.es_lblk > end) {
				/* entire range is a hole */
			} else if (es.es_lblk > map.m_lblk) {
				/* range starts with a hole */
				map.m_len = es.es_lblk - map.m_lblk;
			} else {
				ext4_lblk_t offs = 0;

				if (es.es_lblk < map.m_lblk)
					offs = map.m_lblk - es.es_lblk;
				map.m_lblk = es.es_lblk + offs;
				map.m_len = es.es_len - offs;
				delalloc = true;
			}
		}
	} else if (flags & IOMAP_WRITE) {
		int dio_credits;
		handle_t *handle;
		int retries = 0;

		/* Trim mapping request to maximum we can map at once for DIO */
		if (map.m_len > DIO_MAX_BLOCKS)
			map.m_len = DIO_MAX_BLOCKS;
		dio_credits = ext4_chunk_trans_blocks(inode, map.m_len);
retry:
		/*
		 * Either we allocate blocks and then we don't get unwritten
		 * extent so we have reserved enough credits, or the blocks
		 * are already allocated and unwritten and in that case
		 * extent conversion fits in the credits as well.
		 */
		handle = ext4_journal_start(inode, EXT4_HT_MAP_BLOCKS,
					    dio_credits);
		if (IS_ERR(handle))
			return PTR_ERR(handle);

		ret = ext4_map_blocks(handle, inode, &map,
				      EXT4_GET_BLOCKS_CREATE_ZERO);
		if (ret < 0) {
			ext4_journal_stop(handle);
			if (ret == -ENOSPC &&
			    ext4_should_retry_alloc(inode->i_sb, &retries))
				goto retry;
			return ret;
		}

		/*
		 * If we added blocks beyond i_size, we need to make sure they
		 * will get truncated if we crash before updating i_size in
		 * ext4_iomap_end(). For faults we don't need to do that (and
		 * even cannot because for orphan list operations inode_lock is
		 * required) - if we happen to instantiate block beyond i_size,
		 * it is because we race with truncate which has already added
		 * the inode to the orphan list.
		 */
		if (!(flags & IOMAP_FAULT) && first_block + map.m_len >
		    (i_size_read(inode) + (1 << blkbits) - 1) >> blkbits) {
			int err;

			err = ext4_orphan_add(handle, inode);
			if (err < 0) {
				ext4_journal_stop(handle);
				return err;
			}
		}
		ext4_journal_stop(handle);
	} else {
		ret = ext4_map_blocks(NULL, inode, &map, 0);
		if (ret < 0)
			return ret;
	}

	/*
	 * Writes that span EOF might trigger an I/O size update on completion,
	 * so consider them to be dirty for the purposes of O_DSYNC, even if
	 * there is no other metadata changes being made or are pending here.
	 */
	iomap->flags = 0;
	if (ext4_inode_datasync_dirty(inode) ||
	    offset + length > i_size_read(inode))
		iomap->flags |= IOMAP_F_DIRTY;
	iomap->bdev = inode->i_sb->s_bdev;
	iomap->dax_dev = sbi->s_daxdev;
	iomap->offset = (u64)first_block << blkbits;
	iomap->length = (u64)map.m_len << blkbits;

	if (ret == 0) {
		iomap->type = delalloc ? IOMAP_DELALLOC : IOMAP_HOLE;
		iomap->addr = IOMAP_NULL_ADDR;
	} else {
		if (map.m_flags & EXT4_MAP_MAPPED) {
			iomap->type = IOMAP_MAPPED;
		} else if (map.m_flags & EXT4_MAP_UNWRITTEN) {
			iomap->type = IOMAP_UNWRITTEN;
		} else {
			WARN_ON_ONCE(1);
			return -EIO;
		}
		iomap->addr = (u64)map.m_pblk << blkbits;
	}

	if (map.m_flags & EXT4_MAP_NEW)
		iomap->flags |= IOMAP_F_NEW;

	return 0;
}

static int ext4_iomap_end(struct inode *inode, loff_t offset, loff_t length,
			  ssize_t written, unsigned flags, struct iomap *iomap)
{
	int ret = 0;
	handle_t *handle;
	int blkbits = inode->i_blkbits;
	bool truncate = false;

	if (!(flags & IOMAP_WRITE) || (flags & IOMAP_FAULT))
		return 0;

	handle = ext4_journal_start(inode, EXT4_HT_INODE, 2);
	if (IS_ERR(handle)) {
		ret = PTR_ERR(handle);
		goto orphan_del;
	}
	if (ext4_update_inode_size(inode, offset + written))
		ext4_mark_inode_dirty(handle, inode);
	/*
	 * We may need to truncate allocated but not written blocks beyond EOF.
	 */
	if (iomap->offset + iomap->length > 
	    ALIGN(inode->i_size, 1 << blkbits)) {
		ext4_lblk_t written_blk, end_blk;

		written_blk = (offset + written) >> blkbits;
		end_blk = (offset + length) >> blkbits;
		if (written_blk < end_blk && ext4_can_truncate(inode))
			truncate = true;
	}
	/*
	 * Remove inode from orphan list if we were extending a inode and
	 * everything went fine.
	 */
	if (!truncate && inode->i_nlink &&
	    !list_empty(&EXT4_I(inode)->i_orphan))
		ext4_orphan_del(handle, inode);
	ext4_journal_stop(handle);
	if (truncate) {
		ext4_truncate_failed_write(inode);
orphan_del:
		/*
		 * If truncate failed early the inode might still be on the
		 * orphan list; we need to make sure the inode is removed from
		 * the orphan list in that case.
		 */
		if (inode->i_nlink)
			ext4_orphan_del(NULL, inode);
	}
	return ret;
}

const struct iomap_ops ext4_iomap_ops = {
	.iomap_begin		= ext4_iomap_begin,
	.iomap_end		= ext4_iomap_end,
};

static int ext4_end_io_dio(struct kiocb *iocb, loff_t offset,
			    ssize_t size, void *private)
{
        ext4_io_end_t *io_end = private;

	/* if not async direct IO just return */
	if (!io_end)
		return 0;

	ext_debug("ext4_end_io_dio(): io_end 0x%p "
		  "for inode %lu, iocb 0x%p, offset %llu, size %zd\n",
		  io_end, io_end->inode->i_ino, iocb, offset, size);

	/*
	 * Error during AIO DIO. We cannot convert unwritten extents as the
	 * data was not written. Just clear the unwritten flag and drop io_end.
	 */
	if (size <= 0) {
		ext4_clear_io_unwritten_flag(io_end);
		size = 0;
	}
	io_end->offset = offset;
	io_end->size = size;
	ext4_put_io_end(io_end);

	return 0;
}

/*
 * Handling of direct IO writes.
 *
 * For ext4 extent files, ext4 will do direct-io write even to holes,
 * preallocated extents, and those write extend the file, no need to
 * fall back to buffered IO.
 *
 * For holes, we fallocate those blocks, mark them as unwritten
 * If those blocks were preallocated, we mark sure they are split, but
 * still keep the range to write as unwritten.
 *
 * The unwritten extents will be converted to written when DIO is completed.
 * For async direct IO, since the IO may still pending when return, we
 * set up an end_io call back function, which will do the conversion
 * when async direct IO completed.
 *
 * If the O_DIRECT write will extend the file then add this inode to the
 * orphan list.  So recovery will truncate it back to the original size
 * if the machine crashes during the write.
 *
 */
static ssize_t ext4_direct_IO_write(struct kiocb *iocb, struct iov_iter *iter)
{
	struct file *file = iocb->ki_filp;
	struct inode *inode = file->f_mapping->host;
	struct ext4_inode_info *ei = EXT4_I(inode);
	ssize_t ret;
	loff_t offset = iocb->ki_pos;
	size_t count = iov_iter_count(iter);
	int overwrite = 0;
	get_block_t *get_block_func = NULL;
	int dio_flags = 0;
	loff_t final_size = offset + count;
	int orphan = 0;
	handle_t *handle;

	if (final_size > inode->i_size || final_size > ei->i_disksize) {
		/* Credits for sb + inode write */
		handle = ext4_journal_start(inode, EXT4_HT_INODE, 2);
		if (IS_ERR(handle)) {
			ret = PTR_ERR(handle);
			goto out;
		}
		ret = ext4_orphan_add(handle, inode);
		if (ret) {
			ext4_journal_stop(handle);
			goto out;
		}
		orphan = 1;
		ext4_update_i_disksize(inode, inode->i_size);
		ext4_journal_stop(handle);
	}

	BUG_ON(iocb->private == NULL);

	/*
	 * Make all waiters for direct IO properly wait also for extent
	 * conversion. This also disallows race between truncate() and
	 * overwrite DIO as i_dio_count needs to be incremented under i_mutex.
	 */
	inode_dio_begin(inode);

	/* If we do a overwrite dio, i_mutex locking can be released */
	overwrite = *((int *)iocb->private);

	if (overwrite)
		inode_unlock(inode);

	/*
	 * For extent mapped files we could direct write to holes and fallocate.
	 *
	 * Allocated blocks to fill the hole are marked as unwritten to prevent
	 * parallel buffered read to expose the stale data before DIO complete
	 * the data IO.
	 *
	 * As to previously fallocated extents, ext4 get_block will just simply
	 * mark the buffer mapped but still keep the extents unwritten.
	 *
	 * For non AIO case, we will convert those unwritten extents to written
	 * after return back from blockdev_direct_IO. That way we save us from
	 * allocating io_end structure and also the overhead of offloading
	 * the extent convertion to a workqueue.
	 *
	 * For async DIO, the conversion needs to be deferred when the
	 * IO is completed. The ext4 end_io callback function will be
	 * called to take care of the conversion work.  Here for async
	 * case, we allocate an io_end structure to hook to the iocb.
	 */
	iocb->private = NULL;
	if (overwrite)
		get_block_func = ext4_dio_get_block_overwrite;
	else if (!ext4_test_inode_flag(inode, EXT4_INODE_EXTENTS) ||
		   round_down(offset, i_blocksize(inode)) >= inode->i_size) {
		get_block_func = ext4_dio_get_block;
		dio_flags = DIO_LOCKING | DIO_SKIP_HOLES;
	} else if (is_sync_kiocb(iocb)) {
		get_block_func = ext4_dio_get_block_unwritten_sync;
		dio_flags = DIO_LOCKING;
	} else {
		get_block_func = ext4_dio_get_block_unwritten_async;
		dio_flags = DIO_LOCKING;
	}

#ifdef CONFIG_FS_HPB
	if (ext4_test_inode_state(inode, EXT4_STATE_HPB))
		dio_flags |= DIO_HPB_IO;
#endif

	ret = __blockdev_direct_IO(iocb, inode, inode->i_sb->s_bdev, iter,
				   get_block_func, ext4_end_io_dio, NULL,
				   dio_flags);

	if (ret > 0 && !overwrite && ext4_test_inode_state(inode,
						EXT4_STATE_DIO_UNWRITTEN)) {
		int err;
		/*
		 * for non AIO case, since the IO is already
		 * completed, we could do the conversion right here
		 */
		err = ext4_convert_unwritten_extents(NULL, inode,
						     offset, ret);
		if (err < 0)
			ret = err;
		ext4_clear_inode_state(inode, EXT4_STATE_DIO_UNWRITTEN);
	}

	inode_dio_end(inode);
	/* take i_mutex locking again if we do a ovewrite dio */
	if (overwrite)
		inode_lock(inode);

	if (ret < 0 && final_size > inode->i_size)
		ext4_truncate_failed_write(inode);

	/* Handle extending of i_size after direct IO write */
	if (orphan) {
		int err;

		/* Credits for sb + inode write */
		handle = ext4_journal_start(inode, EXT4_HT_INODE, 2);
		if (IS_ERR(handle)) {
			/*
			 * We wrote the data but cannot extend
			 * i_size. Bail out. In async io case, we do
			 * not return error here because we have
			 * already submmitted the corresponding
			 * bio. Returning error here makes the caller
			 * think that this IO is done and failed
			 * resulting in race with bio's completion
			 * handler.
			 */
			if (!ret)
				ret = PTR_ERR(handle);
			if (inode->i_nlink)
				ext4_orphan_del(NULL, inode);

			goto out;
		}
		if (inode->i_nlink)
			ext4_orphan_del(handle, inode);
		if (ret > 0) {
			loff_t end = offset + ret;
			if (end > inode->i_size || end > ei->i_disksize) {
				ext4_update_i_disksize(inode, end);
				if (end > inode->i_size)
					i_size_write(inode, end);
				/*
				 * We're going to return a positive `ret'
				 * here due to non-zero-length I/O, so there's
				 * no way of reporting error returns from
				 * ext4_mark_inode_dirty() to userspace.  So
				 * ignore it.
				 */
				ext4_mark_inode_dirty(handle, inode);
			}
		}
		err = ext4_journal_stop(handle);
		if (ret == 0)
			ret = err;
	}
out:
	return ret;
}

static ssize_t ext4_direct_IO_read(struct kiocb *iocb, struct iov_iter *iter)
{
	struct address_space *mapping = iocb->ki_filp->f_mapping;
	struct inode *inode = mapping->host;
	size_t count = iov_iter_count(iter);
	ssize_t ret;
<<<<<<< HEAD
	int dio_flags = 0;
=======
	loff_t offset = iocb->ki_pos;
	loff_t size = i_size_read(inode);

	if (offset >= size)
		return 0;
>>>>>>> 30baa092

	/*
	 * Shared inode_lock is enough for us - it protects against concurrent
	 * writes & truncates and since we take care of writing back page cache,
	 * we are protected against page writeback as well.
	 */
	if (iocb->ki_flags & IOCB_NOWAIT) {
		if (!inode_trylock_shared(inode))
			return -EAGAIN;
	} else {
		inode_lock_shared(inode);
	}

	ret = filemap_write_and_wait_range(mapping, iocb->ki_pos,
					   iocb->ki_pos + count - 1);
	if (ret)
		goto out_unlock;

#ifdef CONFIG_FS_HPB
	if (ext4_test_inode_state(inode, EXT4_STATE_HPB))
		dio_flags |= DIO_HPB_IO;
#endif
	ret = __blockdev_direct_IO(iocb, inode, inode->i_sb->s_bdev,
				   iter, ext4_dio_get_block, NULL, NULL, dio_flags);
out_unlock:
	inode_unlock_shared(inode);
	return ret;
}

static ssize_t ext4_direct_IO(struct kiocb *iocb, struct iov_iter *iter)
{
	struct file *file = iocb->ki_filp;
	struct inode *inode = file->f_mapping->host;
	size_t count = iov_iter_count(iter);
	loff_t offset = iocb->ki_pos;
	ssize_t ret;
	int rw = iov_iter_rw(iter);

	if (!fscrypt_dio_supported(iocb, iter))
		return 0;

	if (fsverity_active(inode))
		return 0;

	/*
	 * If we are doing data journalling we don't support O_DIRECT
	 */
	if (ext4_should_journal_data(inode))
		return 0;

	/* Let buffer I/O handle the inline data case. */
	if (ext4_has_inline_data(inode))
		return 0;

	if (trace_android_fs_dataread_start_enabled() &&
	    (rw == READ)) {
		char *path, pathbuf[MAX_TRACE_PATHBUF_LEN];

		path = android_fstrace_get_pathname(pathbuf,
						    MAX_TRACE_PATHBUF_LEN,
						    inode);
		trace_android_fs_dataread_start(inode, offset, count,
						current->pid, path,
						current->comm);
	}
	if (trace_android_fs_datawrite_start_enabled() &&
	    (rw == WRITE)) {
		char *path, pathbuf[MAX_TRACE_PATHBUF_LEN];

		path = android_fstrace_get_pathname(pathbuf,
						    MAX_TRACE_PATHBUF_LEN,
						    inode);
		trace_android_fs_datawrite_start(inode, offset, count,
						 current->pid, path,
						 current->comm);
	}
	trace_ext4_direct_IO_enter(inode, offset, count, iov_iter_rw(iter));
	if (iov_iter_rw(iter) == READ)
		ret = ext4_direct_IO_read(iocb, iter);
	else
		ret = ext4_direct_IO_write(iocb, iter);
	trace_ext4_direct_IO_exit(inode, offset, count, iov_iter_rw(iter), ret);

	if (trace_android_fs_dataread_start_enabled() &&
	    (rw == READ))
		trace_android_fs_dataread_end(inode, offset, count);
	if (trace_android_fs_datawrite_start_enabled() &&
	    (rw == WRITE))
		trace_android_fs_datawrite_end(inode, offset, count);

	return ret;
}

/*
 * Pages can be marked dirty completely asynchronously from ext4's journalling
 * activity.  By filemap_sync_pte(), try_to_unmap_one(), etc.  We cannot do
 * much here because ->set_page_dirty is called under VFS locks.  The page is
 * not necessarily locked.
 *
 * We cannot just dirty the page and leave attached buffers clean, because the
 * buffers' dirty state is "definitive".  We cannot just set the buffers dirty
 * or jbddirty because all the journalling code will explode.
 *
 * So what we do is to mark the page "pending dirty" and next time writepage
 * is called, propagate that into the buffers appropriately.
 */
static int ext4_journalled_set_page_dirty(struct page *page)
{
	SetPageChecked(page);
	return __set_page_dirty_nobuffers(page);
}

static int ext4_set_page_dirty(struct page *page)
{
	WARN_ON_ONCE(!PageLocked(page) && !PageDirty(page));
	WARN_ON_ONCE(!page_has_buffers(page));
	return __set_page_dirty_buffers(page);
}

static const struct address_space_operations ext4_aops = {
	.readpage		= ext4_readpage,
	.readpages		= ext4_readpages,
	.writepage		= ext4_writepage,
	.writepages		= ext4_writepages,
	.write_begin		= ext4_write_begin,
	.write_end		= ext4_write_end,
	.set_page_dirty		= ext4_set_page_dirty,
	.bmap			= ext4_bmap,
	.invalidatepage		= ext4_invalidatepage,
	.releasepage		= ext4_releasepage,
	.direct_IO		= ext4_direct_IO,
	.migratepage		= buffer_migrate_page,
	.is_partially_uptodate  = block_is_partially_uptodate,
	.error_remove_page	= generic_error_remove_page,
};

static const struct address_space_operations ext4_journalled_aops = {
	.readpage		= ext4_readpage,
	.readpages		= ext4_readpages,
	.writepage		= ext4_writepage,
	.writepages		= ext4_writepages,
	.write_begin		= ext4_write_begin,
	.write_end		= ext4_journalled_write_end,
	.set_page_dirty		= ext4_journalled_set_page_dirty,
	.bmap			= ext4_bmap,
	.invalidatepage		= ext4_journalled_invalidatepage,
	.releasepage		= ext4_releasepage,
	.direct_IO		= ext4_direct_IO,
	.is_partially_uptodate  = block_is_partially_uptodate,
	.error_remove_page	= generic_error_remove_page,
};

static const struct address_space_operations ext4_da_aops = {
	.readpage		= ext4_readpage,
	.readpages		= ext4_readpages,
	.writepage		= ext4_writepage,
	.writepages		= ext4_writepages,
	.write_begin		= ext4_da_write_begin,
	.write_end		= ext4_da_write_end,
	.set_page_dirty		= ext4_set_page_dirty,
	.bmap			= ext4_bmap,
	.invalidatepage		= ext4_da_invalidatepage,
	.releasepage		= ext4_releasepage,
	.direct_IO		= ext4_direct_IO,
	.migratepage		= buffer_migrate_page,
	.is_partially_uptodate  = block_is_partially_uptodate,
	.error_remove_page	= generic_error_remove_page,
};

static const struct address_space_operations ext4_dax_aops = {
	.writepages		= ext4_dax_writepages,
	.direct_IO		= noop_direct_IO,
	.set_page_dirty		= noop_set_page_dirty,
	.bmap			= ext4_bmap,
	.invalidatepage		= noop_invalidatepage,
};

void ext4_set_aops(struct inode *inode)
{
	switch (ext4_inode_journal_mode(inode)) {
	case EXT4_INODE_ORDERED_DATA_MODE:
	case EXT4_INODE_WRITEBACK_DATA_MODE:
		break;
	case EXT4_INODE_JOURNAL_DATA_MODE:
		inode->i_mapping->a_ops = &ext4_journalled_aops;
		return;
	default:
		BUG();
	}
	if (IS_DAX(inode))
		inode->i_mapping->a_ops = &ext4_dax_aops;
	else if (test_opt(inode->i_sb, DELALLOC))
		inode->i_mapping->a_ops = &ext4_da_aops;
	else
		inode->i_mapping->a_ops = &ext4_aops;
}

static int __ext4_block_zero_page_range(handle_t *handle,
		struct address_space *mapping, loff_t from, loff_t length)
{
	ext4_fsblk_t index = from >> PAGE_SHIFT;
	unsigned offset = from & (PAGE_SIZE-1);
	unsigned blocksize, pos;
	ext4_lblk_t iblock;
	struct inode *inode = mapping->host;
	struct buffer_head *bh;
	struct page *page;
	int err = 0;

	page = find_or_create_page(mapping, from >> PAGE_SHIFT,
				   mapping_gfp_constraint(mapping, ~__GFP_FS));
	if (!page)
		return -ENOMEM;

	blocksize = inode->i_sb->s_blocksize;

	iblock = index << (PAGE_SHIFT - inode->i_sb->s_blocksize_bits);

	if (!page_has_buffers(page))
		create_empty_buffers(page, blocksize, 0);

	/* Find the buffer that contains "offset" */
	bh = page_buffers(page);
	pos = blocksize;
	while (offset >= pos) {
		bh = bh->b_this_page;
		iblock++;
		pos += blocksize;
	}
	if (buffer_freed(bh)) {
		BUFFER_TRACE(bh, "freed: skip");
		goto unlock;
	}
	if (!buffer_mapped(bh)) {
		BUFFER_TRACE(bh, "unmapped");
		ext4_get_block(inode, iblock, bh, 0);
		/* unmapped? It's a hole - nothing to do */
		if (!buffer_mapped(bh)) {
			BUFFER_TRACE(bh, "still unmapped");
			goto unlock;
		}
	}

	/* Ok, it's mapped. Make sure it's up-to-date */
	if (PageUptodate(page))
		set_buffer_uptodate(bh);

	if (!buffer_uptodate(bh)) {
		err = -EIO;
		ll_rw_block(REQ_OP_READ, 0, 1, &bh);
		wait_on_buffer(bh);
		/* Uhhuh. Read error. Complain and punt. */
		if (!buffer_uptodate(bh))
			goto unlock;
		if (fscrypt_inode_uses_fs_layer_crypto(inode)) {
			/* We expect the key to be set. */
			BUG_ON(!fscrypt_has_encryption_key(inode));
			BUG_ON(blocksize != PAGE_SIZE);
			WARN_ON_ONCE(fscrypt_decrypt_pagecache_blocks(
						page, PAGE_SIZE, 0));
#ifdef CONFIG_DDAR
			if (fscrypt_dd_encrypted_inode(inode))
				WARN_ON_ONCE(fscrypt_dd_decrypt_page(page->mapping->host, page));
#endif
		}
	}
	if (ext4_should_journal_data(inode)) {
		BUFFER_TRACE(bh, "get write access");
		err = ext4_journal_get_write_access(handle, bh);
		if (err)
			goto unlock;
	}
	zero_user(page, offset, length);
	BUFFER_TRACE(bh, "zeroed end of block");

	if (ext4_should_journal_data(inode)) {
		err = ext4_handle_dirty_metadata(handle, inode, bh);
	} else {
		err = 0;
		mark_buffer_dirty(bh);
		if (ext4_should_order_data(inode))
			err = ext4_jbd2_inode_add_write(handle, inode, from,
					length);
	}

unlock:
	unlock_page(page);
	put_page(page);
	return err;
}

/*
 * ext4_block_zero_page_range() zeros out a mapping of length 'length'
 * starting from file offset 'from'.  The range to be zero'd must
 * be contained with in one block.  If the specified range exceeds
 * the end of the block it will be shortened to end of the block
 * that cooresponds to 'from'
 */
static int ext4_block_zero_page_range(handle_t *handle,
		struct address_space *mapping, loff_t from, loff_t length)
{
	struct inode *inode = mapping->host;
	unsigned offset = from & (PAGE_SIZE-1);
	unsigned blocksize = inode->i_sb->s_blocksize;
	unsigned max = blocksize - (offset & (blocksize - 1));

	/*
	 * correct length if it does not fall between
	 * 'from' and the end of the block
	 */
	if (length > max || length < 0)
		length = max;

	if (IS_DAX(inode)) {
		return iomap_zero_range(inode, from, length, NULL,
					&ext4_iomap_ops);
	}
	return __ext4_block_zero_page_range(handle, mapping, from, length);
}

/*
 * ext4_block_truncate_page() zeroes out a mapping from file offset `from'
 * up to the end of the block which corresponds to `from'.
 * This required during truncate. We need to physically zero the tail end
 * of that block so it doesn't yield old data if the file is later grown.
 */
static int ext4_block_truncate_page(handle_t *handle,
		struct address_space *mapping, loff_t from)
{
	unsigned offset = from & (PAGE_SIZE-1);
	unsigned length;
	unsigned blocksize;
	struct inode *inode = mapping->host;

	/* If we are processing an encrypted inode during orphan list handling */
	if (IS_ENCRYPTED(inode) && !fscrypt_has_encryption_key(inode))
		return 0;

	blocksize = inode->i_sb->s_blocksize;
	length = blocksize - (offset & (blocksize - 1));

	return ext4_block_zero_page_range(handle, mapping, from, length);
}

int ext4_zero_partial_blocks(handle_t *handle, struct inode *inode,
			     loff_t lstart, loff_t length)
{
	struct super_block *sb = inode->i_sb;
	struct address_space *mapping = inode->i_mapping;
	unsigned partial_start, partial_end;
	ext4_fsblk_t start, end;
	loff_t byte_end = (lstart + length - 1);
	int err = 0;

	partial_start = lstart & (sb->s_blocksize - 1);
	partial_end = byte_end & (sb->s_blocksize - 1);

	start = lstart >> sb->s_blocksize_bits;
	end = byte_end >> sb->s_blocksize_bits;

	/* Handle partial zero within the single block */
	if (start == end &&
	    (partial_start || (partial_end != sb->s_blocksize - 1))) {
		err = ext4_block_zero_page_range(handle, mapping,
						 lstart, length);
		return err;
	}
	/* Handle partial zero out on the start of the range */
	if (partial_start) {
		err = ext4_block_zero_page_range(handle, mapping,
						 lstart, sb->s_blocksize);
		if (err)
			return err;
	}
	/* Handle partial zero out on the end of the range */
	if (partial_end != sb->s_blocksize - 1)
		err = ext4_block_zero_page_range(handle, mapping,
						 byte_end - partial_end,
						 partial_end + 1);
	return err;
}

int ext4_can_truncate(struct inode *inode)
{
	if (S_ISREG(inode->i_mode))
		return 1;
	if (S_ISDIR(inode->i_mode))
		return 1;
	if (S_ISLNK(inode->i_mode))
		return !ext4_inode_is_fast_symlink(inode);
	return 0;
}

/*
 * We have to make sure i_disksize gets properly updated before we truncate
 * page cache due to hole punching or zero range. Otherwise i_disksize update
 * can get lost as it may have been postponed to submission of writeback but
 * that will never happen after we truncate page cache.
 */
int ext4_update_disksize_before_punch(struct inode *inode, loff_t offset,
				      loff_t len)
{
	handle_t *handle;
	loff_t size = i_size_read(inode);

	WARN_ON(!inode_is_locked(inode));
	if (offset > size || offset + len < size)
		return 0;

	if (EXT4_I(inode)->i_disksize >= size)
		return 0;

	handle = ext4_journal_start(inode, EXT4_HT_MISC, 1);
	if (IS_ERR(handle))
		return PTR_ERR(handle);
	ext4_update_i_disksize(inode, size);
	ext4_mark_inode_dirty(handle, inode);
	ext4_journal_stop(handle);

	return 0;
}

static void ext4_wait_dax_page(struct ext4_inode_info *ei)
{
	up_write(&ei->i_mmap_sem);
	schedule();
	down_write(&ei->i_mmap_sem);
}

int ext4_break_layouts(struct inode *inode)
{
	struct ext4_inode_info *ei = EXT4_I(inode);
	struct page *page;
	int error;

	if (WARN_ON_ONCE(!rwsem_is_locked(&ei->i_mmap_sem)))
		return -EINVAL;

	do {
		page = dax_layout_busy_page(inode->i_mapping);
		if (!page)
			return 0;

		error = ___wait_var_event(&page->_refcount,
				atomic_read(&page->_refcount) == 1,
				TASK_INTERRUPTIBLE, 0, 0,
				ext4_wait_dax_page(ei));
	} while (error == 0);

	return error;
}

/*
 * ext4_punch_hole: punches a hole in a file by releasing the blocks
 * associated with the given offset and length
 *
 * @inode:  File inode
 * @offset: The offset where the hole will begin
 * @len:    The length of the hole
 *
 * Returns: 0 on success or negative on failure
 */

int ext4_punch_hole(struct inode *inode, loff_t offset, loff_t length)
{
#if 0
	struct super_block *sb = inode->i_sb;
	ext4_lblk_t first_block, stop_block;
	struct address_space *mapping = inode->i_mapping;
	loff_t first_block_offset, last_block_offset, max_length;
	struct ext4_sb_info *sbi = EXT4_SB(inode->i_sb);
	handle_t *handle;
	unsigned int credits;
	int ret = 0;

	if (!S_ISREG(inode->i_mode))
		return -EOPNOTSUPP;

	trace_ext4_punch_hole(inode, offset, length, 0);

	ext4_clear_inode_state(inode, EXT4_STATE_MAY_INLINE_DATA);
	if (ext4_has_inline_data(inode)) {
		down_write(&EXT4_I(inode)->i_mmap_sem);
		ret = ext4_convert_inline_data(inode);
		up_write(&EXT4_I(inode)->i_mmap_sem);
		if (ret)
			return ret;
	}

	/*
	 * Write out all dirty pages to avoid race conditions
	 * Then release them.
	 */
	if (mapping_tagged(mapping, PAGECACHE_TAG_DIRTY)) {
		ret = filemap_write_and_wait_range(mapping, offset,
						   offset + length - 1);
		if (ret)
			return ret;
	}

	inode_lock(inode);

	/* No need to punch hole beyond i_size */
	if (offset >= inode->i_size)
		goto out_mutex;

	/*
	 * If the hole extends beyond i_size, set the hole
	 * to end after the page that contains i_size
	 */
	if (offset + length > inode->i_size) {
		length = inode->i_size +
		   PAGE_SIZE - (inode->i_size & (PAGE_SIZE - 1)) -
		   offset;
	}

	/*
	 * For punch hole the length + offset needs to be within one block
	 * before last range. Adjust the length if it goes beyond that limit.
	 */
	max_length = sbi->s_bitmap_maxbytes - inode->i_sb->s_blocksize;
	if (offset + length > max_length)
		length = max_length - offset;

	if (offset & (sb->s_blocksize - 1) ||
	    (offset + length) & (sb->s_blocksize - 1)) {
		/*
		 * Attach jinode to inode for jbd2 if we do any zeroing of
		 * partial block
		 */
		ret = ext4_inode_attach_jinode(inode);
		if (ret < 0)
			goto out_mutex;

	}

	/* Wait all existing dio workers, newcomers will block on i_mutex */
	inode_dio_wait(inode);

	/*
	 * Prevent page faults from reinstantiating pages we have released from
	 * page cache.
	 */
	down_write(&EXT4_I(inode)->i_mmap_sem);

	ret = ext4_break_layouts(inode);
	if (ret)
		goto out_dio;

	first_block_offset = round_up(offset, sb->s_blocksize);
	last_block_offset = round_down((offset + length), sb->s_blocksize) - 1;

	/* Now release the pages and zero block aligned part of pages*/
	if (last_block_offset > first_block_offset) {
		ret = ext4_update_disksize_before_punch(inode, offset, length);
		if (ret)
			goto out_dio;
		truncate_pagecache_range(inode, first_block_offset,
					 last_block_offset);
	}

	if (ext4_test_inode_flag(inode, EXT4_INODE_EXTENTS))
		credits = ext4_writepage_trans_blocks(inode);
	else
		credits = ext4_blocks_for_truncate(inode);
	handle = ext4_journal_start(inode, EXT4_HT_TRUNCATE, credits);
	if (IS_ERR(handle)) {
		ret = PTR_ERR(handle);
		ext4_std_error(sb, ret);
		goto out_dio;
	}

	ret = ext4_zero_partial_blocks(handle, inode, offset,
				       length);
	if (ret)
		goto out_stop;

	first_block = (offset + sb->s_blocksize - 1) >>
		EXT4_BLOCK_SIZE_BITS(sb);
	stop_block = (offset + length) >> EXT4_BLOCK_SIZE_BITS(sb);

	/* If there are blocks to remove, do it */
	if (stop_block > first_block) {

		down_write(&EXT4_I(inode)->i_data_sem);
		ext4_discard_preallocations(inode);

		ret = ext4_es_remove_extent(inode, first_block,
					    stop_block - first_block);
		if (ret) {
			up_write(&EXT4_I(inode)->i_data_sem);
			goto out_stop;
		}

		if (ext4_test_inode_flag(inode, EXT4_INODE_EXTENTS))
			ret = ext4_ext_remove_space(inode, first_block,
						    stop_block - 1);
		else
			ret = ext4_ind_remove_space(handle, inode, first_block,
						    stop_block);

		up_write(&EXT4_I(inode)->i_data_sem);
	}
	if (IS_SYNC(inode))
		ext4_handle_sync(handle);

	inode->i_mtime = inode->i_ctime = current_time(inode);
	ext4_mark_inode_dirty(handle, inode);
	if (ret >= 0)
		ext4_update_inode_fsync_trans(handle, inode, 1);
out_stop:
	ext4_journal_stop(handle);
out_dio:
	up_write(&EXT4_I(inode)->i_mmap_sem);
out_mutex:
	inode_unlock(inode);
	return ret;
#else
	/*
	 * Disabled as per b/28760453
	 */
	return -EOPNOTSUPP;
#endif
}

int ext4_inode_attach_jinode(struct inode *inode)
{
	struct ext4_inode_info *ei = EXT4_I(inode);
	struct jbd2_inode *jinode;

	if (ei->jinode || !EXT4_SB(inode->i_sb)->s_journal)
		return 0;

	jinode = jbd2_alloc_inode(GFP_KERNEL);
	spin_lock(&inode->i_lock);
	if (!ei->jinode) {
		if (!jinode) {
			spin_unlock(&inode->i_lock);
			return -ENOMEM;
		}
		ei->jinode = jinode;
		jbd2_journal_init_jbd_inode(ei->jinode, inode);
		jinode = NULL;
	}
	spin_unlock(&inode->i_lock);
	if (unlikely(jinode != NULL))
		jbd2_free_inode(jinode);
	return 0;
}

/*
 * ext4_truncate()
 *
 * We block out ext4_get_block() block instantiations across the entire
 * transaction, and VFS/VM ensures that ext4_truncate() cannot run
 * simultaneously on behalf of the same inode.
 *
 * As we work through the truncate and commit bits of it to the journal there
 * is one core, guiding principle: the file's tree must always be consistent on
 * disk.  We must be able to restart the truncate after a crash.
 *
 * The file's tree may be transiently inconsistent in memory (although it
 * probably isn't), but whenever we close off and commit a journal transaction,
 * the contents of (the filesystem + the journal) must be consistent and
 * restartable.  It's pretty simple, really: bottom up, right to left (although
 * left-to-right works OK too).
 *
 * Note that at recovery time, journal replay occurs *before* the restart of
 * truncate against the orphan inode list.
 *
 * The committed inode has the new, desired i_size (which is the same as
 * i_disksize in this case).  After a crash, ext4_orphan_cleanup() will see
 * that this inode's truncate did not complete and it will again call
 * ext4_truncate() to have another go.  So there will be instantiated blocks
 * to the right of the truncation point in a crashed ext4 filesystem.  But
 * that's fine - as long as they are linked from the inode, the post-crash
 * ext4_truncate() run will find them and release them.
 */
int ext4_truncate(struct inode *inode)
{
	struct ext4_inode_info *ei = EXT4_I(inode);
	unsigned int credits;
	int err = 0;
	handle_t *handle;
	struct address_space *mapping = inode->i_mapping;

	/*
	 * There is a possibility that we're either freeing the inode
	 * or it's a completely new inode. In those cases we might not
	 * have i_mutex locked because it's not necessary.
	 */
	if (!(inode->i_state & (I_NEW|I_FREEING)))
		WARN_ON(!inode_is_locked(inode));
	trace_ext4_truncate_enter(inode);

	if (!ext4_can_truncate(inode))
		goto out_trace;

	ext4_clear_inode_flag(inode, EXT4_INODE_EOFBLOCKS);

	if (inode->i_size == 0 && !test_opt(inode->i_sb, NO_AUTO_DA_ALLOC))
		ext4_set_inode_state(inode, EXT4_STATE_DA_ALLOC_CLOSE);

	if (ext4_has_inline_data(inode)) {
		int has_inline = 1;

		err = ext4_inline_data_truncate(inode, &has_inline);
		if (err || has_inline)
			goto out_trace;
	}

	/* If we zero-out tail of the page, we have to create jinode for jbd2 */
	if (inode->i_size & (inode->i_sb->s_blocksize - 1)) {
		err = ext4_inode_attach_jinode(inode);
		if (err)
			goto out_trace;
	}

	if (ext4_test_inode_flag(inode, EXT4_INODE_EXTENTS))
		credits = ext4_writepage_trans_blocks(inode);
	else
		credits = ext4_blocks_for_truncate(inode);

	handle = ext4_journal_start(inode, EXT4_HT_TRUNCATE, credits);
	if (IS_ERR(handle)) {
		err = PTR_ERR(handle);
		goto out_trace;
	}

	if (inode->i_size & (inode->i_sb->s_blocksize - 1))
		ext4_block_truncate_page(handle, mapping, inode->i_size);

	/*
	 * We add the inode to the orphan list, so that if this
	 * truncate spans multiple transactions, and we crash, we will
	 * resume the truncate when the filesystem recovers.  It also
	 * marks the inode dirty, to catch the new size.
	 *
	 * Implication: the file must always be in a sane, consistent
	 * truncatable state while each transaction commits.
	 */
	err = ext4_orphan_add(handle, inode);
	if (err)
		goto out_stop;

	down_write(&EXT4_I(inode)->i_data_sem);

	ext4_discard_preallocations(inode);

	if (ext4_test_inode_flag(inode, EXT4_INODE_EXTENTS))
		err = ext4_ext_truncate(handle, inode);
	else
		ext4_ind_truncate(handle, inode);

	up_write(&ei->i_data_sem);
	if (err)
		goto out_stop;

	if (IS_SYNC(inode))
		ext4_handle_sync(handle);

out_stop:
	/*
	 * If this was a simple ftruncate() and the file will remain alive,
	 * then we need to clear up the orphan record which we created above.
	 * However, if this was a real unlink then we were called by
	 * ext4_evict_inode(), and we allow that function to clean up the
	 * orphan info for us.
	 */
	if (inode->i_nlink)
		ext4_orphan_del(handle, inode);

	inode->i_mtime = inode->i_ctime = current_time(inode);
	ext4_mark_inode_dirty(handle, inode);
	ext4_journal_stop(handle);

out_trace:
	trace_ext4_truncate_exit(inode);
	return err;
}

/*
 * ext4_get_inode_loc returns with an extra refcount against the inode's
 * underlying buffer_head on success. If 'in_mem' is true, we have all
 * data in memory that is needed to recreate the on-disk version of this
 * inode.
 */
static int __ext4_get_inode_loc(struct inode *inode,
				struct ext4_iloc *iloc, int in_mem)
{
	struct ext4_group_desc	*gdp;
	struct buffer_head	*bh;
	struct super_block	*sb = inode->i_sb;
	ext4_fsblk_t		block;
	int			inodes_per_block, inode_offset;

	iloc->bh = NULL;
	if (inode->i_ino < EXT4_ROOT_INO ||
	    inode->i_ino > le32_to_cpu(EXT4_SB(sb)->s_es->s_inodes_count))
		return -EFSCORRUPTED;

	iloc->block_group = (inode->i_ino - 1) / EXT4_INODES_PER_GROUP(sb);
	gdp = ext4_get_group_desc(sb, iloc->block_group, NULL);
	if (!gdp)
		return -EIO;

	/*
	 * Figure out the offset within the block group inode table
	 */
	inodes_per_block = EXT4_SB(sb)->s_inodes_per_block;
	inode_offset = ((inode->i_ino - 1) %
			EXT4_INODES_PER_GROUP(sb));
	iloc->offset = (inode_offset % inodes_per_block) * EXT4_INODE_SIZE(sb);

	block = ext4_inode_table(sb, gdp);
	if ((block <= le32_to_cpu(EXT4_SB(sb)->s_es->s_first_data_block)) ||
	    (block >= ext4_blocks_count(EXT4_SB(sb)->s_es))) {
		ext4_error(sb, "Invalid inode table block %llu in "
			   "block_group %u", block, iloc->block_group);
		return -EFSCORRUPTED;
	}
	block += (inode_offset / inodes_per_block);

	bh = sb_getblk(sb, block);
	if (unlikely(!bh))
		return -ENOMEM;
	if (!buffer_uptodate(bh)) {
		lock_buffer(bh);

		/*
		 * If the buffer has the write error flag, we have failed
		 * to write out another inode in the same block.  In this
		 * case, we don't have to read the block because we may
		 * read the old inode data successfully.
		 */
		if (buffer_write_io_error(bh) && !buffer_uptodate(bh))
			set_buffer_uptodate(bh);

		if (buffer_uptodate(bh)) {
			/* someone brought it uptodate while we waited */
			unlock_buffer(bh);
			goto has_buffer;
		}

		/*
		 * If we have all information of the inode in memory and this
		 * is the only valid inode in the block, we need not read the
		 * block.
		 */
		if (in_mem) {
			struct buffer_head *bitmap_bh;
			int i, start;

			start = inode_offset & ~(inodes_per_block - 1);

			/* Is the inode bitmap in cache? */
			bitmap_bh = sb_getblk(sb, ext4_inode_bitmap(sb, gdp));
			if (unlikely(!bitmap_bh))
				goto make_io;

			/*
			 * If the inode bitmap isn't in cache then the
			 * optimisation may end up performing two reads instead
			 * of one, so skip it.
			 */
			if (!buffer_uptodate(bitmap_bh)) {
				brelse(bitmap_bh);
				goto make_io;
			}
			for (i = start; i < start + inodes_per_block; i++) {
				if (i == inode_offset)
					continue;
				if (ext4_test_bit(i, bitmap_bh->b_data))
					break;
			}
			brelse(bitmap_bh);
			if (i == start + inodes_per_block) {
				/* all other inodes are free, so skip I/O */
				memset(bh->b_data, 0, bh->b_size);
				set_buffer_uptodate(bh);
				unlock_buffer(bh);
				goto has_buffer;
			}
		}

make_io:
		/*
		 * If we need to do any I/O, try to pre-readahead extra
		 * blocks from the inode table.
		 */
		if (EXT4_SB(sb)->s_inode_readahead_blks) {
			ext4_fsblk_t b, end, table;
			unsigned num;
			__u32 ra_blks = EXT4_SB(sb)->s_inode_readahead_blks;

			table = ext4_inode_table(sb, gdp);
			/* s_inode_readahead_blks is always a power of 2 */
			b = block & ~((ext4_fsblk_t) ra_blks - 1);
			if (table > b)
				b = table;
			end = b + ra_blks;
			num = EXT4_INODES_PER_GROUP(sb);
			if (ext4_has_group_desc_csum(sb))
				num -= ext4_itable_unused_count(sb, gdp);
			table += num / inodes_per_block;
			if (end > table)
				end = table;
			while (b <= end)
				sb_breadahead_unmovable(sb, b++);
		}

		/*
		 * There are other valid inodes in the buffer, this inode
		 * has in-inode xattrs, or we don't have this inode in memory.
		 * Read the block from disk.
		 */
		trace_ext4_load_inode(inode);
		get_bh(bh);
		bh->b_end_io = end_buffer_read_sync;
		submit_bh(REQ_OP_READ, REQ_META | REQ_PRIO, bh);
		wait_on_buffer(bh);
		if (!buffer_uptodate(bh)) {
			EXT4_ERROR_INODE_BLOCK(inode, block,
					       "unable to read itable block");
			brelse(bh);
			return -EIO;
		}
	}
has_buffer:
	iloc->bh = bh;
	return 0;
}

int ext4_get_inode_loc(struct inode *inode, struct ext4_iloc *iloc)
{
	/* We have all inode data except xattrs in memory here. */
	return __ext4_get_inode_loc(inode, iloc,
		!ext4_test_inode_state(inode, EXT4_STATE_XATTR));
}

static bool ext4_should_use_dax(struct inode *inode)
{
	if (!test_opt(inode->i_sb, DAX))
		return false;
	if (!S_ISREG(inode->i_mode))
		return false;
	if (ext4_should_journal_data(inode))
		return false;
	if (ext4_has_inline_data(inode))
		return false;
	if (ext4_test_inode_flag(inode, EXT4_INODE_ENCRYPT))
		return false;
	if (ext4_test_inode_flag(inode, EXT4_INODE_VERITY))
		return false;
	return true;
}

void ext4_set_inode_flags(struct inode *inode)
{
	unsigned int flags = EXT4_I(inode)->i_flags;
	unsigned int new_fl = 0;

	if (flags & EXT4_SYNC_FL)
		new_fl |= S_SYNC;
	if (flags & EXT4_APPEND_FL)
		new_fl |= S_APPEND;
	if (flags & EXT4_IMMUTABLE_FL)
		new_fl |= S_IMMUTABLE;
	if (flags & EXT4_NOATIME_FL)
		new_fl |= S_NOATIME;
	if (flags & EXT4_DIRSYNC_FL)
		new_fl |= S_DIRSYNC;
	if (ext4_should_use_dax(inode))
		new_fl |= S_DAX;
	if (flags & EXT4_ENCRYPT_FL)
		new_fl |= S_ENCRYPTED;
	if (flags & EXT4_CASEFOLD_FL)
		new_fl |= S_CASEFOLD;
	if (flags & EXT4_VERITY_FL)
		new_fl |= S_VERITY;
	inode_set_flags(inode, new_fl,
			S_SYNC|S_APPEND|S_IMMUTABLE|S_NOATIME|S_DIRSYNC|S_DAX|
			S_ENCRYPTED|S_CASEFOLD|S_VERITY);
}

static blkcnt_t ext4_inode_blocks(struct ext4_inode *raw_inode,
				  struct ext4_inode_info *ei)
{
	blkcnt_t i_blocks ;
	struct inode *inode = &(ei->vfs_inode);
	struct super_block *sb = inode->i_sb;

	if (ext4_has_feature_huge_file(sb)) {
		/* we are using combined 48 bit field */
		i_blocks = ((u64)le16_to_cpu(raw_inode->i_blocks_high)) << 32 |
					le32_to_cpu(raw_inode->i_blocks_lo);
		if (ext4_test_inode_flag(inode, EXT4_INODE_HUGE_FILE)) {
			/* i_blocks represent file system block size */
			return i_blocks  << (inode->i_blkbits - 9);
		} else {
			return i_blocks;
		}
	} else {
		return le32_to_cpu(raw_inode->i_blocks_lo);
	}
}

static inline int ext4_iget_extra_inode(struct inode *inode,
					 struct ext4_inode *raw_inode,
					 struct ext4_inode_info *ei)
{
	__le32 *magic = (void *)raw_inode +
			EXT4_GOOD_OLD_INODE_SIZE + ei->i_extra_isize;

	if (EXT4_INODE_HAS_XATTR_SPACE(inode)  &&
	    *magic == cpu_to_le32(EXT4_XATTR_MAGIC)) {
		int err;

		ext4_set_inode_state(inode, EXT4_STATE_XATTR);
		err = ext4_find_inline_data_nolock(inode);
		if (!err && ext4_has_inline_data(inode))
			ext4_set_inode_state(inode, EXT4_STATE_MAY_INLINE_DATA);
		return err;
	} else
		EXT4_I(inode)->i_inline_off = 0;
	return 0;
}

int ext4_get_projid(struct inode *inode, kprojid_t *projid)
{
	if (!ext4_has_feature_project(inode->i_sb))
		return -EOPNOTSUPP;
	*projid = EXT4_I(inode)->i_projid;
	return 0;
}

/*
 * ext4 has self-managed i_version for ea inodes, it stores the lower 32bit of
 * refcount in i_version, so use raw values if inode has EXT4_EA_INODE_FL flag
 * set.
 */
static inline void ext4_inode_set_iversion_queried(struct inode *inode, u64 val)
{
	if (unlikely(EXT4_I(inode)->i_flags & EXT4_EA_INODE_FL))
		inode_set_iversion_raw(inode, val);
	else
		inode_set_iversion_queried(inode, val);
}
static inline u64 ext4_inode_peek_iversion(const struct inode *inode)
{
	if (unlikely(EXT4_I(inode)->i_flags & EXT4_EA_INODE_FL))
		return inode_peek_iversion_raw(inode);
	else
		return inode_peek_iversion(inode);
}

struct inode *__ext4_iget(struct super_block *sb, unsigned long ino,
			  ext4_iget_flags flags, const char *function,
			  unsigned int line)
{
	struct ext4_iloc iloc;
	struct ext4_inode *raw_inode;
	struct ext4_inode_info *ei;
	struct inode *inode;
	journal_t *journal = EXT4_SB(sb)->s_journal;
	long ret;
	loff_t size;
	int block;
	uid_t i_uid;
	gid_t i_gid;
	projid_t i_projid;

	if ((!(flags & EXT4_IGET_SPECIAL) &&
	     (ino < EXT4_FIRST_INO(sb) && ino != EXT4_ROOT_INO)) ||
	    (ino < EXT4_ROOT_INO) ||
	    (ino > le32_to_cpu(EXT4_SB(sb)->s_es->s_inodes_count))) {
		if (flags & EXT4_IGET_HANDLE)
			return ERR_PTR(-ESTALE);
		__ext4_error(sb, function, line,
			     "inode #%lu: comm %s: iget: illegal inode #",
			     ino, current->comm);
		return ERR_PTR(-EFSCORRUPTED);
	}

	inode = iget_locked(sb, ino);
	if (!inode)
		return ERR_PTR(-ENOMEM);
	if (!(inode->i_state & I_NEW))
		return inode;

	ei = EXT4_I(inode);
	iloc.bh = NULL;

	ret = __ext4_get_inode_loc(inode, &iloc, 0);
	if (ret < 0)
		goto bad_inode;
	raw_inode = ext4_raw_inode(&iloc);

<<<<<<< HEAD
	if ((ino == EXT4_ROOT_INO) && (raw_inode->i_links_count == 0)) {
		print_iloc_info(sb, iloc);
		ext4_error_inode(inode, function, line, 0,
				 "iget: root inode unallocated");
		ret = -EFSCORRUPTED;
		goto bad_inode;
	}

=======
>>>>>>> 30baa092
	if ((flags & EXT4_IGET_HANDLE) &&
	    (raw_inode->i_links_count == 0) && (raw_inode->i_mode == 0)) {
		ret = -ESTALE;
		goto bad_inode;
	}

	if (EXT4_INODE_SIZE(inode->i_sb) > EXT4_GOOD_OLD_INODE_SIZE) {
		ei->i_extra_isize = le16_to_cpu(raw_inode->i_extra_isize);
		if (EXT4_GOOD_OLD_INODE_SIZE + ei->i_extra_isize >
			EXT4_INODE_SIZE(inode->i_sb) ||
		    (ei->i_extra_isize & 3)) {
			print_iloc_info(sb, iloc);
			ext4_error_inode(inode, function, line, 0,
					 "iget: bad extra_isize %u "
					 "(inode size %u)",
					 ei->i_extra_isize,
					 EXT4_INODE_SIZE(inode->i_sb));
			ret = -EFSCORRUPTED;
			goto bad_inode;
		}
	} else
		ei->i_extra_isize = 0;

	/* Precompute checksum seed for inode metadata */
	if (ext4_has_metadata_csum(sb)) {
		struct ext4_sb_info *sbi = EXT4_SB(inode->i_sb);
		__u32 csum;
		__le32 inum = cpu_to_le32(inode->i_ino);
		__le32 gen = raw_inode->i_generation;
		csum = ext4_chksum(sbi, sbi->s_csum_seed, (__u8 *)&inum,
				   sizeof(inum));
		ei->i_csum_seed = ext4_chksum(sbi, csum, (__u8 *)&gen,
					      sizeof(gen));
	}

	if (!ext4_inode_csum_verify(inode, raw_inode, ei)) {
		print_iloc_info(sb, iloc);
		ext4_error_inode(inode, function, line, 0,
				 "iget: checksum invalid");
		ret = -EFSBADCRC;
		goto bad_inode;
	}

	inode->i_mode = le16_to_cpu(raw_inode->i_mode);
	i_uid = (uid_t)le16_to_cpu(raw_inode->i_uid_low);
	i_gid = (gid_t)le16_to_cpu(raw_inode->i_gid_low);
	if (ext4_has_feature_project(sb) &&
	    EXT4_INODE_SIZE(sb) > EXT4_GOOD_OLD_INODE_SIZE &&
	    EXT4_FITS_IN_INODE(raw_inode, ei, i_projid))
		i_projid = (projid_t)le32_to_cpu(raw_inode->i_projid);
	else
		i_projid = EXT4_DEF_PROJID;

	if (!(test_opt(inode->i_sb, NO_UID32))) {
		i_uid |= le16_to_cpu(raw_inode->i_uid_high) << 16;
		i_gid |= le16_to_cpu(raw_inode->i_gid_high) << 16;
	}
	i_uid_write(inode, i_uid);
	i_gid_write(inode, i_gid);
	ei->i_projid = make_kprojid(&init_user_ns, i_projid);
	set_nlink(inode, le16_to_cpu(raw_inode->i_links_count));

	ext4_clear_state_flags(ei);	/* Only relevant on 32-bit archs */
	ei->i_inline_off = 0;
	ei->i_dir_start_lookup = 0;
	ei->i_dtime = le32_to_cpu(raw_inode->i_dtime);
	/* We now have enough fields to check if the inode was active or not.
	 * This is needed because nfsd might try to access dead inodes
	 * the test is that same one that e2fsck uses
	 * NeilBrown 1999oct15
	 */
	if (inode->i_nlink == 0) {
		if ((inode->i_mode == 0 || flags & EXT4_IGET_SPECIAL ||
		     !(EXT4_SB(inode->i_sb)->s_mount_state & EXT4_ORPHAN_FS)) &&
		    ino != EXT4_BOOT_LOADER_INO) {
<<<<<<< HEAD
			/* this inode is deleted */
			ret = -ESTALE;
			print_iloc_info(sb, iloc);
=======
			/* this inode is deleted or unallocated */
			if (flags & EXT4_IGET_SPECIAL) {
				ext4_error_inode(inode, function, line, 0,
						 "iget: special inode unallocated");
				ret = -EFSCORRUPTED;
			} else
				ret = -ESTALE;
>>>>>>> 30baa092
			goto bad_inode;
		}
		/* The only unlinked inodes we let through here have
		 * valid i_mode and are being read by the orphan
		 * recovery code: that's fine, we're about to complete
		 * the process of deleting those.
		 * OR it is the EXT4_BOOT_LOADER_INO which is
		 * not initialized on a new filesystem. */
	}
	ei->i_flags = le32_to_cpu(raw_inode->i_flags);
	ext4_set_inode_flags(inode);
	inode->i_blocks = ext4_inode_blocks(raw_inode, ei);
	ei->i_file_acl = le32_to_cpu(raw_inode->i_file_acl_lo);
	if (ext4_has_feature_64bit(sb))
		ei->i_file_acl |=
			((__u64)le16_to_cpu(raw_inode->i_file_acl_high)) << 32;
	inode->i_size = ext4_isize(sb, raw_inode);
	if ((size = i_size_read(inode)) < 0) {
		print_iloc_info(sb, iloc);
		ext4_error_inode(inode, function, line, 0,
				 "iget: bad i_size value: %lld", size);
		ret = -EFSCORRUPTED;
		goto bad_inode;
	}
	/*
	 * If dir_index is not enabled but there's dir with INDEX flag set,
	 * we'd normally treat htree data as empty space. But with metadata
	 * checksumming that corrupts checksums so forbid that.
	 */
	if (!ext4_has_feature_dir_index(sb) && ext4_has_metadata_csum(sb) &&
	    ext4_test_inode_flag(inode, EXT4_INODE_INDEX)) {
		ext4_error_inode(inode, function, line, 0,
			 "iget: Dir with htree data on filesystem without dir_index feature.");
		ret = -EFSCORRUPTED;
		goto bad_inode;
	}
	ei->i_disksize = inode->i_size;
#ifdef CONFIG_QUOTA
	ei->i_reserved_quota = 0;
#endif
	inode->i_generation = le32_to_cpu(raw_inode->i_generation);
	ei->i_block_group = iloc.block_group;
	ei->i_last_alloc_group = ~0;
	/*
	 * NOTE! The in-memory inode i_data array is in little-endian order
	 * even on big-endian machines: we do NOT byteswap the block numbers!
	 */
	for (block = 0; block < EXT4_N_BLOCKS; block++)
		ei->i_data[block] = raw_inode->i_block[block];
	INIT_LIST_HEAD(&ei->i_orphan);

	/*
	 * Set transaction id's of transactions that have to be committed
	 * to finish f[data]sync. We set them to currently running transaction
	 * as we cannot be sure that the inode or some of its metadata isn't
	 * part of the transaction - the inode could have been reclaimed and
	 * now it is reread from disk.
	 */
	if (journal) {
		transaction_t *transaction;
		tid_t tid;

		read_lock(&journal->j_state_lock);
		if (journal->j_running_transaction)
			transaction = journal->j_running_transaction;
		else
			transaction = journal->j_committing_transaction;
		if (transaction)
			tid = transaction->t_tid;
		else
			tid = journal->j_commit_sequence;
		read_unlock(&journal->j_state_lock);
		ei->i_sync_tid = tid;
		ei->i_datasync_tid = tid;
	}

	if (EXT4_INODE_SIZE(inode->i_sb) > EXT4_GOOD_OLD_INODE_SIZE) {
		if (ei->i_extra_isize == 0) {
			/* The extra space is currently unused. Use it. */
			BUILD_BUG_ON(sizeof(struct ext4_inode) & 3);
			ei->i_extra_isize = sizeof(struct ext4_inode) -
					    EXT4_GOOD_OLD_INODE_SIZE;
		} else {
			ret = ext4_iget_extra_inode(inode, raw_inode, ei);
			if (ret)
				goto bad_inode;
		}
	}

	EXT4_INODE_GET_XTIME(i_ctime, inode, raw_inode);
	EXT4_INODE_GET_XTIME(i_mtime, inode, raw_inode);
	EXT4_INODE_GET_XTIME(i_atime, inode, raw_inode);
	EXT4_EINODE_GET_XTIME(i_crtime, ei, raw_inode);

	if (likely(!test_opt2(inode->i_sb, HURD_COMPAT))) {
		u64 ivers = le32_to_cpu(raw_inode->i_disk_version);

		if (EXT4_INODE_SIZE(inode->i_sb) > EXT4_GOOD_OLD_INODE_SIZE) {
			if (EXT4_FITS_IN_INODE(raw_inode, ei, i_version_hi))
				ivers |=
		    (__u64)(le32_to_cpu(raw_inode->i_version_hi)) << 32;
		}
		ext4_inode_set_iversion_queried(inode, ivers);
	}

	ret = 0;
	if (ei->i_file_acl &&
<<<<<<< HEAD
	    !ext4_data_block_valid(EXT4_SB(sb), ei->i_file_acl, 1)) {
		print_iloc_info(sb, iloc);
=======
	    !ext4_inode_block_valid(inode, ei->i_file_acl, 1)) {
>>>>>>> 30baa092
		ext4_error_inode(inode, function, line, 0,
				 "iget: bad extended attribute block %llu",
				 ei->i_file_acl);
		ret = -EFSCORRUPTED;
		goto bad_inode;
	} else if (!ext4_has_inline_data(inode)) {
		/* validate the block references in the inode */
		if (S_ISREG(inode->i_mode) || S_ISDIR(inode->i_mode) ||
		   (S_ISLNK(inode->i_mode) &&
		    !ext4_inode_is_fast_symlink(inode))) {
			if (ext4_test_inode_flag(inode, EXT4_INODE_EXTENTS))
				ret = ext4_ext_check_inode(inode);
			else
				ret = ext4_ind_check_inode(inode);
		}
	}
	if (ret) {
		print_iloc_info(sb, iloc);
		goto bad_inode;
	}

	if (S_ISREG(inode->i_mode)) {
		inode->i_op = &ext4_file_inode_operations;
		inode->i_fop = &ext4_file_operations;
		ext4_set_aops(inode);
	} else if (S_ISDIR(inode->i_mode)) {
		inode->i_op = &ext4_dir_inode_operations;
		inode->i_fop = &ext4_dir_operations;
	} else if (S_ISLNK(inode->i_mode)) {
		/* VFS does not allow setting these so must be corruption */
		if (IS_APPEND(inode) || IS_IMMUTABLE(inode)) {
			print_iloc_info(sb, iloc);
			ext4_error_inode(inode, function, line, 0,
					 "iget: immutable or append flags "
					 "not allowed on symlinks");
			ret = -EFSCORRUPTED;
			goto bad_inode;
		}
		if (IS_ENCRYPTED(inode)) {
			inode->i_op = &ext4_encrypted_symlink_inode_operations;
			ext4_set_aops(inode);
		} else if (ext4_inode_is_fast_symlink(inode)) {
			inode->i_link = (char *)ei->i_data;
			inode->i_op = &ext4_fast_symlink_inode_operations;
			nd_terminate_link(ei->i_data, inode->i_size,
				sizeof(ei->i_data) - 1);
		} else {
			inode->i_op = &ext4_symlink_inode_operations;
			ext4_set_aops(inode);
		}
		inode_nohighmem(inode);
	} else if (S_ISCHR(inode->i_mode) || S_ISBLK(inode->i_mode) ||
	      S_ISFIFO(inode->i_mode) || S_ISSOCK(inode->i_mode)) {
		inode->i_op = &ext4_special_inode_operations;
		if (raw_inode->i_block[0])
			init_special_inode(inode, inode->i_mode,
			   old_decode_dev(le32_to_cpu(raw_inode->i_block[0])));
		else
			init_special_inode(inode, inode->i_mode,
			   new_decode_dev(le32_to_cpu(raw_inode->i_block[1])));
	} else if (ino == EXT4_BOOT_LOADER_INO) {
		make_bad_inode(inode);
	} else {
		ret = -EFSCORRUPTED;
		print_iloc_info(sb, iloc);
		ext4_error_inode(inode, function, line, 0,
				 "iget: bogus i_mode (%o)", inode->i_mode);
		goto bad_inode;
	}
	if (IS_CASEFOLDED(inode) && !ext4_has_feature_casefold(inode->i_sb))
		EXT4_ERROR_INODE(inode,
				 "casefold flag without casefold feature");
	brelse(iloc.bh);

	unlock_new_inode(inode);
	return inode;

bad_inode:
	brelse(iloc.bh);
	iget_failed(inode);
	return ERR_PTR(ret);
}

static int ext4_inode_blocks_set(handle_t *handle,
				struct ext4_inode *raw_inode,
				struct ext4_inode_info *ei)
{
	struct inode *inode = &(ei->vfs_inode);
	u64 i_blocks = READ_ONCE(inode->i_blocks);
	struct super_block *sb = inode->i_sb;

	if (i_blocks <= ~0U) {
		/*
		 * i_blocks can be represented in a 32 bit variable
		 * as multiple of 512 bytes
		 */
		raw_inode->i_blocks_lo   = cpu_to_le32(i_blocks);
		raw_inode->i_blocks_high = 0;
		ext4_clear_inode_flag(inode, EXT4_INODE_HUGE_FILE);
		return 0;
	}
	if (!ext4_has_feature_huge_file(sb))
		return -EFBIG;

	if (i_blocks <= 0xffffffffffffULL) {
		/*
		 * i_blocks can be represented in a 48 bit variable
		 * as multiple of 512 bytes
		 */
		raw_inode->i_blocks_lo   = cpu_to_le32(i_blocks);
		raw_inode->i_blocks_high = cpu_to_le16(i_blocks >> 32);
		ext4_clear_inode_flag(inode, EXT4_INODE_HUGE_FILE);
	} else {
		ext4_set_inode_flag(inode, EXT4_INODE_HUGE_FILE);
		/* i_block is stored in file system block size */
		i_blocks = i_blocks >> (inode->i_blkbits - 9);
		raw_inode->i_blocks_lo   = cpu_to_le32(i_blocks);
		raw_inode->i_blocks_high = cpu_to_le16(i_blocks >> 32);
	}
	return 0;
}

struct other_inode {
	unsigned long		orig_ino;
	struct ext4_inode	*raw_inode;
};

static int other_inode_match(struct inode * inode, unsigned long ino,
			     void *data)
{
	struct other_inode *oi = (struct other_inode *) data;

	if ((inode->i_ino != ino) ||
	    (inode->i_state & (I_FREEING | I_WILL_FREE | I_NEW |
			       I_DIRTY_INODE)) ||
	    ((inode->i_state & I_DIRTY_TIME) == 0))
		return 0;
	spin_lock(&inode->i_lock);
	if (((inode->i_state & (I_FREEING | I_WILL_FREE | I_NEW |
				I_DIRTY_INODE)) == 0) &&
	    (inode->i_state & I_DIRTY_TIME)) {
		struct ext4_inode_info	*ei = EXT4_I(inode);

		inode->i_state &= ~I_DIRTY_TIME;
		spin_unlock(&inode->i_lock);

		spin_lock(&ei->i_raw_lock);
		EXT4_INODE_SET_XTIME(i_ctime, inode, oi->raw_inode);
		EXT4_INODE_SET_XTIME(i_mtime, inode, oi->raw_inode);
		EXT4_INODE_SET_XTIME(i_atime, inode, oi->raw_inode);
		ext4_inode_csum_set(inode, oi->raw_inode, ei);
		spin_unlock(&ei->i_raw_lock);
		trace_ext4_other_inode_update_time(inode, oi->orig_ino);
		return -1;
	}
	spin_unlock(&inode->i_lock);
	return -1;
}

/*
 * Opportunistically update the other time fields for other inodes in
 * the same inode table block.
 */
static void ext4_update_other_inodes_time(struct super_block *sb,
					  unsigned long orig_ino, char *buf)
{
	struct other_inode oi;
	unsigned long ino;
	int i, inodes_per_block = EXT4_SB(sb)->s_inodes_per_block;
	int inode_size = EXT4_INODE_SIZE(sb);

	oi.orig_ino = orig_ino;
	/*
	 * Calculate the first inode in the inode table block.  Inode
	 * numbers are one-based.  That is, the first inode in a block
	 * (assuming 4k blocks and 256 byte inodes) is (n*16 + 1).
	 */
	ino = ((orig_ino - 1) & ~(inodes_per_block - 1)) + 1;
	for (i = 0; i < inodes_per_block; i++, ino++, buf += inode_size) {
		if (ino == orig_ino)
			continue;
		oi.raw_inode = (struct ext4_inode *) buf;
		(void) find_inode_nowait(sb, ino, other_inode_match, &oi);
	}
}

/*
 * Post the struct inode info into an on-disk inode location in the
 * buffer-cache.  This gobbles the caller's reference to the
 * buffer_head in the inode location struct.
 *
 * The caller must have write access to iloc->bh.
 */
static int ext4_do_update_inode(handle_t *handle,
				struct inode *inode,
				struct ext4_iloc *iloc)
{
	struct ext4_inode *raw_inode = ext4_raw_inode(iloc);
	struct ext4_inode_info *ei = EXT4_I(inode);
	struct buffer_head *bh = iloc->bh;
	struct super_block *sb = inode->i_sb;
	int err = 0, block;
	int need_datasync = 0, set_large_file = 0;
	uid_t i_uid;
	gid_t i_gid;
	projid_t i_projid;

	spin_lock(&ei->i_raw_lock);

	/* For fields not tracked in the in-memory inode,
	 * initialise them to zero for new inodes. */
	if (ext4_test_inode_state(inode, EXT4_STATE_NEW))
		memset(raw_inode, 0, EXT4_SB(inode->i_sb)->s_inode_size);

	err = ext4_inode_blocks_set(handle, raw_inode, ei);
	if (err) {
		spin_unlock(&ei->i_raw_lock);
		goto out_brelse;
	}

	raw_inode->i_mode = cpu_to_le16(inode->i_mode);
	i_uid = i_uid_read(inode);
	i_gid = i_gid_read(inode);
	i_projid = from_kprojid(&init_user_ns, ei->i_projid);
	if (!(test_opt(inode->i_sb, NO_UID32))) {
		raw_inode->i_uid_low = cpu_to_le16(low_16_bits(i_uid));
		raw_inode->i_gid_low = cpu_to_le16(low_16_bits(i_gid));
/*
 * Fix up interoperability with old kernels. Otherwise, old inodes get
 * re-used with the upper 16 bits of the uid/gid intact
 */
		if (ei->i_dtime && list_empty(&ei->i_orphan)) {
			raw_inode->i_uid_high = 0;
			raw_inode->i_gid_high = 0;
		} else {
			raw_inode->i_uid_high =
				cpu_to_le16(high_16_bits(i_uid));
			raw_inode->i_gid_high =
				cpu_to_le16(high_16_bits(i_gid));
		}
	} else {
		raw_inode->i_uid_low = cpu_to_le16(fs_high2lowuid(i_uid));
		raw_inode->i_gid_low = cpu_to_le16(fs_high2lowgid(i_gid));
		raw_inode->i_uid_high = 0;
		raw_inode->i_gid_high = 0;
	}
	raw_inode->i_links_count = cpu_to_le16(inode->i_nlink);

	EXT4_INODE_SET_XTIME(i_ctime, inode, raw_inode);
	EXT4_INODE_SET_XTIME(i_mtime, inode, raw_inode);
	EXT4_INODE_SET_XTIME(i_atime, inode, raw_inode);
	EXT4_EINODE_SET_XTIME(i_crtime, ei, raw_inode);

	raw_inode->i_dtime = cpu_to_le32(ei->i_dtime);
	raw_inode->i_flags = cpu_to_le32(ei->i_flags & 0xFFFFFFFF);
	if (likely(!test_opt2(inode->i_sb, HURD_COMPAT)))
		raw_inode->i_file_acl_high =
			cpu_to_le16(ei->i_file_acl >> 32);
	raw_inode->i_file_acl_lo = cpu_to_le32(ei->i_file_acl);
	if (READ_ONCE(ei->i_disksize) != ext4_isize(inode->i_sb, raw_inode)) {
		ext4_isize_set(raw_inode, ei->i_disksize);
		need_datasync = 1;
	}
	if (ei->i_disksize > 0x7fffffffULL) {
		if (!ext4_has_feature_large_file(sb) ||
				EXT4_SB(sb)->s_es->s_rev_level ==
		    cpu_to_le32(EXT4_GOOD_OLD_REV))
			set_large_file = 1;
	}
	raw_inode->i_generation = cpu_to_le32(inode->i_generation);
	if (S_ISCHR(inode->i_mode) || S_ISBLK(inode->i_mode)) {
		if (old_valid_dev(inode->i_rdev)) {
			raw_inode->i_block[0] =
				cpu_to_le32(old_encode_dev(inode->i_rdev));
			raw_inode->i_block[1] = 0;
		} else {
			raw_inode->i_block[0] = 0;
			raw_inode->i_block[1] =
				cpu_to_le32(new_encode_dev(inode->i_rdev));
			raw_inode->i_block[2] = 0;
		}
	} else if (!ext4_has_inline_data(inode)) {
		for (block = 0; block < EXT4_N_BLOCKS; block++)
			raw_inode->i_block[block] = ei->i_data[block];
	}

	if (likely(!test_opt2(inode->i_sb, HURD_COMPAT))) {
		u64 ivers = ext4_inode_peek_iversion(inode);

		raw_inode->i_disk_version = cpu_to_le32(ivers);
		if (ei->i_extra_isize) {
			if (EXT4_FITS_IN_INODE(raw_inode, ei, i_version_hi))
				raw_inode->i_version_hi =
					cpu_to_le32(ivers >> 32);
			raw_inode->i_extra_isize =
				cpu_to_le16(ei->i_extra_isize);
		}
	}

	BUG_ON(!ext4_has_feature_project(inode->i_sb) &&
	       i_projid != EXT4_DEF_PROJID);

	if (EXT4_INODE_SIZE(inode->i_sb) > EXT4_GOOD_OLD_INODE_SIZE &&
	    EXT4_FITS_IN_INODE(raw_inode, ei, i_projid))
		raw_inode->i_projid = cpu_to_le32(i_projid);

	ext4_inode_csum_set(inode, raw_inode, ei);
	spin_unlock(&ei->i_raw_lock);
	if (inode->i_sb->s_flags & SB_LAZYTIME)
		ext4_update_other_inodes_time(inode->i_sb, inode->i_ino,
					      bh->b_data);

	BUFFER_TRACE(bh, "call ext4_handle_dirty_metadata");
	err = ext4_handle_dirty_metadata(handle, NULL, bh);
	if (err)
		goto out_brelse;
	ext4_clear_inode_state(inode, EXT4_STATE_NEW);
	if (set_large_file) {
		BUFFER_TRACE(EXT4_SB(sb)->s_sbh, "get write access");
		err = ext4_journal_get_write_access(handle, EXT4_SB(sb)->s_sbh);
		if (err)
			goto out_brelse;
		ext4_set_feature_large_file(sb);
		ext4_handle_sync(handle);
		err = ext4_handle_dirty_super(handle, sb);
	}
	ext4_update_inode_fsync_trans(handle, inode, need_datasync);
out_brelse:
	brelse(bh);
	ext4_std_error(inode->i_sb, err);
	return err;
}

/*
 * ext4_write_inode()
 *
 * We are called from a few places:
 *
 * - Within generic_file_aio_write() -> generic_write_sync() for O_SYNC files.
 *   Here, there will be no transaction running. We wait for any running
 *   transaction to commit.
 *
 * - Within flush work (sys_sync(), kupdate and such).
 *   We wait on commit, if told to.
 *
 * - Within iput_final() -> write_inode_now()
 *   We wait on commit, if told to.
 *
 * In all cases it is actually safe for us to return without doing anything,
 * because the inode has been copied into a raw inode buffer in
 * ext4_mark_inode_dirty().  This is a correctness thing for WB_SYNC_ALL
 * writeback.
 *
 * Note that we are absolutely dependent upon all inode dirtiers doing the
 * right thing: they *must* call mark_inode_dirty() after dirtying info in
 * which we are interested.
 *
 * It would be a bug for them to not do this.  The code:
 *
 *	mark_inode_dirty(inode)
 *	stuff();
 *	inode->i_size = expr;
 *
 * is in error because write_inode() could occur while `stuff()' is running,
 * and the new i_size will be lost.  Plus the inode will no longer be on the
 * superblock's dirty inode list.
 */
int ext4_write_inode(struct inode *inode, struct writeback_control *wbc)
{
	int err;

	if (WARN_ON_ONCE(current->flags & PF_MEMALLOC) ||
	    sb_rdonly(inode->i_sb))
		return 0;

	if (unlikely(ext4_forced_shutdown(EXT4_SB(inode->i_sb))))
		return -EIO;

	if (EXT4_SB(inode->i_sb)->s_journal) {
		if (ext4_journal_current_handle()) {
			jbd_debug(1, "called recursively, non-PF_MEMALLOC!\n");
			dump_stack();
			return -EIO;
		}

		/*
		 * No need to force transaction in WB_SYNC_NONE mode. Also
		 * ext4_sync_fs() will force the commit after everything is
		 * written.
		 */
		if (wbc->sync_mode != WB_SYNC_ALL || wbc->for_sync)
			return 0;

		err = jbd2_complete_transaction(EXT4_SB(inode->i_sb)->s_journal,
						EXT4_I(inode)->i_sync_tid);
	} else {
		struct ext4_iloc iloc;

		err = __ext4_get_inode_loc(inode, &iloc, 0);
		if (err)
			return err;
		/*
		 * sync(2) will flush the whole buffer cache. No need to do
		 * it here separately for each inode.
		 */
		if (wbc->sync_mode == WB_SYNC_ALL && !wbc->for_sync)
			sync_dirty_buffer(iloc.bh);
		if (buffer_req(iloc.bh) && !buffer_uptodate(iloc.bh)) {
			EXT4_ERROR_INODE_BLOCK(inode, iloc.bh->b_blocknr,
					 "IO error syncing inode");
			err = -EIO;
		}
		brelse(iloc.bh);
	}
	return err;
}

/*
 * In data=journal mode ext4_journalled_invalidatepage() may fail to invalidate
 * buffers that are attached to a page stradding i_size and are undergoing
 * commit. In that case we have to wait for commit to finish and try again.
 */
static void ext4_wait_for_tail_page_commit(struct inode *inode)
{
	struct page *page;
	unsigned offset;
	journal_t *journal = EXT4_SB(inode->i_sb)->s_journal;
	tid_t commit_tid = 0;
	int ret;

	offset = inode->i_size & (PAGE_SIZE - 1);
	/*
	 * If the page is fully truncated, we don't need to wait for any commit
	 * (and we even should not as __ext4_journalled_invalidatepage() may
	 * strip all buffers from the page but keep the page dirty which can then
	 * confuse e.g. concurrent ext4_writepage() seeing dirty page without
	 * buffers). Also we don't need to wait for any commit if all buffers in
	 * the page remain valid. This is most beneficial for the common case of
	 * blocksize == PAGESIZE.
	 */
	if (!offset || offset > (PAGE_SIZE - i_blocksize(inode)))
		return;
	while (1) {
		page = find_lock_page(inode->i_mapping,
				      inode->i_size >> PAGE_SHIFT);
		if (!page)
			return;
		ret = __ext4_journalled_invalidatepage(page, offset,
						PAGE_SIZE - offset);
		unlock_page(page);
		put_page(page);
		if (ret != -EBUSY)
			return;
		commit_tid = 0;
		read_lock(&journal->j_state_lock);
		if (journal->j_committing_transaction)
			commit_tid = journal->j_committing_transaction->t_tid;
		read_unlock(&journal->j_state_lock);
		if (commit_tid)
			jbd2_log_wait_commit(journal, commit_tid);
	}
}

/*
 * ext4_setattr()
 *
 * Called from notify_change.
 *
 * We want to trap VFS attempts to truncate the file as soon as
 * possible.  In particular, we want to make sure that when the VFS
 * shrinks i_size, we put the inode on the orphan list and modify
 * i_disksize immediately, so that during the subsequent flushing of
 * dirty pages and freeing of disk blocks, we can guarantee that any
 * commit will leave the blocks being flushed in an unused state on
 * disk.  (On recovery, the inode will get truncated and the blocks will
 * be freed, so we have a strong guarantee that no future commit will
 * leave these blocks visible to the user.)
 *
 * Another thing we have to assure is that if we are in ordered mode
 * and inode is still attached to the committing transaction, we must
 * we start writeout of all the dirty pages which are being truncated.
 * This way we are sure that all the data written in the previous
 * transaction are already on disk (truncate waits for pages under
 * writeback).
 *
 * Called with inode->i_mutex down.
 */
int ext4_setattr(struct dentry *dentry, struct iattr *attr)
{
	struct inode *inode = d_inode(dentry);
	int error, rc = 0;
	int orphan = 0;
	const unsigned int ia_valid = attr->ia_valid;

	if (unlikely(ext4_forced_shutdown(EXT4_SB(inode->i_sb))))
		return -EIO;

	if (unlikely(IS_IMMUTABLE(inode)))
		return -EPERM;

	if (unlikely(IS_APPEND(inode) &&
		     (ia_valid & (ATTR_MODE | ATTR_UID |
				  ATTR_GID | ATTR_TIMES_SET))))
		return -EPERM;

	error = setattr_prepare(dentry, attr);
	if (error)
		return error;

	error = fscrypt_prepare_setattr(dentry, attr);
	if (error)
		return error;

	error = fsverity_prepare_setattr(dentry, attr);
	if (error)
		return error;

	if (is_quota_modification(inode, attr)) {
		error = dquot_initialize(inode);
		if (error)
			return error;
	}
	if ((ia_valid & ATTR_UID && !uid_eq(attr->ia_uid, inode->i_uid)) ||
	    (ia_valid & ATTR_GID && !gid_eq(attr->ia_gid, inode->i_gid))) {
		handle_t *handle;

		/* (user+group)*(old+new) structure, inode write (sb,
		 * inode block, ? - but truncate inode update has it) */
		handle = ext4_journal_start(inode, EXT4_HT_QUOTA,
			(EXT4_MAXQUOTAS_INIT_BLOCKS(inode->i_sb) +
			 EXT4_MAXQUOTAS_DEL_BLOCKS(inode->i_sb)) + 3);
		if (IS_ERR(handle)) {
			error = PTR_ERR(handle);
			goto err_out;
		}

		/* dquot_transfer() calls back ext4_get_inode_usage() which
		 * counts xattr inode references.
		 */
		down_read(&EXT4_I(inode)->xattr_sem);
		error = dquot_transfer(inode, attr);
		up_read(&EXT4_I(inode)->xattr_sem);

		if (error) {
			ext4_journal_stop(handle);
			return error;
		}
		/* Update corresponding info in inode so that everything is in
		 * one transaction */
		if (attr->ia_valid & ATTR_UID)
			inode->i_uid = attr->ia_uid;
		if (attr->ia_valid & ATTR_GID)
			inode->i_gid = attr->ia_gid;
		error = ext4_mark_inode_dirty(handle, inode);
		ext4_journal_stop(handle);
	}

	if (attr->ia_valid & ATTR_SIZE) {
		handle_t *handle;
		loff_t oldsize = inode->i_size;
		int shrink = (attr->ia_size <= inode->i_size);

		if (!(ext4_test_inode_flag(inode, EXT4_INODE_EXTENTS))) {
			struct ext4_sb_info *sbi = EXT4_SB(inode->i_sb);

			if (attr->ia_size > sbi->s_bitmap_maxbytes)
				return -EFBIG;
		}
		if (!S_ISREG(inode->i_mode))
			return -EINVAL;

		if (IS_I_VERSION(inode) && attr->ia_size != inode->i_size)
			inode_inc_iversion(inode);

		if (ext4_should_order_data(inode) &&
		    (attr->ia_size < inode->i_size)) {
			error = ext4_begin_ordered_truncate(inode,
							    attr->ia_size);
			if (error)
				goto err_out;
		}
		if (attr->ia_size != inode->i_size) {
			handle = ext4_journal_start(inode, EXT4_HT_INODE, 3);
			if (IS_ERR(handle)) {
				error = PTR_ERR(handle);
				goto err_out;
			}
			if (ext4_handle_valid(handle) && shrink) {
				error = ext4_orphan_add(handle, inode);
				orphan = 1;
			}
			/*
			 * Update c/mtime on truncate up, ext4_truncate() will
			 * update c/mtime in shrink case below
			 */
			if (!shrink) {
				inode->i_mtime = current_time(inode);
				inode->i_ctime = inode->i_mtime;
			}
			down_write(&EXT4_I(inode)->i_data_sem);
			EXT4_I(inode)->i_disksize = attr->ia_size;
			rc = ext4_mark_inode_dirty(handle, inode);
			if (!error)
				error = rc;
			/*
			 * We have to update i_size under i_data_sem together
			 * with i_disksize to avoid races with writeback code
			 * running ext4_wb_update_i_disksize().
			 */
			if (!error)
				i_size_write(inode, attr->ia_size);
			up_write(&EXT4_I(inode)->i_data_sem);
			ext4_journal_stop(handle);
			if (error) {
				if (orphan && inode->i_nlink)
					ext4_orphan_del(NULL, inode);
				goto err_out;
			}
		}
		if (!shrink) {
			pagecache_isize_extended(inode, oldsize, inode->i_size);
		} else {
			/*
			 * Blocks are going to be removed from the inode. Wait
			 * for dio in flight.
			 */
			inode_dio_wait(inode);
		}
		if (orphan && ext4_should_journal_data(inode))
			ext4_wait_for_tail_page_commit(inode);
		down_write(&EXT4_I(inode)->i_mmap_sem);

		rc = ext4_break_layouts(inode);
		if (rc) {
			up_write(&EXT4_I(inode)->i_mmap_sem);
			error = rc;
			goto err_out;
		}

		/*
		 * Truncate pagecache after we've waited for commit
		 * in data=journal mode to make pages freeable.
		 */
		truncate_pagecache(inode, inode->i_size);
		if (shrink) {
			rc = ext4_truncate(inode);
			if (rc)
				error = rc;
		}
		up_write(&EXT4_I(inode)->i_mmap_sem);
	}

	if (!error) {
		setattr_copy(inode, attr);
		mark_inode_dirty(inode);
	}

	/*
	 * If the call to ext4_truncate failed to get a transaction handle at
	 * all, we need to clean up the in-core orphan list manually.
	 */
	if (orphan && inode->i_nlink)
		ext4_orphan_del(NULL, inode);

	if (!error && (ia_valid & ATTR_MODE)) {
		rc = posix_acl_chmod(inode, inode->i_mode);
#ifdef CONFIG_FS_HPB
		if (__is_hpb_file(dentry->d_name.name, inode))
			ext4_set_inode_state(inode, EXT4_STATE_HPB);
		else
			ext4_clear_inode_state(inode, EXT4_STATE_HPB);
#endif
	}

err_out:
	ext4_std_error(inode->i_sb, error);
	if (!error)
		error = rc;
	return error;
}

int ext4_getattr(const struct path *path, struct kstat *stat,
		 u32 request_mask, unsigned int query_flags)
{
	struct inode *inode = d_inode(path->dentry);
	struct ext4_inode *raw_inode;
	struct ext4_inode_info *ei = EXT4_I(inode);
	unsigned int flags;

	if (EXT4_FITS_IN_INODE(raw_inode, ei, i_crtime)) {
		stat->result_mask |= STATX_BTIME;
		stat->btime.tv_sec = ei->i_crtime.tv_sec;
		stat->btime.tv_nsec = ei->i_crtime.tv_nsec;
	}

	flags = ei->i_flags & EXT4_FL_USER_VISIBLE;
	if (flags & EXT4_APPEND_FL)
		stat->attributes |= STATX_ATTR_APPEND;
	if (flags & EXT4_COMPR_FL)
		stat->attributes |= STATX_ATTR_COMPRESSED;
	if (flags & EXT4_ENCRYPT_FL)
		stat->attributes |= STATX_ATTR_ENCRYPTED;
	if (flags & EXT4_IMMUTABLE_FL)
		stat->attributes |= STATX_ATTR_IMMUTABLE;
	if (flags & EXT4_NODUMP_FL)
		stat->attributes |= STATX_ATTR_NODUMP;
	if (flags & EXT4_VERITY_FL)
		stat->attributes |= STATX_ATTR_VERITY;

	stat->attributes_mask |= (STATX_ATTR_APPEND |
				  STATX_ATTR_COMPRESSED |
				  STATX_ATTR_ENCRYPTED |
				  STATX_ATTR_IMMUTABLE |
				  STATX_ATTR_NODUMP |
				  STATX_ATTR_VERITY);

	generic_fillattr(inode, stat);
	return 0;
}

int ext4_file_getattr(const struct path *path, struct kstat *stat,
		      u32 request_mask, unsigned int query_flags)
{
	struct inode *inode = d_inode(path->dentry);
	u64 delalloc_blocks;

	ext4_getattr(path, stat, request_mask, query_flags);

	/*
	 * If there is inline data in the inode, the inode will normally not
	 * have data blocks allocated (it may have an external xattr block).
	 * Report at least one sector for such files, so tools like tar, rsync,
	 * others don't incorrectly think the file is completely sparse.
	 */
	if (unlikely(ext4_has_inline_data(inode)))
		stat->blocks += (stat->size + 511) >> 9;

	/*
	 * We can't update i_blocks if the block allocation is delayed
	 * otherwise in the case of system crash before the real block
	 * allocation is done, we will have i_blocks inconsistent with
	 * on-disk file blocks.
	 * We always keep i_blocks updated together with real
	 * allocation. But to not confuse with user, stat
	 * will return the blocks that include the delayed allocation
	 * blocks for this file.
	 */
	delalloc_blocks = EXT4_C2B(EXT4_SB(inode->i_sb),
				   EXT4_I(inode)->i_reserved_data_blocks);
	stat->blocks += delalloc_blocks << (inode->i_sb->s_blocksize_bits - 9);
	return 0;
}

static int ext4_index_trans_blocks(struct inode *inode, int lblocks,
				   int pextents)
{
	if (!(ext4_test_inode_flag(inode, EXT4_INODE_EXTENTS)))
		return ext4_ind_trans_blocks(inode, lblocks);
	return ext4_ext_index_trans_blocks(inode, pextents);
}

/*
 * Account for index blocks, block groups bitmaps and block group
 * descriptor blocks if modify datablocks and index blocks
 * worse case, the indexs blocks spread over different block groups
 *
 * If datablocks are discontiguous, they are possible to spread over
 * different block groups too. If they are contiguous, with flexbg,
 * they could still across block group boundary.
 *
 * Also account for superblock, inode, quota and xattr blocks
 */
static int ext4_meta_trans_blocks(struct inode *inode, int lblocks,
				  int pextents)
{
	ext4_group_t groups, ngroups = ext4_get_groups_count(inode->i_sb);
	int gdpblocks;
	int idxblocks;
	int ret = 0;

	/*
	 * How many index blocks need to touch to map @lblocks logical blocks
	 * to @pextents physical extents?
	 */
	idxblocks = ext4_index_trans_blocks(inode, lblocks, pextents);

	ret = idxblocks;

	/*
	 * Now let's see how many group bitmaps and group descriptors need
	 * to account
	 */
	groups = idxblocks + pextents;
	gdpblocks = groups;
	if (groups > ngroups)
		groups = ngroups;
	if (groups > EXT4_SB(inode->i_sb)->s_gdb_count)
		gdpblocks = EXT4_SB(inode->i_sb)->s_gdb_count;

	/* bitmaps and block group descriptor blocks */
	ret += groups + gdpblocks;

	/* Blocks for super block, inode, quota and xattr blocks */
	ret += EXT4_META_TRANS_BLOCKS(inode->i_sb);

	return ret;
}

/*
 * Calculate the total number of credits to reserve to fit
 * the modification of a single pages into a single transaction,
 * which may include multiple chunks of block allocations.
 *
 * This could be called via ext4_write_begin()
 *
 * We need to consider the worse case, when
 * one new block per extent.
 */
int ext4_writepage_trans_blocks(struct inode *inode)
{
	int bpp = ext4_journal_blocks_per_page(inode);
	int ret;

	ret = ext4_meta_trans_blocks(inode, bpp, bpp);

	/* Account for data blocks for journalled mode */
	if (ext4_should_journal_data(inode))
		ret += bpp;
	return ret;
}

/*
 * Calculate the journal credits for a chunk of data modification.
 *
 * This is called from DIO, fallocate or whoever calling
 * ext4_map_blocks() to map/allocate a chunk of contiguous disk blocks.
 *
 * journal buffers for data blocks are not included here, as DIO
 * and fallocate do no need to journal data buffers.
 */
int ext4_chunk_trans_blocks(struct inode *inode, int nrblocks)
{
	return ext4_meta_trans_blocks(inode, nrblocks, 1);
}

/*
 * The caller must have previously called ext4_reserve_inode_write().
 * Give this, we know that the caller already has write access to iloc->bh.
 */
int ext4_mark_iloc_dirty(handle_t *handle,
			 struct inode *inode, struct ext4_iloc *iloc)
{
	int err = 0;

	if (unlikely(ext4_forced_shutdown(EXT4_SB(inode->i_sb)))) {
		put_bh(iloc->bh);
		return -EIO;
	}
	if (IS_I_VERSION(inode))
		inode_inc_iversion(inode);

	/* the do_update_inode consumes one bh->b_count */
	get_bh(iloc->bh);

	/* ext4_do_update_inode() does jbd2_journal_dirty_metadata */
	err = ext4_do_update_inode(handle, inode, iloc);
	put_bh(iloc->bh);
	return err;
}

/*
 * On success, We end up with an outstanding reference count against
 * iloc->bh.  This _must_ be cleaned up later.
 */

int
ext4_reserve_inode_write(handle_t *handle, struct inode *inode,
			 struct ext4_iloc *iloc)
{
	int err;

	if (unlikely(ext4_forced_shutdown(EXT4_SB(inode->i_sb))))
		return -EIO;

	err = ext4_get_inode_loc(inode, iloc);
	if (!err) {
		BUFFER_TRACE(iloc->bh, "get_write_access");
		err = ext4_journal_get_write_access(handle, iloc->bh);
		if (err) {
			brelse(iloc->bh);
			iloc->bh = NULL;
		}
	}
	ext4_std_error(inode->i_sb, err);
	return err;
}

static int __ext4_expand_extra_isize(struct inode *inode,
				     unsigned int new_extra_isize,
				     struct ext4_iloc *iloc,
				     handle_t *handle, int *no_expand)
{
	struct ext4_inode *raw_inode;
	struct ext4_xattr_ibody_header *header;
	unsigned int inode_size = EXT4_INODE_SIZE(inode->i_sb);
	struct ext4_inode_info *ei = EXT4_I(inode);
	int error;

	/* this was checked at iget time, but double check for good measure */
	if ((EXT4_GOOD_OLD_INODE_SIZE + ei->i_extra_isize > inode_size) ||
	    (ei->i_extra_isize & 3)) {
		EXT4_ERROR_INODE(inode, "bad extra_isize %u (inode size %u)",
				 ei->i_extra_isize,
				 EXT4_INODE_SIZE(inode->i_sb));
		return -EFSCORRUPTED;
	}
	if ((new_extra_isize < ei->i_extra_isize) ||
	    (new_extra_isize < 4) ||
	    (new_extra_isize > inode_size - EXT4_GOOD_OLD_INODE_SIZE))
		return -EINVAL;	/* Should never happen */

	raw_inode = ext4_raw_inode(iloc);

	header = IHDR(inode, raw_inode);

	/* No extended attributes present */
	if (!ext4_test_inode_state(inode, EXT4_STATE_XATTR) ||
	    header->h_magic != cpu_to_le32(EXT4_XATTR_MAGIC)) {
		memset((void *)raw_inode + EXT4_GOOD_OLD_INODE_SIZE +
		       EXT4_I(inode)->i_extra_isize, 0,
		       new_extra_isize - EXT4_I(inode)->i_extra_isize);
		EXT4_I(inode)->i_extra_isize = new_extra_isize;
		return 0;
	}

	/*
	 * We may need to allocate external xattr block so we need quotas
	 * initialized. Here we can be called with various locks held so we
	 * cannot affort to initialize quotas ourselves. So just bail.
	 */
	if (dquot_initialize_needed(inode))
		return -EAGAIN;

	/* try to expand with EAs present */
	error = ext4_expand_extra_isize_ea(inode, new_extra_isize,
					   raw_inode, handle);
	if (error) {
		/*
		 * Inode size expansion failed; don't try again
		 */
		*no_expand = 1;
	}

	return error;
}

/*
 * Expand an inode by new_extra_isize bytes.
 * Returns 0 on success or negative error number on failure.
 */
static int ext4_try_to_expand_extra_isize(struct inode *inode,
					  unsigned int new_extra_isize,
					  struct ext4_iloc iloc,
					  handle_t *handle)
{
	int no_expand;
	int error;

	if (ext4_test_inode_state(inode, EXT4_STATE_NO_EXPAND))
		return -EOVERFLOW;

	/*
	 * In nojournal mode, we can immediately attempt to expand
	 * the inode.  When journaled, we first need to obtain extra
	 * buffer credits since we may write into the EA block
	 * with this same handle. If journal_extend fails, then it will
	 * only result in a minor loss of functionality for that inode.
	 * If this is felt to be critical, then e2fsck should be run to
	 * force a large enough s_min_extra_isize.
	 */
	if (ext4_handle_valid(handle) &&
	    jbd2_journal_extend(handle,
				EXT4_DATA_TRANS_BLOCKS(inode->i_sb)) != 0)
		return -ENOSPC;

	if (ext4_write_trylock_xattr(inode, &no_expand) == 0)
		return -EBUSY;

	error = __ext4_expand_extra_isize(inode, new_extra_isize, &iloc,
					  handle, &no_expand);
	ext4_write_unlock_xattr(inode, &no_expand);

	return error;
}

int ext4_expand_extra_isize(struct inode *inode,
			    unsigned int new_extra_isize,
			    struct ext4_iloc *iloc)
{
	handle_t *handle;
	int no_expand;
	int error, rc;

	if (ext4_test_inode_state(inode, EXT4_STATE_NO_EXPAND)) {
		brelse(iloc->bh);
		return -EOVERFLOW;
	}

	handle = ext4_journal_start(inode, EXT4_HT_INODE,
				    EXT4_DATA_TRANS_BLOCKS(inode->i_sb));
	if (IS_ERR(handle)) {
		error = PTR_ERR(handle);
		brelse(iloc->bh);
		return error;
	}

	ext4_write_lock_xattr(inode, &no_expand);

	BUFFER_TRACE(iloc->bh, "get_write_access");
	error = ext4_journal_get_write_access(handle, iloc->bh);
	if (error) {
		brelse(iloc->bh);
		goto out_unlock;
	}

	error = __ext4_expand_extra_isize(inode, new_extra_isize, iloc,
					  handle, &no_expand);

	rc = ext4_mark_iloc_dirty(handle, inode, iloc);
	if (!error)
		error = rc;

out_unlock:
	ext4_write_unlock_xattr(inode, &no_expand);
	ext4_journal_stop(handle);
	return error;
}

/*
 * What we do here is to mark the in-core inode as clean with respect to inode
 * dirtiness (it may still be data-dirty).
 * This means that the in-core inode may be reaped by prune_icache
 * without having to perform any I/O.  This is a very good thing,
 * because *any* task may call prune_icache - even ones which
 * have a transaction open against a different journal.
 *
 * Is this cheating?  Not really.  Sure, we haven't written the
 * inode out, but prune_icache isn't a user-visible syncing function.
 * Whenever the user wants stuff synced (sys_sync, sys_msync, sys_fsync)
 * we start and wait on commits.
 */
int ext4_mark_inode_dirty(handle_t *handle, struct inode *inode)
{
	struct ext4_iloc iloc;
	struct ext4_sb_info *sbi = EXT4_SB(inode->i_sb);
	int err;

	might_sleep();
	trace_ext4_mark_inode_dirty(inode, _RET_IP_);
	err = ext4_reserve_inode_write(handle, inode, &iloc);
	if (err)
		return err;

	if (EXT4_I(inode)->i_extra_isize < sbi->s_want_extra_isize)
		ext4_try_to_expand_extra_isize(inode, sbi->s_want_extra_isize,
					       iloc, handle);

	return ext4_mark_iloc_dirty(handle, inode, &iloc);
}

/*
 * ext4_dirty_inode() is called from __mark_inode_dirty()
 *
 * We're really interested in the case where a file is being extended.
 * i_size has been changed by generic_commit_write() and we thus need
 * to include the updated inode in the current transaction.
 *
 * Also, dquot_alloc_block() will always dirty the inode when blocks
 * are allocated to the file.
 *
 * If the inode is marked synchronous, we don't honour that here - doing
 * so would cause a commit on atime updates, which we don't bother doing.
 * We handle synchronous inodes at the highest possible level.
 *
 * If only the I_DIRTY_TIME flag is set, we can skip everything.  If
 * I_DIRTY_TIME and I_DIRTY_SYNC is set, the only inode fields we need
 * to copy into the on-disk inode structure are the timestamp files.
 */
void ext4_dirty_inode(struct inode *inode, int flags)
{
	handle_t *handle;

	if (flags == I_DIRTY_TIME)
		return;
	handle = ext4_journal_start(inode, EXT4_HT_INODE, 2);
	if (IS_ERR(handle))
		goto out;

	ext4_mark_inode_dirty(handle, inode);

	ext4_journal_stop(handle);
out:
	return;
}

#if 0
/*
 * Bind an inode's backing buffer_head into this transaction, to prevent
 * it from being flushed to disk early.  Unlike
 * ext4_reserve_inode_write, this leaves behind no bh reference and
 * returns no iloc structure, so the caller needs to repeat the iloc
 * lookup to mark the inode dirty later.
 */
static int ext4_pin_inode(handle_t *handle, struct inode *inode)
{
	struct ext4_iloc iloc;

	int err = 0;
	if (handle) {
		err = ext4_get_inode_loc(inode, &iloc);
		if (!err) {
			BUFFER_TRACE(iloc.bh, "get_write_access");
			err = jbd2_journal_get_write_access(handle, iloc.bh);
			if (!err)
				err = ext4_handle_dirty_metadata(handle,
								 NULL,
								 iloc.bh);
			brelse(iloc.bh);
		}
	}
	ext4_std_error(inode->i_sb, err);
	return err;
}
#endif

int ext4_change_inode_journal_flag(struct inode *inode, int val)
{
	journal_t *journal;
	handle_t *handle;
	int err;
	struct ext4_sb_info *sbi = EXT4_SB(inode->i_sb);

	/*
	 * We have to be very careful here: changing a data block's
	 * journaling status dynamically is dangerous.  If we write a
	 * data block to the journal, change the status and then delete
	 * that block, we risk forgetting to revoke the old log record
	 * from the journal and so a subsequent replay can corrupt data.
	 * So, first we make sure that the journal is empty and that
	 * nobody is changing anything.
	 */

	journal = EXT4_JOURNAL(inode);
	if (!journal)
		return 0;
	if (is_journal_aborted(journal))
		return -EROFS;

	/* Wait for all existing dio workers */
	inode_dio_wait(inode);

	/*
	 * Before flushing the journal and switching inode's aops, we have
	 * to flush all dirty data the inode has. There can be outstanding
	 * delayed allocations, there can be unwritten extents created by
	 * fallocate or buffered writes in dioread_nolock mode covered by
	 * dirty data which can be converted only after flushing the dirty
	 * data (and journalled aops don't know how to handle these cases).
	 */
	if (val) {
		down_write(&EXT4_I(inode)->i_mmap_sem);
		err = filemap_write_and_wait(inode->i_mapping);
		if (err < 0) {
			up_write(&EXT4_I(inode)->i_mmap_sem);
			return err;
		}
	}

	percpu_down_write(&sbi->s_writepages_rwsem);
	jbd2_journal_lock_updates(journal);

	/*
	 * OK, there are no updates running now, and all cached data is
	 * synced to disk.  We are now in a completely consistent state
	 * which doesn't have anything in the journal, and we know that
	 * no filesystem updates are running, so it is safe to modify
	 * the inode's in-core data-journaling state flag now.
	 */

	if (val)
		ext4_set_inode_flag(inode, EXT4_INODE_JOURNAL_DATA);
	else {
		err = jbd2_journal_flush(journal);
		if (err < 0) {
			jbd2_journal_unlock_updates(journal);
			percpu_up_write(&sbi->s_writepages_rwsem);
			return err;
		}
		ext4_clear_inode_flag(inode, EXT4_INODE_JOURNAL_DATA);
	}
	ext4_set_aops(inode);

	jbd2_journal_unlock_updates(journal);
	percpu_up_write(&sbi->s_writepages_rwsem);

	if (val)
		up_write(&EXT4_I(inode)->i_mmap_sem);

	/* Finally we can mark the inode as dirty. */

	handle = ext4_journal_start(inode, EXT4_HT_INODE, 1);
	if (IS_ERR(handle))
		return PTR_ERR(handle);

	err = ext4_mark_inode_dirty(handle, inode);
	ext4_handle_sync(handle);
	ext4_journal_stop(handle);
	ext4_std_error(inode->i_sb, err);

	return err;
}

static int ext4_bh_unmapped(handle_t *handle, struct buffer_head *bh)
{
	return !buffer_mapped(bh);
}

int ext4_page_mkwrite(struct vm_fault *vmf)
{
	struct vm_area_struct *vma = vmf->vma;
	struct page *page = vmf->page;
	loff_t size;
	unsigned long len;
	int ret;
	struct file *file = vma->vm_file;
	struct inode *inode = file_inode(file);
	struct address_space *mapping = inode->i_mapping;
	handle_t *handle;
	get_block_t *get_block;
	int retries = 0;

	if (unlikely(IS_IMMUTABLE(inode)))
		return VM_FAULT_SIGBUS;

	sb_start_pagefault(inode->i_sb);
	file_update_time(vma->vm_file);

	down_read(&EXT4_I(inode)->i_mmap_sem);

	ret = ext4_convert_inline_data(inode);
	if (ret)
		goto out_ret;

	/* Delalloc case is easy... */
	if (test_opt(inode->i_sb, DELALLOC) &&
	    !ext4_should_journal_data(inode) &&
	    !ext4_nonda_switch(inode->i_sb)) {
		do {
			ret = block_page_mkwrite(vma, vmf,
						   ext4_da_get_block_prep);
		} while (ret == -ENOSPC &&
		       ext4_should_retry_alloc(inode->i_sb, &retries));
		goto out_ret;
	}

	lock_page(page);
	size = i_size_read(inode);
	/* Page got truncated from under us? */
	if (page->mapping != mapping || page_offset(page) > size) {
		unlock_page(page);
		ret = VM_FAULT_NOPAGE;
		goto out;
	}

	if (page->index == size >> PAGE_SHIFT)
		len = size & ~PAGE_MASK;
	else
		len = PAGE_SIZE;
	/*
	 * Return if we have all the buffers mapped. This avoids the need to do
	 * journal_start/journal_stop which can block and take a long time
	 */
	if (page_has_buffers(page)) {
		if (!ext4_walk_page_buffers(NULL, page_buffers(page),
					    0, len, NULL,
					    ext4_bh_unmapped)) {
			/* Wait so that we don't change page under IO */
			wait_for_stable_page(page);
			ret = VM_FAULT_LOCKED;
			goto out;
		}
	}
	unlock_page(page);
	/* OK, we need to fill the hole... */
	if (ext4_should_dioread_nolock(inode))
		get_block = ext4_get_block_unwritten;
	else
		get_block = ext4_get_block;
retry_alloc:
	handle = ext4_journal_start(inode, EXT4_HT_WRITE_PAGE,
				    ext4_writepage_trans_blocks(inode));
	if (IS_ERR(handle)) {
		ret = VM_FAULT_SIGBUS;
		goto out;
	}
	ret = block_page_mkwrite(vma, vmf, get_block);
	if (!ret && ext4_should_journal_data(inode)) {
		if (ext4_walk_page_buffers(handle, page_buffers(page), 0,
			  PAGE_SIZE, NULL, do_journal_get_write_access)) {
			unlock_page(page);
			ret = VM_FAULT_SIGBUS;
			ext4_journal_stop(handle);
			goto out;
		}
		ext4_set_inode_state(inode, EXT4_STATE_JDATA);
	}
	ext4_journal_stop(handle);
	if (ret == -ENOSPC && ext4_should_retry_alloc(inode->i_sb, &retries))
		goto retry_alloc;
out_ret:
	ret = block_page_mkwrite_return(ret);
out:
	up_read(&EXT4_I(inode)->i_mmap_sem);
	sb_end_pagefault(inode->i_sb);
	return ret;
}

int ext4_filemap_fault(struct vm_fault *vmf)
{
	struct inode *inode = file_inode(vmf->vma->vm_file);
	int err;

	down_read(&EXT4_I(inode)->i_mmap_sem);
	err = filemap_fault(vmf);
	up_read(&EXT4_I(inode)->i_mmap_sem);

	return err;
}<|MERGE_RESOLUTION|>--- conflicted
+++ resolved
@@ -424,15 +424,15 @@
 	    (inode->i_ino ==
 	     le32_to_cpu(EXT4_SB(inode->i_sb)->s_es->s_journal_inum)))
 		return 0;
-<<<<<<< HEAD
+
 	if (!ext4_data_block_valid(EXT4_SB(inode->i_sb), map->m_pblk,
 				   map->m_len)) {
 		printk(KERN_ERR "printing inode..\n");
 		print_block_data(inode->i_sb, 0, (unsigned char *)inode, 0,
 				EXT4_INODE_SIZE(inode->i_sb));
-=======
+
 	if (!ext4_inode_block_valid(inode, map->m_pblk, map->m_len)) {
->>>>>>> 30baa092
+
 		ext4_error_inode(inode, func, line, map->m_pblk,
 				 "lblock %lu mapped to illegal pblock %llu "
 				 "(length %d)", (unsigned long) map->m_lblk,
@@ -3967,15 +3967,15 @@
 	struct inode *inode = mapping->host;
 	size_t count = iov_iter_count(iter);
 	ssize_t ret;
-<<<<<<< HEAD
+
 	int dio_flags = 0;
-=======
+
 	loff_t offset = iocb->ki_pos;
 	loff_t size = i_size_read(inode);
 
 	if (offset >= size)
 		return 0;
->>>>>>> 30baa092
+
 
 	/*
 	 * Shared inode_lock is enough for us - it protects against concurrent
@@ -5074,7 +5074,7 @@
 		goto bad_inode;
 	raw_inode = ext4_raw_inode(&iloc);
 
-<<<<<<< HEAD
+
 	if ((ino == EXT4_ROOT_INO) && (raw_inode->i_links_count == 0)) {
 		print_iloc_info(sb, iloc);
 		ext4_error_inode(inode, function, line, 0,
@@ -5083,8 +5083,8 @@
 		goto bad_inode;
 	}
 
-=======
->>>>>>> 30baa092
+
+
 	if ((flags & EXT4_IGET_HANDLE) &&
 	    (raw_inode->i_links_count == 0) && (raw_inode->i_mode == 0)) {
 		ret = -ESTALE;
@@ -5160,11 +5160,11 @@
 		if ((inode->i_mode == 0 || flags & EXT4_IGET_SPECIAL ||
 		     !(EXT4_SB(inode->i_sb)->s_mount_state & EXT4_ORPHAN_FS)) &&
 		    ino != EXT4_BOOT_LOADER_INO) {
-<<<<<<< HEAD
+
 			/* this inode is deleted */
 			ret = -ESTALE;
 			print_iloc_info(sb, iloc);
-=======
+
 			/* this inode is deleted or unallocated */
 			if (flags & EXT4_IGET_SPECIAL) {
 				ext4_error_inode(inode, function, line, 0,
@@ -5172,7 +5172,7 @@
 				ret = -EFSCORRUPTED;
 			} else
 				ret = -ESTALE;
->>>>>>> 30baa092
+
 			goto bad_inode;
 		}
 		/* The only unlinked inodes we let through here have
@@ -5280,12 +5280,12 @@
 
 	ret = 0;
 	if (ei->i_file_acl &&
-<<<<<<< HEAD
+
 	    !ext4_data_block_valid(EXT4_SB(sb), ei->i_file_acl, 1)) {
 		print_iloc_info(sb, iloc);
-=======
+
 	    !ext4_inode_block_valid(inode, ei->i_file_acl, 1)) {
->>>>>>> 30baa092
+
 		ext4_error_inode(inode, function, line, 0,
 				 "iget: bad extended attribute block %llu",
 				 ei->i_file_acl);

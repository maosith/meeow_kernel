// SPDX-License-Identifier: GPL-2.0
/*
 *  linux/fs/ext4/super.c
 *
 * Copyright (C) 1992, 1993, 1994, 1995
 * Remy Card (card@masi.ibp.fr)
 * Laboratoire MASI - Institut Blaise Pascal
 * Universite Pierre et Marie Curie (Paris VI)
 *
 *  from
 *
 *  linux/fs/minix/inode.c
 *
 *  Copyright (C) 1991, 1992  Linus Torvalds
 *
 *  Big-endian to little-endian byte-swapping/bitmaps by
 *        David S. Miller (davem@caip.rutgers.edu), 1995
 */

#include <linux/module.h>
#include <linux/string.h>
#include <linux/fs.h>
#include <linux/time.h>
#include <linux/vmalloc.h>
#include <linux/slab.h>
#include <linux/init.h>
#include <linux/blkdev.h>
#include <linux/backing-dev.h>
#include <linux/parser.h>
#include <linux/buffer_head.h>
#include <linux/exportfs.h>
#include <linux/vfs.h>
#include <linux/random.h>
#include <linux/mount.h>
#include <linux/namei.h>
#include <linux/quotaops.h>
#include <linux/seq_file.h>
#include <linux/ctype.h>
#include <linux/log2.h>
#include <linux/crc16.h>
#include <linux/dax.h>
#include <linux/cleancache.h>
#include <linux/uaccess.h>
#include <linux/iversion.h>
#include <linux/unicode.h>

#include <linux/kthread.h>
#include <linux/freezer.h>

#include "ext4.h"
#include "ext4_extents.h"	/* Needed for trace points definition */
#include "ext4_jbd2.h"
#include "xattr.h"
#include "acl.h"
#include "mballoc.h"
#include "fsmap.h"
#include "../mount.h"

#define CREATE_TRACE_POINTS
#include <trace/events/ext4.h>

#ifdef CONFIG_FSCRYPT_SDP
#include <linux/fscrypto_sdp_cache.h>
#endif

void (*ufs_debug_func)(void *) = NULL;

static struct ext4_lazy_init *ext4_li_info;
static struct mutex ext4_li_mtx;
static struct ratelimit_state ext4_mount_msg_ratelimit;

static int ext4_load_journal(struct super_block *, struct ext4_super_block *,
			     unsigned long journal_devnum);
static int ext4_show_options(struct seq_file *seq, struct dentry *root);
static int ext4_commit_super(struct super_block *sb, int sync);
static int ext4_mark_recovery_complete(struct super_block *sb,
					struct ext4_super_block *es);
static int ext4_clear_journal_err(struct super_block *sb,
				  struct ext4_super_block *es);
static int ext4_sync_fs(struct super_block *sb, int wait);
static int ext4_remount(struct super_block *sb, int *flags, char *data);
static int ext4_statfs(struct dentry *dentry, struct kstatfs *buf);
static int ext4_unfreeze(struct super_block *sb);
static int ext4_freeze(struct super_block *sb);
static struct dentry *ext4_mount(struct file_system_type *fs_type, int flags,
		       const char *dev_name, void *data);
static inline int ext2_feature_set_ok(struct super_block *sb);
static inline int ext3_feature_set_ok(struct super_block *sb);
static int ext4_feature_set_ok(struct super_block *sb, int readonly);
static void ext4_destroy_lazyinit_thread(void);
static void ext4_unregister_li_request(struct super_block *sb);
static void ext4_clear_request_list(void);
static struct inode *ext4_get_journal_inode(struct super_block *sb,
					    unsigned int journal_inum);

/*
 * Lock ordering
 *
 * Note the difference between i_mmap_sem (EXT4_I(inode)->i_mmap_sem) and
 * i_mmap_rwsem (inode->i_mmap_rwsem)!
 *
 * page fault path:
 * mmap_sem -> sb_start_pagefault -> i_mmap_sem (r) -> transaction start ->
 *   page lock -> i_data_sem (rw)
 *
 * buffered write path:
 * sb_start_write -> i_mutex -> mmap_sem
 * sb_start_write -> i_mutex -> transaction start -> page lock ->
 *   i_data_sem (rw)
 *
 * truncate:
 * sb_start_write -> i_mutex -> i_mmap_sem (w) -> i_mmap_rwsem (w) -> page lock
 * sb_start_write -> i_mutex -> i_mmap_sem (w) -> transaction start ->
 *   i_data_sem (rw)
 *
 * direct IO:
 * sb_start_write -> i_mutex -> mmap_sem
 * sb_start_write -> i_mutex -> transaction start -> i_data_sem (rw)
 *
 * writepages:
 * transaction start -> page lock(s) -> i_data_sem (rw)
 */

#if !defined(CONFIG_EXT2_FS) && !defined(CONFIG_EXT2_FS_MODULE) && defined(CONFIG_EXT4_USE_FOR_EXT2)
static struct file_system_type ext2_fs_type = {
	.owner		= THIS_MODULE,
	.name		= "ext2",
	.mount		= ext4_mount,
	.kill_sb	= kill_block_super,
	.fs_flags	= FS_REQUIRES_DEV,
};
MODULE_ALIAS_FS("ext2");
MODULE_ALIAS("ext2");
#define IS_EXT2_SB(sb) ((sb)->s_bdev->bd_holder == &ext2_fs_type)
#else
#define IS_EXT2_SB(sb) (0)
#endif


static struct file_system_type ext3_fs_type = {
	.owner		= THIS_MODULE,
	.name		= "ext3",
	.mount		= ext4_mount,
	.kill_sb	= kill_block_super,
	.fs_flags	= FS_REQUIRES_DEV,
};
MODULE_ALIAS_FS("ext3");
MODULE_ALIAS("ext3");
#define IS_EXT3_SB(sb) ((sb)->s_bdev->bd_holder == &ext3_fs_type)

/*
 * This works like sb_bread() except it uses ERR_PTR for error
 * returns.  Currently with sb_bread it's impossible to distinguish
 * between ENOMEM and EIO situations (since both result in a NULL
 * return.
 */
struct buffer_head *
ext4_sb_bread(struct super_block *sb, sector_t block, int op_flags)
{
	struct buffer_head *bh = sb_getblk(sb, block);

	if (bh == NULL)
		return ERR_PTR(-ENOMEM);
	if (buffer_uptodate(bh))
		return bh;
	ll_rw_block(REQ_OP_READ, REQ_META | op_flags, 1, &bh);
	wait_on_buffer(bh);
	if (buffer_uptodate(bh))
		return bh;
	put_bh(bh);
	return ERR_PTR(-EIO);
}

static int ext4_verify_csum_type(struct super_block *sb,
				 struct ext4_super_block *es)
{
	if (!ext4_has_feature_metadata_csum(sb))
		return 1;

	return es->s_checksum_type == EXT4_CRC32C_CHKSUM;
}

static __le32 ext4_superblock_csum(struct super_block *sb,
				   struct ext4_super_block *es)
{
	struct ext4_sb_info *sbi = EXT4_SB(sb);
	int offset = offsetof(struct ext4_super_block, s_checksum);
	__u32 csum;

	csum = ext4_chksum(sbi, ~0, (char *)es, offset);

	return cpu_to_le32(csum);
}

static int ext4_superblock_csum_verify(struct super_block *sb,
				       struct ext4_super_block *es)
{
	if (!ext4_has_metadata_csum(sb))
		return 1;

	return es->s_checksum == ext4_superblock_csum(sb, es);
}

void ext4_superblock_csum_set(struct super_block *sb)
{
	struct ext4_super_block *es = EXT4_SB(sb)->s_es;

	if (!ext4_has_metadata_csum(sb))
		return;

	es->s_checksum = ext4_superblock_csum(sb, es);
}

void *ext4_kvmalloc(size_t size, gfp_t flags)
{
	void *ret;

	ret = kmalloc(size, flags | __GFP_NOWARN);
	if (!ret)
		ret = __vmalloc(size, flags, PAGE_KERNEL);
	return ret;
}

void *ext4_kvzalloc(size_t size, gfp_t flags)
{
	void *ret;

	ret = kzalloc(size, flags | __GFP_NOWARN);
	if (!ret)
		ret = __vmalloc(size, flags | __GFP_ZERO, PAGE_KERNEL);
	return ret;
}

ext4_fsblk_t ext4_block_bitmap(struct super_block *sb,
			       struct ext4_group_desc *bg)
{
	return le32_to_cpu(bg->bg_block_bitmap_lo) |
		(EXT4_DESC_SIZE(sb) >= EXT4_MIN_DESC_SIZE_64BIT ?
		 (ext4_fsblk_t)le32_to_cpu(bg->bg_block_bitmap_hi) << 32 : 0);
}

ext4_fsblk_t ext4_inode_bitmap(struct super_block *sb,
			       struct ext4_group_desc *bg)
{
	return le32_to_cpu(bg->bg_inode_bitmap_lo) |
		(EXT4_DESC_SIZE(sb) >= EXT4_MIN_DESC_SIZE_64BIT ?
		 (ext4_fsblk_t)le32_to_cpu(bg->bg_inode_bitmap_hi) << 32 : 0);
}

ext4_fsblk_t ext4_inode_table(struct super_block *sb,
			      struct ext4_group_desc *bg)
{
	return le32_to_cpu(bg->bg_inode_table_lo) |
		(EXT4_DESC_SIZE(sb) >= EXT4_MIN_DESC_SIZE_64BIT ?
		 (ext4_fsblk_t)le32_to_cpu(bg->bg_inode_table_hi) << 32 : 0);
}

__u32 ext4_free_group_clusters(struct super_block *sb,
			       struct ext4_group_desc *bg)
{
	return le16_to_cpu(bg->bg_free_blocks_count_lo) |
		(EXT4_DESC_SIZE(sb) >= EXT4_MIN_DESC_SIZE_64BIT ?
		 (__u32)le16_to_cpu(bg->bg_free_blocks_count_hi) << 16 : 0);
}

__u32 ext4_free_inodes_count(struct super_block *sb,
			      struct ext4_group_desc *bg)
{
	return le16_to_cpu(bg->bg_free_inodes_count_lo) |
		(EXT4_DESC_SIZE(sb) >= EXT4_MIN_DESC_SIZE_64BIT ?
		 (__u32)le16_to_cpu(bg->bg_free_inodes_count_hi) << 16 : 0);
}

__u32 ext4_used_dirs_count(struct super_block *sb,
			      struct ext4_group_desc *bg)
{
	return le16_to_cpu(bg->bg_used_dirs_count_lo) |
		(EXT4_DESC_SIZE(sb) >= EXT4_MIN_DESC_SIZE_64BIT ?
		 (__u32)le16_to_cpu(bg->bg_used_dirs_count_hi) << 16 : 0);
}

__u32 ext4_itable_unused_count(struct super_block *sb,
			      struct ext4_group_desc *bg)
{
	return le16_to_cpu(bg->bg_itable_unused_lo) |
		(EXT4_DESC_SIZE(sb) >= EXT4_MIN_DESC_SIZE_64BIT ?
		 (__u32)le16_to_cpu(bg->bg_itable_unused_hi) << 16 : 0);
}

void ext4_block_bitmap_set(struct super_block *sb,
			   struct ext4_group_desc *bg, ext4_fsblk_t blk)
{
	bg->bg_block_bitmap_lo = cpu_to_le32((u32)blk);
	if (EXT4_DESC_SIZE(sb) >= EXT4_MIN_DESC_SIZE_64BIT)
		bg->bg_block_bitmap_hi = cpu_to_le32(blk >> 32);
}

void ext4_inode_bitmap_set(struct super_block *sb,
			   struct ext4_group_desc *bg, ext4_fsblk_t blk)
{
	bg->bg_inode_bitmap_lo  = cpu_to_le32((u32)blk);
	if (EXT4_DESC_SIZE(sb) >= EXT4_MIN_DESC_SIZE_64BIT)
		bg->bg_inode_bitmap_hi = cpu_to_le32(blk >> 32);
}

void ext4_inode_table_set(struct super_block *sb,
			  struct ext4_group_desc *bg, ext4_fsblk_t blk)
{
	bg->bg_inode_table_lo = cpu_to_le32((u32)blk);
	if (EXT4_DESC_SIZE(sb) >= EXT4_MIN_DESC_SIZE_64BIT)
		bg->bg_inode_table_hi = cpu_to_le32(blk >> 32);
}

void ext4_free_group_clusters_set(struct super_block *sb,
				  struct ext4_group_desc *bg, __u32 count)
{
	bg->bg_free_blocks_count_lo = cpu_to_le16((__u16)count);
	if (EXT4_DESC_SIZE(sb) >= EXT4_MIN_DESC_SIZE_64BIT)
		bg->bg_free_blocks_count_hi = cpu_to_le16(count >> 16);
}

void ext4_free_inodes_set(struct super_block *sb,
			  struct ext4_group_desc *bg, __u32 count)
{
	bg->bg_free_inodes_count_lo = cpu_to_le16((__u16)count);
	if (EXT4_DESC_SIZE(sb) >= EXT4_MIN_DESC_SIZE_64BIT)
		bg->bg_free_inodes_count_hi = cpu_to_le16(count >> 16);
}

void ext4_used_dirs_set(struct super_block *sb,
			  struct ext4_group_desc *bg, __u32 count)
{
	bg->bg_used_dirs_count_lo = cpu_to_le16((__u16)count);
	if (EXT4_DESC_SIZE(sb) >= EXT4_MIN_DESC_SIZE_64BIT)
		bg->bg_used_dirs_count_hi = cpu_to_le16(count >> 16);
}

void ext4_itable_unused_set(struct super_block *sb,
			  struct ext4_group_desc *bg, __u32 count)
{
	bg->bg_itable_unused_lo = cpu_to_le16((__u16)count);
	if (EXT4_DESC_SIZE(sb) >= EXT4_MIN_DESC_SIZE_64BIT)
		bg->bg_itable_unused_hi = cpu_to_le16(count >> 16);
}

static void __ext4_update_tstamp(__le32 *lo, __u8 *hi)
{
	time64_t now = ktime_get_real_seconds();

	now = clamp_val(now, 0, (1ull << 40) - 1);

	*lo = cpu_to_le32(lower_32_bits(now));
	*hi = upper_32_bits(now);
}

static time64_t __ext4_get_tstamp(__le32 *lo, __u8 *hi)
{
	return ((time64_t)(*hi) << 32) + le32_to_cpu(*lo);
}
#define ext4_update_tstamp(es, tstamp) \
	__ext4_update_tstamp(&(es)->tstamp, &(es)->tstamp ## _hi)
#define ext4_get_tstamp(es, tstamp) \
	__ext4_get_tstamp(&(es)->tstamp, &(es)->tstamp ## _hi)

static void __save_error_info(struct super_block *sb, const char *func,
			    unsigned int line)
{
	struct ext4_super_block *es = EXT4_SB(sb)->s_es;

	EXT4_SB(sb)->s_mount_state |= EXT4_ERROR_FS;
	if (bdev_read_only(sb->s_bdev))
		return;
	es->s_state |= cpu_to_le16(EXT4_ERROR_FS);
	ext4_update_tstamp(es, s_last_error_time);
	strncpy(es->s_last_error_func, func, sizeof(es->s_last_error_func));
	es->s_last_error_line = cpu_to_le32(line);
	if (!es->s_first_error_time) {
		es->s_first_error_time = es->s_last_error_time;
		es->s_first_error_time_hi = es->s_last_error_time_hi;
		strncpy(es->s_first_error_func, func,
			sizeof(es->s_first_error_func));
		es->s_first_error_line = cpu_to_le32(line);
		es->s_first_error_ino = es->s_last_error_ino;
		es->s_first_error_block = es->s_last_error_block;
	}
	/*
	 * Start the daily error reporting function if it hasn't been
	 * started already
	 */
	if (!es->s_error_count)
		mod_timer(&EXT4_SB(sb)->s_err_report, jiffies + 24*60*60*HZ);
	le32_add_cpu(&es->s_error_count, 1);
}

/* @fs.sec -- ed6287f38b4c758f36cd7864940cdbd81e26efee -- */
extern int ignore_fs_panic;

static void save_error_info(struct super_block *sb, const char *func,
			    unsigned int line)
{
	if (unlikely(ignore_fs_panic))
		return;
	__save_error_info(sb, func, line);
	if (!bdev_read_only(sb->s_bdev))
		ext4_commit_super(sb, 1);
}

/*
 * The del_gendisk() function uninitializes the disk-specific data
 * structures, including the bdi structure, without telling anyone
 * else.  Once this happens, any attempt to call mark_buffer_dirty()
 * (for example, by ext4_commit_super), will cause a kernel OOPS.
 * This is a kludge to prevent these oops until we can put in a proper
 * hook in del_gendisk() to inform the VFS and file system layers.
 */
static int block_device_ejected(struct super_block *sb)
{
	struct inode *bd_inode = sb->s_bdev->bd_inode;
	struct backing_dev_info *bdi = inode_to_bdi(bd_inode);

	return bdi->dev == NULL;
}

static void ext4_journal_commit_callback(journal_t *journal, transaction_t *txn)
{
	struct super_block		*sb = journal->j_private;
	struct ext4_sb_info		*sbi = EXT4_SB(sb);
	int				error = is_journal_aborted(journal);
	struct ext4_journal_cb_entry	*jce;

	BUG_ON(txn->t_state == T_FINISHED);

	ext4_process_freed_data(sb, txn->t_tid);

	spin_lock(&sbi->s_md_lock);
	while (!list_empty(&txn->t_private_list)) {
		jce = list_entry(txn->t_private_list.next,
				 struct ext4_journal_cb_entry, jce_list);
		list_del_init(&jce->jce_list);
		spin_unlock(&sbi->s_md_lock);
		jce->jce_func(sb, jce, error);
		spin_lock(&sbi->s_md_lock);
	}
	spin_unlock(&sbi->s_md_lock);
}

static bool system_going_down(void)
{
	return system_state == SYSTEM_HALT || system_state == SYSTEM_POWER_OFF
		|| system_state == SYSTEM_RESTART;
}

/* Deal with the reporting of failure conditions on a filesystem such as
 * inconsistencies detected or read IO failures.
 *
 * On ext2, we can store the error state of the filesystem in the
 * superblock.  That is not possible on ext4, because we may have other
 * write ordering constraints on the superblock which prevent us from
 * writing it out straight away; and given that the journal is about to
 * be aborted, we can't rely on the current, or future, transactions to
 * write out the superblock safely.
 *
 * We'll just use the jbd2_journal_abort() error code to record an error in
 * the journal instead.  On recovery, the journal will complain about
 * that error until we've noted it down and cleared it.
 */

/* @fs.sec -- 10e386db3959e3c02220744400a053e7807e07ad -- */
static void ext4_handle_error(struct super_block *sb, char *buf)
{
	journal_t *journal = EXT4_SB(sb)->s_journal;

	if (test_opt(sb, WARN_ON_ERROR))
		WARN_ON_ONCE(1);

<<<<<<< HEAD
	if (sb_rdonly(sb) || ignore_fs_panic)
=======
	if (sb_rdonly(sb) || test_opt(sb, ERRORS_CONT))
>>>>>>> 30baa092
		return;

	EXT4_SB(sb)->s_mount_flags |= EXT4_MF_FS_ABORTED;
	if (journal)
		jbd2_journal_abort(journal, -EIO);
	/*
	 * We force ERRORS_RO behavior when system is rebooting. Otherwise we
	 * could panic during 'reboot -f' as the underlying device got already
	 * disabled.
	 */
	if (test_opt(sb, ERRORS_RO) || system_going_down()) {
		ext4_msg(sb, KERN_CRIT, "Remounting filesystem read-only");
		/*
		 * Make sure updated value of ->s_mount_flags will be visible
		 * before ->s_flags update
		 */
		smp_wmb();
		sb->s_flags |= SB_RDONLY;
	} else if (test_opt(sb, ERRORS_PANIC)) {
		if (EXT4_SB(sb)->s_journal &&
		  !(EXT4_SB(sb)->s_journal->j_flags & JBD2_REC_ERR))
			return;
		if (ufs_debug_func)
			ufs_debug_func(NULL);
		panic("EXT4(%s:%s\n", sb->s_id, buf?buf:"no message)");
	}
}

#define ext4_error_ratelimit(sb)					\
		___ratelimit(&(EXT4_SB(sb)->s_err_ratelimit_state),	\
			     "EXT4-fs error")

void __ext4_error(struct super_block *sb, const char *function,
		  unsigned int line, const char *fmt, ...)
{
	struct va_format vaf;
	va_list args;
	char *page_buf = NULL;

	if (unlikely(ext4_forced_shutdown(EXT4_SB(sb))))
		return;

	trace_ext4_error(sb, function, line);
	if (ext4_error_ratelimit(sb)) {
		va_start(args, fmt);
		vaf.fmt = fmt;
		vaf.va = &args;
		printk(KERN_CRIT
		       "EXT4-fs error (device %s): %s:%d: comm %s: %pV\n",
		       sb->s_id, function, line, current->comm, &vaf);
		page_buf = (char *)__get_free_page(GFP_ATOMIC);
		if (page_buf)
			sprintf(page_buf, "%s:%u:%pV)"
				"Keep this device after RDX, do not reboot",
				function, line, &vaf);
		else
			printk(KERN_ERR "__ext4_error:"
				"failed to allocate page buf for panic msg\n");
		va_end(args);
	}
	save_error_info(sb, function, line);
	ext4_handle_error(sb, page_buf);
	if (page_buf)
		free_page((unsigned long)page_buf);
}

void __ext4_error_inode(struct inode *inode, const char *function,
			unsigned int line, ext4_fsblk_t block,
			const char *fmt, ...)
{
	va_list args;
	struct va_format vaf;
	struct ext4_super_block *es = EXT4_SB(inode->i_sb)->s_es;
	char *page_buf = NULL;

	if (unlikely(ext4_forced_shutdown(EXT4_SB(inode->i_sb))))
		return;

	trace_ext4_error(inode->i_sb, function, line);
	es->s_last_error_ino = cpu_to_le32(inode->i_ino);
	es->s_last_error_block = cpu_to_le64(block);
	if (ext4_error_ratelimit(inode->i_sb)) {
		va_start(args, fmt);
		vaf.fmt = fmt;
		vaf.va = &args;
		if (block)
			printk(KERN_CRIT "EXT4-fs error (device %s): %s:%d: "
			       "inode #%lu: block %llu: comm %s: %pV\n",
			       inode->i_sb->s_id, function, line, inode->i_ino,
			       block, current->comm, &vaf);
		else
			printk(KERN_CRIT "EXT4-fs error (device %s): %s:%d: "
			       "inode #%lu: comm %s: %pV\n",
			       inode->i_sb->s_id, function, line, inode->i_ino,
			       current->comm, &vaf);
		page_buf = (char *)__get_free_page(GFP_ATOMIC);
		if (page_buf)
			sprintf(page_buf, "%s:%u:%pV)"
				"Keep this device after RDX, do not reboot",
				function, line, &vaf);
		else
			printk(KERN_ERR "__ext4_error:"
				"failed to allocate page buf for panic msg\n");
		va_end(args);
	}
	save_error_info(inode->i_sb, function, line);
	ext4_handle_error(inode->i_sb, page_buf);
	if (page_buf)
		free_page((unsigned long)page_buf);
}

void __ext4_error_file(struct file *file, const char *function,
		       unsigned int line, ext4_fsblk_t block,
		       const char *fmt, ...)
{
	va_list args;
	struct va_format vaf;
	struct ext4_super_block *es;
	struct inode *inode = file_inode(file);
	char pathname[80], *path;
	char *page_buf = NULL;

	if (unlikely(ext4_forced_shutdown(EXT4_SB(inode->i_sb))))
		return;

	trace_ext4_error(inode->i_sb, function, line);
	es = EXT4_SB(inode->i_sb)->s_es;
	es->s_last_error_ino = cpu_to_le32(inode->i_ino);
	if (ext4_error_ratelimit(inode->i_sb)) {
		path = file_path(file, pathname, sizeof(pathname));
		if (IS_ERR(path))
			path = "(unknown)";
		va_start(args, fmt);
		vaf.fmt = fmt;
		vaf.va = &args;
		if (block)
			printk(KERN_CRIT
			       "EXT4-fs error (device %s): %s:%d: inode #%lu: "
			       "block %llu: comm %s: path %s: %pV\n",
			       inode->i_sb->s_id, function, line, inode->i_ino,
			       block, current->comm, path, &vaf);
		else
			printk(KERN_CRIT
			       "EXT4-fs error (device %s): %s:%d: inode #%lu: "
			       "comm %s: path %s: %pV\n",
			       inode->i_sb->s_id, function, line, inode->i_ino,
			       current->comm, path, &vaf);
		page_buf = (char *)__get_free_page(GFP_ATOMIC);
		if (page_buf)
			sprintf(page_buf, "%s:%u:%pV)"
				"Keep this device after RDX, do not reboot",
				function, line, &vaf);
		else
			printk(KERN_ERR "__ext4_error:"
				"failed to allocate page buf for panic msg\n");
		va_end(args);
	}
	save_error_info(inode->i_sb, function, line);
	ext4_handle_error(inode->i_sb, page_buf);
	if (page_buf)
		free_page((unsigned long)page_buf);
}

const char *ext4_decode_error(struct super_block *sb, int errno,
			      char nbuf[16])
{
	char *errstr = NULL;

	switch (errno) {
	case -EFSCORRUPTED:
		errstr = "Corrupt filesystem";
		break;
	case -EFSBADCRC:
		errstr = "Filesystem failed CRC";
		break;
	case -EIO:
		errstr = "IO failure";
		break;
	case -ENOMEM:
		errstr = "Out of memory";
		break;
	case -EROFS:
		if (!sb || (EXT4_SB(sb)->s_journal &&
			    EXT4_SB(sb)->s_journal->j_flags & JBD2_ABORT))
			errstr = "Journal has aborted";
		else
			errstr = "Readonly filesystem";
		break;
	default:
		/* If the caller passed in an extra buffer for unknown
		 * errors, textualise them now.  Else we just return
		 * NULL. */
		if (nbuf) {
			/* Check for truncated error codes... */
			if (snprintf(nbuf, 16, "error %d", -errno) >= 0)
				errstr = nbuf;
		}
		break;
	}

	return errstr;
}

/* __ext4_std_error decodes expected errors from journaling functions
 * automatically and invokes the appropriate error response.  */

void __ext4_std_error(struct super_block *sb, const char *function,
		      unsigned int line, int errno)
{
	char nbuf[16];
	const char *errstr;
	char *page_buf = NULL;

	if (unlikely(ext4_forced_shutdown(EXT4_SB(sb))))
		return;

	/* Special case: if the error is EROFS, and we're not already
	 * inside a transaction, then there's really no point in logging
	 * an error. */
	if (errno == -EROFS && journal_current_handle() == NULL && sb_rdonly(sb))
		return;

	if (ext4_error_ratelimit(sb)) {
		errstr = ext4_decode_error(sb, errno, nbuf);
		printk(KERN_CRIT "EXT4-fs error (device %s) in %s:%d: %s\n",
		       sb->s_id, function, line, errstr);
	}

	save_error_info(sb, function, line);
	page_buf = (char *)__get_free_page(GFP_ATOMIC);
	if (page_buf)
		sprintf(page_buf, "%s:%u: <%s>", function, line,
				"__ext4_std_error");
	else
		printk(KERN_ERR "__ext4_error:"
				"failed to allocate page buf for panic msg\n");

	ext4_handle_error(sb, page_buf);
	if (page_buf)
		free_page((unsigned long)page_buf);
}

/*
 * ext4_abort is a much stronger failure handler than ext4_error.  The
 * abort function may be used to deal with unrecoverable failures such
 * as journal IO errors or ENOMEM at a critical moment in log management.
 *
 * We unconditionally force the filesystem into an ABORT|READONLY state,
 * unless the error response on the fs has been set to panic in which
 * case we take the easy way out and panic immediately.
 */

void __ext4_abort(struct super_block *sb, const char *function,
		unsigned int line, const char *fmt, ...)
{
	struct va_format vaf;
	va_list args;

	if (unlikely(ext4_forced_shutdown(EXT4_SB(sb))))
		return;

	save_error_info(sb, function, line);
	va_start(args, fmt);
	vaf.fmt = fmt;
	vaf.va = &args;
	printk(KERN_CRIT "EXT4-fs error (device %s): %s:%d: %pV\n",
	       sb->s_id, function, line, &vaf);
	va_end(args);

	if (sb_rdonly(sb) == 0) {
		ext4_msg(sb, KERN_CRIT, "Remounting filesystem read-only");
		EXT4_SB(sb)->s_mount_flags |= EXT4_MF_FS_ABORTED;
		/*
		 * Make sure updated value of ->s_mount_flags will be visible
		 * before ->s_flags update
		 */
		smp_wmb();
		sb->s_flags |= SB_RDONLY;
		if (EXT4_SB(sb)->s_journal)
			jbd2_journal_abort(EXT4_SB(sb)->s_journal, -EIO);
		save_error_info(sb, function, line);
	}
	if (test_opt(sb, ERRORS_PANIC) && !system_going_down()) {
		if (EXT4_SB(sb)->s_journal &&
		  !(EXT4_SB(sb)->s_journal->j_flags & JBD2_REC_ERR))
			return;
		if (ignore_fs_panic)
			return;
		if (ufs_debug_func)
			ufs_debug_func(NULL);
		panic("EXT4-fs panic from previous error\n");
	}
}

void __ext4_msg(struct super_block *sb,
		const char *prefix, const char *fmt, ...)
{
	struct va_format vaf;
	va_list args;

	if (!___ratelimit(&(EXT4_SB(sb)->s_msg_ratelimit_state), "EXT4-fs"))
		return;

	va_start(args, fmt);
	vaf.fmt = fmt;
	vaf.va = &args;
	printk("%sEXT4-fs (%s): %pV\n", prefix, sb->s_id, &vaf);
	va_end(args);
}

#define ext4_warning_ratelimit(sb)					\
		___ratelimit(&(EXT4_SB(sb)->s_warning_ratelimit_state),	\
			     "EXT4-fs warning")

void __ext4_warning(struct super_block *sb, const char *function,
		    unsigned int line, const char *fmt, ...)
{
	struct va_format vaf;
	va_list args;

	if (!ext4_warning_ratelimit(sb))
		return;

	va_start(args, fmt);
	vaf.fmt = fmt;
	vaf.va = &args;
	printk(KERN_WARNING "EXT4-fs warning (device %s): %s:%d: %pV\n",
	       sb->s_id, function, line, &vaf);
	va_end(args);
}

void __ext4_warning_inode(const struct inode *inode, const char *function,
			  unsigned int line, const char *fmt, ...)
{
	struct va_format vaf;
	va_list args;

	if (!ext4_warning_ratelimit(inode->i_sb))
		return;

	va_start(args, fmt);
	vaf.fmt = fmt;
	vaf.va = &args;
	printk(KERN_WARNING "EXT4-fs warning (device %s): %s:%d: "
	       "inode #%lu: comm %s: %pV\n", inode->i_sb->s_id,
	       function, line, inode->i_ino, current->comm, &vaf);
	va_end(args);
}

void __ext4_grp_locked_error(const char *function, unsigned int line,
			     struct super_block *sb, ext4_group_t grp,
			     unsigned long ino, ext4_fsblk_t block,
			     const char *fmt, ...)
__releases(bitlock)
__acquires(bitlock)
{
	struct va_format vaf;
	va_list args;
	struct ext4_super_block *es = EXT4_SB(sb)->s_es;
	char *page_buf = NULL;

	if (unlikely(ext4_forced_shutdown(EXT4_SB(sb))))
		return;

	trace_ext4_error(sb, function, line);
	es->s_last_error_ino = cpu_to_le32(ino);
	es->s_last_error_block = cpu_to_le64(block);
	__save_error_info(sb, function, line);

	if (ext4_error_ratelimit(sb)) {
		va_start(args, fmt);
		vaf.fmt = fmt;
		vaf.va = &args;
		printk(KERN_CRIT "EXT4-fs error (device %s): %s:%d: group %u, ",
		       sb->s_id, function, line, grp);
		if (ino)
			printk(KERN_CONT "inode %lu: ", ino);
		if (block)
			printk(KERN_CONT "block %llu:",
			       (unsigned long long) block);
		printk(KERN_CONT "%pV\n", &vaf);
		page_buf = (char *)__get_free_page(GFP_ATOMIC);
		if (page_buf)
			sprintf(page_buf, "%s:%u:%pV)"
				"Keep this device after RDX, do not reboot",
				function, line, &vaf);
		else
			printk(KERN_ERR "__ext4_error:"
				"failed to allocate page buf for panic msg\n");
		va_end(args);
	}

	if (test_opt(sb, WARN_ON_ERROR))
		WARN_ON_ONCE(1);

	if (test_opt(sb, ERRORS_CONT)) {
		ext4_commit_super(sb, 0);
		return;
	}

	ext4_unlock_group(sb, grp);
	ext4_commit_super(sb, 1);
	ext4_handle_error(sb, page_buf);
	if (page_buf)
		free_page((unsigned long)page_buf);
	/*
	 * We only get here in the ERRORS_RO case; relocking the group
	 * may be dangerous, but nothing bad will happen since the
	 * filesystem will have already been marked read/only and the
	 * journal has been aborted.  We return 1 as a hint to callers
	 * who might what to use the return value from
	 * ext4_grp_locked_error() to distinguish between the
	 * ERRORS_CONT and ERRORS_RO case, and perhaps return more
	 * aggressively from the ext4 function in question, with a
	 * more appropriate error code.
	 */
	ext4_lock_group(sb, grp);
	return;
}

void ext4_mark_group_bitmap_corrupted(struct super_block *sb,
				     ext4_group_t group,
				     unsigned int flags)
{
	struct ext4_sb_info *sbi = EXT4_SB(sb);
	struct ext4_group_info *grp = ext4_get_group_info(sb, group);
	struct ext4_group_desc *gdp = ext4_get_group_desc(sb, group, NULL);
	int ret;

	if (flags & EXT4_GROUP_INFO_BBITMAP_CORRUPT) {
		ret = ext4_test_and_set_bit(EXT4_GROUP_INFO_BBITMAP_CORRUPT_BIT,
					    &grp->bb_state);
		if (!ret)
			percpu_counter_sub(&sbi->s_freeclusters_counter,
					   grp->bb_free);
	}

	if (flags & EXT4_GROUP_INFO_IBITMAP_CORRUPT) {
		ret = ext4_test_and_set_bit(EXT4_GROUP_INFO_IBITMAP_CORRUPT_BIT,
					    &grp->bb_state);
		if (!ret && gdp) {
			int count;

			count = ext4_free_inodes_count(sb, gdp);
			percpu_counter_sub(&sbi->s_freeinodes_counter,
					   count);
		}
	}
}

void ext4_update_dynamic_rev(struct super_block *sb)
{
	struct ext4_super_block *es = EXT4_SB(sb)->s_es;

	if (le32_to_cpu(es->s_rev_level) > EXT4_GOOD_OLD_REV)
		return;

	ext4_warning(sb,
		     "updating to rev %d because of new feature flag, "
		     "running e2fsck is recommended",
		     EXT4_DYNAMIC_REV);

	es->s_first_ino = cpu_to_le32(EXT4_GOOD_OLD_FIRST_INO);
	es->s_inode_size = cpu_to_le16(EXT4_GOOD_OLD_INODE_SIZE);
	es->s_rev_level = cpu_to_le32(EXT4_DYNAMIC_REV);
	/* leave es->s_feature_*compat flags alone */
	/* es->s_uuid will be set by e2fsck if empty */

	/*
	 * The rest of the superblock fields should be zero, and if not it
	 * means they are likely already in use, so leave them alone.  We
	 * can leave it up to e2fsck to clean up any inconsistencies there.
	 */
}

/*
 * Open the external journal device
 */
static struct block_device *ext4_blkdev_get(dev_t dev, struct super_block *sb)
{
	struct block_device *bdev;
	char b[BDEVNAME_SIZE];

	bdev = blkdev_get_by_dev(dev, FMODE_READ|FMODE_WRITE|FMODE_EXCL, sb);
	if (IS_ERR(bdev))
		goto fail;
	return bdev;

fail:
	ext4_msg(sb, KERN_ERR, "failed to open journal device %s: %ld",
			__bdevname(dev, b), PTR_ERR(bdev));
	return NULL;
}

/*
 * Release the journal device
 */
static void ext4_blkdev_put(struct block_device *bdev)
{
	blkdev_put(bdev, FMODE_READ|FMODE_WRITE|FMODE_EXCL);
}

static void ext4_blkdev_remove(struct ext4_sb_info *sbi)
{
	struct block_device *bdev;
	bdev = sbi->journal_bdev;
	if (bdev) {
		ext4_blkdev_put(bdev);
		sbi->journal_bdev = NULL;
	}
}

static inline struct inode *orphan_list_entry(struct list_head *l)
{
	return &list_entry(l, struct ext4_inode_info, i_orphan)->vfs_inode;
}

static void dump_orphan_list(struct super_block *sb, struct ext4_sb_info *sbi)
{
	struct list_head *l;

	ext4_msg(sb, KERN_ERR, "sb orphan head is %d",
		 le32_to_cpu(sbi->s_es->s_last_orphan));

	printk(KERN_ERR "sb_info orphan list:\n");
	list_for_each(l, &sbi->s_orphan) {
		struct inode *inode = orphan_list_entry(l);
		printk(KERN_ERR "  "
		       "inode %s:%lu at %p: mode %o, nlink %d, next %d\n",
		       inode->i_sb->s_id, inode->i_ino, inode,
		       inode->i_mode, inode->i_nlink,
		       NEXT_ORPHAN(inode));
	}
}

#ifdef CONFIG_QUOTA
static int ext4_quota_off(struct super_block *sb, int type);

static inline void ext4_quota_off_umount(struct super_block *sb)
{
	int type;

	/* Use our quota_off function to clear inode flags etc. */
	for (type = 0; type < EXT4_MAXQUOTAS; type++)
		ext4_quota_off(sb, type);
}

/*
 * This is a helper function which is used in the mount/remount
 * codepaths (which holds s_umount) to fetch the quota file name.
 */
static inline char *get_qf_name(struct super_block *sb,
				struct ext4_sb_info *sbi,
				int type)
{
	return rcu_dereference_protected(sbi->s_qf_names[type],
					 lockdep_is_held(&sb->s_umount));
}
#else
static inline void ext4_quota_off_umount(struct super_block *sb)
{
}
#endif

static void ext4_put_super(struct super_block *sb)
{
	struct ext4_sb_info *sbi = EXT4_SB(sb);
	struct ext4_super_block *es = sbi->s_es;
	struct buffer_head **group_desc;
	struct flex_groups **flex_groups;
	int aborted = 0;
	int i, err;

	ext4_unregister_li_request(sb);
	ext4_quota_off_umount(sb);

	destroy_workqueue(sbi->rsv_conversion_wq);

	if (sbi->s_journal) {
		aborted = is_journal_aborted(sbi->s_journal);
		err = jbd2_journal_destroy(sbi->s_journal);
		sbi->s_journal = NULL;
		if ((err < 0) && !aborted)
			ext4_abort(sb, "Couldn't clean up the journal");
	}

	ext4_unregister_sysfs(sb);
	ext4_es_unregister_shrinker(sbi);
	del_timer_sync(&sbi->s_err_report);
	ext4_release_system_zone(sb);
	ext4_mb_release(sb);
	ext4_ext_release(sb);

	if (!sb_rdonly(sb) && !aborted) {
		ext4_clear_feature_journal_needs_recovery(sb);
		es->s_state = cpu_to_le16(sbi->s_mount_state);
	}
	if (!sb_rdonly(sb))
		ext4_commit_super(sb, 1);

	rcu_read_lock();
	group_desc = rcu_dereference(sbi->s_group_desc);
	for (i = 0; i < sbi->s_gdb_count; i++)
		brelse(group_desc[i]);
	kvfree(group_desc);
	flex_groups = rcu_dereference(sbi->s_flex_groups);
	if (flex_groups) {
		for (i = 0; i < sbi->s_flex_groups_allocated; i++)
			kvfree(flex_groups[i]);
		kvfree(flex_groups);
	}
	rcu_read_unlock();
	percpu_counter_destroy(&sbi->s_freeclusters_counter);
	percpu_counter_destroy(&sbi->s_freeinodes_counter);
	percpu_counter_destroy(&sbi->s_dirs_counter);
	percpu_counter_destroy(&sbi->s_dirtyclusters_counter);
	percpu_free_rwsem(&sbi->s_writepages_rwsem);
#ifdef CONFIG_QUOTA
	for (i = 0; i < EXT4_MAXQUOTAS; i++)
		kfree(get_qf_name(sb, sbi, i));
#endif

	/* Debugging code just in case the in-memory inode orphan list
	 * isn't empty.  The on-disk one can be non-empty if we've
	 * detected an error and taken the fs readonly, but the
	 * in-memory list had better be clean by this point. */
	if (!list_empty(&sbi->s_orphan))
		dump_orphan_list(sb, sbi);
	J_ASSERT(list_empty(&sbi->s_orphan));

	sync_blockdev(sb->s_bdev);
	invalidate_bdev(sb->s_bdev);
	if (sbi->journal_bdev && sbi->journal_bdev != sb->s_bdev) {
		/*
		 * Invalidate the journal device's buffers.  We don't want them
		 * floating about in memory - the physical journal device may
		 * hotswapped, and it breaks the `ro-after' testing code.
		 */
		sync_blockdev(sbi->journal_bdev);
		invalidate_bdev(sbi->journal_bdev);
		ext4_blkdev_remove(sbi);
	}
	if (sbi->s_ea_inode_cache) {
		ext4_xattr_destroy_cache(sbi->s_ea_inode_cache);
		sbi->s_ea_inode_cache = NULL;
	}
	if (sbi->s_ea_block_cache) {
		ext4_xattr_destroy_cache(sbi->s_ea_block_cache);
		sbi->s_ea_block_cache = NULL;
	}
	if (sbi->s_mmp_tsk)
		kthread_stop(sbi->s_mmp_tsk);
	brelse(sbi->s_sbh);
	sb->s_fs_info = NULL;
	/*
	 * Now that we are completely done shutting down the
	 * superblock, we need to actually destroy the kobject.
	 */
	kobject_put(&sbi->s_kobj);
	wait_for_completion(&sbi->s_kobj_unregister);
	if (sbi->s_chksum_driver)
		crypto_free_shash(sbi->s_chksum_driver);
	kfree(sbi->s_blockgroup_lock);
	fs_put_dax(sbi->s_daxdev);
#ifdef CONFIG_UNICODE
	utf8_unload(sb->s_encoding);
#endif
	kfree(sbi);
}

static struct kmem_cache *ext4_inode_cachep;

/*
 * Called inside transaction, so use GFP_NOFS
 */
static struct inode *ext4_alloc_inode(struct super_block *sb)
{
	struct ext4_inode_info *ei;

	ei = kmem_cache_alloc(ext4_inode_cachep, GFP_NOFS);
	if (!ei)
		return NULL;

	inode_set_iversion(&ei->vfs_inode, 1);
	ei->i_flags = 0;
	spin_lock_init(&ei->i_raw_lock);
	INIT_LIST_HEAD(&ei->i_prealloc_list);
	spin_lock_init(&ei->i_prealloc_lock);
	ext4_es_init_tree(&ei->i_es_tree);
	rwlock_init(&ei->i_es_lock);
	INIT_LIST_HEAD(&ei->i_es_list);
	ei->i_es_all_nr = 0;
	ei->i_es_shk_nr = 0;
	ei->i_es_shrink_lblk = 0;
	ei->i_reserved_data_blocks = 0;
	ei->i_da_metadata_calc_len = 0;
	ei->i_da_metadata_calc_last_lblock = 0;
	spin_lock_init(&(ei->i_block_reservation_lock));
#ifdef CONFIG_QUOTA
	ei->i_reserved_quota = 0;
	memset(&ei->i_dquot, 0, sizeof(ei->i_dquot));
#endif
	ei->jinode = NULL;
	INIT_LIST_HEAD(&ei->i_rsv_conversion_list);
	spin_lock_init(&ei->i_completed_io_lock);
	ei->i_sync_tid = 0;
	ei->i_datasync_tid = 0;
	atomic_set(&ei->i_unwritten, 0);
	INIT_WORK(&ei->i_rsv_conversion_work, ext4_end_io_rsv_work);
	return &ei->vfs_inode;
}

static int ext4_drop_inode(struct inode *inode)
{
	int drop = generic_drop_inode(inode);
#ifdef CONFIG_FSCRYPT_SDP
	if (!drop && fscrypt_sdp_is_locked_sensitive_inode(inode)) {
		fscrypt_sdp_drop_inode(inode);
		drop = 1;
	}
#endif

	if (!drop)
		drop = fscrypt_drop_inode(inode);

	trace_ext4_drop_inode(inode, drop);
	return drop;
}

static void ext4_i_callback(struct rcu_head *head)
{
	struct inode *inode = container_of(head, struct inode, i_rcu);

	fscrypt_free_inode(inode);

	kmem_cache_free(ext4_inode_cachep, EXT4_I(inode));
}

static void ext4_destroy_inode(struct inode *inode)
{
	if (!list_empty(&(EXT4_I(inode)->i_orphan))) {
		ext4_msg(inode->i_sb, KERN_ERR,
			 "Inode %lu (%p): orphan list check failed!",
			 inode->i_ino, EXT4_I(inode));
		print_hex_dump(KERN_INFO, "", DUMP_PREFIX_ADDRESS, 16, 4,
				EXT4_I(inode), sizeof(struct ext4_inode_info),
				true);
		dump_stack();
	}
	call_rcu(&inode->i_rcu, ext4_i_callback);
}

static void init_once(void *foo)
{
	struct ext4_inode_info *ei = (struct ext4_inode_info *) foo;

	INIT_LIST_HEAD(&ei->i_orphan);
	init_rwsem(&ei->xattr_sem);
	init_rwsem(&ei->i_data_sem);
	init_rwsem(&ei->i_mmap_sem);
	inode_init_once(&ei->vfs_inode);
}

static int __init init_inodecache(void)
{
	ext4_inode_cachep = kmem_cache_create_usercopy("ext4_inode_cache",
				sizeof(struct ext4_inode_info), 0,
				(SLAB_RECLAIM_ACCOUNT|SLAB_MEM_SPREAD|
					SLAB_ACCOUNT),
				offsetof(struct ext4_inode_info, i_data),
				sizeof_field(struct ext4_inode_info, i_data),
				init_once);
	if (ext4_inode_cachep == NULL)
		return -ENOMEM;
	return 0;
}

static void destroy_inodecache(void)
{
	/*
	 * Make sure all delayed rcu free inodes are flushed before we
	 * destroy cache.
	 */
	rcu_barrier();
	kmem_cache_destroy(ext4_inode_cachep);
}

void ext4_clear_inode(struct inode *inode)
{
	invalidate_inode_buffers(inode);
	clear_inode(inode);
	dquot_drop(inode);
	ext4_discard_preallocations(inode);
	ext4_es_remove_extent(inode, 0, EXT_MAX_BLOCKS);
	if (EXT4_I(inode)->jinode) {
		jbd2_journal_release_jbd_inode(EXT4_JOURNAL(inode),
					       EXT4_I(inode)->jinode);
		jbd2_free_inode(EXT4_I(inode)->jinode);
		EXT4_I(inode)->jinode = NULL;
	}
	fscrypt_put_encryption_info(inode);
	fsverity_cleanup_inode(inode);
}

static struct inode *ext4_nfs_get_inode(struct super_block *sb,
					u64 ino, u32 generation)
{
	struct inode *inode;

	/*
	 * Currently we don't know the generation for parent directory, so
	 * a generation of 0 means "accept any"
	 */
	inode = ext4_iget(sb, ino, EXT4_IGET_HANDLE);
	if (IS_ERR(inode))
		return ERR_CAST(inode);
	if (generation && inode->i_generation != generation) {
		iput(inode);
		return ERR_PTR(-ESTALE);
	}

	return inode;
}

static struct dentry *ext4_fh_to_dentry(struct super_block *sb, struct fid *fid,
					int fh_len, int fh_type)
{
	return generic_fh_to_dentry(sb, fid, fh_len, fh_type,
				    ext4_nfs_get_inode);
}

static struct dentry *ext4_fh_to_parent(struct super_block *sb, struct fid *fid,
					int fh_len, int fh_type)
{
	return generic_fh_to_parent(sb, fid, fh_len, fh_type,
				    ext4_nfs_get_inode);
}

static int ext4_nfs_commit_metadata(struct inode *inode)
{
	struct writeback_control wbc = {
		.sync_mode = WB_SYNC_ALL
	};

	trace_ext4_nfs_commit_metadata(inode);
	return ext4_write_inode(inode, &wbc);
}

/*
 * Try to release metadata pages (indirect blocks, directories) which are
 * mapped via the block device.  Since these pages could have journal heads
 * which would prevent try_to_free_buffers() from freeing them, we must use
 * jbd2 layer's try_to_free_buffers() function to release them.
 */
static int bdev_try_to_free_page(struct super_block *sb, struct page *page,
				 gfp_t wait)
{
	journal_t *journal = EXT4_SB(sb)->s_journal;

	WARN_ON(PageChecked(page));
	if (!page_has_buffers(page))
		return 0;
	if (journal)
		return jbd2_journal_try_to_free_buffers(journal, page,
						wait & ~__GFP_DIRECT_RECLAIM);
	return try_to_free_buffers(page);
}

#ifdef CONFIG_FS_ENCRYPTION
static int ext4_get_context(struct inode *inode, void *ctx, size_t len)
{
	return ext4_xattr_get(inode, EXT4_XATTR_INDEX_ENCRYPTION,
				 EXT4_XATTR_NAME_ENCRYPTION_CONTEXT, ctx, len);
}

static int ext4_set_context(struct inode *inode, const void *ctx, size_t len,
							void *fs_data)
{
	handle_t *handle = fs_data;
	int res, res2, credits, retries = 0;

	/*
	 * Encrypting the root directory is not allowed because e2fsck expects
	 * lost+found to exist and be unencrypted, and encrypting the root
	 * directory would imply encrypting the lost+found directory as well as
	 * the filename "lost+found" itself.
	 */
	if (inode->i_ino == EXT4_ROOT_INO)
		return -EPERM;

	if (WARN_ON_ONCE(IS_DAX(inode) && i_size_read(inode)))
		return -EINVAL;

	res = ext4_convert_inline_data(inode);
	if (res)
		return res;

	/*
	 * If a journal handle was specified, then the encryption context is
	 * being set on a new inode via inheritance and is part of a larger
	 * transaction to create the inode.  Otherwise the encryption context is
	 * being set on an existing inode in its own transaction.  Only in the
	 * latter case should the "retry on ENOSPC" logic be used.
	 */

	if (handle) {
		res = ext4_xattr_set_handle(handle, inode,
					    EXT4_XATTR_INDEX_ENCRYPTION,
					    EXT4_XATTR_NAME_ENCRYPTION_CONTEXT,
					    ctx, len, 0);
		if (!res) {
			ext4_set_inode_flag(inode, EXT4_INODE_ENCRYPT);
			ext4_clear_inode_state(inode,
					EXT4_STATE_MAY_INLINE_DATA);
			/*
			 * Update inode->i_flags - S_ENCRYPTED will be enabled,
			 * S_DAX may be disabled
			 */
			ext4_set_inode_flags(inode);
		}
		return res;
	}

	res = dquot_initialize(inode);
	if (res)
		return res;
retry:
	res = ext4_xattr_set_credits(inode, len, false /* is_create */,
				     &credits);
	if (res)
		return res;

	handle = ext4_journal_start(inode, EXT4_HT_MISC, credits);
	if (IS_ERR(handle))
		return PTR_ERR(handle);

	res = ext4_xattr_set_handle(handle, inode, EXT4_XATTR_INDEX_ENCRYPTION,
				    EXT4_XATTR_NAME_ENCRYPTION_CONTEXT,
				    ctx, len, 0);
	if (!res) {
		ext4_set_inode_flag(inode, EXT4_INODE_ENCRYPT);
		/*
		 * Update inode->i_flags - S_ENCRYPTED will be enabled,
		 * S_DAX may be disabled
		 */
		ext4_set_inode_flags(inode);
		res = ext4_mark_inode_dirty(handle, inode);
		if (res)
			EXT4_ERROR_INODE(inode, "Failed to mark inode dirty");
	}
	res2 = ext4_journal_stop(handle);

	if (res == -ENOSPC && ext4_should_retry_alloc(inode->i_sb, &retries))
		goto retry;
	if (!res)
		res = res2;
	return res;
}

#if defined(CONFIG_DDAR) || defined(CONFIG_FSCRYPT_SDP)
static inline int ext4_get_knox_context(struct inode *inode,
		const char *name, void *buffer, size_t buffer_size) {
	return ext4_xattr_get(inode, EXT4_XATTR_INDEX_ENCRYPTION,	name, buffer, buffer_size);
}
static inline int ext4_set_knox_context(struct inode *inode,
		const char *name, const void *value, size_t size, void *fs_data) {
	return ext4_xattr_set(inode, EXT4_XATTR_INDEX_ENCRYPTION,
			name ? name : EXT4_XATTR_NAME_ENCRYPTION_CONTEXT, value, size, 0);
}
#endif

static bool ext4_dummy_context(struct inode *inode)
{
	return DUMMY_ENCRYPTION_ENABLED(EXT4_SB(inode->i_sb));
}

static bool ext4_has_stable_inodes(struct super_block *sb)
{
	return ext4_has_feature_stable_inodes(sb);
}

static void ext4_get_ino_and_lblk_bits(struct super_block *sb,
				       int *ino_bits_ret, int *lblk_bits_ret)
{
	*ino_bits_ret = 8 * sizeof(EXT4_SB(sb)->s_es->s_inodes_count);
	*lblk_bits_ret = 8 * sizeof(ext4_lblk_t);
}

static bool ext4_inline_crypt_enabled(struct super_block *sb)
{
	return test_opt(sb, INLINECRYPT);
}

static const struct fscrypt_operations ext4_cryptops = {
	.key_prefix		= "ext4:",
	.get_context		= ext4_get_context,
	.set_context		= ext4_set_context,
#if defined(CONFIG_DDAR) || defined(CONFIG_FSCRYPT_SDP)
	.get_knox_context	= ext4_get_knox_context,
	.set_knox_context	= ext4_set_knox_context,
#endif
	.dummy_context		= ext4_dummy_context,
	.empty_dir		= ext4_empty_dir,
	.max_namelen		= EXT4_NAME_LEN,
	.has_stable_inodes	= ext4_has_stable_inodes,
	.get_ino_and_lblk_bits	= ext4_get_ino_and_lblk_bits,
	.inline_crypt_enabled	= ext4_inline_crypt_enabled,
};
#endif

#ifdef CONFIG_QUOTA
static const char * const quotatypes[] = INITQFNAMES;
#define QTYPE2NAME(t) (quotatypes[t])

static int ext4_write_dquot(struct dquot *dquot);
static int ext4_acquire_dquot(struct dquot *dquot);
static int ext4_release_dquot(struct dquot *dquot);
static int ext4_mark_dquot_dirty(struct dquot *dquot);
static int ext4_write_info(struct super_block *sb, int type);
static int ext4_quota_on(struct super_block *sb, int type, int format_id,
			 const struct path *path);
static int ext4_quota_on_mount(struct super_block *sb, int type);
static ssize_t ext4_quota_read(struct super_block *sb, int type, char *data,
			       size_t len, loff_t off);
static ssize_t ext4_quota_write(struct super_block *sb, int type,
				const char *data, size_t len, loff_t off);
static int ext4_quota_enable(struct super_block *sb, int type, int format_id,
			     unsigned int flags);
static int ext4_enable_quotas(struct super_block *sb);
static int ext4_get_next_id(struct super_block *sb, struct kqid *qid);

static struct dquot **ext4_get_dquots(struct inode *inode)
{
	return EXT4_I(inode)->i_dquot;
}

static const struct dquot_operations ext4_quota_operations = {
	.get_reserved_space	= ext4_get_reserved_space,
	.write_dquot		= ext4_write_dquot,
	.acquire_dquot		= ext4_acquire_dquot,
	.release_dquot		= ext4_release_dquot,
	.mark_dirty		= ext4_mark_dquot_dirty,
	.write_info		= ext4_write_info,
	.alloc_dquot		= dquot_alloc,
	.destroy_dquot		= dquot_destroy,
	.get_projid		= ext4_get_projid,
	.get_inode_usage	= ext4_get_inode_usage,
	.get_next_id		= ext4_get_next_id,
};

static const struct quotactl_ops ext4_qctl_operations = {
	.quota_on	= ext4_quota_on,
	.quota_off	= ext4_quota_off,
	.quota_sync	= dquot_quota_sync,
	.get_state	= dquot_get_state,
	.set_info	= dquot_set_dqinfo,
	.get_dqblk	= dquot_get_dqblk,
	.set_dqblk	= dquot_set_dqblk,
	.get_nextdqblk	= dquot_get_next_dqblk,
};
#endif

static const struct super_operations ext4_sops = {
	.alloc_inode	= ext4_alloc_inode,
	.destroy_inode	= ext4_destroy_inode,
	.write_inode	= ext4_write_inode,
	.dirty_inode	= ext4_dirty_inode,
	.drop_inode	= ext4_drop_inode,
	.evict_inode	= ext4_evict_inode,
	.put_super	= ext4_put_super,
	.sync_fs	= ext4_sync_fs,
	.freeze_fs	= ext4_freeze,
	.unfreeze_fs	= ext4_unfreeze,
	.statfs		= ext4_statfs,
	.remount_fs	= ext4_remount,
	.show_options	= ext4_show_options,
#ifdef CONFIG_QUOTA
	.quota_read	= ext4_quota_read,
	.quota_write	= ext4_quota_write,
	.get_dquots	= ext4_get_dquots,
#endif
	.bdev_try_to_free_page = bdev_try_to_free_page,
};

static const struct export_operations ext4_export_ops = {
	.fh_to_dentry = ext4_fh_to_dentry,
	.fh_to_parent = ext4_fh_to_parent,
	.get_parent = ext4_get_parent,
	.commit_metadata = ext4_nfs_commit_metadata,
};

enum {
	Opt_bsd_df, Opt_minix_df, Opt_grpid, Opt_nogrpid,
	Opt_resgid, Opt_resuid, Opt_sb, Opt_err_cont, Opt_err_panic, Opt_err_ro,
	Opt_nouid32, Opt_debug, Opt_removed,
	Opt_user_xattr, Opt_nouser_xattr, Opt_acl, Opt_noacl,
	Opt_auto_da_alloc, Opt_noauto_da_alloc, Opt_noload,
	Opt_commit, Opt_min_batch_time, Opt_max_batch_time, Opt_journal_dev,
	Opt_journal_path, Opt_journal_checksum, Opt_journal_async_commit,
	Opt_abort, Opt_data_journal, Opt_data_ordered, Opt_data_writeback,
	Opt_data_err_abort, Opt_data_err_ignore, Opt_test_dummy_encryption,
	Opt_inlinecrypt,
	Opt_usrjquota, Opt_grpjquota, Opt_offusrjquota, Opt_offgrpjquota,
	Opt_jqfmt_vfsold, Opt_jqfmt_vfsv0, Opt_jqfmt_vfsv1, Opt_quota,
	Opt_noquota, Opt_barrier, Opt_nobarrier, Opt_err,
	Opt_usrquota, Opt_grpquota, Opt_prjquota, Opt_i_version, Opt_dax,
	Opt_stripe, Opt_delalloc, Opt_nodelalloc, Opt_warn_on_error,
	Opt_nowarn_on_error, Opt_mblk_io_submit,
	Opt_lazytime, Opt_nolazytime, Opt_debug_want_extra_isize,
	Opt_nomblk_io_submit, Opt_block_validity, Opt_noblock_validity,
	Opt_inode_readahead_blks, Opt_journal_ioprio,
	Opt_dioread_nolock, Opt_dioread_lock,
	Opt_discard, Opt_nodiscard, Opt_init_itable, Opt_noinit_itable,
	Opt_max_dir_size_kb, Opt_nojournal_checksum, Opt_nombcache,
};

static const match_table_t tokens = {
	{Opt_bsd_df, "bsddf"},
	{Opt_minix_df, "minixdf"},
	{Opt_grpid, "grpid"},
	{Opt_grpid, "bsdgroups"},
	{Opt_nogrpid, "nogrpid"},
	{Opt_nogrpid, "sysvgroups"},
	{Opt_resgid, "resgid=%u"},
	{Opt_resuid, "resuid=%u"},
	{Opt_sb, "sb=%u"},
	{Opt_err_cont, "errors=continue"},
	{Opt_err_panic, "errors=panic"},
	{Opt_err_ro, "errors=remount-ro"},
	{Opt_nouid32, "nouid32"},
	{Opt_debug, "debug"},
	{Opt_removed, "oldalloc"},
	{Opt_removed, "orlov"},
	{Opt_user_xattr, "user_xattr"},
	{Opt_nouser_xattr, "nouser_xattr"},
	{Opt_acl, "acl"},
	{Opt_noacl, "noacl"},
	{Opt_noload, "norecovery"},
	{Opt_noload, "noload"},
	{Opt_removed, "nobh"},
	{Opt_removed, "bh"},
	{Opt_commit, "commit=%u"},
	{Opt_min_batch_time, "min_batch_time=%u"},
	{Opt_max_batch_time, "max_batch_time=%u"},
	{Opt_journal_dev, "journal_dev=%u"},
	{Opt_journal_path, "journal_path=%s"},
	{Opt_journal_checksum, "journal_checksum"},
	{Opt_nojournal_checksum, "nojournal_checksum"},
	{Opt_journal_async_commit, "journal_async_commit"},
	{Opt_abort, "abort"},
	{Opt_data_journal, "data=journal"},
	{Opt_data_ordered, "data=ordered"},
	{Opt_data_writeback, "data=writeback"},
	{Opt_data_err_abort, "data_err=abort"},
	{Opt_data_err_ignore, "data_err=ignore"},
	{Opt_offusrjquota, "usrjquota="},
	{Opt_usrjquota, "usrjquota=%s"},
	{Opt_offgrpjquota, "grpjquota="},
	{Opt_grpjquota, "grpjquota=%s"},
	{Opt_jqfmt_vfsold, "jqfmt=vfsold"},
	{Opt_jqfmt_vfsv0, "jqfmt=vfsv0"},
	{Opt_jqfmt_vfsv1, "jqfmt=vfsv1"},
	{Opt_grpquota, "grpquota"},
	{Opt_noquota, "noquota"},
	{Opt_quota, "quota"},
	{Opt_usrquota, "usrquota"},
	{Opt_prjquota, "prjquota"},
	{Opt_barrier, "barrier=%u"},
	{Opt_barrier, "barrier"},
	{Opt_nobarrier, "nobarrier"},
	{Opt_i_version, "i_version"},
	{Opt_dax, "dax"},
	{Opt_stripe, "stripe=%u"},
	{Opt_delalloc, "delalloc"},
	{Opt_warn_on_error, "warn_on_error"},
	{Opt_nowarn_on_error, "nowarn_on_error"},
	{Opt_lazytime, "lazytime"},
	{Opt_nolazytime, "nolazytime"},
	{Opt_debug_want_extra_isize, "debug_want_extra_isize=%u"},
	{Opt_nodelalloc, "nodelalloc"},
	{Opt_removed, "mblk_io_submit"},
	{Opt_removed, "nomblk_io_submit"},
	{Opt_block_validity, "block_validity"},
	{Opt_noblock_validity, "noblock_validity"},
	{Opt_inode_readahead_blks, "inode_readahead_blks=%u"},
	{Opt_journal_ioprio, "journal_ioprio=%u"},
	{Opt_auto_da_alloc, "auto_da_alloc=%u"},
	{Opt_auto_da_alloc, "auto_da_alloc"},
	{Opt_noauto_da_alloc, "noauto_da_alloc"},
	{Opt_dioread_nolock, "dioread_nolock"},
	{Opt_dioread_lock, "dioread_lock"},
	{Opt_discard, "discard"},
	{Opt_nodiscard, "nodiscard"},
	{Opt_init_itable, "init_itable=%u"},
	{Opt_init_itable, "init_itable"},
	{Opt_noinit_itable, "noinit_itable"},
	{Opt_max_dir_size_kb, "max_dir_size_kb=%u"},
	{Opt_test_dummy_encryption, "test_dummy_encryption"},
	{Opt_inlinecrypt, "inlinecrypt"},
	{Opt_nombcache, "nombcache"},
	{Opt_nombcache, "no_mbcache"},	/* for backward compatibility */
	{Opt_removed, "check=none"},	/* mount option from ext2/3 */
	{Opt_removed, "nocheck"},	/* mount option from ext2/3 */
	{Opt_removed, "reservation"},	/* mount option from ext2/3 */
	{Opt_removed, "noreservation"}, /* mount option from ext2/3 */
	{Opt_removed, "journal=%u"},	/* mount option from ext2/3 */
	{Opt_err, NULL},
};

static ext4_fsblk_t get_sb_block(void **data)
{
	ext4_fsblk_t	sb_block;
	char		*options = (char *) *data;

	if (!options || strncmp(options, "sb=", 3) != 0)
		return 1;	/* Default location */

	options += 3;
	/* TODO: use simple_strtoll with >32bit ext4 */
	sb_block = simple_strtoul(options, &options, 0);
	if (*options && *options != ',') {
		printk(KERN_ERR "EXT4-fs: Invalid sb specification: %s\n",
		       (char *) *data);
		return 1;
	}
	if (*options == ',')
		options++;
	*data = (void *) options;

	return sb_block;
}

#define DEFAULT_JOURNAL_IOPRIO (IOPRIO_PRIO_VALUE(IOPRIO_CLASS_BE, 3))
static const char deprecated_msg[] =
	"Mount option \"%s\" will be removed by %s\n"
	"Contact linux-ext4@vger.kernel.org if you think we should keep it.\n";

#ifdef CONFIG_QUOTA
static int set_qf_name(struct super_block *sb, int qtype, substring_t *args)
{
	struct ext4_sb_info *sbi = EXT4_SB(sb);
	char *qname, *old_qname = get_qf_name(sb, sbi, qtype);
	int ret = -1;

	if (sb_any_quota_loaded(sb) && !old_qname) {
		ext4_msg(sb, KERN_ERR,
			"Cannot change journaled "
			"quota options when quota turned on");
		return -1;
	}
	if (ext4_has_feature_quota(sb)) {
		ext4_msg(sb, KERN_INFO, "Journaled quota options "
			 "ignored when QUOTA feature is enabled");
		return 1;
	}
	qname = match_strdup(args);
	if (!qname) {
		ext4_msg(sb, KERN_ERR,
			"Not enough memory for storing quotafile name");
		return -1;
	}
	if (old_qname) {
		if (strcmp(old_qname, qname) == 0)
			ret = 1;
		else
			ext4_msg(sb, KERN_ERR,
				 "%s quota file already specified",
				 QTYPE2NAME(qtype));
		goto errout;
	}
	if (strchr(qname, '/')) {
		ext4_msg(sb, KERN_ERR,
			"quotafile must be on filesystem root");
		goto errout;
	}
	rcu_assign_pointer(sbi->s_qf_names[qtype], qname);
	set_opt(sb, QUOTA);
	return 1;
errout:
	kfree(qname);
	return ret;
}

static int clear_qf_name(struct super_block *sb, int qtype)
{

	struct ext4_sb_info *sbi = EXT4_SB(sb);
	char *old_qname = get_qf_name(sb, sbi, qtype);

	if (sb_any_quota_loaded(sb) && old_qname) {
		ext4_msg(sb, KERN_ERR, "Cannot change journaled quota options"
			" when quota turned on");
		return -1;
	}
	rcu_assign_pointer(sbi->s_qf_names[qtype], NULL);
	synchronize_rcu();
	kfree(old_qname);
	return 1;
}
#endif

#define MOPT_SET	0x0001
#define MOPT_CLEAR	0x0002
#define MOPT_NOSUPPORT	0x0004
#define MOPT_EXPLICIT	0x0008
#define MOPT_CLEAR_ERR	0x0010
#define MOPT_GTE0	0x0020
#ifdef CONFIG_QUOTA
#define MOPT_Q		0
#define MOPT_QFMT	0x0040
#else
#define MOPT_Q		MOPT_NOSUPPORT
#define MOPT_QFMT	MOPT_NOSUPPORT
#endif
#define MOPT_DATAJ	0x0080
#define MOPT_NO_EXT2	0x0100
#define MOPT_NO_EXT3	0x0200
#define MOPT_EXT4_ONLY	(MOPT_NO_EXT2 | MOPT_NO_EXT3)
#define MOPT_STRING	0x0400

static const struct mount_opts {
	int	token;
	int	mount_opt;
	int	flags;
} ext4_mount_opts[] = {
	{Opt_minix_df, EXT4_MOUNT_MINIX_DF, MOPT_SET},
	{Opt_bsd_df, EXT4_MOUNT_MINIX_DF, MOPT_CLEAR},
	{Opt_grpid, EXT4_MOUNT_GRPID, MOPT_SET},
	{Opt_nogrpid, EXT4_MOUNT_GRPID, MOPT_CLEAR},
	{Opt_block_validity, EXT4_MOUNT_BLOCK_VALIDITY, MOPT_SET},
	{Opt_noblock_validity, EXT4_MOUNT_BLOCK_VALIDITY, MOPT_CLEAR},
	{Opt_dioread_nolock, EXT4_MOUNT_DIOREAD_NOLOCK,
	 MOPT_EXT4_ONLY | MOPT_SET},
	{Opt_dioread_lock, EXT4_MOUNT_DIOREAD_NOLOCK,
	 MOPT_EXT4_ONLY | MOPT_CLEAR},
	{Opt_discard, EXT4_MOUNT_DISCARD, MOPT_SET},
	{Opt_nodiscard, EXT4_MOUNT_DISCARD, MOPT_CLEAR},
	{Opt_delalloc, EXT4_MOUNT_DELALLOC,
	 MOPT_EXT4_ONLY | MOPT_SET | MOPT_EXPLICIT},
	{Opt_nodelalloc, EXT4_MOUNT_DELALLOC,
	 MOPT_EXT4_ONLY | MOPT_CLEAR},
	{Opt_warn_on_error, EXT4_MOUNT_WARN_ON_ERROR, MOPT_SET},
	{Opt_nowarn_on_error, EXT4_MOUNT_WARN_ON_ERROR, MOPT_CLEAR},
	{Opt_commit, 0, MOPT_NO_EXT2},
	{Opt_nojournal_checksum, EXT4_MOUNT_JOURNAL_CHECKSUM,
	 MOPT_EXT4_ONLY | MOPT_CLEAR},
	{Opt_journal_checksum, EXT4_MOUNT_JOURNAL_CHECKSUM,
	 MOPT_EXT4_ONLY | MOPT_SET | MOPT_EXPLICIT},
	{Opt_journal_async_commit, (EXT4_MOUNT_JOURNAL_ASYNC_COMMIT |
				    EXT4_MOUNT_JOURNAL_CHECKSUM),
	 MOPT_EXT4_ONLY | MOPT_SET | MOPT_EXPLICIT},
	{Opt_noload, EXT4_MOUNT_NOLOAD, MOPT_NO_EXT2 | MOPT_SET},
	{Opt_err_panic, EXT4_MOUNT_ERRORS_PANIC, MOPT_SET | MOPT_CLEAR_ERR},
	{Opt_err_ro, EXT4_MOUNT_ERRORS_RO, MOPT_SET | MOPT_CLEAR_ERR},
	{Opt_err_cont, EXT4_MOUNT_ERRORS_CONT, MOPT_SET | MOPT_CLEAR_ERR},
	{Opt_data_err_abort, EXT4_MOUNT_DATA_ERR_ABORT,
	 MOPT_NO_EXT2},
	{Opt_data_err_ignore, EXT4_MOUNT_DATA_ERR_ABORT,
	 MOPT_NO_EXT2},
	{Opt_barrier, EXT4_MOUNT_BARRIER, MOPT_SET},
	{Opt_nobarrier, EXT4_MOUNT_BARRIER, MOPT_CLEAR},
	{Opt_noauto_da_alloc, EXT4_MOUNT_NO_AUTO_DA_ALLOC, MOPT_SET},
	{Opt_auto_da_alloc, EXT4_MOUNT_NO_AUTO_DA_ALLOC, MOPT_CLEAR},
	{Opt_noinit_itable, EXT4_MOUNT_INIT_INODE_TABLE, MOPT_CLEAR},
	{Opt_commit, 0, MOPT_GTE0},
	{Opt_max_batch_time, 0, MOPT_GTE0},
	{Opt_min_batch_time, 0, MOPT_GTE0},
	{Opt_inode_readahead_blks, 0, MOPT_GTE0},
	{Opt_init_itable, 0, MOPT_GTE0},
	{Opt_dax, EXT4_MOUNT_DAX, MOPT_SET},
	{Opt_stripe, 0, MOPT_GTE0},
	{Opt_resuid, 0, MOPT_GTE0},
	{Opt_resgid, 0, MOPT_GTE0},
	{Opt_journal_dev, 0, MOPT_NO_EXT2 | MOPT_GTE0},
	{Opt_journal_path, 0, MOPT_NO_EXT2 | MOPT_STRING},
	{Opt_journal_ioprio, 0, MOPT_NO_EXT2 | MOPT_GTE0},
	{Opt_data_journal, EXT4_MOUNT_JOURNAL_DATA, MOPT_NO_EXT2 | MOPT_DATAJ},
	{Opt_data_ordered, EXT4_MOUNT_ORDERED_DATA, MOPT_NO_EXT2 | MOPT_DATAJ},
	{Opt_data_writeback, EXT4_MOUNT_WRITEBACK_DATA,
	 MOPT_NO_EXT2 | MOPT_DATAJ},
	{Opt_user_xattr, EXT4_MOUNT_XATTR_USER, MOPT_SET},
	{Opt_nouser_xattr, EXT4_MOUNT_XATTR_USER, MOPT_CLEAR},
#ifdef CONFIG_EXT4_FS_POSIX_ACL
	{Opt_acl, EXT4_MOUNT_POSIX_ACL, MOPT_SET},
	{Opt_noacl, EXT4_MOUNT_POSIX_ACL, MOPT_CLEAR},
#else
	{Opt_acl, 0, MOPT_NOSUPPORT},
	{Opt_noacl, 0, MOPT_NOSUPPORT},
#endif
	{Opt_nouid32, EXT4_MOUNT_NO_UID32, MOPT_SET},
	{Opt_debug, EXT4_MOUNT_DEBUG, MOPT_SET},
	{Opt_debug_want_extra_isize, 0, MOPT_GTE0},
	{Opt_quota, EXT4_MOUNT_QUOTA | EXT4_MOUNT_USRQUOTA, MOPT_SET | MOPT_Q},
	{Opt_usrquota, EXT4_MOUNT_QUOTA | EXT4_MOUNT_USRQUOTA,
							MOPT_SET | MOPT_Q},
	{Opt_grpquota, EXT4_MOUNT_QUOTA | EXT4_MOUNT_GRPQUOTA,
							MOPT_SET | MOPT_Q},
	{Opt_prjquota, EXT4_MOUNT_QUOTA | EXT4_MOUNT_PRJQUOTA,
							MOPT_SET | MOPT_Q},
	{Opt_noquota, (EXT4_MOUNT_QUOTA | EXT4_MOUNT_USRQUOTA |
		       EXT4_MOUNT_GRPQUOTA | EXT4_MOUNT_PRJQUOTA),
							MOPT_CLEAR | MOPT_Q},
	{Opt_usrjquota, 0, MOPT_Q | MOPT_STRING},
	{Opt_grpjquota, 0, MOPT_Q | MOPT_STRING},
	{Opt_offusrjquota, 0, MOPT_Q},
	{Opt_offgrpjquota, 0, MOPT_Q},
	{Opt_jqfmt_vfsold, QFMT_VFS_OLD, MOPT_QFMT},
	{Opt_jqfmt_vfsv0, QFMT_VFS_V0, MOPT_QFMT},
	{Opt_jqfmt_vfsv1, QFMT_VFS_V1, MOPT_QFMT},
	{Opt_max_dir_size_kb, 0, MOPT_GTE0},
	{Opt_test_dummy_encryption, 0, MOPT_GTE0},
#ifdef CONFIG_FS_ENCRYPTION_INLINE_CRYPT
	{Opt_inlinecrypt, EXT4_MOUNT_INLINECRYPT, MOPT_SET},
#else
	{Opt_inlinecrypt, EXT4_MOUNT_INLINECRYPT, MOPT_NOSUPPORT},
#endif
	{Opt_nombcache, EXT4_MOUNT_NO_MBCACHE, MOPT_SET},
	{Opt_err, 0, 0}
};

#ifdef CONFIG_UNICODE
static const struct ext4_sb_encodings {
	__u16 magic;
	char *name;
	char *version;
} ext4_sb_encoding_map[] = {
	{EXT4_ENC_UTF8_12_1, "utf8", "12.1.0"},
};

static int ext4_sb_read_encoding(const struct ext4_super_block *es,
				 const struct ext4_sb_encodings **encoding,
				 __u16 *flags)
{
	__u16 magic = le16_to_cpu(es->s_encoding);
	int i;

	for (i = 0; i < ARRAY_SIZE(ext4_sb_encoding_map); i++)
		if (magic == ext4_sb_encoding_map[i].magic)
			break;

	if (i >= ARRAY_SIZE(ext4_sb_encoding_map))
		return -EINVAL;

	*encoding = &ext4_sb_encoding_map[i];
	*flags = le16_to_cpu(es->s_encoding_flags);

	return 0;
}
#endif

static int handle_mount_opt(struct super_block *sb, char *opt, int token,
			    substring_t *args, unsigned long *journal_devnum,
			    unsigned int *journal_ioprio, int is_remount)
{
	struct ext4_sb_info *sbi = EXT4_SB(sb);
	const struct mount_opts *m;
	kuid_t uid;
	kgid_t gid;
	int arg = 0;

#ifdef CONFIG_QUOTA
	if (token == Opt_usrjquota)
		return set_qf_name(sb, USRQUOTA, &args[0]);
	else if (token == Opt_grpjquota)
		return set_qf_name(sb, GRPQUOTA, &args[0]);
	else if (token == Opt_offusrjquota)
		return clear_qf_name(sb, USRQUOTA);
	else if (token == Opt_offgrpjquota)
		return clear_qf_name(sb, GRPQUOTA);
#endif
	switch (token) {
	case Opt_noacl:
	case Opt_nouser_xattr:
		ext4_msg(sb, KERN_WARNING, deprecated_msg, opt, "3.5");
		break;
	case Opt_sb:
		return 1;	/* handled by get_sb_block() */
	case Opt_removed:
		ext4_msg(sb, KERN_WARNING, "Ignoring removed %s option", opt);
		return 1;
	case Opt_abort:
		sbi->s_mount_flags |= EXT4_MF_FS_ABORTED;
		return 1;
	case Opt_i_version:
		sb->s_flags |= SB_I_VERSION;
		return 1;
	case Opt_lazytime:
		sb->s_flags |= SB_LAZYTIME;
		return 1;
	case Opt_nolazytime:
		sb->s_flags &= ~SB_LAZYTIME;
		return 1;
	}

	for (m = ext4_mount_opts; m->token != Opt_err; m++)
		if (token == m->token)
			break;

	if (m->token == Opt_err) {
		ext4_msg(sb, KERN_ERR, "Unrecognized mount option \"%s\" "
			 "or missing value", opt);
		return -1;
	}

	if ((m->flags & MOPT_NO_EXT2) && IS_EXT2_SB(sb)) {
		ext4_msg(sb, KERN_ERR,
			 "Mount option \"%s\" incompatible with ext2", opt);
		return -1;
	}
	if ((m->flags & MOPT_NO_EXT3) && IS_EXT3_SB(sb)) {
		ext4_msg(sb, KERN_ERR,
			 "Mount option \"%s\" incompatible with ext3", opt);
		return -1;
	}

	if (args->from && !(m->flags & MOPT_STRING) && match_int(args, &arg))
		return -1;
	if (args->from && (m->flags & MOPT_GTE0) && (arg < 0))
		return -1;
	if (m->flags & MOPT_EXPLICIT) {
		if (m->mount_opt & EXT4_MOUNT_DELALLOC) {
			set_opt2(sb, EXPLICIT_DELALLOC);
		} else if (m->mount_opt & EXT4_MOUNT_JOURNAL_CHECKSUM) {
			set_opt2(sb, EXPLICIT_JOURNAL_CHECKSUM);
		} else
			return -1;
	}
	if (m->flags & MOPT_CLEAR_ERR)
		clear_opt(sb, ERRORS_MASK);
	if (token == Opt_noquota && sb_any_quota_loaded(sb)) {
		ext4_msg(sb, KERN_ERR, "Cannot change quota "
			 "options when quota turned on");
		return -1;
	}

	if (m->flags & MOPT_NOSUPPORT) {
		ext4_msg(sb, KERN_ERR, "%s option not supported", opt);
	} else if (token == Opt_commit) {
		if (arg == 0)
			arg = JBD2_DEFAULT_MAX_COMMIT_AGE;
		sbi->s_commit_interval = HZ * arg;
	} else if (token == Opt_debug_want_extra_isize) {
		if ((arg & 1) ||
		    (arg < 4) ||
		    (arg > (sbi->s_inode_size - EXT4_GOOD_OLD_INODE_SIZE))) {
			ext4_msg(sb, KERN_ERR,
				 "Invalid want_extra_isize %d", arg);
			return -1;
		}
		sbi->s_want_extra_isize = arg;
	} else if (token == Opt_max_batch_time) {
		sbi->s_max_batch_time = arg;
	} else if (token == Opt_min_batch_time) {
		sbi->s_min_batch_time = arg;
	} else if (token == Opt_inode_readahead_blks) {
		if (arg && (arg > (1 << 30) || !is_power_of_2(arg))) {
			ext4_msg(sb, KERN_ERR,
				 "EXT4-fs: inode_readahead_blks must be "
				 "0 or a power of 2 smaller than 2^31");
			return -1;
		}
		sbi->s_inode_readahead_blks = arg;
	} else if (token == Opt_init_itable) {
		set_opt(sb, INIT_INODE_TABLE);
		if (!args->from)
			arg = EXT4_DEF_LI_WAIT_MULT;
		sbi->s_li_wait_mult = arg;
	} else if (token == Opt_max_dir_size_kb) {
		sbi->s_max_dir_size_kb = arg;
	} else if (token == Opt_stripe) {
		sbi->s_stripe = arg;
	} else if (token == Opt_resuid) {
		uid = make_kuid(current_user_ns(), arg);
		if (!uid_valid(uid)) {
			ext4_msg(sb, KERN_ERR, "Invalid uid value %d", arg);
			return -1;
		}
		sbi->s_resuid = uid;
	} else if (token == Opt_resgid) {
		gid = make_kgid(current_user_ns(), arg);
		if (!gid_valid(gid)) {
			ext4_msg(sb, KERN_ERR, "Invalid gid value %d", arg);
			return -1;
		}
		sbi->s_resgid = gid;
	} else if (token == Opt_journal_dev) {
		if (is_remount) {
			ext4_msg(sb, KERN_ERR,
				 "Cannot specify journal on remount");
			return -1;
		}
		*journal_devnum = arg;
	} else if (token == Opt_journal_path) {
		char *journal_path;
		struct inode *journal_inode;
		struct path path;
		int error;

		if (is_remount) {
			ext4_msg(sb, KERN_ERR,
				 "Cannot specify journal on remount");
			return -1;
		}
		journal_path = match_strdup(&args[0]);
		if (!journal_path) {
			ext4_msg(sb, KERN_ERR, "error: could not dup "
				"journal device string");
			return -1;
		}

		error = kern_path(journal_path, LOOKUP_FOLLOW, &path);
		if (error) {
			ext4_msg(sb, KERN_ERR, "error: could not find "
				"journal device path: error %d", error);
			kfree(journal_path);
			return -1;
		}

		journal_inode = d_inode(path.dentry);
		if (!S_ISBLK(journal_inode->i_mode)) {
			ext4_msg(sb, KERN_ERR, "error: journal path %s "
				"is not a block device", journal_path);
			path_put(&path);
			kfree(journal_path);
			return -1;
		}

		*journal_devnum = new_encode_dev(journal_inode->i_rdev);
		path_put(&path);
		kfree(journal_path);
	} else if (token == Opt_journal_ioprio) {
		if (arg > 7) {
			ext4_msg(sb, KERN_ERR, "Invalid journal IO priority"
				 " (must be 0-7)");
			return -1;
		}
		*journal_ioprio =
			IOPRIO_PRIO_VALUE(IOPRIO_CLASS_BE, arg);
	} else if (token == Opt_test_dummy_encryption) {
#ifdef CONFIG_FS_ENCRYPTION
		sbi->s_mount_flags |= EXT4_MF_TEST_DUMMY_ENCRYPTION;
		ext4_msg(sb, KERN_WARNING,
			 "Test dummy encryption mode enabled");
#else
		ext4_msg(sb, KERN_WARNING,
			 "Test dummy encryption mount option ignored");
#endif
	} else if (m->flags & MOPT_DATAJ) {
		if (is_remount) {
			if (!sbi->s_journal)
				ext4_msg(sb, KERN_WARNING, "Remounting file system with no journal so ignoring journalled data option");
			else if (test_opt(sb, DATA_FLAGS) != m->mount_opt) {
				ext4_msg(sb, KERN_ERR,
					 "Cannot change data mode on remount");
				return -1;
			}
		} else {
			clear_opt(sb, DATA_FLAGS);
			sbi->s_mount_opt |= m->mount_opt;
		}
#ifdef CONFIG_QUOTA
	} else if (m->flags & MOPT_QFMT) {
		if (sb_any_quota_loaded(sb) &&
		    sbi->s_jquota_fmt != m->mount_opt) {
			ext4_msg(sb, KERN_ERR, "Cannot change journaled "
				 "quota options when quota turned on");
			return -1;
		}
		if (ext4_has_feature_quota(sb)) {
			ext4_msg(sb, KERN_INFO,
				 "Quota format mount options ignored "
				 "when QUOTA feature is enabled");
			return 1;
		}
		sbi->s_jquota_fmt = m->mount_opt;
#endif
	} else if (token == Opt_dax) {
#ifdef CONFIG_FS_DAX
		if (is_remount && test_opt(sb, DAX)) {
			ext4_msg(sb, KERN_ERR, "can't mount with "
				"both data=journal and dax");
			return -1;
		}
		if (is_remount && !(sbi->s_mount_opt & EXT4_MOUNT_DAX)) {
			ext4_msg(sb, KERN_ERR, "can't change "
					"dax mount option while remounting");
			return -1;
		}
		ext4_msg(sb, KERN_WARNING,
		"DAX enabled. Warning: EXPERIMENTAL, use at your own risk");
			sbi->s_mount_opt |= m->mount_opt;
#else
		ext4_msg(sb, KERN_INFO, "dax option not supported");
		return -1;
#endif
	} else if (token == Opt_data_err_abort) {
		sbi->s_mount_opt |= m->mount_opt;
	} else if (token == Opt_data_err_ignore) {
		sbi->s_mount_opt &= ~m->mount_opt;
	} else {
		if (!args->from)
			arg = 1;
		if (m->flags & MOPT_CLEAR)
			arg = !arg;
		else if (unlikely(!(m->flags & MOPT_SET))) {
			ext4_msg(sb, KERN_WARNING,
				 "buggy handling of option %s", opt);
			WARN_ON(1);
			return -1;
		}
		if (arg != 0)
			sbi->s_mount_opt |= m->mount_opt;
		else
			sbi->s_mount_opt &= ~m->mount_opt;
	}
	return 1;
}

static int parse_options(char *options, struct super_block *sb,
			 unsigned long *journal_devnum,
			 unsigned int *journal_ioprio,
			 int is_remount)
{
	struct ext4_sb_info *sbi = EXT4_SB(sb);
	char *p, __maybe_unused *usr_qf_name, __maybe_unused *grp_qf_name;
	substring_t args[MAX_OPT_ARGS];
	int token;

	if (!options)
		return 1;

	while ((p = strsep(&options, ",")) != NULL) {
		if (!*p)
			continue;
		/*
		 * Initialize args struct so we know whether arg was
		 * found; some options take optional arguments.
		 */
		args[0].to = args[0].from = NULL;
		token = match_token(p, tokens, args);
		if (handle_mount_opt(sb, p, token, args, journal_devnum,
				     journal_ioprio, is_remount) < 0)
			return 0;
	}
#ifdef CONFIG_QUOTA
	/*
	 * We do the test below only for project quotas. 'usrquota' and
	 * 'grpquota' mount options are allowed even without quota feature
	 * to support legacy quotas in quota files.
	 */
	if (test_opt(sb, PRJQUOTA) && !ext4_has_feature_project(sb)) {
		ext4_msg(sb, KERN_ERR, "Project quota feature not enabled. "
			 "Cannot enable project quota enforcement.");
		return 0;
	}
	usr_qf_name = get_qf_name(sb, sbi, USRQUOTA);
	grp_qf_name = get_qf_name(sb, sbi, GRPQUOTA);
	if (usr_qf_name || grp_qf_name) {
		if (test_opt(sb, USRQUOTA) && usr_qf_name)
			clear_opt(sb, USRQUOTA);

		if (test_opt(sb, GRPQUOTA) && grp_qf_name)
			clear_opt(sb, GRPQUOTA);

		if (test_opt(sb, GRPQUOTA) || test_opt(sb, USRQUOTA)) {
			ext4_msg(sb, KERN_ERR, "old and new quota "
					"format mixing");
			return 0;
		}

		if (!sbi->s_jquota_fmt) {
			ext4_msg(sb, KERN_ERR, "journaled quota format "
					"not specified");
			return 0;
		}
	}
#endif
	if (test_opt(sb, DIOREAD_NOLOCK)) {
		int blocksize =
			BLOCK_SIZE << le32_to_cpu(sbi->s_es->s_log_block_size);

		if (blocksize < PAGE_SIZE) {
			ext4_msg(sb, KERN_ERR, "can't mount with "
				 "dioread_nolock if block size != PAGE_SIZE");
			return 0;
		}
	}
	return 1;
}

static inline void ext4_show_quota_options(struct seq_file *seq,
					   struct super_block *sb)
{
#if defined(CONFIG_QUOTA)
	struct ext4_sb_info *sbi = EXT4_SB(sb);
	char *usr_qf_name, *grp_qf_name;

	if (sbi->s_jquota_fmt) {
		char *fmtname = "";

		switch (sbi->s_jquota_fmt) {
		case QFMT_VFS_OLD:
			fmtname = "vfsold";
			break;
		case QFMT_VFS_V0:
			fmtname = "vfsv0";
			break;
		case QFMT_VFS_V1:
			fmtname = "vfsv1";
			break;
		}
		seq_printf(seq, ",jqfmt=%s", fmtname);
	}

	rcu_read_lock();
	usr_qf_name = rcu_dereference(sbi->s_qf_names[USRQUOTA]);
	grp_qf_name = rcu_dereference(sbi->s_qf_names[GRPQUOTA]);
	if (usr_qf_name)
		seq_show_option(seq, "usrjquota", usr_qf_name);
	if (grp_qf_name)
		seq_show_option(seq, "grpjquota", grp_qf_name);
	rcu_read_unlock();
#endif
}

static const char *token2str(int token)
{
	const struct match_token *t;

	for (t = tokens; t->token != Opt_err; t++)
		if (t->token == token && !strchr(t->pattern, '='))
			break;
	return t->pattern;
}

/*
 * Show an option if
 *  - it's set to a non-default value OR
 *  - if the per-sb default is different from the global default
 */
static int _ext4_show_options(struct seq_file *seq, struct super_block *sb,
			      int nodefs)
{
	struct ext4_sb_info *sbi = EXT4_SB(sb);
	struct ext4_super_block *es = sbi->s_es;
	int def_errors, def_mount_opt = sbi->s_def_mount_opt;
	const struct mount_opts *m;
	char sep = nodefs ? '\n' : ',';

#define SEQ_OPTS_PUTS(str) seq_printf(seq, "%c" str, sep)
#define SEQ_OPTS_PRINT(str, arg) seq_printf(seq, "%c" str, sep, arg)

	if (sbi->s_sb_block != 1)
		SEQ_OPTS_PRINT("sb=%llu", sbi->s_sb_block);

	for (m = ext4_mount_opts; m->token != Opt_err; m++) {
		int want_set = m->flags & MOPT_SET;
		if (((m->flags & (MOPT_SET|MOPT_CLEAR)) == 0) ||
		    (m->flags & MOPT_CLEAR_ERR))
			continue;
		if (!nodefs && !(m->mount_opt & (sbi->s_mount_opt ^ def_mount_opt)))
			continue; /* skip if same as the default */
		if ((want_set &&
		     (sbi->s_mount_opt & m->mount_opt) != m->mount_opt) ||
		    (!want_set && (sbi->s_mount_opt & m->mount_opt)))
			continue; /* select Opt_noFoo vs Opt_Foo */
		SEQ_OPTS_PRINT("%s", token2str(m->token));
	}

	if (nodefs || !uid_eq(sbi->s_resuid, make_kuid(&init_user_ns, EXT4_DEF_RESUID)) ||
	    le16_to_cpu(es->s_def_resuid) != EXT4_DEF_RESUID)
		SEQ_OPTS_PRINT("resuid=%u",
				from_kuid_munged(&init_user_ns, sbi->s_resuid));
	if (nodefs || !gid_eq(sbi->s_resgid, make_kgid(&init_user_ns, EXT4_DEF_RESGID)) ||
	    le16_to_cpu(es->s_def_resgid) != EXT4_DEF_RESGID)
		SEQ_OPTS_PRINT("resgid=%u",
				from_kgid_munged(&init_user_ns, sbi->s_resgid));
	def_errors = nodefs ? -1 : le16_to_cpu(es->s_errors);
	if (test_opt(sb, ERRORS_RO) && def_errors != EXT4_ERRORS_RO)
		SEQ_OPTS_PUTS("errors=remount-ro");
	if (test_opt(sb, ERRORS_CONT) && def_errors != EXT4_ERRORS_CONTINUE)
		SEQ_OPTS_PUTS("errors=continue");
	if (test_opt(sb, ERRORS_PANIC) && def_errors != EXT4_ERRORS_PANIC)
		SEQ_OPTS_PUTS("errors=panic");
	if (nodefs || sbi->s_commit_interval != JBD2_DEFAULT_MAX_COMMIT_AGE*HZ)
		SEQ_OPTS_PRINT("commit=%lu", sbi->s_commit_interval / HZ);
	if (nodefs || sbi->s_min_batch_time != EXT4_DEF_MIN_BATCH_TIME)
		SEQ_OPTS_PRINT("min_batch_time=%u", sbi->s_min_batch_time);
	if (nodefs || sbi->s_max_batch_time != EXT4_DEF_MAX_BATCH_TIME)
		SEQ_OPTS_PRINT("max_batch_time=%u", sbi->s_max_batch_time);
	if (sb->s_flags & SB_I_VERSION)
		SEQ_OPTS_PUTS("i_version");
	if (nodefs || sbi->s_stripe)
		SEQ_OPTS_PRINT("stripe=%lu", sbi->s_stripe);
	if (nodefs || EXT4_MOUNT_DATA_FLAGS &
			(sbi->s_mount_opt ^ def_mount_opt)) {
		if (test_opt(sb, DATA_FLAGS) == EXT4_MOUNT_JOURNAL_DATA)
			SEQ_OPTS_PUTS("data=journal");
		else if (test_opt(sb, DATA_FLAGS) == EXT4_MOUNT_ORDERED_DATA)
			SEQ_OPTS_PUTS("data=ordered");
		else if (test_opt(sb, DATA_FLAGS) == EXT4_MOUNT_WRITEBACK_DATA)
			SEQ_OPTS_PUTS("data=writeback");
	}
	if (nodefs ||
	    sbi->s_inode_readahead_blks != EXT4_DEF_INODE_READAHEAD_BLKS)
		SEQ_OPTS_PRINT("inode_readahead_blks=%u",
			       sbi->s_inode_readahead_blks);

	if (test_opt(sb, INIT_INODE_TABLE) && (nodefs ||
		       (sbi->s_li_wait_mult != EXT4_DEF_LI_WAIT_MULT)))
		SEQ_OPTS_PRINT("init_itable=%u", sbi->s_li_wait_mult);
	if (nodefs || sbi->s_max_dir_size_kb)
		SEQ_OPTS_PRINT("max_dir_size_kb=%u", sbi->s_max_dir_size_kb);
	if (test_opt(sb, DATA_ERR_ABORT))
		SEQ_OPTS_PUTS("data_err=abort");
	if (DUMMY_ENCRYPTION_ENABLED(sbi))
		SEQ_OPTS_PUTS("test_dummy_encryption");

	ext4_show_quota_options(seq, sb);
	return 0;
}

static int ext4_show_options(struct seq_file *seq, struct dentry *root)
{
	return _ext4_show_options(seq, root->d_sb, 0);
}

int ext4_seq_options_show(struct seq_file *seq, void *offset)
{
	struct super_block *sb = seq->private;
	int rc;

	seq_puts(seq, sb_rdonly(sb) ? "ro" : "rw");
	rc = _ext4_show_options(seq, sb, 1);
	seq_puts(seq, "\n");
	return rc;
}

static int ext4_setup_super(struct super_block *sb, struct ext4_super_block *es,
			    int read_only)
{
	struct ext4_sb_info *sbi = EXT4_SB(sb);
	int err = 0;

	if (le32_to_cpu(es->s_rev_level) > EXT4_MAX_SUPP_REV) {
		ext4_msg(sb, KERN_ERR, "revision level too high, "
			 "forcing read-only mode");
		err = -EROFS;
		goto done;
	}
	if (read_only)
		goto done;
	if (!(sbi->s_mount_state & EXT4_VALID_FS))
		ext4_msg(sb, KERN_WARNING, "warning: mounting unchecked fs, "
			 "running e2fsck is recommended");
	else if (sbi->s_mount_state & EXT4_ERROR_FS)
		ext4_msg(sb, KERN_WARNING,
			 "warning: mounting fs with errors, "
			 "running e2fsck is recommended");
	else if ((__s16) le16_to_cpu(es->s_max_mnt_count) > 0 &&
		 le16_to_cpu(es->s_mnt_count) >=
		 (unsigned short) (__s16) le16_to_cpu(es->s_max_mnt_count))
		ext4_msg(sb, KERN_WARNING,
			 "warning: maximal mount count reached, "
			 "running e2fsck is recommended");
	else if (le32_to_cpu(es->s_checkinterval) &&
		 (ext4_get_tstamp(es, s_lastcheck) +
		  le32_to_cpu(es->s_checkinterval) <= ktime_get_real_seconds()))
		ext4_msg(sb, KERN_WARNING,
			 "warning: checktime reached, "
			 "running e2fsck is recommended");
	if (!sbi->s_journal)
		es->s_state &= cpu_to_le16(~EXT4_VALID_FS);
	if (!(__s16) le16_to_cpu(es->s_max_mnt_count))
		es->s_max_mnt_count = cpu_to_le16(EXT4_DFL_MAX_MNT_COUNT);
	le16_add_cpu(&es->s_mnt_count, 1);
	ext4_update_tstamp(es, s_mtime);
	if (sbi->s_journal)
		ext4_set_feature_journal_needs_recovery(sb);

	err = ext4_commit_super(sb, 1);
done:
	if (test_opt(sb, DEBUG))
		printk(KERN_INFO "[EXT4 FS bs=%lu, gc=%u, "
				"bpg=%lu, ipg=%lu, mo=%04x, mo2=%04x]\n",
			sb->s_blocksize,
			sbi->s_groups_count,
			EXT4_BLOCKS_PER_GROUP(sb),
			EXT4_INODES_PER_GROUP(sb),
			sbi->s_mount_opt, sbi->s_mount_opt2);

	cleancache_init_fs(sb);
	return err;
}

int ext4_alloc_flex_bg_array(struct super_block *sb, ext4_group_t ngroup)
{
	struct ext4_sb_info *sbi = EXT4_SB(sb);
	struct flex_groups **old_groups, **new_groups;
	int size, i, j;

	if (!sbi->s_log_groups_per_flex)
		return 0;

	size = ext4_flex_group(sbi, ngroup - 1) + 1;
	if (size <= sbi->s_flex_groups_allocated)
		return 0;

	new_groups = kvzalloc(roundup_pow_of_two(size *
			      sizeof(*sbi->s_flex_groups)), GFP_KERNEL);
	if (!new_groups) {
		ext4_msg(sb, KERN_ERR,
			 "not enough memory for %d flex group pointers", size);
		return -ENOMEM;
	}
	for (i = sbi->s_flex_groups_allocated; i < size; i++) {
		new_groups[i] = kvzalloc(roundup_pow_of_two(
					 sizeof(struct flex_groups)),
					 GFP_KERNEL);
		if (!new_groups[i]) {
			for (j = sbi->s_flex_groups_allocated; j < i; j++)
				kvfree(new_groups[j]);
			kvfree(new_groups);
			ext4_msg(sb, KERN_ERR,
				 "not enough memory for %d flex groups", size);
			return -ENOMEM;
		}
	}
	rcu_read_lock();
	old_groups = rcu_dereference(sbi->s_flex_groups);
	if (old_groups)
		memcpy(new_groups, old_groups,
		       (sbi->s_flex_groups_allocated *
			sizeof(struct flex_groups *)));
	rcu_read_unlock();
	rcu_assign_pointer(sbi->s_flex_groups, new_groups);
	sbi->s_flex_groups_allocated = size;
	if (old_groups)
		ext4_kvfree_array_rcu(old_groups);
	return 0;
}

static int ext4_fill_flex_info(struct super_block *sb)
{
	struct ext4_sb_info *sbi = EXT4_SB(sb);
	struct ext4_group_desc *gdp = NULL;
	struct flex_groups *fg;
	ext4_group_t flex_group;
	int i, err;

	sbi->s_log_groups_per_flex = sbi->s_es->s_log_groups_per_flex;
	if (sbi->s_log_groups_per_flex < 1 || sbi->s_log_groups_per_flex > 31) {
		sbi->s_log_groups_per_flex = 0;
		return 1;
	}

	err = ext4_alloc_flex_bg_array(sb, sbi->s_groups_count);
	if (err)
		goto failed;

	for (i = 0; i < sbi->s_groups_count; i++) {
		gdp = ext4_get_group_desc(sb, i, NULL);

		flex_group = ext4_flex_group(sbi, i);
		fg = sbi_array_rcu_deref(sbi, s_flex_groups, flex_group);
		atomic_add(ext4_free_inodes_count(sb, gdp), &fg->free_inodes);
		atomic64_add(ext4_free_group_clusters(sb, gdp),
			     &fg->free_clusters);
		atomic_add(ext4_used_dirs_count(sb, gdp), &fg->used_dirs);
	}

	return 1;
failed:
	return 0;
}

static __le16 ext4_group_desc_csum(struct super_block *sb, __u32 block_group,
				   struct ext4_group_desc *gdp)
{
	int offset = offsetof(struct ext4_group_desc, bg_checksum);
	__u16 crc = 0;
	__le32 le_group = cpu_to_le32(block_group);
	struct ext4_sb_info *sbi = EXT4_SB(sb);

	if (ext4_has_metadata_csum(sbi->s_sb)) {
		/* Use new metadata_csum algorithm */
		__u32 csum32;
		__u16 dummy_csum = 0;

		csum32 = ext4_chksum(sbi, sbi->s_csum_seed, (__u8 *)&le_group,
				     sizeof(le_group));
		csum32 = ext4_chksum(sbi, csum32, (__u8 *)gdp, offset);
		csum32 = ext4_chksum(sbi, csum32, (__u8 *)&dummy_csum,
				     sizeof(dummy_csum));
		offset += sizeof(dummy_csum);
		if (offset < sbi->s_desc_size)
			csum32 = ext4_chksum(sbi, csum32, (__u8 *)gdp + offset,
					     sbi->s_desc_size - offset);

		crc = csum32 & 0xFFFF;
		goto out;
	}

	/* old crc16 code */
	if (!ext4_has_feature_gdt_csum(sb))
		return 0;

	crc = crc16(~0, sbi->s_es->s_uuid, sizeof(sbi->s_es->s_uuid));
	crc = crc16(crc, (__u8 *)&le_group, sizeof(le_group));
	crc = crc16(crc, (__u8 *)gdp, offset);
	offset += sizeof(gdp->bg_checksum); /* skip checksum */
	/* for checksum of struct ext4_group_desc do the rest...*/
	if (ext4_has_feature_64bit(sb) &&
	    offset < le16_to_cpu(sbi->s_es->s_desc_size))
		crc = crc16(crc, (__u8 *)gdp + offset,
			    le16_to_cpu(sbi->s_es->s_desc_size) -
				offset);

out:
	return cpu_to_le16(crc);
}

int ext4_group_desc_csum_verify(struct super_block *sb, __u32 block_group,
				struct ext4_group_desc *gdp)
{
	if (ext4_has_group_desc_csum(sb) &&
	    (gdp->bg_checksum != ext4_group_desc_csum(sb, block_group, gdp)))
		return 0;

	return 1;
}

void ext4_group_desc_csum_set(struct super_block *sb, __u32 block_group,
			      struct ext4_group_desc *gdp)
{
	if (!ext4_has_group_desc_csum(sb))
		return;
	gdp->bg_checksum = ext4_group_desc_csum(sb, block_group, gdp);
}

/* Called at mount-time, super-block is locked */
static int ext4_check_descriptors(struct super_block *sb,
				  ext4_fsblk_t sb_block,
				  ext4_group_t *first_not_zeroed)
{
	struct ext4_sb_info *sbi = EXT4_SB(sb);
	ext4_fsblk_t first_block = le32_to_cpu(sbi->s_es->s_first_data_block);
	ext4_fsblk_t last_block;
	ext4_fsblk_t last_bg_block = sb_block + ext4_bg_num_gdb(sb, 0);
	ext4_fsblk_t block_bitmap;
	ext4_fsblk_t inode_bitmap;
	ext4_fsblk_t inode_table;
	int flexbg_flag = 0;
	ext4_group_t i, grp = sbi->s_groups_count;

	if (ext4_has_feature_flex_bg(sb))
		flexbg_flag = 1;

	ext4_debug("Checking group descriptors");

	for (i = 0; i < sbi->s_groups_count; i++) {
		struct ext4_group_desc *gdp = ext4_get_group_desc(sb, i, NULL);

		if (i == sbi->s_groups_count - 1 || flexbg_flag)
			last_block = ext4_blocks_count(sbi->s_es) - 1;
		else
			last_block = first_block +
				(EXT4_BLOCKS_PER_GROUP(sb) - 1);

		if ((grp == sbi->s_groups_count) &&
		   !(gdp->bg_flags & cpu_to_le16(EXT4_BG_INODE_ZEROED)))
			grp = i;

		block_bitmap = ext4_block_bitmap(sb, gdp);
		if (block_bitmap == sb_block) {
			ext4_msg(sb, KERN_ERR, "ext4_check_descriptors: "
				 "Block bitmap for group %u overlaps "
				 "superblock", i);
			if (!sb_rdonly(sb))
				return 0;
		}
		if (block_bitmap >= sb_block + 1 &&
		    block_bitmap <= last_bg_block) {
			ext4_msg(sb, KERN_ERR, "ext4_check_descriptors: "
				 "Block bitmap for group %u overlaps "
				 "block group descriptors", i);
			if (!sb_rdonly(sb))
				return 0;
		}
		if (block_bitmap < first_block || block_bitmap > last_block) {
			ext4_msg(sb, KERN_ERR, "ext4_check_descriptors: "
			       "Block bitmap for group %u not in group "
			       "(block %llu)!", i, block_bitmap);
			return 0;
		}
		inode_bitmap = ext4_inode_bitmap(sb, gdp);
		if (inode_bitmap == sb_block) {
			ext4_msg(sb, KERN_ERR, "ext4_check_descriptors: "
				 "Inode bitmap for group %u overlaps "
				 "superblock", i);
			if (!sb_rdonly(sb))
				return 0;
		}
		if (inode_bitmap >= sb_block + 1 &&
		    inode_bitmap <= last_bg_block) {
			ext4_msg(sb, KERN_ERR, "ext4_check_descriptors: "
				 "Inode bitmap for group %u overlaps "
				 "block group descriptors", i);
			if (!sb_rdonly(sb))
				return 0;
		}
		if (inode_bitmap < first_block || inode_bitmap > last_block) {
			ext4_msg(sb, KERN_ERR, "ext4_check_descriptors: "
			       "Inode bitmap for group %u not in group "
			       "(block %llu)!", i, inode_bitmap);
			return 0;
		}
		inode_table = ext4_inode_table(sb, gdp);
		if (inode_table == sb_block) {
			ext4_msg(sb, KERN_ERR, "ext4_check_descriptors: "
				 "Inode table for group %u overlaps "
				 "superblock", i);
			if (!sb_rdonly(sb))
				return 0;
		}
		if (inode_table >= sb_block + 1 &&
		    inode_table <= last_bg_block) {
			ext4_msg(sb, KERN_ERR, "ext4_check_descriptors: "
				 "Inode table for group %u overlaps "
				 "block group descriptors", i);
			if (!sb_rdonly(sb))
				return 0;
		}
		if (inode_table < first_block ||
		    inode_table + sbi->s_itb_per_group - 1 > last_block) {
			ext4_msg(sb, KERN_ERR, "ext4_check_descriptors: "
			       "Inode table for group %u not in group "
			       "(block %llu)!", i, inode_table);
			return 0;
		}
		ext4_lock_group(sb, i);
		if (!ext4_group_desc_csum_verify(sb, i, gdp)) {
			ext4_msg(sb, KERN_ERR, "ext4_check_descriptors: "
				 "Checksum for group %u failed (%u!=%u)",
				 i, le16_to_cpu(ext4_group_desc_csum(sb, i,
				     gdp)), le16_to_cpu(gdp->bg_checksum));
			if (!sb_rdonly(sb)) {
				ext4_unlock_group(sb, i);
				return 0;
			}
		}
		ext4_unlock_group(sb, i);
		if (!flexbg_flag)
			first_block += EXT4_BLOCKS_PER_GROUP(sb);
	}
	if (NULL != first_not_zeroed)
		*first_not_zeroed = grp;
	return 1;
}

/* ext4_orphan_cleanup() walks a singly-linked list of inodes (starting at
 * the superblock) which were deleted from all directories, but held open by
 * a process at the time of a crash.  We walk the list and try to delete these
 * inodes at recovery time (only with a read-write filesystem).
 *
 * In order to keep the orphan inode chain consistent during traversal (in
 * case of crash during recovery), we link each inode into the superblock
 * orphan list_head and handle it the same way as an inode deletion during
 * normal operation (which journals the operations for us).
 *
 * We only do an iget() and an iput() on each inode, which is very safe if we
 * accidentally point at an in-use or already deleted inode.  The worst that
 * can happen in this case is that we get a "bit already cleared" message from
 * ext4_free_inode().  The only reason we would point at a wrong inode is if
 * e2fsck was run on this filesystem, and it must have already done the orphan
 * inode cleanup for us, so we can safely abort without any further action.
 */
static void ext4_orphan_cleanup(struct super_block *sb,
				struct ext4_super_block *es)
{
	unsigned int s_flags = sb->s_flags;
	int ret, nr_orphans = 0, nr_truncates = 0;
#ifdef CONFIG_QUOTA
	int quota_update = 0;
	int i;
#endif
	if (!es->s_last_orphan) {
		jbd_debug(4, "no orphan inodes to clean up\n");
		return;
	}

	if (bdev_read_only(sb->s_bdev)) {
		ext4_msg(sb, KERN_ERR, "write access "
			"unavailable, skipping orphan cleanup");
		return;
	}

	/* Check if feature set would not allow a r/w mount */
	if (!ext4_feature_set_ok(sb, 0)) {
		ext4_msg(sb, KERN_INFO, "Skipping orphan cleanup due to "
			 "unknown ROCOMPAT features");
		return;
	}

	if (EXT4_SB(sb)->s_mount_state & EXT4_ERROR_FS) {
		/* don't clear list on RO mount w/ errors */
		if (es->s_last_orphan && !(s_flags & SB_RDONLY)) {
			ext4_msg(sb, KERN_INFO, "Errors on filesystem, "
				  "clearing orphan list.\n");
			es->s_last_orphan = 0;
		}
		jbd_debug(1, "Skipping orphan recovery on fs with errors.\n");
		return;
	}

	if (s_flags & SB_RDONLY) {
		ext4_msg(sb, KERN_INFO, "orphan cleanup on readonly fs");
		sb->s_flags &= ~SB_RDONLY;
	}
#ifdef CONFIG_QUOTA
	/*
	 * Turn on quotas which were not enabled for read-only mounts if
	 * filesystem has quota feature, so that they are updated correctly.
	 */
	if (ext4_has_feature_quota(sb) && (s_flags & SB_RDONLY)) {
		int ret = ext4_enable_quotas(sb);

		if (!ret)
			quota_update = 1;
		else
			ext4_msg(sb, KERN_ERR,
				"Cannot turn on quotas: error %d", ret);
	}

	/* Turn on journaled quotas used for old sytle */
	for (i = 0; i < EXT4_MAXQUOTAS; i++) {
		if (EXT4_SB(sb)->s_qf_names[i]) {
			int ret = ext4_quota_on_mount(sb, i);

			if (!ret)
				quota_update = 1;
			else
				ext4_msg(sb, KERN_ERR,
					"Cannot turn on journaled "
					"quota: type %d: error %d", i, ret);
		}
	}
#endif

	while (es->s_last_orphan) {
		struct inode *inode;

		/*
		 * We may have encountered an error during cleanup; if
		 * so, skip the rest.
		 */
		if (EXT4_SB(sb)->s_mount_state & EXT4_ERROR_FS) {
			jbd_debug(1, "Skipping orphan recovery on fs with errors.\n");
			es->s_last_orphan = 0;
			break;
		}

		inode = ext4_orphan_get(sb, le32_to_cpu(es->s_last_orphan));
		if (IS_ERR(inode)) {
			es->s_last_orphan = 0;
			break;
		}

		list_add(&EXT4_I(inode)->i_orphan, &EXT4_SB(sb)->s_orphan);
		dquot_initialize(inode);
		if (inode->i_nlink) {
			if (test_opt(sb, DEBUG))
				ext4_msg(sb, KERN_DEBUG,
					"%s: truncating inode %lu to %lld bytes",
					__func__, inode->i_ino, inode->i_size);
			jbd_debug(2, "truncating inode %lu to %lld bytes\n",
				  inode->i_ino, inode->i_size);
			inode_lock(inode);
			truncate_inode_pages(inode->i_mapping, inode->i_size);
			ret = ext4_truncate(inode);
			if (ret) {
				/*
				 * We need to clean up the in-core orphan list
				 * manually if ext4_truncate() failed to get a
				 * transaction handle.
				 */
				ext4_orphan_del(NULL, inode);
				ext4_std_error(inode->i_sb, ret);
			}
			inode_unlock(inode);
			nr_truncates++;
		} else {
			if (test_opt(sb, DEBUG))
				ext4_msg(sb, KERN_DEBUG,
					"%s: deleting unreferenced inode %lu",
					__func__, inode->i_ino);
			jbd_debug(2, "deleting unreferenced inode %lu\n",
				  inode->i_ino);
			nr_orphans++;
		}
		iput(inode);  /* The delete magic happens here! */
	}

#define PLURAL(x) (x), ((x) == 1) ? "" : "s"

	if (nr_orphans)
		ext4_msg(sb, KERN_INFO, "%d orphan inode%s deleted",
		       PLURAL(nr_orphans));
	if (nr_truncates)
		ext4_msg(sb, KERN_INFO, "%d truncate%s cleaned up",
		       PLURAL(nr_truncates));
#ifdef CONFIG_QUOTA
	/* Turn off quotas if they were enabled for orphan cleanup */
	if (quota_update) {
		for (i = 0; i < EXT4_MAXQUOTAS; i++) {
			if (sb_dqopt(sb)->files[i])
				dquot_quota_off(sb, i);
		}
	}
#endif
	sb->s_flags = s_flags; /* Restore SB_RDONLY status */
}

/*
 * Maximal extent format file size.
 * Resulting logical blkno at s_maxbytes must fit in our on-disk
 * extent format containers, within a sector_t, and within i_blocks
 * in the vfs.  ext4 inode has 48 bits of i_block in fsblock units,
 * so that won't be a limiting factor.
 *
 * However there is other limiting factor. We do store extents in the form
 * of starting block and length, hence the resulting length of the extent
 * covering maximum file size must fit into on-disk format containers as
 * well. Given that length is always by 1 unit bigger than max unit (because
 * we count 0 as well) we have to lower the s_maxbytes by one fs block.
 *
 * Note, this does *not* consider any metadata overhead for vfs i_blocks.
 */
static loff_t ext4_max_size(int blkbits, int has_huge_files)
{
	loff_t res;
	loff_t upper_limit = MAX_LFS_FILESIZE;

	/* small i_blocks in vfs inode? */
	if (!has_huge_files || sizeof(blkcnt_t) < sizeof(u64)) {
		/*
		 * CONFIG_LBDAF is not enabled implies the inode
		 * i_block represent total blocks in 512 bytes
		 * 32 == size of vfs inode i_blocks * 8
		 */
		upper_limit = (1LL << 32) - 1;

		/* total blocks in file system block size */
		upper_limit >>= (blkbits - 9);
		upper_limit <<= blkbits;
	}

	/*
	 * 32-bit extent-start container, ee_block. We lower the maxbytes
	 * by one fs block, so ee_len can cover the extent of maximum file
	 * size
	 */
	res = (1LL << 32) - 1;
	res <<= blkbits;

	/* Sanity check against vm- & vfs- imposed limits */
	if (res > upper_limit)
		res = upper_limit;

	return res;
}

/*
 * Maximal bitmap file size.  There is a direct, and {,double-,triple-}indirect
 * block limit, and also a limit of (2^48 - 1) 512-byte sectors in i_blocks.
 * We need to be 1 filesystem block less than the 2^48 sector limit.
 */
static loff_t ext4_max_bitmap_size(int bits, int has_huge_files)
{
	loff_t res = EXT4_NDIR_BLOCKS;
	int meta_blocks;
	loff_t upper_limit;
	/* This is calculated to be the largest file size for a dense, block
	 * mapped file such that the file's total number of 512-byte sectors,
	 * including data and all indirect blocks, does not exceed (2^48 - 1).
	 *
	 * __u32 i_blocks_lo and _u16 i_blocks_high represent the total
	 * number of 512-byte sectors of the file.
	 */

	if (!has_huge_files || sizeof(blkcnt_t) < sizeof(u64)) {
		/*
		 * !has_huge_files or CONFIG_LBDAF not enabled implies that
		 * the inode i_block field represents total file blocks in
		 * 2^32 512-byte sectors == size of vfs inode i_blocks * 8
		 */
		upper_limit = (1LL << 32) - 1;

		/* total blocks in file system block size */
		upper_limit >>= (bits - 9);

	} else {
		/*
		 * We use 48 bit ext4_inode i_blocks
		 * With EXT4_HUGE_FILE_FL set the i_blocks
		 * represent total number of blocks in
		 * file system block size
		 */
		upper_limit = (1LL << 48) - 1;

	}

	/* indirect blocks */
	meta_blocks = 1;
	/* double indirect blocks */
	meta_blocks += 1 + (1LL << (bits-2));
	/* tripple indirect blocks */
	meta_blocks += 1 + (1LL << (bits-2)) + (1LL << (2*(bits-2)));

	upper_limit -= meta_blocks;
	upper_limit <<= bits;

	res += 1LL << (bits-2);
	res += 1LL << (2*(bits-2));
	res += 1LL << (3*(bits-2));
	res <<= bits;
	if (res > upper_limit)
		res = upper_limit;

	if (res > MAX_LFS_FILESIZE)
		res = MAX_LFS_FILESIZE;

	return res;
}

static ext4_fsblk_t descriptor_loc(struct super_block *sb,
				   ext4_fsblk_t logical_sb_block, int nr)
{
	struct ext4_sb_info *sbi = EXT4_SB(sb);
	ext4_group_t bg, first_meta_bg;
	int has_super = 0;

	first_meta_bg = le32_to_cpu(sbi->s_es->s_first_meta_bg);

	if (!ext4_has_feature_meta_bg(sb) || nr < first_meta_bg)
		return logical_sb_block + nr + 1;
	bg = sbi->s_desc_per_block * nr;
	if (ext4_bg_has_super(sb, bg))
		has_super = 1;

	/*
	 * If we have a meta_bg fs with 1k blocks, group 0's GDT is at
	 * block 2, not 1.  If s_first_data_block == 0 (bigalloc is enabled
	 * on modern mke2fs or blksize > 1k on older mke2fs) then we must
	 * compensate.
	 */
	if (sb->s_blocksize == 1024 && nr == 0 &&
	    le32_to_cpu(sbi->s_es->s_first_data_block) == 0)
		has_super++;

	return (has_super + ext4_group_first_block_no(sb, bg));
}

/**
 * ext4_get_stripe_size: Get the stripe size.
 * @sbi: In memory super block info
 *
 * If we have specified it via mount option, then
 * use the mount option value. If the value specified at mount time is
 * greater than the blocks per group use the super block value.
 * If the super block value is greater than blocks per group return 0.
 * Allocator needs it be less than blocks per group.
 *
 */
static unsigned long ext4_get_stripe_size(struct ext4_sb_info *sbi)
{
	unsigned long stride = le16_to_cpu(sbi->s_es->s_raid_stride);
	unsigned long stripe_width =
			le32_to_cpu(sbi->s_es->s_raid_stripe_width);
	int ret;

	if (sbi->s_stripe && sbi->s_stripe <= sbi->s_blocks_per_group)
		ret = sbi->s_stripe;
	else if (stripe_width && stripe_width <= sbi->s_blocks_per_group)
		ret = stripe_width;
	else if (stride && stride <= sbi->s_blocks_per_group)
		ret = stride;
	else
		ret = 0;

	/*
	 * If the stripe width is 1, this makes no sense and
	 * we set it to 0 to turn off stripe handling code.
	 */
	if (ret <= 1)
		ret = 0;

	return ret;
}

/*
 * Check whether this filesystem can be mounted based on
 * the features present and the RDONLY/RDWR mount requested.
 * Returns 1 if this filesystem can be mounted as requested,
 * 0 if it cannot be.
 */
static int ext4_feature_set_ok(struct super_block *sb, int readonly)
{
	if (ext4_has_unknown_ext4_incompat_features(sb)) {
		ext4_msg(sb, KERN_ERR,
			"Couldn't mount because of "
			"unsupported optional features (%x)",
			(le32_to_cpu(EXT4_SB(sb)->s_es->s_feature_incompat) &
			~EXT4_FEATURE_INCOMPAT_SUPP));
		return 0;
	}

#ifndef CONFIG_UNICODE
	if (ext4_has_feature_casefold(sb)) {
		ext4_msg(sb, KERN_ERR,
			 "Filesystem with casefold feature cannot be "
			 "mounted without CONFIG_UNICODE");
		return 0;
	}
#endif

	if (readonly)
		return 1;

	if (ext4_has_feature_readonly(sb)) {
		ext4_msg(sb, KERN_INFO, "filesystem is read-only");
		sb->s_flags |= SB_RDONLY;
		return 1;
	}

	/* Check that feature set is OK for a read-write mount */
	if (ext4_has_unknown_ext4_ro_compat_features(sb)) {
		ext4_msg(sb, KERN_ERR, "couldn't mount RDWR because of "
			 "unsupported optional features (%x)",
			 (le32_to_cpu(EXT4_SB(sb)->s_es->s_feature_ro_compat) &
				~EXT4_FEATURE_RO_COMPAT_SUPP));
		return 0;
	}
	/*
	 * Large file size enabled file system can only be mounted
	 * read-write on 32-bit systems if kernel is built with CONFIG_LBDAF
	 */
	if (ext4_has_feature_huge_file(sb)) {
		if (sizeof(blkcnt_t) < sizeof(u64)) {
			ext4_msg(sb, KERN_ERR, "Filesystem with huge files "
				 "cannot be mounted RDWR without "
				 "CONFIG_LBDAF");
			return 0;
		}
	}
	if (ext4_has_feature_bigalloc(sb) && !ext4_has_feature_extents(sb)) {
		ext4_msg(sb, KERN_ERR,
			 "Can't support bigalloc feature without "
			 "extents feature\n");
		return 0;
	}

#if !IS_ENABLED(CONFIG_QUOTA) || !IS_ENABLED(CONFIG_QFMT_V2)
	if (!readonly && (ext4_has_feature_quota(sb) ||
			  ext4_has_feature_project(sb))) {
		ext4_msg(sb, KERN_ERR,
			 "The kernel was not built with CONFIG_QUOTA and CONFIG_QFMT_V2");
		return 0;
	}
#endif  /* CONFIG_QUOTA */
	return 1;
}

/*
 * This function is called once a day if we have errors logged
 * on the file system
 */
static void print_daily_error_info(struct timer_list *t)
{
	struct ext4_sb_info *sbi = from_timer(sbi, t, s_err_report);
	struct super_block *sb = sbi->s_sb;
	struct ext4_super_block *es = sbi->s_es;

	if (es->s_error_count)
		/* fsck newer than v1.41.13 is needed to clean this condition. */
		ext4_msg(sb, KERN_NOTICE, "error count since last fsck: %u",
			 le32_to_cpu(es->s_error_count));
	if (es->s_first_error_time) {
		printk(KERN_NOTICE "EXT4-fs (%s): initial error at time %llu: %.*s:%d",
		       sb->s_id,
		       ext4_get_tstamp(es, s_first_error_time),
		       (int) sizeof(es->s_first_error_func),
		       es->s_first_error_func,
		       le32_to_cpu(es->s_first_error_line));
		if (es->s_first_error_ino)
			printk(KERN_CONT ": inode %u",
			       le32_to_cpu(es->s_first_error_ino));
		if (es->s_first_error_block)
			printk(KERN_CONT ": block %llu", (unsigned long long)
			       le64_to_cpu(es->s_first_error_block));
		printk(KERN_CONT "\n");
	}
	if (es->s_last_error_time) {
		printk(KERN_NOTICE "EXT4-fs (%s): last error at time %llu: %.*s:%d",
		       sb->s_id,
		       ext4_get_tstamp(es, s_last_error_time),
		       (int) sizeof(es->s_last_error_func),
		       es->s_last_error_func,
		       le32_to_cpu(es->s_last_error_line));
		if (es->s_last_error_ino)
			printk(KERN_CONT ": inode %u",
			       le32_to_cpu(es->s_last_error_ino));
		if (es->s_last_error_block)
			printk(KERN_CONT ": block %llu", (unsigned long long)
			       le64_to_cpu(es->s_last_error_block));
		printk(KERN_CONT "\n");
	}
	mod_timer(&sbi->s_err_report, jiffies + 24*60*60*HZ);  /* Once a day */
}

/* Find next suitable group and run ext4_init_inode_table */
static int ext4_run_li_request(struct ext4_li_request *elr)
{
	struct ext4_group_desc *gdp = NULL;
	ext4_group_t group, ngroups;
	struct super_block *sb;
	int ret = 0;
	u64 start_time;

	sb = elr->lr_super;
	ngroups = EXT4_SB(sb)->s_groups_count;

	for (group = elr->lr_next_group; group < ngroups; group++) {
		gdp = ext4_get_group_desc(sb, group, NULL);
		if (!gdp) {
			ret = 1;
			break;
		}

		if (!(gdp->bg_flags & cpu_to_le16(EXT4_BG_INODE_ZEROED)))
			break;
	}

	if (group >= ngroups)
		ret = 1;

	if (!ret) {
		start_time = ktime_get_real_ns();
		ret = ext4_init_inode_table(sb, group,
					    elr->lr_timeout ? 0 : 1);
		if (elr->lr_timeout == 0) {
			elr->lr_timeout = nsecs_to_jiffies((ktime_get_real_ns() - start_time) *
				  elr->lr_sbi->s_li_wait_mult);
		}
		elr->lr_next_sched = jiffies + elr->lr_timeout;
		elr->lr_next_group = group + 1;
	}
	return ret;
}

/*
 * Remove lr_request from the list_request and free the
 * request structure. Should be called with li_list_mtx held
 */
static void ext4_remove_li_request(struct ext4_li_request *elr)
{
	struct ext4_sb_info *sbi;

	if (!elr)
		return;

	sbi = elr->lr_sbi;

	list_del(&elr->lr_request);
	sbi->s_li_request = NULL;
	kfree(elr);
}

static void ext4_unregister_li_request(struct super_block *sb)
{
	mutex_lock(&ext4_li_mtx);
	if (!ext4_li_info) {
		mutex_unlock(&ext4_li_mtx);
		return;
	}

	mutex_lock(&ext4_li_info->li_list_mtx);
	ext4_remove_li_request(EXT4_SB(sb)->s_li_request);
	mutex_unlock(&ext4_li_info->li_list_mtx);
	mutex_unlock(&ext4_li_mtx);
}

static struct task_struct *ext4_lazyinit_task;

/*
 * This is the function where ext4lazyinit thread lives. It walks
 * through the request list searching for next scheduled filesystem.
 * When such a fs is found, run the lazy initialization request
 * (ext4_rn_li_request) and keep track of the time spend in this
 * function. Based on that time we compute next schedule time of
 * the request. When walking through the list is complete, compute
 * next waking time and put itself into sleep.
 */
static int ext4_lazyinit_thread(void *arg)
{
	struct ext4_lazy_init *eli = (struct ext4_lazy_init *)arg;
	struct list_head *pos, *n;
	struct ext4_li_request *elr;
	unsigned long next_wakeup, cur;

	BUG_ON(NULL == eli);
	set_freezable();

cont_thread:
	while (true) {
		next_wakeup = MAX_JIFFY_OFFSET;

		mutex_lock(&eli->li_list_mtx);
		if (list_empty(&eli->li_request_list)) {
			mutex_unlock(&eli->li_list_mtx);
			goto exit_thread;
		}
		list_for_each_safe(pos, n, &eli->li_request_list) {
			int err = 0;
			int progress = 0;
			elr = list_entry(pos, struct ext4_li_request,
					 lr_request);

			if (time_before(jiffies, elr->lr_next_sched)) {
				if (time_before(elr->lr_next_sched, next_wakeup))
					next_wakeup = elr->lr_next_sched;
				continue;
			}
			if (down_read_trylock(&elr->lr_super->s_umount)) {
				if (sb_start_write_trylock(elr->lr_super)) {
					progress = 1;
					/*
					 * We hold sb->s_umount, sb can not
					 * be removed from the list, it is
					 * now safe to drop li_list_mtx
					 */
					mutex_unlock(&eli->li_list_mtx);
					err = ext4_run_li_request(elr);
					sb_end_write(elr->lr_super);
					mutex_lock(&eli->li_list_mtx);
					n = pos->next;
				}
				up_read((&elr->lr_super->s_umount));
			}
			/* error, remove the lazy_init job */
			if (err) {
				ext4_remove_li_request(elr);
				continue;
			}
			if (!progress) {
				elr->lr_next_sched = jiffies +
					(prandom_u32()
					 % (EXT4_DEF_LI_MAX_START_DELAY * HZ));
			}
			if (time_before(elr->lr_next_sched, next_wakeup))
				next_wakeup = elr->lr_next_sched;
		}
		mutex_unlock(&eli->li_list_mtx);

		try_to_freeze();

		cur = jiffies;
		if ((time_after_eq(cur, next_wakeup)) ||
		    (MAX_JIFFY_OFFSET == next_wakeup)) {
			cond_resched();
			continue;
		}

		schedule_timeout_interruptible(next_wakeup - cur);

		if (kthread_should_stop()) {
			ext4_clear_request_list();
			goto exit_thread;
		}
	}

exit_thread:
	/*
	 * It looks like the request list is empty, but we need
	 * to check it under the li_list_mtx lock, to prevent any
	 * additions into it, and of course we should lock ext4_li_mtx
	 * to atomically free the list and ext4_li_info, because at
	 * this point another ext4 filesystem could be registering
	 * new one.
	 */
	mutex_lock(&ext4_li_mtx);
	mutex_lock(&eli->li_list_mtx);
	if (!list_empty(&eli->li_request_list)) {
		mutex_unlock(&eli->li_list_mtx);
		mutex_unlock(&ext4_li_mtx);
		goto cont_thread;
	}
	mutex_unlock(&eli->li_list_mtx);
	kfree(ext4_li_info);
	ext4_li_info = NULL;
	mutex_unlock(&ext4_li_mtx);

	return 0;
}

static void ext4_clear_request_list(void)
{
	struct list_head *pos, *n;
	struct ext4_li_request *elr;

	mutex_lock(&ext4_li_info->li_list_mtx);
	list_for_each_safe(pos, n, &ext4_li_info->li_request_list) {
		elr = list_entry(pos, struct ext4_li_request,
				 lr_request);
		ext4_remove_li_request(elr);
	}
	mutex_unlock(&ext4_li_info->li_list_mtx);
}

static int ext4_run_lazyinit_thread(void)
{
	ext4_lazyinit_task = kthread_run(ext4_lazyinit_thread,
					 ext4_li_info, "ext4lazyinit");
	if (IS_ERR(ext4_lazyinit_task)) {
		int err = PTR_ERR(ext4_lazyinit_task);
		ext4_clear_request_list();
		kfree(ext4_li_info);
		ext4_li_info = NULL;
		printk(KERN_CRIT "EXT4-fs: error %d creating inode table "
				 "initialization thread\n",
				 err);
		return err;
	}
	ext4_li_info->li_state |= EXT4_LAZYINIT_RUNNING;
	return 0;
}

/*
 * Check whether it make sense to run itable init. thread or not.
 * If there is at least one uninitialized inode table, return
 * corresponding group number, else the loop goes through all
 * groups and return total number of groups.
 */
static ext4_group_t ext4_has_uninit_itable(struct super_block *sb)
{
	ext4_group_t group, ngroups = EXT4_SB(sb)->s_groups_count;
	struct ext4_group_desc *gdp = NULL;

	if (!ext4_has_group_desc_csum(sb))
		return ngroups;

	for (group = 0; group < ngroups; group++) {
		gdp = ext4_get_group_desc(sb, group, NULL);
		if (!gdp)
			continue;

		if (!(gdp->bg_flags & cpu_to_le16(EXT4_BG_INODE_ZEROED)))
			break;
	}

	return group;
}

static int ext4_li_info_new(void)
{
	struct ext4_lazy_init *eli = NULL;

	eli = kzalloc(sizeof(*eli), GFP_KERNEL);
	if (!eli)
		return -ENOMEM;

	INIT_LIST_HEAD(&eli->li_request_list);
	mutex_init(&eli->li_list_mtx);

	eli->li_state |= EXT4_LAZYINIT_QUIT;

	ext4_li_info = eli;

	return 0;
}

static struct ext4_li_request *ext4_li_request_new(struct super_block *sb,
					    ext4_group_t start)
{
	struct ext4_sb_info *sbi = EXT4_SB(sb);
	struct ext4_li_request *elr;

	elr = kzalloc(sizeof(*elr), GFP_KERNEL);
	if (!elr)
		return NULL;

	elr->lr_super = sb;
	elr->lr_sbi = sbi;
	elr->lr_next_group = start;

	/*
	 * Randomize first schedule time of the request to
	 * spread the inode table initialization requests
	 * better.
	 */
	elr->lr_next_sched = jiffies + (prandom_u32() %
				(EXT4_DEF_LI_MAX_START_DELAY * HZ));
	return elr;
}

int ext4_register_li_request(struct super_block *sb,
			     ext4_group_t first_not_zeroed)
{
	struct ext4_sb_info *sbi = EXT4_SB(sb);
	struct ext4_li_request *elr = NULL;
	ext4_group_t ngroups = sbi->s_groups_count;
	int ret = 0;

	mutex_lock(&ext4_li_mtx);
	if (sbi->s_li_request != NULL) {
		/*
		 * Reset timeout so it can be computed again, because
		 * s_li_wait_mult might have changed.
		 */
		sbi->s_li_request->lr_timeout = 0;
		goto out;
	}

	if (first_not_zeroed == ngroups || sb_rdonly(sb) ||
	    !test_opt(sb, INIT_INODE_TABLE))
		goto out;

	elr = ext4_li_request_new(sb, first_not_zeroed);
	if (!elr) {
		ret = -ENOMEM;
		goto out;
	}

	if (NULL == ext4_li_info) {
		ret = ext4_li_info_new();
		if (ret)
			goto out;
	}

	mutex_lock(&ext4_li_info->li_list_mtx);
	list_add(&elr->lr_request, &ext4_li_info->li_request_list);
	mutex_unlock(&ext4_li_info->li_list_mtx);

	sbi->s_li_request = elr;
	/*
	 * set elr to NULL here since it has been inserted to
	 * the request_list and the removal and free of it is
	 * handled by ext4_clear_request_list from now on.
	 */
	elr = NULL;

	if (!(ext4_li_info->li_state & EXT4_LAZYINIT_RUNNING)) {
		ret = ext4_run_lazyinit_thread();
		if (ret)
			goto out;
	}
out:
	mutex_unlock(&ext4_li_mtx);
	if (ret)
		kfree(elr);
	return ret;
}

/*
 * We do not need to lock anything since this is called on
 * module unload.
 */
static void ext4_destroy_lazyinit_thread(void)
{
	/*
	 * If thread exited earlier
	 * there's nothing to be done.
	 */
	if (!ext4_li_info || !ext4_lazyinit_task)
		return;

	kthread_stop(ext4_lazyinit_task);
}

static int set_journal_csum_feature_set(struct super_block *sb)
{
	int ret = 1;
	int compat, incompat;
	struct ext4_sb_info *sbi = EXT4_SB(sb);

	if (ext4_has_metadata_csum(sb)) {
		/* journal checksum v3 */
		compat = 0;
		incompat = JBD2_FEATURE_INCOMPAT_CSUM_V3;
	} else {
		/* journal checksum v1 */
		compat = JBD2_FEATURE_COMPAT_CHECKSUM;
		incompat = 0;
	}

	jbd2_journal_clear_features(sbi->s_journal,
			JBD2_FEATURE_COMPAT_CHECKSUM, 0,
			JBD2_FEATURE_INCOMPAT_CSUM_V3 |
			JBD2_FEATURE_INCOMPAT_CSUM_V2);
	if (test_opt(sb, JOURNAL_ASYNC_COMMIT)) {
		ret = jbd2_journal_set_features(sbi->s_journal,
				compat, 0,
				JBD2_FEATURE_INCOMPAT_ASYNC_COMMIT |
				incompat);
	} else if (test_opt(sb, JOURNAL_CHECKSUM)) {
		ret = jbd2_journal_set_features(sbi->s_journal,
				compat, 0,
				incompat);
		jbd2_journal_clear_features(sbi->s_journal, 0, 0,
				JBD2_FEATURE_INCOMPAT_ASYNC_COMMIT);
	} else {
		jbd2_journal_clear_features(sbi->s_journal, 0, 0,
				JBD2_FEATURE_INCOMPAT_ASYNC_COMMIT);
	}

	return ret;
}

/*
 * Note: calculating the overhead so we can be compatible with
 * historical BSD practice is quite difficult in the face of
 * clusters/bigalloc.  This is because multiple metadata blocks from
 * different block group can end up in the same allocation cluster.
 * Calculating the exact overhead in the face of clustered allocation
 * requires either O(all block bitmaps) in memory or O(number of block
 * groups**2) in time.  We will still calculate the superblock for
 * older file systems --- and if we come across with a bigalloc file
 * system with zero in s_overhead_clusters the estimate will be close to
 * correct especially for very large cluster sizes --- but for newer
 * file systems, it's better to calculate this figure once at mkfs
 * time, and store it in the superblock.  If the superblock value is
 * present (even for non-bigalloc file systems), we will use it.
 */
static int count_overhead(struct super_block *sb, ext4_group_t grp,
			  char *buf)
{
	struct ext4_sb_info	*sbi = EXT4_SB(sb);
	struct ext4_group_desc	*gdp;
	ext4_fsblk_t		first_block, last_block, b;
	ext4_group_t		i, ngroups = ext4_get_groups_count(sb);
	int			s, j, count = 0;
	int			has_super = ext4_bg_has_super(sb, grp);

	if (!ext4_has_feature_bigalloc(sb))
		return (has_super + ext4_bg_num_gdb(sb, grp) +
			(has_super ? le16_to_cpu(sbi->s_es->s_reserved_gdt_blocks) : 0) +
			sbi->s_itb_per_group + 2);

	first_block = le32_to_cpu(sbi->s_es->s_first_data_block) +
		(grp * EXT4_BLOCKS_PER_GROUP(sb));
	last_block = first_block + EXT4_BLOCKS_PER_GROUP(sb) - 1;
	for (i = 0; i < ngroups; i++) {
		gdp = ext4_get_group_desc(sb, i, NULL);
		b = ext4_block_bitmap(sb, gdp);
		if (b >= first_block && b <= last_block) {
			ext4_set_bit(EXT4_B2C(sbi, b - first_block), buf);
			count++;
		}
		b = ext4_inode_bitmap(sb, gdp);
		if (b >= first_block && b <= last_block) {
			ext4_set_bit(EXT4_B2C(sbi, b - first_block), buf);
			count++;
		}
		b = ext4_inode_table(sb, gdp);
		if (b >= first_block && b + sbi->s_itb_per_group <= last_block)
			for (j = 0; j < sbi->s_itb_per_group; j++, b++) {
				int c = EXT4_B2C(sbi, b - first_block);
				ext4_set_bit(c, buf);
				count++;
			}
		if (i != grp)
			continue;
		s = 0;
		if (ext4_bg_has_super(sb, grp)) {
			ext4_set_bit(s++, buf);
			count++;
		}
		j = ext4_bg_num_gdb(sb, grp);
		if (s + j > EXT4_BLOCKS_PER_GROUP(sb)) {
			ext4_error(sb, "Invalid number of block group "
				   "descriptor blocks: %d", j);
			j = EXT4_BLOCKS_PER_GROUP(sb) - s;
		}
		count += j;
		for (; j > 0; j--)
			ext4_set_bit(EXT4_B2C(sbi, s++), buf);
	}
	if (!count)
		return 0;
	return EXT4_CLUSTERS_PER_GROUP(sb) -
		ext4_count_free(buf, EXT4_CLUSTERS_PER_GROUP(sb) / 8);
}

/*
 * Compute the overhead and stash it in sbi->s_overhead
 */
int ext4_calculate_overhead(struct super_block *sb)
{
	struct ext4_sb_info *sbi = EXT4_SB(sb);
	struct ext4_super_block *es = sbi->s_es;
	struct inode *j_inode;
	unsigned int j_blocks, j_inum = le32_to_cpu(es->s_journal_inum);
	ext4_group_t i, ngroups = ext4_get_groups_count(sb);
	ext4_fsblk_t overhead = 0;
	char *buf = (char *) get_zeroed_page(GFP_NOFS);

	if (!buf)
		return -ENOMEM;

	/*
	 * Compute the overhead (FS structures).  This is constant
	 * for a given filesystem unless the number of block groups
	 * changes so we cache the previous value until it does.
	 */

	/*
	 * All of the blocks before first_data_block are overhead
	 */
	overhead = EXT4_B2C(sbi, le32_to_cpu(es->s_first_data_block));

	/*
	 * Add the overhead found in each block group
	 */
	for (i = 0; i < ngroups; i++) {
		int blks;

		blks = count_overhead(sb, i, buf);
		overhead += blks;
		if (blks)
			memset(buf, 0, PAGE_SIZE);
		cond_resched();
	}

	/*
	 * Add the internal journal blocks whether the journal has been
	 * loaded or not
	 */
	if (sbi->s_journal && !sbi->journal_bdev)
		overhead += EXT4_NUM_B2C(sbi, sbi->s_journal->j_maxlen);
	else if (ext4_has_feature_journal(sb) && !sbi->s_journal && j_inum) {
		/* j_inum for internal journal is non-zero */
		j_inode = ext4_get_journal_inode(sb, j_inum);
		if (j_inode) {
			j_blocks = j_inode->i_size >> sb->s_blocksize_bits;
			overhead += EXT4_NUM_B2C(sbi, j_blocks);
			iput(j_inode);
		} else {
			ext4_msg(sb, KERN_ERR, "can't get journal size");
		}
	}
	sbi->s_overhead = overhead;
	smp_wmb();
	free_page((unsigned long) buf);
	return 0;
}

static void ext4_set_resv_clusters(struct super_block *sb)
{
	ext4_fsblk_t resv_clusters;
	struct ext4_sb_info *sbi = EXT4_SB(sb);

	/*
	 * There's no need to reserve anything when we aren't using extents.
	 * The space estimates are exact, there are no unwritten extents,
	 * hole punching doesn't need new metadata... This is needed especially
	 * to keep ext2/3 backward compatibility.
	 */
	if (!ext4_has_feature_extents(sb))
		return;
	/*
	 * By default we reserve 2% or 4096 clusters, whichever is smaller.
	 * This should cover the situations where we can not afford to run
	 * out of space like for example punch hole, or converting
	 * unwritten extents in delalloc path. In most cases such
	 * allocation would require 1, or 2 blocks, higher numbers are
	 * very rare.
	 */
	resv_clusters = (ext4_blocks_count(sbi->s_es) >>
			 sbi->s_cluster_bits);

	do_div(resv_clusters, 50);
	/* Do not reserve clusters */
	resv_clusters = min_t(ext4_fsblk_t, resv_clusters, 0);

	atomic64_set(&sbi->s_resv_clusters, resv_clusters);
}

static int ext4_fill_super(struct super_block *sb, void *data, int silent)
{
	struct dax_device *dax_dev = fs_dax_get_by_bdev(sb->s_bdev);
	char *orig_data = kstrdup(data, GFP_KERNEL);
	struct buffer_head *bh, **group_desc;
	struct ext4_super_block *es = NULL;
	struct ext4_sb_info *sbi = kzalloc(sizeof(*sbi), GFP_KERNEL);
	struct flex_groups **flex_groups;
	ext4_fsblk_t block;
	ext4_fsblk_t sb_block = get_sb_block(&data);
	ext4_fsblk_t logical_sb_block;
	unsigned long offset = 0;
	unsigned long journal_devnum = 0;
	unsigned long def_mount_opts;
	struct inode *root;
	const char *descr;
	int ret = -ENOMEM;
	int blocksize, clustersize;
	unsigned int db_count;
	unsigned int i;
	int needs_recovery, has_huge_files, has_bigalloc;
	__u64 blocks_count;
	int err = 0;
	unsigned int journal_ioprio = DEFAULT_JOURNAL_IOPRIO;
	ext4_group_t first_not_zeroed;

	if ((data && !orig_data) || !sbi)
		goto out_free_base;

	sbi->s_daxdev = dax_dev;
	sbi->s_blockgroup_lock =
		kzalloc(sizeof(struct blockgroup_lock), GFP_KERNEL);
	if (!sbi->s_blockgroup_lock)
		goto out_free_base;

	sb->s_fs_info = sbi;
	sbi->s_sb = sb;
	sbi->s_inode_readahead_blks = EXT4_DEF_INODE_READAHEAD_BLKS;
	sbi->s_sb_block = sb_block;
	if (sb->s_bdev->bd_part)
		sbi->s_sectors_written_start =
			part_stat_read(sb->s_bdev->bd_part, sectors[STAT_WRITE]);

	/* Cleanup superblock name */
	strreplace(sb->s_id, '/', '!');

	/* -EINVAL is default */
	ret = -EINVAL;
	blocksize = sb_min_blocksize(sb, EXT4_MIN_BLOCK_SIZE);
	if (!blocksize) {
		ext4_msg(sb, KERN_ERR, "unable to set blocksize");
		goto out_fail;
	}

	/*
	 * The ext4 superblock will not be buffer aligned for other than 1kB
	 * block sizes.  We need to calculate the offset from buffer start.
	 */
	if (blocksize != EXT4_MIN_BLOCK_SIZE) {
		logical_sb_block = sb_block * EXT4_MIN_BLOCK_SIZE;
		offset = do_div(logical_sb_block, blocksize);
	} else {
		logical_sb_block = sb_block;
	}

	if (!(bh = sb_bread_unmovable(sb, logical_sb_block))) {
		ext4_msg(sb, KERN_ERR, "unable to read superblock");
		goto out_fail;
	}
	/*
	 * Note: s_es must be initialized as soon as possible because
	 *       some ext4 macro-instructions depend on its value
	 */
	es = (struct ext4_super_block *) (bh->b_data + offset);
	sbi->s_es = es;
	sb->s_magic = le16_to_cpu(es->s_magic);
	if (sb->s_magic != EXT4_SUPER_MAGIC)
		goto cantfind_ext4;
	sbi->s_kbytes_written = le64_to_cpu(es->s_kbytes_written);

	/* Warn if metadata_csum and gdt_csum are both set. */
	if (ext4_has_feature_metadata_csum(sb) &&
	    ext4_has_feature_gdt_csum(sb))
		ext4_warning(sb, "metadata_csum and uninit_bg are "
			     "redundant flags; please run fsck.");

	/* Check for a known checksum algorithm */
	if (!ext4_verify_csum_type(sb, es)) {
		ext4_msg(sb, KERN_ERR, "VFS: Found ext4 filesystem with "
			 "unknown checksum algorithm.");
		silent = 1;
		goto cantfind_ext4;
	}

	/* Load the checksum driver */
	sbi->s_chksum_driver = crypto_alloc_shash("crc32c", 0, 0);
	if (IS_ERR(sbi->s_chksum_driver)) {
		ext4_msg(sb, KERN_ERR, "Cannot load crc32c driver.");
		ret = PTR_ERR(sbi->s_chksum_driver);
		sbi->s_chksum_driver = NULL;
		goto failed_mount;
	}

	/* Check superblock checksum */
	if (!ext4_superblock_csum_verify(sb, es)) {
		ext4_msg(sb, KERN_ERR, "VFS: Found ext4 filesystem with "
			 "invalid superblock checksum.  Run e2fsck?");
		silent = 1;
		ret = -EFSBADCRC;
		goto cantfind_ext4;
	}

	/* Precompute checksum seed for all metadata */
	if (ext4_has_feature_csum_seed(sb))
		sbi->s_csum_seed = le32_to_cpu(es->s_checksum_seed);
	else if (ext4_has_metadata_csum(sb) || ext4_has_feature_ea_inode(sb))
		sbi->s_csum_seed = ext4_chksum(sbi, ~0, es->s_uuid,
					       sizeof(es->s_uuid));

	/* Set defaults before we parse the mount options */
	def_mount_opts = le32_to_cpu(es->s_default_mount_opts);
	set_opt(sb, INIT_INODE_TABLE);
	if (def_mount_opts & EXT4_DEFM_DEBUG)
		set_opt(sb, DEBUG);
	if (def_mount_opts & EXT4_DEFM_BSDGROUPS)
		set_opt(sb, GRPID);
	if (def_mount_opts & EXT4_DEFM_UID16)
		set_opt(sb, NO_UID32);
	/* xattr user namespace & acls are now defaulted on */
	set_opt(sb, XATTR_USER);
#ifdef CONFIG_EXT4_FS_POSIX_ACL
	set_opt(sb, POSIX_ACL);
#endif
	/* don't forget to enable journal_csum when metadata_csum is enabled. */
	if (ext4_has_metadata_csum(sb))
		set_opt(sb, JOURNAL_CHECKSUM);

	if ((def_mount_opts & EXT4_DEFM_JMODE) == EXT4_DEFM_JMODE_DATA)
		set_opt(sb, JOURNAL_DATA);
	else if ((def_mount_opts & EXT4_DEFM_JMODE) == EXT4_DEFM_JMODE_ORDERED)
		set_opt(sb, ORDERED_DATA);
	else if ((def_mount_opts & EXT4_DEFM_JMODE) == EXT4_DEFM_JMODE_WBACK)
		set_opt(sb, WRITEBACK_DATA);

	if (le16_to_cpu(sbi->s_es->s_errors) == EXT4_ERRORS_PANIC)
		set_opt(sb, ERRORS_PANIC);
	else if (le16_to_cpu(sbi->s_es->s_errors) == EXT4_ERRORS_CONTINUE)
		set_opt(sb, ERRORS_CONT);
	else
		set_opt(sb, ERRORS_RO);
	/* block_validity enabled by default; disable with noblock_validity */
	set_opt(sb, BLOCK_VALIDITY);
	if (def_mount_opts & EXT4_DEFM_DISCARD)
		set_opt(sb, DISCARD);

	sbi->s_resuid = make_kuid(&init_user_ns, le16_to_cpu(es->s_def_resuid));
	sbi->s_resgid = make_kgid(&init_user_ns, le16_to_cpu(es->s_def_resgid));
	sbi->s_commit_interval = JBD2_DEFAULT_MAX_COMMIT_AGE * HZ;
	sbi->s_min_batch_time = EXT4_DEF_MIN_BATCH_TIME;
	sbi->s_max_batch_time = EXT4_DEF_MAX_BATCH_TIME;

	if ((def_mount_opts & EXT4_DEFM_NOBARRIER) == 0)
		set_opt(sb, BARRIER);

	/*
	 * enable delayed allocation by default
	 * Use -o nodelalloc to turn it off
	 */
	if (!IS_EXT3_SB(sb) && !IS_EXT2_SB(sb) &&
	    ((def_mount_opts & EXT4_DEFM_NODELALLOC) == 0))
		set_opt(sb, DELALLOC);

	/*
	 * set default s_li_wait_mult for lazyinit, for the case there is
	 * no mount option specified.
	 */
	sbi->s_li_wait_mult = EXT4_DEF_LI_WAIT_MULT;

	blocksize = BLOCK_SIZE << le32_to_cpu(es->s_log_block_size);
	if (blocksize < EXT4_MIN_BLOCK_SIZE ||
	    blocksize > EXT4_MAX_BLOCK_SIZE) {
		ext4_msg(sb, KERN_ERR,
		       "Unsupported filesystem blocksize %d (%d log_block_size)",
			 blocksize, le32_to_cpu(es->s_log_block_size));
		goto failed_mount;
	}

	if (le32_to_cpu(es->s_rev_level) == EXT4_GOOD_OLD_REV) {
		sbi->s_inode_size = EXT4_GOOD_OLD_INODE_SIZE;
		sbi->s_first_ino = EXT4_GOOD_OLD_FIRST_INO;
	} else {
		sbi->s_inode_size = le16_to_cpu(es->s_inode_size);
		sbi->s_first_ino = le32_to_cpu(es->s_first_ino);
		if (sbi->s_first_ino < EXT4_GOOD_OLD_FIRST_INO) {
			ext4_msg(sb, KERN_ERR, "invalid first ino: %u",
				 sbi->s_first_ino);
			goto failed_mount;
		}
		if ((sbi->s_inode_size < EXT4_GOOD_OLD_INODE_SIZE) ||
		    (!is_power_of_2(sbi->s_inode_size)) ||
		    (sbi->s_inode_size > blocksize)) {
			ext4_msg(sb, KERN_ERR,
			       "unsupported inode size: %d",
			       sbi->s_inode_size);
			ext4_msg(sb, KERN_ERR, "blocksize: %d", blocksize);
			goto failed_mount;
		}
		/*
		 * i_atime_extra is the last extra field available for
		 * [acm]times in struct ext4_inode. Checking for that
		 * field should suffice to ensure we have extra space
		 * for all three.
		 */
		if (sbi->s_inode_size >= offsetof(struct ext4_inode, i_atime_extra) +
			sizeof(((struct ext4_inode *)0)->i_atime_extra)) {
			sb->s_time_gran = 1;
		} else {
			sb->s_time_gran = NSEC_PER_SEC;
		}
	}
	if (sbi->s_inode_size > EXT4_GOOD_OLD_INODE_SIZE) {
		sbi->s_want_extra_isize = sizeof(struct ext4_inode) -
			EXT4_GOOD_OLD_INODE_SIZE;
		if (ext4_has_feature_extra_isize(sb)) {
			unsigned v, max = (sbi->s_inode_size -
					   EXT4_GOOD_OLD_INODE_SIZE);

			v = le16_to_cpu(es->s_want_extra_isize);
			if (v > max) {
				ext4_msg(sb, KERN_ERR,
					 "bad s_want_extra_isize: %d", v);
				goto failed_mount;
			}
			if (sbi->s_want_extra_isize < v)
				sbi->s_want_extra_isize = v;

			v = le16_to_cpu(es->s_min_extra_isize);
			if (v > max) {
				ext4_msg(sb, KERN_ERR,
					 "bad s_min_extra_isize: %d", v);
				goto failed_mount;
			}
			if (sbi->s_want_extra_isize < v)
				sbi->s_want_extra_isize = v;
		}
	}

	if (sbi->s_es->s_mount_opts[0]) {
		char *s_mount_opts = kstrndup(sbi->s_es->s_mount_opts,
					      sizeof(sbi->s_es->s_mount_opts),
					      GFP_KERNEL);
		if (!s_mount_opts)
			goto failed_mount;
		if (!parse_options(s_mount_opts, sb, &journal_devnum,
				   &journal_ioprio, 0)) {
			ext4_msg(sb, KERN_WARNING,
				 "failed to parse options in superblock: %s",
				 s_mount_opts);
		}
		kfree(s_mount_opts);
	}
	sbi->s_def_mount_opt = sbi->s_mount_opt;
	if (!parse_options((char *) data, sb, &journal_devnum,
			   &journal_ioprio, 0))
		goto failed_mount;

#ifdef CONFIG_UNICODE
	if (ext4_has_feature_casefold(sb) && !sb->s_encoding) {
		const struct ext4_sb_encodings *encoding_info;
		struct unicode_map *encoding;
		__u16 encoding_flags;

		if (ext4_has_feature_encrypt(sb)) {
			ext4_msg(sb, KERN_ERR,
				 "Can't mount with encoding and encryption");
			goto failed_mount;
		}

		if (ext4_sb_read_encoding(es, &encoding_info,
					  &encoding_flags)) {
			ext4_msg(sb, KERN_ERR,
				 "Encoding requested by superblock is unknown");
			goto failed_mount;
		}

		encoding = utf8_load(encoding_info->version);
		if (IS_ERR(encoding)) {
			ext4_msg(sb, KERN_ERR,
				 "can't mount with superblock charset: %s-%s "
				 "not supported by the kernel. flags: 0x%x.",
				 encoding_info->name, encoding_info->version,
				 encoding_flags);
			goto failed_mount;
		}
		ext4_msg(sb, KERN_INFO,"Using encoding defined by superblock: "
			 "%s-%s with flags 0x%hx", encoding_info->name,
			 encoding_info->version?:"\b", encoding_flags);

		sb->s_encoding = encoding;
		sb->s_encoding_flags = encoding_flags;
	}
#endif

	if (test_opt(sb, DATA_FLAGS) == EXT4_MOUNT_JOURNAL_DATA) {
		printk_once(KERN_WARNING "EXT4-fs: Warning: mounting "
			    "with data=journal disables delayed "
			    "allocation and O_DIRECT support!\n");
		if (test_opt2(sb, EXPLICIT_DELALLOC)) {
			ext4_msg(sb, KERN_ERR, "can't mount with "
				 "both data=journal and delalloc");
			goto failed_mount;
		}
		if (test_opt(sb, DIOREAD_NOLOCK)) {
			ext4_msg(sb, KERN_ERR, "can't mount with "
				 "both data=journal and dioread_nolock");
			goto failed_mount;
		}
		if (test_opt(sb, DAX)) {
			ext4_msg(sb, KERN_ERR, "can't mount with "
				 "both data=journal and dax");
			goto failed_mount;
		}
		if (ext4_has_feature_encrypt(sb)) {
			ext4_msg(sb, KERN_WARNING,
				 "encrypted files will use data=ordered "
				 "instead of data journaling mode");
		}
		if (test_opt(sb, DELALLOC))
			clear_opt(sb, DELALLOC);
	} else {
		sb->s_iflags |= SB_I_CGROUPWB;
	}

	sb->s_flags = (sb->s_flags & ~SB_POSIXACL) |
		(test_opt(sb, POSIX_ACL) ? SB_POSIXACL : 0);

#ifdef CONFIG_FIVE
	sb->s_flags |= MS_I_VERSION;
#endif

	if (le32_to_cpu(es->s_rev_level) == EXT4_GOOD_OLD_REV &&
	    (ext4_has_compat_features(sb) ||
	     ext4_has_ro_compat_features(sb) ||
	     ext4_has_incompat_features(sb)))
		ext4_msg(sb, KERN_WARNING,
		       "feature flags set on rev 0 fs, "
		       "running e2fsck is recommended");

	if (es->s_creator_os == cpu_to_le32(EXT4_OS_HURD)) {
		set_opt2(sb, HURD_COMPAT);
		if (ext4_has_feature_64bit(sb)) {
			ext4_msg(sb, KERN_ERR,
				 "The Hurd can't support 64-bit file systems");
			goto failed_mount;
		}

		/*
		 * ea_inode feature uses l_i_version field which is not
		 * available in HURD_COMPAT mode.
		 */
		if (ext4_has_feature_ea_inode(sb)) {
			ext4_msg(sb, KERN_ERR,
				 "ea_inode feature is not supported for Hurd");
			goto failed_mount;
		}
	}

	if (IS_EXT2_SB(sb)) {
		if (ext2_feature_set_ok(sb))
			ext4_msg(sb, KERN_INFO, "mounting ext2 file system "
				 "using the ext4 subsystem");
		else {
			/*
			 * If we're probing be silent, if this looks like
			 * it's actually an ext[34] filesystem.
			 */
			if (silent && ext4_feature_set_ok(sb, sb_rdonly(sb)))
				goto failed_mount;
			ext4_msg(sb, KERN_ERR, "couldn't mount as ext2 due "
				 "to feature incompatibilities");
			goto failed_mount;
		}
	}

	if (IS_EXT3_SB(sb)) {
		if (ext3_feature_set_ok(sb))
			ext4_msg(sb, KERN_INFO, "mounting ext3 file system "
				 "using the ext4 subsystem");
		else {
			/*
			 * If we're probing be silent, if this looks like
			 * it's actually an ext4 filesystem.
			 */
			if (silent && ext4_feature_set_ok(sb, sb_rdonly(sb)))
				goto failed_mount;
			ext4_msg(sb, KERN_ERR, "couldn't mount as ext3 due "
				 "to feature incompatibilities");
			goto failed_mount;
		}
	}

	/*
	 * Check feature flags regardless of the revision level, since we
	 * previously didn't change the revision level when setting the flags,
	 * so there is a chance incompat flags are set on a rev 0 filesystem.
	 */
	if (!ext4_feature_set_ok(sb, (sb_rdonly(sb))))
		goto failed_mount;

	if (le32_to_cpu(es->s_log_block_size) >
	    (EXT4_MAX_BLOCK_LOG_SIZE - EXT4_MIN_BLOCK_LOG_SIZE)) {
		ext4_msg(sb, KERN_ERR,
			 "Invalid log block size: %u",
			 le32_to_cpu(es->s_log_block_size));
		goto failed_mount;
	}
	if (le32_to_cpu(es->s_log_cluster_size) >
	    (EXT4_MAX_CLUSTER_LOG_SIZE - EXT4_MIN_BLOCK_LOG_SIZE)) {
		ext4_msg(sb, KERN_ERR,
			 "Invalid log cluster size: %u",
			 le32_to_cpu(es->s_log_cluster_size));
		goto failed_mount;
	}

	if (le16_to_cpu(sbi->s_es->s_reserved_gdt_blocks) > (blocksize / 4)) {
		ext4_msg(sb, KERN_ERR,
			 "Number of reserved GDT blocks insanely large: %d",
			 le16_to_cpu(sbi->s_es->s_reserved_gdt_blocks));
		goto failed_mount;
	}

	if (sbi->s_mount_opt & EXT4_MOUNT_DAX) {
		if (ext4_has_feature_inline_data(sb)) {
			ext4_msg(sb, KERN_ERR, "Cannot use DAX on a filesystem"
					" that may contain inline data");
			sbi->s_mount_opt &= ~EXT4_MOUNT_DAX;
		}
		if (!bdev_dax_supported(sb->s_bdev, blocksize)) {
			ext4_msg(sb, KERN_ERR,
				"DAX unsupported by block device. Turning off DAX.");
			sbi->s_mount_opt &= ~EXT4_MOUNT_DAX;
		}
	}

	if (ext4_has_feature_encrypt(sb) && es->s_encryption_level) {
		ext4_msg(sb, KERN_ERR, "Unsupported encryption level %d",
			 es->s_encryption_level);
		goto failed_mount;
	}

	if (sb->s_blocksize != blocksize) {
		/* Validate the filesystem blocksize */
		if (!sb_set_blocksize(sb, blocksize)) {
			ext4_msg(sb, KERN_ERR, "bad block size %d",
					blocksize);
			goto failed_mount;
		}

		brelse(bh);
		logical_sb_block = sb_block * EXT4_MIN_BLOCK_SIZE;
		offset = do_div(logical_sb_block, blocksize);
		bh = sb_bread_unmovable(sb, logical_sb_block);
		if (!bh) {
			ext4_msg(sb, KERN_ERR,
			       "Can't read superblock on 2nd try");
			goto failed_mount;
		}
		es = (struct ext4_super_block *)(bh->b_data + offset);
		sbi->s_es = es;
		if (es->s_magic != cpu_to_le16(EXT4_SUPER_MAGIC)) {
			ext4_msg(sb, KERN_ERR,
			       "Magic mismatch, very weird!");
			goto failed_mount;
		}
	}

	has_huge_files = ext4_has_feature_huge_file(sb);
	sbi->s_bitmap_maxbytes = ext4_max_bitmap_size(sb->s_blocksize_bits,
						      has_huge_files);
	sb->s_maxbytes = ext4_max_size(sb->s_blocksize_bits, has_huge_files);

	sbi->s_desc_size = le16_to_cpu(es->s_desc_size);
	if (ext4_has_feature_64bit(sb)) {
		if (sbi->s_desc_size < EXT4_MIN_DESC_SIZE_64BIT ||
		    sbi->s_desc_size > EXT4_MAX_DESC_SIZE ||
		    !is_power_of_2(sbi->s_desc_size)) {
			ext4_msg(sb, KERN_ERR,
			       "unsupported descriptor size %lu",
			       sbi->s_desc_size);
			goto failed_mount;
		}
	} else
		sbi->s_desc_size = EXT4_MIN_DESC_SIZE;

	sbi->s_blocks_per_group = le32_to_cpu(es->s_blocks_per_group);
	sbi->s_inodes_per_group = le32_to_cpu(es->s_inodes_per_group);

	sbi->s_inodes_per_block = blocksize / EXT4_INODE_SIZE(sb);
	if (sbi->s_inodes_per_block == 0)
		goto cantfind_ext4;
	if (sbi->s_inodes_per_group < sbi->s_inodes_per_block ||
	    sbi->s_inodes_per_group > blocksize * 8) {
		ext4_msg(sb, KERN_ERR, "invalid inodes per group: %lu\n",
			 sbi->s_inodes_per_group);
		goto failed_mount;
	}
	sbi->s_itb_per_group = sbi->s_inodes_per_group /
					sbi->s_inodes_per_block;
	sbi->s_desc_per_block = blocksize / EXT4_DESC_SIZE(sb);
	sbi->s_sbh = bh;
	sbi->s_mount_state = le16_to_cpu(es->s_state);
	sbi->s_addr_per_block_bits = ilog2(EXT4_ADDR_PER_BLOCK(sb));
	sbi->s_desc_per_block_bits = ilog2(EXT4_DESC_PER_BLOCK(sb));

	for (i = 0; i < 4; i++)
		sbi->s_hash_seed[i] = le32_to_cpu(es->s_hash_seed[i]);
	sbi->s_def_hash_version = es->s_def_hash_version;
	if (ext4_has_feature_dir_index(sb)) {
		i = le32_to_cpu(es->s_flags);
		if (i & EXT2_FLAGS_UNSIGNED_HASH)
			sbi->s_hash_unsigned = 3;
		else if ((i & EXT2_FLAGS_SIGNED_HASH) == 0) {
#ifdef __CHAR_UNSIGNED__
			if (!sb_rdonly(sb))
				es->s_flags |=
					cpu_to_le32(EXT2_FLAGS_UNSIGNED_HASH);
			sbi->s_hash_unsigned = 3;
#else
			if (!sb_rdonly(sb))
				es->s_flags |=
					cpu_to_le32(EXT2_FLAGS_SIGNED_HASH);
#endif
		}
	}

	/* Handle clustersize */
	clustersize = BLOCK_SIZE << le32_to_cpu(es->s_log_cluster_size);
	has_bigalloc = ext4_has_feature_bigalloc(sb);
	if (has_bigalloc) {
		if (clustersize < blocksize) {
			ext4_msg(sb, KERN_ERR,
				 "cluster size (%d) smaller than "
				 "block size (%d)", clustersize, blocksize);
			goto failed_mount;
		}
		sbi->s_cluster_bits = le32_to_cpu(es->s_log_cluster_size) -
			le32_to_cpu(es->s_log_block_size);
		sbi->s_clusters_per_group =
			le32_to_cpu(es->s_clusters_per_group);
		if (sbi->s_clusters_per_group > blocksize * 8) {
			ext4_msg(sb, KERN_ERR,
				 "#clusters per group too big: %lu",
				 sbi->s_clusters_per_group);
			goto failed_mount;
		}
		if (sbi->s_blocks_per_group !=
		    (sbi->s_clusters_per_group * (clustersize / blocksize))) {
			ext4_msg(sb, KERN_ERR, "blocks per group (%lu) and "
				 "clusters per group (%lu) inconsistent",
				 sbi->s_blocks_per_group,
				 sbi->s_clusters_per_group);
			goto failed_mount;
		}
	} else {
		if (clustersize != blocksize) {
			ext4_msg(sb, KERN_ERR,
				 "fragment/cluster size (%d) != "
				 "block size (%d)", clustersize, blocksize);
			goto failed_mount;
		}
		if (sbi->s_blocks_per_group > blocksize * 8) {
			ext4_msg(sb, KERN_ERR,
				 "#blocks per group too big: %lu",
				 sbi->s_blocks_per_group);
			goto failed_mount;
		}
		sbi->s_clusters_per_group = sbi->s_blocks_per_group;
		sbi->s_cluster_bits = 0;
	}
	sbi->s_cluster_ratio = clustersize / blocksize;

	/* Do we have standard group size of clustersize * 8 blocks ? */
	if (sbi->s_blocks_per_group == clustersize << 3)
		set_opt2(sb, STD_GROUP_SIZE);

	/*
	 * Test whether we have more sectors than will fit in sector_t,
	 * and whether the max offset is addressable by the page cache.
	 */
	err = generic_check_addressable(sb->s_blocksize_bits,
					ext4_blocks_count(es));
	if (err) {
		ext4_msg(sb, KERN_ERR, "filesystem"
			 " too large to mount safely on this system");
		if (sizeof(sector_t) < 8)
			ext4_msg(sb, KERN_WARNING, "CONFIG_LBDAF not enabled");
		goto failed_mount;
	}

	if (EXT4_BLOCKS_PER_GROUP(sb) == 0)
		goto cantfind_ext4;

	/* check blocks count against device size */
	blocks_count = sb->s_bdev->bd_inode->i_size >> sb->s_blocksize_bits;
	if (blocks_count && ext4_blocks_count(es) > blocks_count) {
		ext4_msg(sb, KERN_WARNING, "bad geometry: block count %llu "
		       "exceeds size of device (%llu blocks)",
		       ext4_blocks_count(es), blocks_count);
		goto failed_mount;
	}

	/*
	 * It makes no sense for the first data block to be beyond the end
	 * of the filesystem.
	 */
	if (le32_to_cpu(es->s_first_data_block) >= ext4_blocks_count(es)) {
		ext4_msg(sb, KERN_WARNING, "bad geometry: first data "
			 "block %u is beyond end of filesystem (%llu)",
			 le32_to_cpu(es->s_first_data_block),
			 ext4_blocks_count(es));
		goto failed_mount;
	}
	if ((es->s_first_data_block == 0) && (es->s_log_block_size == 0) &&
	    (sbi->s_cluster_ratio == 1)) {
		ext4_msg(sb, KERN_WARNING, "bad geometry: first data "
			 "block is 0 with a 1k block and cluster size");
		goto failed_mount;
	}

	blocks_count = (ext4_blocks_count(es) -
			le32_to_cpu(es->s_first_data_block) +
			EXT4_BLOCKS_PER_GROUP(sb) - 1);
	do_div(blocks_count, EXT4_BLOCKS_PER_GROUP(sb));
	if (blocks_count > ((uint64_t)1<<32) - EXT4_DESC_PER_BLOCK(sb)) {
		ext4_msg(sb, KERN_WARNING, "groups count too large: %llu "
		       "(block count %llu, first data block %u, "
		       "blocks per group %lu)", blocks_count,
		       ext4_blocks_count(es),
		       le32_to_cpu(es->s_first_data_block),
		       EXT4_BLOCKS_PER_GROUP(sb));
		goto failed_mount;
	}
	sbi->s_groups_count = blocks_count;
	sbi->s_blockfile_groups = min_t(ext4_group_t, sbi->s_groups_count,
			(EXT4_MAX_BLOCK_FILE_PHYS / EXT4_BLOCKS_PER_GROUP(sb)));
	if (((u64)sbi->s_groups_count * sbi->s_inodes_per_group) !=
	    le32_to_cpu(es->s_inodes_count)) {
		ext4_msg(sb, KERN_ERR, "inodes count not valid: %u vs %llu",
			 le32_to_cpu(es->s_inodes_count),
			 ((u64)sbi->s_groups_count * sbi->s_inodes_per_group));
		ret = -EINVAL;
		goto failed_mount;
	}
	db_count = (sbi->s_groups_count + EXT4_DESC_PER_BLOCK(sb) - 1) /
		   EXT4_DESC_PER_BLOCK(sb);
	if (ext4_has_feature_meta_bg(sb)) {
		if (le32_to_cpu(es->s_first_meta_bg) > db_count) {
			ext4_msg(sb, KERN_WARNING,
				 "first meta block group too large: %u "
				 "(group descriptor block count %u)",
				 le32_to_cpu(es->s_first_meta_bg), db_count);
			goto failed_mount;
		}
	}
	rcu_assign_pointer(sbi->s_group_desc,
			   kvmalloc_array(db_count,
					  sizeof(struct buffer_head *),
					  GFP_KERNEL));
	if (sbi->s_group_desc == NULL) {
		ext4_msg(sb, KERN_ERR, "not enough memory");
		ret = -ENOMEM;
		goto failed_mount;
	}

	bgl_lock_init(sbi->s_blockgroup_lock);

	/* Pre-read the descriptors into the buffer cache */
	for (i = 0; i < db_count; i++) {
		block = descriptor_loc(sb, logical_sb_block, i);
		sb_breadahead_unmovable(sb, block);
	}

	for (i = 0; i < db_count; i++) {
		struct buffer_head *bh;

		block = descriptor_loc(sb, logical_sb_block, i);
		bh = sb_bread_unmovable(sb, block);
		if (!bh) {
			ext4_msg(sb, KERN_ERR,
			       "can't read group descriptor %d", i);
			db_count = i;
			goto failed_mount2;
		}
		rcu_read_lock();
		rcu_dereference(sbi->s_group_desc)[i] = bh;
		rcu_read_unlock();
	}
	sbi->s_gdb_count = db_count;
	if (!ext4_check_descriptors(sb, logical_sb_block, &first_not_zeroed)) {
		ext4_msg(sb, KERN_ERR, "group descriptors corrupted!");
		ret = -EFSCORRUPTED;
		goto failed_mount2;
	}

	timer_setup(&sbi->s_err_report, print_daily_error_info, 0);

	/* Register extent status tree shrinker */
	if (ext4_es_register_shrinker(sbi))
		goto failed_mount3;

	sbi->s_stripe = ext4_get_stripe_size(sbi);
	sbi->s_extent_max_zeroout_kb = 32;

	/*
	 * set up enough so that it can read an inode
	 */
	sb->s_op = &ext4_sops;
	sb->s_export_op = &ext4_export_ops;
	sb->s_xattr = ext4_xattr_handlers;
#ifdef CONFIG_FS_ENCRYPTION
	sb->s_cop = &ext4_cryptops;
#endif
#ifdef CONFIG_FS_VERITY
	sb->s_vop = &ext4_verityops;
#endif
#ifdef CONFIG_QUOTA
	sb->dq_op = &ext4_quota_operations;
	if (ext4_has_feature_quota(sb))
		sb->s_qcop = &dquot_quotactl_sysfile_ops;
	else
		sb->s_qcop = &ext4_qctl_operations;
	sb->s_quota_types = QTYPE_MASK_USR | QTYPE_MASK_GRP | QTYPE_MASK_PRJ;
#endif
	memcpy(&sb->s_uuid, es->s_uuid, sizeof(es->s_uuid));

	INIT_LIST_HEAD(&sbi->s_orphan); /* unlinked but open files */
	mutex_init(&sbi->s_orphan_lock);

	sb->s_root = NULL;

	needs_recovery = (es->s_last_orphan != 0 ||
			  ext4_has_feature_journal_needs_recovery(sb));

	if (ext4_has_feature_mmp(sb) && !sb_rdonly(sb))
		if (ext4_multi_mount_protect(sb, le64_to_cpu(es->s_mmp_block)))
			goto failed_mount3a;

	/*
	 * The first inode we look at is the journal inode.  Don't try
	 * root first: it may be modified in the journal!
	 */
	if (!test_opt(sb, NOLOAD) && ext4_has_feature_journal(sb)) {
		err = ext4_load_journal(sb, es, journal_devnum);
		if (err)
			goto failed_mount3a;
	} else if (test_opt(sb, NOLOAD) && !sb_rdonly(sb) &&
		   ext4_has_feature_journal_needs_recovery(sb)) {
		ext4_msg(sb, KERN_ERR, "required journal recovery "
		       "suppressed and not mounted read-only");
		goto failed_mount3a;
	} else {
		/* Nojournal mode, all journal mount options are illegal */
		if (test_opt(sb, JOURNAL_ASYNC_COMMIT)) {
			ext4_msg(sb, KERN_ERR, "can't mount with "
				 "journal_async_commit, fs mounted w/o journal");
			goto failed_mount3a;
		}

		if (test_opt2(sb, EXPLICIT_JOURNAL_CHECKSUM)) {
			ext4_msg(sb, KERN_ERR, "can't mount with "
				 "journal_checksum, fs mounted w/o journal");
			goto failed_mount3a;
		}
		if (sbi->s_commit_interval != JBD2_DEFAULT_MAX_COMMIT_AGE*HZ) {
			ext4_msg(sb, KERN_ERR, "can't mount with "
				 "commit=%lu, fs mounted w/o journal",
				 sbi->s_commit_interval / HZ);
			goto failed_mount3a;
		}
		if (EXT4_MOUNT_DATA_FLAGS &
		    (sbi->s_mount_opt ^ sbi->s_def_mount_opt)) {
			ext4_msg(sb, KERN_ERR, "can't mount with "
				 "data=, fs mounted w/o journal");
			goto failed_mount3a;
		}
		sbi->s_def_mount_opt &= ~EXT4_MOUNT_JOURNAL_CHECKSUM;
		clear_opt(sb, JOURNAL_CHECKSUM);
		clear_opt(sb, DATA_FLAGS);
		sbi->s_journal = NULL;
		needs_recovery = 0;
		goto no_journal;
	}

	if (ext4_has_feature_64bit(sb) &&
	    !jbd2_journal_set_features(EXT4_SB(sb)->s_journal, 0, 0,
				       JBD2_FEATURE_INCOMPAT_64BIT)) {
		ext4_msg(sb, KERN_ERR, "Failed to set 64-bit journal feature");
		goto failed_mount_wq;
	}

	if (!set_journal_csum_feature_set(sb)) {
		ext4_msg(sb, KERN_ERR, "Failed to set journal checksum "
			 "feature set");
		goto failed_mount_wq;
	}

	/* We have now updated the journal if required, so we can
	 * validate the data journaling mode. */
	switch (test_opt(sb, DATA_FLAGS)) {
	case 0:
		/* No mode set, assume a default based on the journal
		 * capabilities: ORDERED_DATA if the journal can
		 * cope, else JOURNAL_DATA
		 */
		if (jbd2_journal_check_available_features
		    (sbi->s_journal, 0, 0, JBD2_FEATURE_INCOMPAT_REVOKE)) {
			set_opt(sb, ORDERED_DATA);
			sbi->s_def_mount_opt |= EXT4_MOUNT_ORDERED_DATA;
		} else {
			set_opt(sb, JOURNAL_DATA);
			sbi->s_def_mount_opt |= EXT4_MOUNT_JOURNAL_DATA;
		}
		break;

	case EXT4_MOUNT_ORDERED_DATA:
	case EXT4_MOUNT_WRITEBACK_DATA:
		if (!jbd2_journal_check_available_features
		    (sbi->s_journal, 0, 0, JBD2_FEATURE_INCOMPAT_REVOKE)) {
			ext4_msg(sb, KERN_ERR, "Journal does not support "
			       "requested data journaling mode");
			goto failed_mount_wq;
		}
	default:
		break;
	}

	if (test_opt(sb, DATA_FLAGS) == EXT4_MOUNT_ORDERED_DATA &&
	    test_opt(sb, JOURNAL_ASYNC_COMMIT)) {
		ext4_msg(sb, KERN_ERR, "can't mount with "
			"journal_async_commit in data=ordered mode");
		goto failed_mount_wq;
	}

	set_task_ioprio(sbi->s_journal->j_task, journal_ioprio);

	sbi->s_journal->j_commit_callback = ext4_journal_commit_callback;

no_journal:
	if (!test_opt(sb, NO_MBCACHE)) {
		sbi->s_ea_block_cache = ext4_xattr_create_cache();
		if (!sbi->s_ea_block_cache) {
			ext4_msg(sb, KERN_ERR,
				 "Failed to create ea_block_cache");
			goto failed_mount_wq;
		}

		if (ext4_has_feature_ea_inode(sb)) {
			sbi->s_ea_inode_cache = ext4_xattr_create_cache();
			if (!sbi->s_ea_inode_cache) {
				ext4_msg(sb, KERN_ERR,
					 "Failed to create ea_inode_cache");
				goto failed_mount_wq;
			}
		}
	}

	if ((DUMMY_ENCRYPTION_ENABLED(sbi) || ext4_has_feature_encrypt(sb)) &&
	    (blocksize != PAGE_SIZE)) {
		ext4_msg(sb, KERN_ERR,
			 "Unsupported blocksize for fs encryption");
		goto failed_mount_wq;
	}

	if (ext4_has_feature_verity(sb) && blocksize != PAGE_SIZE) {
		ext4_msg(sb, KERN_ERR, "Unsupported blocksize for fs-verity");
		goto failed_mount_wq;
	}

	if (DUMMY_ENCRYPTION_ENABLED(sbi) && !sb_rdonly(sb) &&
	    !ext4_has_feature_encrypt(sb)) {
		ext4_set_feature_encrypt(sb);
		ext4_commit_super(sb, 1);
	}

	/*
	 * Get the # of file system overhead blocks from the
	 * superblock if present.
	 */
	sbi->s_overhead = le32_to_cpu(es->s_overhead_clusters);
	/* ignore the precalculated value if it is ridiculous */
	if (sbi->s_overhead > ext4_blocks_count(es))
		sbi->s_overhead = 0;
	/*
	 * If the bigalloc feature is not enabled recalculating the
	 * overhead doesn't take long, so we might as well just redo
	 * it to make sure we are using the correct value.
	 */
	if (!ext4_has_feature_bigalloc(sb))
		sbi->s_overhead = 0;
	if (sbi->s_overhead == 0) {
		err = ext4_calculate_overhead(sb);
		if (err)
			goto failed_mount_wq;
	}

	if (ext4_r_blocks_count(es)) {
		ext4_msg(sb, KERN_INFO, "Root reserved blocks %llu",
				ext4_r_blocks_count(es) >> sbi->s_cluster_bits);
	}

	if (strcmp(es->s_volume_name, "data") == 0) {
		sbi->s_r_inodes_count = EXT4_DEF_RESERVE_INODE;
		ext4_msg(sb, KERN_INFO, "Reserve inodes (%d/%u)",
				EXT4_DEF_RESERVE_INODE,
				le32_to_cpu(es->s_inodes_count));
	}

	/*
	 * The maximum number of concurrent works can be high and
	 * concurrency isn't really necessary.  Limit it to 1.
	 */
	EXT4_SB(sb)->rsv_conversion_wq =
		alloc_workqueue("ext4-rsv-conversion", WQ_MEM_RECLAIM | WQ_UNBOUND, 1);
	if (!EXT4_SB(sb)->rsv_conversion_wq) {
		printk(KERN_ERR "EXT4-fs: failed to create workqueue\n");
		ret = -ENOMEM;
		goto failed_mount4;
	}

	/*
	 * The jbd2_journal_load will have done any necessary log recovery,
	 * so we can safely mount the rest of the filesystem now.
	 */

	root = ext4_iget(sb, EXT4_ROOT_INO, EXT4_IGET_SPECIAL);
	if (IS_ERR(root)) {
		ext4_msg(sb, KERN_ERR, "get root inode failed");
		ret = PTR_ERR(root);
		root = NULL;
		goto failed_mount4;
	}
	if (!S_ISDIR(root->i_mode) || !root->i_blocks || !root->i_size) {
		ext4_msg(sb, KERN_ERR, "corrupt root inode, run e2fsck");
		iput(root);
		goto failed_mount4;
	}

	sb->s_root = d_make_root(root);
	if (!sb->s_root) {
		ext4_msg(sb, KERN_ERR, "get root dentry failed");
		ret = -ENOMEM;
		goto failed_mount4;
	}

	ret = ext4_setup_super(sb, es, sb_rdonly(sb));
	if (ret == -EROFS) {
		sb->s_flags |= SB_RDONLY;
		ret = 0;
	} else if (ret)
		goto failed_mount4a;

	ext4_set_resv_clusters(sb);

	if (test_opt(sb, BLOCK_VALIDITY)) {
		err = ext4_setup_system_zone(sb);
		if (err) {
			ext4_msg(sb, KERN_ERR, "failed to initialize system "
				 "zone (%d)", err);
			goto failed_mount4a;
		}
	}

	ext4_ext_init(sb);
	err = ext4_mb_init(sb);
	if (err) {
		ext4_msg(sb, KERN_ERR, "failed to initialize mballoc (%d)",
			 err);
		goto failed_mount5;
	}

	block = ext4_count_free_clusters(sb);
	ext4_free_blocks_count_set(sbi->s_es, 
				   EXT4_C2B(sbi, block));
	ext4_superblock_csum_set(sb);
	err = percpu_counter_init(&sbi->s_freeclusters_counter, block,
				  GFP_KERNEL);
	if (!err) {
		unsigned long freei = ext4_count_free_inodes(sb);
		sbi->s_es->s_free_inodes_count = cpu_to_le32(freei);
		ext4_superblock_csum_set(sb);
		err = percpu_counter_init(&sbi->s_freeinodes_counter, freei,
					  GFP_KERNEL);
	}
	if (!err)
		err = percpu_counter_init(&sbi->s_dirs_counter,
					  ext4_count_dirs(sb), GFP_KERNEL);
	if (!err)
		err = percpu_counter_init(&sbi->s_dirtyclusters_counter, 0,
					  GFP_KERNEL);
	if (!err)
		err = percpu_init_rwsem(&sbi->s_writepages_rwsem);

	if (err) {
		ext4_msg(sb, KERN_ERR, "insufficient memory");
		goto failed_mount6;
	}

	if (ext4_has_feature_flex_bg(sb))
		if (!ext4_fill_flex_info(sb)) {
			ext4_msg(sb, KERN_ERR,
			       "unable to initialize "
			       "flex_bg meta info!");
			ret = -ENOMEM;
			goto failed_mount6;
		}

	err = ext4_register_li_request(sb, first_not_zeroed);
	if (err)
		goto failed_mount6;

	err = ext4_register_sysfs(sb);
	if (err)
		goto failed_mount7;

#ifdef CONFIG_QUOTA
	/* Enable quota usage during mount. */
	if (ext4_has_feature_quota(sb) && !sb_rdonly(sb)) {
		err = ext4_enable_quotas(sb);
		if (err)
			goto failed_mount8;
	}
#endif  /* CONFIG_QUOTA */

	EXT4_SB(sb)->s_mount_state |= EXT4_ORPHAN_FS;
	ext4_orphan_cleanup(sb, es);
	EXT4_SB(sb)->s_mount_state &= ~EXT4_ORPHAN_FS;
	if (needs_recovery) {
		ext4_msg(sb, KERN_INFO, "recovery complete");
		err = ext4_mark_recovery_complete(sb, es);
		if (err)
			goto failed_mount8;
	}
	if (EXT4_SB(sb)->s_journal) {
		if (test_opt(sb, DATA_FLAGS) == EXT4_MOUNT_JOURNAL_DATA)
			descr = " journalled data mode";
		else if (test_opt(sb, DATA_FLAGS) == EXT4_MOUNT_ORDERED_DATA)
			descr = " ordered data mode";
		else
			descr = " writeback data mode";
	} else
		descr = "out journal";

	if (test_opt(sb, DISCARD)) {
		struct request_queue *q = bdev_get_queue(sb->s_bdev);
		if (!blk_queue_discard(q))
			ext4_msg(sb, KERN_WARNING,
				 "mounting with \"discard\" option, but "
				 "the device does not support discard");
	}

	if (___ratelimit(&ext4_mount_msg_ratelimit, "EXT4-fs mount"))
		ext4_msg(sb, KERN_INFO, "mounted filesystem with%s. "
			 "Opts: %.*s%s%s", descr,
			 (int) sizeof(sbi->s_es->s_mount_opts),
			 sbi->s_es->s_mount_opts,
			 *sbi->s_es->s_mount_opts ? "; " : "", orig_data);

	if (es->s_error_count)
		mod_timer(&sbi->s_err_report, jiffies + 300*HZ); /* 5 minutes */

	/* Enable message ratelimiting. Default is 10 messages per 5 secs. */
	ratelimit_state_init(&sbi->s_err_ratelimit_state, 5 * HZ, 10);
	ratelimit_state_init(&sbi->s_warning_ratelimit_state, 5 * HZ, 10);
	ratelimit_state_init(&sbi->s_msg_ratelimit_state, 5 * HZ, 10);

	kfree(orig_data);
	return 0;

cantfind_ext4:
	if (!silent)
		ext4_msg(sb, KERN_ERR, "VFS: Can't find ext4 filesystem");
	goto failed_mount;

failed_mount8:
	ext4_unregister_sysfs(sb);
	kobject_put(&sbi->s_kobj);
failed_mount7:
	ext4_unregister_li_request(sb);
failed_mount6:
	ext4_mb_release(sb);
	rcu_read_lock();
	flex_groups = rcu_dereference(sbi->s_flex_groups);
	if (flex_groups) {
		for (i = 0; i < sbi->s_flex_groups_allocated; i++)
			kvfree(flex_groups[i]);
		kvfree(flex_groups);
	}
	rcu_read_unlock();
	percpu_counter_destroy(&sbi->s_freeclusters_counter);
	percpu_counter_destroy(&sbi->s_freeinodes_counter);
	percpu_counter_destroy(&sbi->s_dirs_counter);
	percpu_counter_destroy(&sbi->s_dirtyclusters_counter);
	percpu_free_rwsem(&sbi->s_writepages_rwsem);
failed_mount5:
	ext4_ext_release(sb);
	ext4_release_system_zone(sb);
failed_mount4a:
	dput(sb->s_root);
	sb->s_root = NULL;
failed_mount4:
	ext4_msg(sb, KERN_ERR, "mount failed");
	if (EXT4_SB(sb)->rsv_conversion_wq)
		destroy_workqueue(EXT4_SB(sb)->rsv_conversion_wq);
failed_mount_wq:
	if (sbi->s_ea_inode_cache) {
		ext4_xattr_destroy_cache(sbi->s_ea_inode_cache);
		sbi->s_ea_inode_cache = NULL;
	}
	if (sbi->s_ea_block_cache) {
		ext4_xattr_destroy_cache(sbi->s_ea_block_cache);
		sbi->s_ea_block_cache = NULL;
	}
	if (sbi->s_journal) {
		jbd2_journal_destroy(sbi->s_journal);
		sbi->s_journal = NULL;
	}
failed_mount3a:
	ext4_es_unregister_shrinker(sbi);
failed_mount3:
	del_timer_sync(&sbi->s_err_report);
	if (sbi->s_mmp_tsk)
		kthread_stop(sbi->s_mmp_tsk);
failed_mount2:
	rcu_read_lock();
	group_desc = rcu_dereference(sbi->s_group_desc);
	for (i = 0; i < db_count; i++)
		brelse(group_desc[i]);
	kvfree(group_desc);
	rcu_read_unlock();
failed_mount:
	printk(KERN_ERR "printing data of superblock-bh\n");
	print_bh(sb, bh, 0, EXT4_BLOCK_SIZE(sb));
	if (sbi->s_chksum_driver)
		crypto_free_shash(sbi->s_chksum_driver);

#ifdef CONFIG_UNICODE
	utf8_unload(sb->s_encoding);
#endif

#ifdef CONFIG_QUOTA
	for (i = 0; i < EXT4_MAXQUOTAS; i++)
		kfree(sbi->s_qf_names[i]);
#endif
	ext4_blkdev_remove(sbi);
	brelse(bh);
out_fail:
	sb->s_fs_info = NULL;
	kfree(sbi->s_blockgroup_lock);
out_free_base:
	kfree(sbi);
	kfree(orig_data);
	fs_put_dax(dax_dev);
	return err ? err : ret;
}

/*
 * Setup any per-fs journal parameters now.  We'll do this both on
 * initial mount, once the journal has been initialised but before we've
 * done any recovery; and again on any subsequent remount.
 */
static void ext4_init_journal_params(struct super_block *sb, journal_t *journal)
{
	struct ext4_sb_info *sbi = EXT4_SB(sb);

	journal->j_commit_interval = sbi->s_commit_interval;
	journal->j_min_batch_time = sbi->s_min_batch_time;
	journal->j_max_batch_time = sbi->s_max_batch_time;

	write_lock(&journal->j_state_lock);
	if (test_opt(sb, BARRIER))
		journal->j_flags |= JBD2_BARRIER;
	else
		journal->j_flags &= ~JBD2_BARRIER;
	if (test_opt(sb, DATA_ERR_ABORT))
		journal->j_flags |= JBD2_ABORT_ON_SYNCDATA_ERR;
	else
		journal->j_flags &= ~JBD2_ABORT_ON_SYNCDATA_ERR;
	write_unlock(&journal->j_state_lock);
}

static struct inode *ext4_get_journal_inode(struct super_block *sb,
					     unsigned int journal_inum)
{
	struct inode *journal_inode;

	/*
	 * Test for the existence of a valid inode on disk.  Bad things
	 * happen if we iget() an unused inode, as the subsequent iput()
	 * will try to delete it.
	 */
	journal_inode = ext4_iget(sb, journal_inum, EXT4_IGET_SPECIAL);
	if (IS_ERR(journal_inode)) {
		ext4_msg(sb, KERN_ERR, "no journal found");
		return NULL;
	}
	if (!journal_inode->i_nlink) {
		make_bad_inode(journal_inode);
		iput(journal_inode);
		ext4_msg(sb, KERN_ERR, "journal inode is deleted");
		return NULL;
	}

	jbd_debug(2, "Journal inode found at %p: %lld bytes\n",
		  journal_inode, journal_inode->i_size);
	if (!S_ISREG(journal_inode->i_mode) || IS_ENCRYPTED(journal_inode)) {
		ext4_msg(sb, KERN_ERR, "invalid journal inode");
		iput(journal_inode);
		return NULL;
	}
	return journal_inode;
}

static journal_t *ext4_get_journal(struct super_block *sb,
				   unsigned int journal_inum)
{
	struct inode *journal_inode;
	journal_t *journal;

	if (WARN_ON_ONCE(!ext4_has_feature_journal(sb)))
		return NULL;

	journal_inode = ext4_get_journal_inode(sb, journal_inum);
	if (!journal_inode)
		return NULL;

	journal = jbd2_journal_init_inode(journal_inode);
	if (!journal) {
		ext4_msg(sb, KERN_ERR, "Could not load journal inode");
		iput(journal_inode);
		return NULL;
	}
	journal->j_private = sb;
	ext4_init_journal_params(sb, journal);
	return journal;
}

static journal_t *ext4_get_dev_journal(struct super_block *sb,
				       dev_t j_dev)
{
	struct buffer_head *bh;
	journal_t *journal;
	ext4_fsblk_t start;
	ext4_fsblk_t len;
	int hblock, blocksize;
	ext4_fsblk_t sb_block;
	unsigned long offset;
	struct ext4_super_block *es;
	struct block_device *bdev;

	if (WARN_ON_ONCE(!ext4_has_feature_journal(sb)))
		return NULL;

	bdev = ext4_blkdev_get(j_dev, sb);
	if (bdev == NULL)
		return NULL;

	blocksize = sb->s_blocksize;
	hblock = bdev_logical_block_size(bdev);
	if (blocksize < hblock) {
		ext4_msg(sb, KERN_ERR,
			"blocksize too small for journal device");
		goto out_bdev;
	}

	sb_block = EXT4_MIN_BLOCK_SIZE / blocksize;
	offset = EXT4_MIN_BLOCK_SIZE % blocksize;
	set_blocksize(bdev, blocksize);
	if (!(bh = __bread(bdev, sb_block, blocksize))) {
		ext4_msg(sb, KERN_ERR, "couldn't read superblock of "
		       "external journal");
		goto out_bdev;
	}

	es = (struct ext4_super_block *) (bh->b_data + offset);
	if ((le16_to_cpu(es->s_magic) != EXT4_SUPER_MAGIC) ||
	    !(le32_to_cpu(es->s_feature_incompat) &
	      EXT4_FEATURE_INCOMPAT_JOURNAL_DEV)) {
		ext4_msg(sb, KERN_ERR, "external journal has "
					"bad superblock");
		brelse(bh);
		goto out_bdev;
	}

	if ((le32_to_cpu(es->s_feature_ro_compat) &
	     EXT4_FEATURE_RO_COMPAT_METADATA_CSUM) &&
	    es->s_checksum != ext4_superblock_csum(sb, es)) {
		ext4_msg(sb, KERN_ERR, "external journal has "
				       "corrupt superblock");
		brelse(bh);
		goto out_bdev;
	}

	if (memcmp(EXT4_SB(sb)->s_es->s_journal_uuid, es->s_uuid, 16)) {
		ext4_msg(sb, KERN_ERR, "journal UUID does not match");
		brelse(bh);
		goto out_bdev;
	}

	len = ext4_blocks_count(es);
	start = sb_block + 1;
	brelse(bh);	/* we're done with the superblock */

	journal = jbd2_journal_init_dev(bdev, sb->s_bdev,
					start, len, blocksize);
	if (!journal) {
		ext4_msg(sb, KERN_ERR, "failed to create device journal");
		goto out_bdev;
	}
	journal->j_private = sb;
	ll_rw_block(REQ_OP_READ, REQ_META | REQ_PRIO, 1, &journal->j_sb_buffer);
	wait_on_buffer(journal->j_sb_buffer);
	if (!buffer_uptodate(journal->j_sb_buffer)) {
		ext4_msg(sb, KERN_ERR, "I/O error on journal device");
		goto out_journal;
	}
	if (be32_to_cpu(journal->j_superblock->s_nr_users) != 1) {
		ext4_msg(sb, KERN_ERR, "External journal has more than one "
					"user (unsupported) - %d",
			be32_to_cpu(journal->j_superblock->s_nr_users));
		goto out_journal;
	}
	EXT4_SB(sb)->journal_bdev = bdev;
	ext4_init_journal_params(sb, journal);
	return journal;

out_journal:
	jbd2_journal_destroy(journal);
out_bdev:
	ext4_blkdev_put(bdev);
	return NULL;
}

static int ext4_load_journal(struct super_block *sb,
			     struct ext4_super_block *es,
			     unsigned long journal_devnum)
{
	journal_t *journal;
	unsigned int journal_inum = le32_to_cpu(es->s_journal_inum);
	dev_t journal_dev;
	int err = 0;
	int really_read_only;
	int journal_dev_ro;

	if (WARN_ON_ONCE(!ext4_has_feature_journal(sb)))
		return -EFSCORRUPTED;

	if (journal_devnum &&
	    journal_devnum != le32_to_cpu(es->s_journal_dev)) {
		ext4_msg(sb, KERN_INFO, "external journal device major/minor "
			"numbers have changed");
		journal_dev = new_decode_dev(journal_devnum);
	} else
		journal_dev = new_decode_dev(le32_to_cpu(es->s_journal_dev));

	if (journal_inum && journal_dev) {
		ext4_msg(sb, KERN_ERR,
			 "filesystem has both journal inode and journal device!");
		return -EINVAL;
	}

	if (journal_inum) {
		journal = ext4_get_journal(sb, journal_inum);
		if (!journal)
			return -EINVAL;
	} else {
		journal = ext4_get_dev_journal(sb, journal_dev);
		if (!journal)
			return -EINVAL;
	}

	journal_dev_ro = bdev_read_only(journal->j_dev);
	really_read_only = bdev_read_only(sb->s_bdev) | journal_dev_ro;

	if (journal_dev_ro && !sb_rdonly(sb)) {
		ext4_msg(sb, KERN_ERR,
			 "journal device read-only, try mounting with '-o ro'");
		err = -EROFS;
		goto err_out;
	}

	/*
	 * Are we loading a blank journal or performing recovery after a
	 * crash?  For recovery, we need to check in advance whether we
	 * can get read-write access to the device.
	 */
	if (ext4_has_feature_journal_needs_recovery(sb)) {
		if (sb_rdonly(sb)) {
			ext4_msg(sb, KERN_INFO, "INFO: recovery "
					"required on readonly filesystem");
			if (really_read_only) {
				ext4_msg(sb, KERN_ERR, "write access "
					"unavailable, cannot proceed "
					"(try mounting with noload)");
				err = -EROFS;
				goto err_out;
			}
			ext4_msg(sb, KERN_INFO, "write access will "
			       "be enabled during recovery");
		}
	}

	if (!(journal->j_flags & JBD2_BARRIER))
		ext4_msg(sb, KERN_INFO, "barriers disabled");

	if (!ext4_has_feature_journal_needs_recovery(sb))
		err = jbd2_journal_wipe(journal, !really_read_only);
	if (!err) {
		char *save = kmalloc(EXT4_S_ERR_LEN, GFP_KERNEL);
		if (save)
			memcpy(save, ((char *) es) +
			       EXT4_S_ERR_START, EXT4_S_ERR_LEN);
		err = jbd2_journal_load(journal);
		if (save)
			memcpy(((char *) es) + EXT4_S_ERR_START,
			       save, EXT4_S_ERR_LEN);
		kfree(save);
	}

	if (err) {
		ext4_msg(sb, KERN_ERR, "error loading journal");
		goto err_out;
	}

	EXT4_SB(sb)->s_journal = journal;
	err = ext4_clear_journal_err(sb, es);
	if (err) {
		EXT4_SB(sb)->s_journal = NULL;
		jbd2_journal_destroy(journal);
		return err;
	}

	if (!really_read_only && journal_devnum &&
	    journal_devnum != le32_to_cpu(es->s_journal_dev)) {
		es->s_journal_dev = cpu_to_le32(journal_devnum);

		/* Make sure we flush the recovery flag to disk. */
		ext4_commit_super(sb, 1);
	}

	return 0;

err_out:
	jbd2_journal_destroy(journal);
	return err;
}

static int ext4_commit_super(struct super_block *sb, int sync)
{
	struct ext4_super_block *es = EXT4_SB(sb)->s_es;
	struct buffer_head *sbh = EXT4_SB(sb)->s_sbh;
	int error = 0;

	if (!sbh)
		return -EINVAL;
	if (block_device_ejected(sb))
		return -ENODEV;

	if (unlikely(le16_to_cpu(es->s_magic) != EXT4_SUPER_MAGIC)) {
		print_bh(sb, sbh, 0, EXT4_BLOCK_SIZE(sb));
		if (test_opt(sb, ERRORS_PANIC))
			panic("EXT4(Can not find EXT4_SUPER_MAGIC");
		return -EIO;
	}

	/*
	 * If the file system is mounted read-only, don't update the
	 * superblock write time.  This avoids updating the superblock
	 * write time when we are mounting the root file system
	 * read/only but we need to replay the journal; at that point,
	 * for people who are east of GMT and who make their clock
	 * tick in localtime for Windows bug-for-bug compatibility,
	 * the clock is set in the future, and this will cause e2fsck
	 * to complain and force a full file system check.
	 */
	if (!(sb->s_flags & SB_RDONLY))
		ext4_update_tstamp(es, s_wtime);
	if (sb->s_bdev->bd_part)
		es->s_kbytes_written =
			cpu_to_le64(EXT4_SB(sb)->s_kbytes_written +
			    ((part_stat_read(sb->s_bdev->bd_part,
					     sectors[STAT_WRITE]) -
			      EXT4_SB(sb)->s_sectors_written_start) >> 1));
	else
		es->s_kbytes_written =
			cpu_to_le64(EXT4_SB(sb)->s_kbytes_written);
	if (percpu_counter_initialized(&EXT4_SB(sb)->s_freeclusters_counter))
		ext4_free_blocks_count_set(es,
			EXT4_C2B(EXT4_SB(sb), percpu_counter_sum_positive(
				&EXT4_SB(sb)->s_freeclusters_counter)));
	if (percpu_counter_initialized(&EXT4_SB(sb)->s_freeinodes_counter))
		es->s_free_inodes_count =
			cpu_to_le32(percpu_counter_sum_positive(
				&EXT4_SB(sb)->s_freeinodes_counter));
	BUFFER_TRACE(sbh, "marking dirty");
	ext4_superblock_csum_set(sb);
	if (sync)
		lock_buffer(sbh);
	if (buffer_write_io_error(sbh) || !buffer_uptodate(sbh)) {
		/*
		 * Oh, dear.  A previous attempt to write the
		 * superblock failed.  This could happen because the
		 * USB device was yanked out.  Or it could happen to
		 * be a transient write error and maybe the block will
		 * be remapped.  Nothing we can do but to retry the
		 * write and hope for the best.
		 */
		ext4_msg(sb, KERN_ERR, "previous I/O error to "
		       "superblock detected");
		clear_buffer_write_io_error(sbh);
		set_buffer_uptodate(sbh);
	}
	mark_buffer_dirty(sbh);
	if (sync) {
		unlock_buffer(sbh);
		error = __sync_dirty_buffer(sbh,
			REQ_SYNC | (test_opt(sb, BARRIER) ? REQ_FUA : 0));
		if (buffer_write_io_error(sbh)) {
			ext4_msg(sb, KERN_ERR, "I/O error while writing "
			       "superblock");
			clear_buffer_write_io_error(sbh);
			set_buffer_uptodate(sbh);
		}
	}
	return error;
}

/*
 * Have we just finished recovery?  If so, and if we are mounting (or
 * remounting) the filesystem readonly, then we will end up with a
 * consistent fs on disk.  Record that fact.
 */
static int ext4_mark_recovery_complete(struct super_block *sb,
				       struct ext4_super_block *es)
{
	int err;
	journal_t *journal = EXT4_SB(sb)->s_journal;

	if (!ext4_has_feature_journal(sb)) {
		if (journal != NULL) {
			ext4_error(sb, "Journal got removed while the fs was "
				   "mounted!");
			return -EFSCORRUPTED;
		}
		return 0;
	}
	jbd2_journal_lock_updates(journal);
	err = jbd2_journal_flush(journal);
	if (err < 0)
		goto out;

	if (ext4_has_feature_journal_needs_recovery(sb) && sb_rdonly(sb)) {
		ext4_clear_feature_journal_needs_recovery(sb);
		ext4_commit_super(sb, 1);
	}
out:
	jbd2_journal_unlock_updates(journal);
	return err;
}

/*
 * If we are mounting (or read-write remounting) a filesystem whose journal
 * has recorded an error from a previous lifetime, move that error to the
 * main filesystem now.
 */
static int ext4_clear_journal_err(struct super_block *sb,
				   struct ext4_super_block *es)
{
	journal_t *journal;
	int j_errno;
	const char *errstr;

	if (!ext4_has_feature_journal(sb)) {
		ext4_error(sb, "Journal got removed while the fs was mounted!");
		return -EFSCORRUPTED;
	}

	journal = EXT4_SB(sb)->s_journal;

	/*
	 * Now check for any error status which may have been recorded in the
	 * journal by a prior ext4_error() or ext4_abort()
	 */

	j_errno = jbd2_journal_errno(journal);
	if (j_errno) {
		char nbuf[16];

		errstr = ext4_decode_error(sb, j_errno, nbuf);
		ext4_warning(sb, "Filesystem error recorded "
			     "from previous mount: %s", errstr);
		ext4_warning(sb, "Marking fs in need of filesystem check.");

		EXT4_SB(sb)->s_mount_state |= EXT4_ERROR_FS;
		es->s_state |= cpu_to_le16(EXT4_ERROR_FS);
		ext4_commit_super(sb, 1);

		jbd2_journal_clear_err(journal);
		jbd2_journal_update_sb_errno(journal);
	}
	return 0;
}

/*
 * Force the running and committing transactions to commit,
 * and wait on the commit.
 */
int ext4_force_commit(struct super_block *sb)
{
	journal_t *journal;

	if (sb_rdonly(sb))
		return 0;

	journal = EXT4_SB(sb)->s_journal;
	return ext4_journal_force_commit(journal);
}

static int ext4_sync_fs(struct super_block *sb, int wait)
{
	int ret = 0;
	tid_t target;
	bool needs_barrier = false;
	struct ext4_sb_info *sbi = EXT4_SB(sb);

	if (unlikely(ext4_forced_shutdown(sbi)))
		return 0;

	trace_ext4_sync_fs(sb, wait);
	flush_workqueue(sbi->rsv_conversion_wq);
	/*
	 * Writeback quota in non-journalled quota case - journalled quota has
	 * no dirty dquots
	 */
	dquot_writeback_dquots(sb, -1);
	/*
	 * Data writeback is possible w/o journal transaction, so barrier must
	 * being sent at the end of the function. But we can skip it if
	 * transaction_commit will do it for us.
	 */
	if (sbi->s_journal) {
		target = jbd2_get_latest_transaction(sbi->s_journal);
		if (wait && sbi->s_journal->j_flags & JBD2_BARRIER &&
		    !jbd2_trans_will_send_data_barrier(sbi->s_journal, target))
			needs_barrier = true;

		if (jbd2_journal_start_commit(sbi->s_journal, &target)) {
			if (wait)
				ret = jbd2_log_wait_commit(sbi->s_journal,
							   target);
		}
	} else if (wait && test_opt(sb, BARRIER))
		needs_barrier = true;
	if (needs_barrier) {
		int err;
		err = blkdev_issue_flush(sb->s_bdev, GFP_KERNEL, NULL);
		if (!ret)
			ret = err;
	}

	return ret;
}

/*
 * LVM calls this function before a (read-only) snapshot is created.  This
 * gives us a chance to flush the journal completely and mark the fs clean.
 *
 * Note that only this function cannot bring a filesystem to be in a clean
 * state independently. It relies on upper layer to stop all data & metadata
 * modifications.
 */
static int ext4_freeze(struct super_block *sb)
{
	int error = 0;
	journal_t *journal;

	if (sb_rdonly(sb))
		return 0;

	journal = EXT4_SB(sb)->s_journal;

	if (journal) {
		/* Now we set up the journal barrier. */
		jbd2_journal_lock_updates(journal);

		/*
		 * Don't clear the needs_recovery flag if we failed to
		 * flush the journal.
		 */
		error = jbd2_journal_flush(journal);
		if (error < 0)
			goto out;

		/* Journal blocked and flushed, clear needs_recovery flag. */
		ext4_clear_feature_journal_needs_recovery(sb);
	}

	error = ext4_commit_super(sb, 1);
out:
	if (journal)
		/* we rely on upper layer to stop further updates */
		jbd2_journal_unlock_updates(journal);
	return error;
}

/*
 * Called by LVM after the snapshot is done.  We need to reset the RECOVER
 * flag here, even though the filesystem is not technically dirty yet.
 */
static int ext4_unfreeze(struct super_block *sb)
{
	if (sb_rdonly(sb) || ext4_forced_shutdown(EXT4_SB(sb)))
		return 0;

	if (EXT4_SB(sb)->s_journal) {
		/* Reset the needs_recovery flag before the fs is unlocked. */
		ext4_set_feature_journal_needs_recovery(sb);
	}

	ext4_commit_super(sb, 1);
	return 0;
}

/*
 * Structure to save mount options for ext4_remount's benefit
 */
struct ext4_mount_options {
	unsigned long s_mount_opt;
	unsigned long s_mount_opt2;
	kuid_t s_resuid;
	kgid_t s_resgid;
	unsigned long s_commit_interval;
	u32 s_min_batch_time, s_max_batch_time;
#ifdef CONFIG_QUOTA
	int s_jquota_fmt;
	char *s_qf_names[EXT4_MAXQUOTAS];
#endif
};

static int ext4_remount(struct super_block *sb, int *flags, char *data)
{
	struct ext4_super_block *es;
	struct ext4_sb_info *sbi = EXT4_SB(sb);
	unsigned long old_sb_flags, vfs_flags;
	struct ext4_mount_options old_opts;
	int enable_quota = 0;
	ext4_group_t g;
	unsigned int journal_ioprio = DEFAULT_JOURNAL_IOPRIO;
	int err = 0;
#ifdef CONFIG_QUOTA
	int i, j;
	char *to_free[EXT4_MAXQUOTAS];
#endif
	char *orig_data = kstrdup(data, GFP_KERNEL);

	if (data && !orig_data)
		return -ENOMEM;

	/* Store the original options */
	old_sb_flags = sb->s_flags;
	old_opts.s_mount_opt = sbi->s_mount_opt;
	old_opts.s_mount_opt2 = sbi->s_mount_opt2;
	old_opts.s_resuid = sbi->s_resuid;
	old_opts.s_resgid = sbi->s_resgid;
	old_opts.s_commit_interval = sbi->s_commit_interval;
	old_opts.s_min_batch_time = sbi->s_min_batch_time;
	old_opts.s_max_batch_time = sbi->s_max_batch_time;
#ifdef CONFIG_QUOTA
	old_opts.s_jquota_fmt = sbi->s_jquota_fmt;
	for (i = 0; i < EXT4_MAXQUOTAS; i++)
		if (sbi->s_qf_names[i]) {
			char *qf_name = get_qf_name(sb, sbi, i);

			old_opts.s_qf_names[i] = kstrdup(qf_name, GFP_KERNEL);
			if (!old_opts.s_qf_names[i]) {
				for (j = 0; j < i; j++)
					kfree(old_opts.s_qf_names[j]);
				kfree(orig_data);
				return -ENOMEM;
			}
		} else
			old_opts.s_qf_names[i] = NULL;
#endif
	if (sbi->s_journal && sbi->s_journal->j_task->io_context)
		journal_ioprio = sbi->s_journal->j_task->io_context->ioprio;

	/*
	 * Some options can be enabled by ext4 and/or by VFS mount flag
	 * either way we need to make sure it matches in both *flags and
	 * s_flags. Copy those selected flags from *flags to s_flags
	 */
	vfs_flags = SB_LAZYTIME | SB_I_VERSION;
	sb->s_flags = (sb->s_flags & ~vfs_flags) | (*flags & vfs_flags);

	if (!parse_options(data, sb, NULL, &journal_ioprio, 1)) {
		err = -EINVAL;
		goto restore_opts;
	}

	if ((old_opts.s_mount_opt & EXT4_MOUNT_JOURNAL_CHECKSUM) ^
	    test_opt(sb, JOURNAL_CHECKSUM)) {
		ext4_msg(sb, KERN_ERR, "changing journal_checksum "
			 "during remount not supported; ignoring");
		sbi->s_mount_opt ^= EXT4_MOUNT_JOURNAL_CHECKSUM;
	}

	if (test_opt(sb, DATA_FLAGS) == EXT4_MOUNT_JOURNAL_DATA) {
		if (test_opt2(sb, EXPLICIT_DELALLOC)) {
			ext4_msg(sb, KERN_ERR, "can't mount with "
				 "both data=journal and delalloc");
			err = -EINVAL;
			goto restore_opts;
		}
		if (test_opt(sb, DIOREAD_NOLOCK)) {
			ext4_msg(sb, KERN_ERR, "can't mount with "
				 "both data=journal and dioread_nolock");
			err = -EINVAL;
			goto restore_opts;
		}
	} else if (test_opt(sb, DATA_FLAGS) == EXT4_MOUNT_ORDERED_DATA) {
		if (test_opt(sb, JOURNAL_ASYNC_COMMIT)) {
			ext4_msg(sb, KERN_ERR, "can't mount with "
				"journal_async_commit in data=ordered mode");
			err = -EINVAL;
			goto restore_opts;
		}
	}

	if ((sbi->s_mount_opt ^ old_opts.s_mount_opt) & EXT4_MOUNT_NO_MBCACHE) {
		ext4_msg(sb, KERN_ERR, "can't enable nombcache during remount");
		err = -EINVAL;
		goto restore_opts;
	}

	if (sbi->s_mount_flags & EXT4_MF_FS_ABORTED)
		ext4_abort(sb, "Abort forced by user");

	sb->s_flags = (sb->s_flags & ~SB_POSIXACL) |
		(test_opt(sb, POSIX_ACL) ? SB_POSIXACL : 0);

	es = sbi->s_es;

	if (sbi->s_journal) {
		ext4_init_journal_params(sb, sbi->s_journal);
		set_task_ioprio(sbi->s_journal->j_task, journal_ioprio);
	}

	if ((bool)(*flags & SB_RDONLY) != sb_rdonly(sb)) {
		if (sbi->s_mount_flags & EXT4_MF_FS_ABORTED) {
			err = -EROFS;
			goto restore_opts;
		}

		if (*flags & SB_RDONLY) {
			err = sync_filesystem(sb);
			if (err < 0)
				goto restore_opts;
			err = dquot_suspend(sb, -1);
			if (err < 0)
				goto restore_opts;

			/*
			 * First of all, the unconditional stuff we have to do
			 * to disable replay of the journal when we next remount
			 */
			sb->s_flags |= SB_RDONLY;

			/*
			 * OK, test if we are remounting a valid rw partition
			 * readonly, and if so set the rdonly flag and then
			 * mark the partition as valid again.
			 */
			if (!(es->s_state & cpu_to_le16(EXT4_VALID_FS)) &&
			    (sbi->s_mount_state & EXT4_VALID_FS))
				es->s_state = cpu_to_le16(sbi->s_mount_state);

			if (sbi->s_journal) {
				/*
				 * We let remount-ro finish even if marking fs
				 * as clean failed...
				 */
				ext4_mark_recovery_complete(sb, es);
			}
			if (sbi->s_mmp_tsk)
				kthread_stop(sbi->s_mmp_tsk);
		} else {
			/* Make sure we can mount this feature set readwrite */
			if (ext4_has_feature_readonly(sb) ||
			    !ext4_feature_set_ok(sb, 0)) {
				err = -EROFS;
				goto restore_opts;
			}
			/*
			 * Make sure the group descriptor checksums
			 * are sane.  If they aren't, refuse to remount r/w.
			 */
			for (g = 0; g < sbi->s_groups_count; g++) {
				struct ext4_group_desc *gdp =
					ext4_get_group_desc(sb, g, NULL);

				if (!ext4_group_desc_csum_verify(sb, g, gdp)) {
					ext4_msg(sb, KERN_ERR,
	       "ext4_remount: Checksum for group %u failed (%u!=%u)",
		g, le16_to_cpu(ext4_group_desc_csum(sb, g, gdp)),
					       le16_to_cpu(gdp->bg_checksum));
					err = -EFSBADCRC;
					goto restore_opts;
				}
			}

			/*
			 * If we have an unprocessed orphan list hanging
			 * around from a previously readonly bdev mount,
			 * require a full umount/remount for now.
			 */
			if (es->s_last_orphan) {
				ext4_msg(sb, KERN_WARNING, "Couldn't "
				       "remount RDWR because of unprocessed "
				       "orphan inode list.  Please "
				       "umount/remount instead");
				err = -EINVAL;
				goto restore_opts;
			}

			/*
			 * Mounting a RDONLY partition read-write, so reread
			 * and store the current valid flag.  (It may have
			 * been changed by e2fsck since we originally mounted
			 * the partition.)
			 */
			if (sbi->s_journal) {
				err = ext4_clear_journal_err(sb, es);
				if (err)
					goto restore_opts;
			}
			sbi->s_mount_state = le16_to_cpu(es->s_state);

			err = ext4_setup_super(sb, es, 0);
			if (err)
				goto restore_opts;

			sb->s_flags &= ~SB_RDONLY;
			if (ext4_has_feature_mmp(sb))
				if (ext4_multi_mount_protect(sb,
						le64_to_cpu(es->s_mmp_block))) {
					err = -EROFS;
					goto restore_opts;
				}
			enable_quota = 1;
		}
	}

	/*
	 * Reinitialize lazy itable initialization thread based on
	 * current settings
	 */
	if (sb_rdonly(sb) || !test_opt(sb, INIT_INODE_TABLE))
		ext4_unregister_li_request(sb);
	else {
		ext4_group_t first_not_zeroed;
		first_not_zeroed = ext4_has_uninit_itable(sb);
		ext4_register_li_request(sb, first_not_zeroed);
	}

	/*
	 * Handle creation of system zone data early because it can fail.
	 * Releasing of existing data is done when we are sure remount will
	 * succeed.
	 */
	if (test_opt(sb, BLOCK_VALIDITY) && !sbi->system_blks) {
		err = ext4_setup_system_zone(sb);
		if (err)
			goto restore_opts;
	}

	if (sbi->s_journal == NULL && !(old_sb_flags & SB_RDONLY)) {
		err = ext4_commit_super(sb, 1);
		if (err)
			goto restore_opts;
	}

#ifdef CONFIG_QUOTA
	/* Release old quota file names */
	for (i = 0; i < EXT4_MAXQUOTAS; i++)
		kfree(old_opts.s_qf_names[i]);
	if (enable_quota) {
		if (sb_any_quota_suspended(sb))
			dquot_resume(sb, -1);
		else if (ext4_has_feature_quota(sb)) {
			err = ext4_enable_quotas(sb);
			if (err)
				goto restore_opts;
		}
	}
#endif
	if (!test_opt(sb, BLOCK_VALIDITY) && sbi->system_blks)
		ext4_release_system_zone(sb);

	/*
	 * Some options can be enabled by ext4 and/or by VFS mount flag
	 * either way we need to make sure it matches in both *flags and
	 * s_flags. Copy those selected flags from s_flags to *flags
	 */
	*flags = (*flags & ~vfs_flags) | (sb->s_flags & vfs_flags);

	ext4_msg(sb, KERN_INFO, "re-mounted. Opts: %s", orig_data);
	kfree(orig_data);
	return 0;

restore_opts:
	sb->s_flags = old_sb_flags;
	sbi->s_mount_opt = old_opts.s_mount_opt;
	sbi->s_mount_opt2 = old_opts.s_mount_opt2;
	sbi->s_resuid = old_opts.s_resuid;
	sbi->s_resgid = old_opts.s_resgid;
	sbi->s_commit_interval = old_opts.s_commit_interval;
	sbi->s_min_batch_time = old_opts.s_min_batch_time;
	sbi->s_max_batch_time = old_opts.s_max_batch_time;
	if (!test_opt(sb, BLOCK_VALIDITY) && sbi->system_blks)
		ext4_release_system_zone(sb);
#ifdef CONFIG_QUOTA
	sbi->s_jquota_fmt = old_opts.s_jquota_fmt;
	for (i = 0; i < EXT4_MAXQUOTAS; i++) {
		to_free[i] = get_qf_name(sb, sbi, i);
		rcu_assign_pointer(sbi->s_qf_names[i], old_opts.s_qf_names[i]);
	}
	synchronize_rcu();
	for (i = 0; i < EXT4_MAXQUOTAS; i++)
		kfree(to_free[i]);
#endif
	kfree(orig_data);
	return err;
}

#ifdef CONFIG_QUOTA
static int ext4_statfs_project(struct super_block *sb,
			       kprojid_t projid, struct kstatfs *buf)
{
	struct kqid qid;
	struct dquot *dquot;
	u64 limit;
	u64 curblock;

	qid = make_kqid_projid(projid);
	dquot = dqget(sb, qid);
	if (IS_ERR(dquot))
		return PTR_ERR(dquot);
	spin_lock(&dquot->dq_dqb_lock);

	limit = (dquot->dq_dqb.dqb_bsoftlimit ?
		 dquot->dq_dqb.dqb_bsoftlimit :
		 dquot->dq_dqb.dqb_bhardlimit) >> sb->s_blocksize_bits;
	if (limit && buf->f_blocks > limit) {
		curblock = (dquot->dq_dqb.dqb_curspace +
			    dquot->dq_dqb.dqb_rsvspace) >> sb->s_blocksize_bits;
		buf->f_blocks = limit;
		buf->f_bfree = buf->f_bavail =
			(buf->f_blocks > curblock) ?
			 (buf->f_blocks - curblock) : 0;
	}

	limit = dquot->dq_dqb.dqb_isoftlimit ?
		dquot->dq_dqb.dqb_isoftlimit :
		dquot->dq_dqb.dqb_ihardlimit;
	if (limit && buf->f_files > limit) {
		buf->f_files = limit;
		buf->f_ffree =
			(buf->f_files > dquot->dq_dqb.dqb_curinodes) ?
			 (buf->f_files - dquot->dq_dqb.dqb_curinodes) : 0;
	}

	spin_unlock(&dquot->dq_dqb_lock);
	dqput(dquot);
	return 0;
}
#endif

static int ext4_statfs(struct dentry *dentry, struct kstatfs *buf)
{
	struct super_block *sb = dentry->d_sb;
	struct ext4_sb_info *sbi = EXT4_SB(sb);
	struct ext4_super_block *es = sbi->s_es;
	ext4_fsblk_t overhead = 0, resv_blocks;
	u64 fsid;
	s64 bfree;
	resv_blocks = EXT4_C2B(sbi, atomic64_read(&sbi->s_resv_clusters));

	if (!test_opt(sb, MINIX_DF))
		overhead = sbi->s_overhead;

	buf->f_type = EXT4_SUPER_MAGIC;
	buf->f_bsize = sb->s_blocksize;
	buf->f_blocks = ext4_blocks_count(es) - EXT4_C2B(sbi, overhead);
	bfree = percpu_counter_sum_positive(&sbi->s_freeclusters_counter) -
		percpu_counter_sum_positive(&sbi->s_dirtyclusters_counter);
	/* prevent underflow in case that few free space is available */
	buf->f_bfree = EXT4_C2B(sbi, max_t(s64, bfree, 0));
	buf->f_bavail = buf->f_bfree -
			(ext4_r_blocks_count(es) + resv_blocks);
	if (buf->f_bfree < (ext4_r_blocks_count(es) + resv_blocks))
		buf->f_bavail = 0;
	buf->f_files = le32_to_cpu(es->s_inodes_count);
	buf->f_ffree = percpu_counter_sum_positive(&sbi->s_freeinodes_counter);
	buf->f_namelen = EXT4_NAME_LEN;
	fsid = le64_to_cpup((void *)es->s_uuid) ^
	       le64_to_cpup((void *)es->s_uuid + sizeof(u64));
	buf->f_fsid.val[0] = fsid & 0xFFFFFFFFUL;
	buf->f_fsid.val[1] = (fsid >> 32) & 0xFFFFFFFFUL;

#ifdef CONFIG_QUOTA
	if (ext4_test_inode_flag(dentry->d_inode, EXT4_INODE_PROJINHERIT) &&
	    sb_has_quota_limits_enabled(sb, PRJQUOTA))
		ext4_statfs_project(sb, EXT4_I(dentry->d_inode)->i_projid, buf);
#endif
	return 0;
}


#ifdef CONFIG_QUOTA

/*
 * Helper functions so that transaction is started before we acquire dqio_sem
 * to keep correct lock ordering of transaction > dqio_sem
 */
static inline struct inode *dquot_to_inode(struct dquot *dquot)
{
	return sb_dqopt(dquot->dq_sb)->files[dquot->dq_id.type];
}

static int ext4_write_dquot(struct dquot *dquot)
{
	int ret, err;
	handle_t *handle;
	struct inode *inode;

	inode = dquot_to_inode(dquot);
	handle = ext4_journal_start(inode, EXT4_HT_QUOTA,
				    EXT4_QUOTA_TRANS_BLOCKS(dquot->dq_sb));
	if (IS_ERR(handle))
		return PTR_ERR(handle);
	ret = dquot_commit(dquot);
	err = ext4_journal_stop(handle);
	if (!ret)
		ret = err;
	return ret;
}

static int ext4_acquire_dquot(struct dquot *dquot)
{
	int ret, err;
	handle_t *handle;

	handle = ext4_journal_start(dquot_to_inode(dquot), EXT4_HT_QUOTA,
				    EXT4_QUOTA_INIT_BLOCKS(dquot->dq_sb));
	if (IS_ERR(handle))
		return PTR_ERR(handle);
	ret = dquot_acquire(dquot);
	err = ext4_journal_stop(handle);
	if (!ret)
		ret = err;
	return ret;
}

static int ext4_release_dquot(struct dquot *dquot)
{
	int ret, err;
	handle_t *handle;

	handle = ext4_journal_start(dquot_to_inode(dquot), EXT4_HT_QUOTA,
				    EXT4_QUOTA_DEL_BLOCKS(dquot->dq_sb));
	if (IS_ERR(handle)) {
		/* Release dquot anyway to avoid endless cycle in dqput() */
		dquot_release(dquot);
		return PTR_ERR(handle);
	}
	ret = dquot_release(dquot);
	err = ext4_journal_stop(handle);
	if (!ret)
		ret = err;
	return ret;
}

static int ext4_mark_dquot_dirty(struct dquot *dquot)
{
	struct super_block *sb = dquot->dq_sb;
	struct ext4_sb_info *sbi = EXT4_SB(sb);

	/* Are we journaling quotas? */
	if (ext4_has_feature_quota(sb) ||
	    sbi->s_qf_names[USRQUOTA] || sbi->s_qf_names[GRPQUOTA]) {
		dquot_mark_dquot_dirty(dquot);
		return ext4_write_dquot(dquot);
	} else {
		return dquot_mark_dquot_dirty(dquot);
	}
}

static int ext4_write_info(struct super_block *sb, int type)
{
	int ret, err;
	handle_t *handle;

	/* Data block + inode block */
	handle = ext4_journal_start_sb(sb, EXT4_HT_QUOTA, 2);
	if (IS_ERR(handle))
		return PTR_ERR(handle);
	ret = dquot_commit_info(sb, type);
	err = ext4_journal_stop(handle);
	if (!ret)
		ret = err;
	return ret;
}

/*
 * Turn on quotas during mount time - we need to find
 * the quota file and such...
 */
static int ext4_quota_on_mount(struct super_block *sb, int type)
{
	return dquot_quota_on_mount(sb, get_qf_name(sb, EXT4_SB(sb), type),
					EXT4_SB(sb)->s_jquota_fmt, type);
}

static void lockdep_set_quota_inode(struct inode *inode, int subclass)
{
	struct ext4_inode_info *ei = EXT4_I(inode);

	/* The first argument of lockdep_set_subclass has to be
	 * *exactly* the same as the argument to init_rwsem() --- in
	 * this case, in init_once() --- or lockdep gets unhappy
	 * because the name of the lock is set using the
	 * stringification of the argument to init_rwsem().
	 */
	(void) ei;	/* shut up clang warning if !CONFIG_LOCKDEP */
	lockdep_set_subclass(&ei->i_data_sem, subclass);
}

/*
 * Standard function to be called on quota_on
 */
static int ext4_quota_on(struct super_block *sb, int type, int format_id,
			 const struct path *path)
{
	int err;

	if (!test_opt(sb, QUOTA))
		return -EINVAL;

	/* Quotafile not on the same filesystem? */
	if (path->dentry->d_sb != sb)
		return -EXDEV;

	/* Quota already enabled for this file? */
	if (IS_NOQUOTA(d_inode(path->dentry)))
		return -EBUSY;

	/* Journaling quota? */
	if (EXT4_SB(sb)->s_qf_names[type]) {
		/* Quotafile not in fs root? */
		if (path->dentry->d_parent != sb->s_root)
			ext4_msg(sb, KERN_WARNING,
				"Quota file not on filesystem root. "
				"Journaled quota will not work");
		sb_dqopt(sb)->flags |= DQUOT_NOLIST_DIRTY;
	} else {
		/*
		 * Clear the flag just in case mount options changed since
		 * last time.
		 */
		sb_dqopt(sb)->flags &= ~DQUOT_NOLIST_DIRTY;
	}

	/*
	 * When we journal data on quota file, we have to flush journal to see
	 * all updates to the file when we bypass pagecache...
	 */
	if (EXT4_SB(sb)->s_journal &&
	    ext4_should_journal_data(d_inode(path->dentry))) {
		/*
		 * We don't need to lock updates but journal_flush() could
		 * otherwise be livelocked...
		 */
		jbd2_journal_lock_updates(EXT4_SB(sb)->s_journal);
		err = jbd2_journal_flush(EXT4_SB(sb)->s_journal);
		jbd2_journal_unlock_updates(EXT4_SB(sb)->s_journal);
		if (err)
			return err;
	}

	lockdep_set_quota_inode(path->dentry->d_inode, I_DATA_SEM_QUOTA);
	err = dquot_quota_on(sb, type, format_id, path);
	if (!err) {
		struct inode *inode = d_inode(path->dentry);
		handle_t *handle;

		/*
		 * Set inode flags to prevent userspace from messing with quota
		 * files. If this fails, we return success anyway since quotas
		 * are already enabled and this is not a hard failure.
		 */
		inode_lock(inode);
		handle = ext4_journal_start(inode, EXT4_HT_QUOTA, 1);
		if (IS_ERR(handle))
			goto unlock_inode;
		EXT4_I(inode)->i_flags |= EXT4_NOATIME_FL | EXT4_IMMUTABLE_FL;
		inode_set_flags(inode, S_NOATIME | S_IMMUTABLE,
				S_NOATIME | S_IMMUTABLE);
		ext4_mark_inode_dirty(handle, inode);
		ext4_journal_stop(handle);
	unlock_inode:
		inode_unlock(inode);
		if (err)
			dquot_quota_off(sb, type);
	}
	if (err)
		lockdep_set_quota_inode(path->dentry->d_inode,
					     I_DATA_SEM_NORMAL);
	return err;
}

static inline bool ext4_check_quota_inum(int type, unsigned long qf_inum)
{
	switch (type) {
	case USRQUOTA:
		return qf_inum == EXT4_USR_QUOTA_INO;
	case GRPQUOTA:
		return qf_inum == EXT4_GRP_QUOTA_INO;
	case PRJQUOTA:
		return qf_inum >= EXT4_GOOD_OLD_FIRST_INO;
	default:
		BUG();
	}
}

static int ext4_quota_enable(struct super_block *sb, int type, int format_id,
			     unsigned int flags)
{
	int err;
	struct inode *qf_inode;
	unsigned long qf_inums[EXT4_MAXQUOTAS] = {
		le32_to_cpu(EXT4_SB(sb)->s_es->s_usr_quota_inum),
		le32_to_cpu(EXT4_SB(sb)->s_es->s_grp_quota_inum),
		le32_to_cpu(EXT4_SB(sb)->s_es->s_prj_quota_inum)
	};

	BUG_ON(!ext4_has_feature_quota(sb));

	if (!qf_inums[type])
		return -EPERM;

	if (!ext4_check_quota_inum(type, qf_inums[type])) {
		ext4_error(sb, "Bad quota inum: %lu, type: %d",
				qf_inums[type], type);
		return -EUCLEAN;
	}

	qf_inode = ext4_iget(sb, qf_inums[type], EXT4_IGET_SPECIAL);
	if (IS_ERR(qf_inode)) {
		ext4_error(sb, "Bad quota inode: %lu, type: %d",
				qf_inums[type], type);
		return PTR_ERR(qf_inode);
	}

	/* Don't account quota for quota files to avoid recursion */
	qf_inode->i_flags |= S_NOQUOTA;
	lockdep_set_quota_inode(qf_inode, I_DATA_SEM_QUOTA);
	err = dquot_enable(qf_inode, type, format_id, flags);
	if (err)
		lockdep_set_quota_inode(qf_inode, I_DATA_SEM_NORMAL);
	iput(qf_inode);

	return err;
}

/* Enable usage tracking for all quota types. */
static int ext4_enable_quotas(struct super_block *sb)
{
	int type, err = 0;
	unsigned long qf_inums[EXT4_MAXQUOTAS] = {
		le32_to_cpu(EXT4_SB(sb)->s_es->s_usr_quota_inum),
		le32_to_cpu(EXT4_SB(sb)->s_es->s_grp_quota_inum),
		le32_to_cpu(EXT4_SB(sb)->s_es->s_prj_quota_inum)
	};
	bool quota_mopt[EXT4_MAXQUOTAS] = {
		test_opt(sb, USRQUOTA),
		test_opt(sb, GRPQUOTA),
		test_opt(sb, PRJQUOTA),
	};

	sb_dqopt(sb)->flags |= DQUOT_QUOTA_SYS_FILE | DQUOT_NOLIST_DIRTY;
	for (type = 0; type < EXT4_MAXQUOTAS; type++) {
		if (qf_inums[type]) {
			err = ext4_quota_enable(sb, type, QFMT_VFS_V1,
				DQUOT_USAGE_ENABLED |
				(quota_mopt[type] ? DQUOT_LIMITS_ENABLED : 0));
			if (err) {
				ext4_warning(sb,
					"Failed to enable quota tracking "
					"(type=%d, err=%d, ino=%lu). "
					"Please run e2fsck to fix.", type,
					err, qf_inums[type]);
				for (type--; type >= 0; type--) {
					struct inode *inode;

					inode = sb_dqopt(sb)->files[type];
					if (inode)
						inode = igrab(inode);
					dquot_quota_off(sb, type);
					if (inode) {
						lockdep_set_quota_inode(inode,
							I_DATA_SEM_NORMAL);
						iput(inode);
					}
				}

				return err;
			}
		}
	}
	return 0;
}

static int ext4_quota_off(struct super_block *sb, int type)
{
	struct inode *inode = sb_dqopt(sb)->files[type];
	handle_t *handle;
	int err;

	/* Force all delayed allocation blocks to be allocated.
	 * Caller already holds s_umount sem */
	if (test_opt(sb, DELALLOC))
		sync_filesystem(sb);

	if (!inode || !igrab(inode))
		goto out;

	err = dquot_quota_off(sb, type);
	if (err || ext4_has_feature_quota(sb))
		goto out_put;

	inode_lock(inode);
	/*
	 * Update modification times of quota files when userspace can
	 * start looking at them. If we fail, we return success anyway since
	 * this is not a hard failure and quotas are already disabled.
	 */
	handle = ext4_journal_start(inode, EXT4_HT_QUOTA, 1);
	if (IS_ERR(handle))
		goto out_unlock;
	EXT4_I(inode)->i_flags &= ~(EXT4_NOATIME_FL | EXT4_IMMUTABLE_FL);
	inode_set_flags(inode, 0, S_NOATIME | S_IMMUTABLE);
	inode->i_mtime = inode->i_ctime = current_time(inode);
	ext4_mark_inode_dirty(handle, inode);
	ext4_journal_stop(handle);
out_unlock:
	inode_unlock(inode);
out_put:
	lockdep_set_quota_inode(inode, I_DATA_SEM_NORMAL);
	iput(inode);
	return err;
out:
	return dquot_quota_off(sb, type);
}

/* Read data from quotafile - avoid pagecache and such because we cannot afford
 * acquiring the locks... As quota files are never truncated and quota code
 * itself serializes the operations (and no one else should touch the files)
 * we don't have to be afraid of races */
static ssize_t ext4_quota_read(struct super_block *sb, int type, char *data,
			       size_t len, loff_t off)
{
	struct inode *inode = sb_dqopt(sb)->files[type];
	ext4_lblk_t blk = off >> EXT4_BLOCK_SIZE_BITS(sb);
	int offset = off & (sb->s_blocksize - 1);
	int tocopy;
	size_t toread;
	struct buffer_head *bh;
	loff_t i_size = i_size_read(inode);

	if (off > i_size)
		return 0;
	if (off+len > i_size)
		len = i_size-off;
	toread = len;
	while (toread > 0) {
		tocopy = sb->s_blocksize - offset < toread ?
				sb->s_blocksize - offset : toread;
		bh = ext4_bread(NULL, inode, blk, 0);
		if (IS_ERR(bh))
			return PTR_ERR(bh);
		if (!bh)	/* A hole? */
			memset(data, 0, tocopy);
		else
			memcpy(data, bh->b_data+offset, tocopy);
		brelse(bh);
		offset = 0;
		toread -= tocopy;
		data += tocopy;
		blk++;
	}
	return len;
}

/* Write to quotafile (we know the transaction is already started and has
 * enough credits) */
static ssize_t ext4_quota_write(struct super_block *sb, int type,
				const char *data, size_t len, loff_t off)
{
	struct inode *inode = sb_dqopt(sb)->files[type];
	ext4_lblk_t blk = off >> EXT4_BLOCK_SIZE_BITS(sb);
	int err, offset = off & (sb->s_blocksize - 1);
	int retries = 0;
	struct buffer_head *bh;
	handle_t *handle = journal_current_handle();

	if (!handle) {
		ext4_msg(sb, KERN_WARNING, "Quota write (off=%llu, len=%llu)"
			" cancelled because transaction is not started",
			(unsigned long long)off, (unsigned long long)len);
		return -EIO;
	}
	/*
	 * Since we account only one data block in transaction credits,
	 * then it is impossible to cross a block boundary.
	 */
	if (sb->s_blocksize - offset < len) {
		ext4_msg(sb, KERN_WARNING, "Quota write (off=%llu, len=%llu)"
			" cancelled because not block aligned",
			(unsigned long long)off, (unsigned long long)len);
		return -EIO;
	}

	do {
		bh = ext4_bread(handle, inode, blk,
				EXT4_GET_BLOCKS_CREATE |
				EXT4_GET_BLOCKS_METADATA_NOFAIL);
	} while (IS_ERR(bh) && (PTR_ERR(bh) == -ENOSPC) &&
		 ext4_should_retry_alloc(inode->i_sb, &retries));
	if (IS_ERR(bh))
		return PTR_ERR(bh);
	if (!bh)
		goto out;
	BUFFER_TRACE(bh, "get write access");
	err = ext4_journal_get_write_access(handle, bh);
	if (err) {
		brelse(bh);
		return err;
	}
	lock_buffer(bh);
	memcpy(bh->b_data+offset, data, len);
	flush_dcache_page(bh->b_page);
	unlock_buffer(bh);
	err = ext4_handle_dirty_metadata(handle, NULL, bh);
	brelse(bh);
out:
	if (inode->i_size < off + len) {
		i_size_write(inode, off + len);
		EXT4_I(inode)->i_disksize = inode->i_size;
		ext4_mark_inode_dirty(handle, inode);
	}
	return len;
}

static int ext4_get_next_id(struct super_block *sb, struct kqid *qid)
{
	const struct quota_format_ops	*ops;

	if (!sb_has_quota_loaded(sb, qid->type))
		return -ESRCH;
	ops = sb_dqopt(sb)->ops[qid->type];
	if (!ops || !ops->get_next_id)
		return -ENOSYS;
	return dquot_get_next_id(sb, qid);
}
#endif

void print_iloc_info(struct super_block *sb, struct ext4_iloc iloc)
{
	printk(KERN_ERR "iloc info, offset : %lu,", iloc.offset);
	printk(KERN_ERR " group# : %u\n", iloc.block_group);
	printk(KERN_ERR "sb info, inodes per group : %lu,",
			EXT4_SB(sb)->s_inodes_per_group);
	printk(KERN_ERR " inode size : %d\n", EXT4_SB(sb)->s_inode_size);
	print_bh(sb, iloc.bh, 0, EXT4_BLOCK_SIZE(sb));
}

void print_bh(struct super_block *sb, struct buffer_head *bh
		, int start, int len)
{
	if (ignore_fs_panic)
		return;

	if (bh) {
		printk(KERN_ERR " print_bh: bh %p,"
				" bh->b_size %lu, bh->b_data %p\n",
				(void *) bh, (long unsigned int) bh->b_size,
				(void *) bh->b_data);
		print_block_data(sb, bh->b_blocknr, bh->b_data, start, len);
	} else {
		printk(KERN_ERR " print_bh: bh is null!\n");
	}
}

void print_block_data(struct super_block *sb, sector_t blocknr,
		unsigned char *data_to_dump, int start, int len)
{
	int i, j;
	int bh_offset = (start / 16) * 16;
	char row_data[17] = { 0, };
	char row_hex[50] = { 0, };
	char ch;
	struct mount *m = NULL;

	printk(KERN_ERR "As EXT4-fs error, printing data in hex\n");
	printk(KERN_ERR " [partition info] s_id : %s, start sector# : %lu\n",
			sb->s_id,
			(long unsigned int) sb->s_bdev->bd_part->start_sect);
	printk(KERN_ERR " dump block# : %lu, start offset(byte) : %d\n",
			(long unsigned int) blocknr, start);
	printk(KERN_ERR " length(byte) : %d, data_to_dump 0x%p\n",
			len, (void *)data_to_dump);
	if (!list_empty(&sb->s_mounts)) {
		m = list_first_entry(&sb->s_mounts, struct mount, mnt_instance);
		if (m)
			printk(KERN_ERR " mountpoint : %s\n",
				m->mnt_mountpoint->d_name.name);
	}
	printk(KERN_ERR "-------------------------------------------------\n");

	for (i = 0; i < (len + 15) / 16; i++) {
		for (j = 0; j < 16; j++) {
			ch = *(data_to_dump + bh_offset + j);
			if (start <= bh_offset + j
					&& start + len > bh_offset + j) {

				if (isascii(ch) && isprint(ch))
					sprintf(row_data + j, "%c", ch);
				else
					sprintf(row_data + j, ".");

				sprintf(row_hex + (j * 3), "%2.2x ", ch);
			} else {
				sprintf(row_data + j, " ");
				sprintf(row_hex + (j * 3), "-- ");
			}
		}

		printk(KERN_ERR "0x%4.4x : %s | %s\n",
			bh_offset, row_hex, row_data);
		bh_offset += 16;
	}
	printk(KERN_ERR "-------------------------------------------------\n");
}

static struct dentry *ext4_mount(struct file_system_type *fs_type, int flags,
		       const char *dev_name, void *data)
{
	return mount_bdev(fs_type, flags, dev_name, data, ext4_fill_super);
}

#if !defined(CONFIG_EXT2_FS) && !defined(CONFIG_EXT2_FS_MODULE) && defined(CONFIG_EXT4_USE_FOR_EXT2)
static inline void register_as_ext2(void)
{
	int err = register_filesystem(&ext2_fs_type);
	if (err)
		printk(KERN_WARNING
		       "EXT4-fs: Unable to register as ext2 (%d)\n", err);
}

static inline void unregister_as_ext2(void)
{
	unregister_filesystem(&ext2_fs_type);
}

static inline int ext2_feature_set_ok(struct super_block *sb)
{
	if (ext4_has_unknown_ext2_incompat_features(sb))
		return 0;
	if (sb_rdonly(sb))
		return 1;
	if (ext4_has_unknown_ext2_ro_compat_features(sb))
		return 0;
	return 1;
}
#else
static inline void register_as_ext2(void) { }
static inline void unregister_as_ext2(void) { }
static inline int ext2_feature_set_ok(struct super_block *sb) { return 0; }
#endif

static inline void register_as_ext3(void)
{
	int err = register_filesystem(&ext3_fs_type);
	if (err)
		printk(KERN_WARNING
		       "EXT4-fs: Unable to register as ext3 (%d)\n", err);
}

static inline void unregister_as_ext3(void)
{
	unregister_filesystem(&ext3_fs_type);
}

static inline int ext3_feature_set_ok(struct super_block *sb)
{
	if (ext4_has_unknown_ext3_incompat_features(sb))
		return 0;
	if (!ext4_has_feature_journal(sb))
		return 0;
	if (sb_rdonly(sb))
		return 1;
	if (ext4_has_unknown_ext3_ro_compat_features(sb))
		return 0;
	return 1;
}

static struct file_system_type ext4_fs_type = {
	.owner		= THIS_MODULE,
	.name		= "ext4",
	.mount		= ext4_mount,
	.kill_sb	= kill_block_super,
	.fs_flags	= FS_REQUIRES_DEV,
};
MODULE_ALIAS_FS("ext4");

/* Shared across all ext4 file systems */
wait_queue_head_t ext4__ioend_wq[EXT4_WQ_HASH_SZ];

static int __init ext4_init_fs(void)
{
	int i, err;

	ratelimit_state_init(&ext4_mount_msg_ratelimit, 30 * HZ, 64);
	ext4_li_info = NULL;
	mutex_init(&ext4_li_mtx);

	/* Build-time check for flags consistency */
	ext4_check_flag_values();

	for (i = 0; i < EXT4_WQ_HASH_SZ; i++)
		init_waitqueue_head(&ext4__ioend_wq[i]);

	err = ext4_init_es();
	if (err)
		return err;

	err = ext4_init_post_read_processing();
	if (err)
		goto out6;

	err = ext4_init_pageio();
	if (err)
		goto out5;

	err = ext4_init_system_zone();
	if (err)
		goto out4;

	err = ext4_init_sysfs();
	if (err)
		goto out3;

	err = ext4_init_mballoc();
	if (err)
		goto out2;
	err = init_inodecache();
	if (err)
		goto out1;
	register_as_ext3();
	register_as_ext2();
	err = register_filesystem(&ext4_fs_type);
	if (err)
		goto out;

	return 0;
out:
	unregister_as_ext2();
	unregister_as_ext3();
	destroy_inodecache();
out1:
	ext4_exit_mballoc();
out2:
	ext4_exit_sysfs();
out3:
	ext4_exit_system_zone();
out4:
	ext4_exit_pageio();
out5:
	ext4_exit_post_read_processing();
out6:
	ext4_exit_es();

	return err;
}

static void __exit ext4_exit_fs(void)
{
	ext4_destroy_lazyinit_thread();
	unregister_as_ext2();
	unregister_as_ext3();
	unregister_filesystem(&ext4_fs_type);
	destroy_inodecache();
	ext4_exit_mballoc();
	ext4_exit_sysfs();
	ext4_exit_system_zone();
	ext4_exit_pageio();
	ext4_exit_post_read_processing();
	ext4_exit_es();
}

MODULE_AUTHOR("Remy Card, Stephen Tweedie, Andrew Morton, Andreas Dilger, Theodore Ts'o and others");
MODULE_DESCRIPTION("Fourth Extended Filesystem");
MODULE_LICENSE("GPL");
MODULE_SOFTDEP("pre: crc32c");
module_init(ext4_init_fs)
module_exit(ext4_exit_fs)<|MERGE_RESOLUTION|>--- conflicted
+++ resolved
@@ -473,11 +473,11 @@
 	if (test_opt(sb, WARN_ON_ERROR))
 		WARN_ON_ONCE(1);
 
-<<<<<<< HEAD
+
 	if (sb_rdonly(sb) || ignore_fs_panic)
-=======
+
 	if (sb_rdonly(sb) || test_opt(sb, ERRORS_CONT))
->>>>>>> 30baa092
+
 		return;
 
 	EXT4_SB(sb)->s_mount_flags |= EXT4_MF_FS_ABORTED;

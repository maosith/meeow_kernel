--- conflicted
+++ resolved
@@ -1647,10 +1647,10 @@
 	struct buffer_head *bh;
 
 	err = ext4_fname_prepare_lookup(dir, dentry, &fname);
-<<<<<<< HEAD
+
 	generic_set_encrypted_ci_d_ops(dir, dentry);
-=======
->>>>>>> 30baa092
+
+
 	if (err == -ENOENT)
 		return NULL;
 	if (err)
@@ -2254,16 +2254,16 @@
 	if (!dentry->d_name.len)
 		return -EINVAL;
 
-<<<<<<< HEAD
+
 #ifdef CONFIG_UNICODE
 	if (sb_has_enc_strict_mode(sb) && IS_CASEFOLDED(dir) &&
 	    sb->s_encoding && utf8_validate(sb->s_encoding, &dentry->d_name))
 		return -EINVAL;
 #endif
-=======
+
 	if (fscrypt_is_nokey_name(dentry))
 		return -ENOKEY;
->>>>>>> 30baa092
+
 
 	retval = ext4_fname_setup_filename(dir, &dentry->d_name, 0, &fname);
 	if (retval)

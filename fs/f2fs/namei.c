// SPDX-License-Identifier: GPL-2.0
/*
 * fs/f2fs/namei.c
 *
 * Copyright (c) 2012 Samsung Electronics Co., Ltd.
 *             http://www.samsung.com/
 */
#include <linux/fs.h>
#include <linux/f2fs_fs.h>
#include <linux/pagemap.h>
#include <linux/sched.h>
#include <linux/ctype.h>
#include <linux/random.h>
#include <linux/dcache.h>
#include <linux/namei.h>
#include <linux/quotaops.h>
#include <linux/iversion.h>

#include "f2fs.h"
#include "node.h"
#include "segment.h"
#include "xattr.h"
#include "acl.h"
#include <trace/events/f2fs.h>

static struct inode *f2fs_new_inode(struct inode *dir, umode_t mode)
{
	struct f2fs_sb_info *sbi = F2FS_I_SB(dir);
	nid_t ino;
	struct inode *inode;
	bool nid_free = false;
	int xattr_size = 0;
	int err;

	inode = new_inode(dir->i_sb);
	if (!inode)
		return ERR_PTR(-ENOMEM);

	f2fs_lock_op(sbi);
	if (!f2fs_alloc_nid(sbi, &ino)) {
		f2fs_unlock_op(sbi);
		err = -ENOSPC;
		goto fail;
	}
	f2fs_unlock_op(sbi);

	nid_free = true;

	inode_init_owner(inode, dir, mode);

	inode->i_ino = ino;
	inode->i_blocks = 0;

	inode_inc_iversion(inode);

	inode->i_mtime = inode->i_atime = inode->i_ctime = current_time(inode);
	F2FS_I(inode)->i_crtime = inode->i_mtime;
	inode->i_generation = prandom_u32();

	if (S_ISDIR(inode->i_mode))
		F2FS_I(inode)->i_current_depth = 1;

	err = insert_inode_locked(inode);
	if (err) {
		err = -EINVAL;
		goto fail;
	}

	if (f2fs_sb_has_project_quota(sbi) &&
		(F2FS_I(dir)->i_flags & F2FS_PROJINHERIT_FL))
		F2FS_I(inode)->i_projid = F2FS_I(dir)->i_projid;
	else
		F2FS_I(inode)->i_projid = make_kprojid(&init_user_ns,
							F2FS_DEF_PROJID);

	err = dquot_initialize(inode);
	if (err)
		goto fail_drop;

	set_inode_flag(inode, FI_NEW_INODE);

	/* If the directory encrypted, then we should encrypt the inode. */
	if ((IS_ENCRYPTED(dir) || DUMMY_ENCRYPTION_ENABLED(sbi)) &&
				f2fs_may_encrypt(inode))
		f2fs_set_encrypted_inode(inode);

	if (f2fs_sb_has_extra_attr(sbi)) {
		set_inode_flag(inode, FI_EXTRA_ATTR);
		F2FS_I(inode)->i_extra_isize = F2FS_TOTAL_EXTRA_ATTR_SIZE;
	}

	if (test_opt(sbi, INLINE_XATTR))
		set_inode_flag(inode, FI_INLINE_XATTR);

	if (test_opt(sbi, INLINE_DATA) && f2fs_may_inline_data(inode))
		set_inode_flag(inode, FI_INLINE_DATA);
	if (f2fs_may_inline_dentry(inode))
		set_inode_flag(inode, FI_INLINE_DENTRY);

	if (f2fs_sb_has_flexible_inline_xattr(sbi)) {
		f2fs_bug_on(sbi, !f2fs_has_extra_attr(inode));
		if (f2fs_has_inline_xattr(inode))
			xattr_size = F2FS_OPTION(sbi).inline_xattr_size;
		/* Otherwise, will be 0 */
	} else if (f2fs_has_inline_xattr(inode) ||
				f2fs_has_inline_dentry(inode)) {
		xattr_size = DEFAULT_INLINE_XATTR_ADDRS;
	}
	F2FS_I(inode)->i_inline_xattr_size = xattr_size;

	f2fs_init_extent_tree(inode, NULL);

	stat_inc_inline_xattr(inode);
	stat_inc_inline_inode(inode);
	stat_inc_inline_dir(inode);

	F2FS_I(inode)->i_flags =
		f2fs_mask_flags(mode, F2FS_I(dir)->i_flags & F2FS_FL_INHERITED);

	if (S_ISDIR(inode->i_mode))
		F2FS_I(inode)->i_flags |= F2FS_INDEX_FL;

	if (F2FS_I(inode)->i_flags & F2FS_PROJINHERIT_FL)
		set_inode_flag(inode, FI_PROJ_INHERIT);

	if (f2fs_sb_has_compression(sbi)) {
		/* Inherit the compression flag in directory */
		if ((F2FS_I(dir)->i_flags & F2FS_COMPR_FL) &&
					f2fs_may_compress(inode))
			set_compress_context(inode);
	}

	f2fs_set_inode_flags(inode);

	trace_f2fs_new_inode(inode, 0);
	return inode;

fail:
	trace_f2fs_new_inode(inode, err);
	make_bad_inode(inode);
	if (nid_free)
		set_inode_flag(inode, FI_FREE_NID);
	iput(inode);
	return ERR_PTR(err);
fail_drop:
	trace_f2fs_new_inode(inode, err);
	dquot_drop(inode);
	inode->i_flags |= S_NOQUOTA;
	if (nid_free)
		set_inode_flag(inode, FI_FREE_NID);
	clear_nlink(inode);
	unlock_new_inode(inode);
	iput(inode);
	return ERR_PTR(err);
}

static inline int is_extension_exist(const unsigned char *s, const char *sub)
{
	size_t slen = strlen(s);
	size_t sublen = strlen(sub);
	int i;

	if (sublen == 1 && *sub == '*')
		return 1;

	/*
	 * filename format of multimedia file should be defined as:
	 * "filename + '.' + extension + (optional: '.' + temp extension)".
	 */
	if (slen < sublen + 2)
		return 0;

	for (i = 1; i < slen - sublen; i++) {
		if (s[i] != '.')
			continue;
		if (!strncasecmp(s + i + 1, sub, sublen))
			return 1;
	}

	return 0;
}

/*
 * Set multimedia files as cold files for hot/cold data separation
 */
static inline void set_file_temperature(struct f2fs_sb_info *sbi, struct inode *inode,
		const unsigned char *name)
{
	__u8 (*extlist)[F2FS_EXTENSION_LEN] = sbi->raw_super->extension_list;
	int i, cold_count, hot_count;

	down_read(&sbi->sb_lock);

	cold_count = le32_to_cpu(sbi->raw_super->extension_count);
	hot_count = sbi->raw_super->hot_ext_count;

	for (i = 0; i < cold_count + hot_count; i++) {
		if (is_extension_exist(name, extlist[i]))
			break;
	}

	up_read(&sbi->sb_lock);

	if (i == cold_count + hot_count)
		return;

	if (i < cold_count)
		file_set_cold(inode);
	else
		file_set_hot(inode);
}

int f2fs_update_extension_list(struct f2fs_sb_info *sbi, const char *name,
							bool hot, bool set)
{
	__u8 (*extlist)[F2FS_EXTENSION_LEN] = sbi->raw_super->extension_list;
	int cold_count = le32_to_cpu(sbi->raw_super->extension_count);
	int hot_count = sbi->raw_super->hot_ext_count;
	int total_count = cold_count + hot_count;
	int start, count;
	int i;

	if (set) {
		if (total_count == F2FS_MAX_EXTENSION)
			return -EINVAL;
	} else {
		if (!hot && !cold_count)
			return -EINVAL;
		if (hot && !hot_count)
			return -EINVAL;
	}

	if (hot) {
		start = cold_count;
		count = total_count;
	} else {
		start = 0;
		count = cold_count;
	}

	for (i = start; i < count; i++) {
		if (strcmp(name, extlist[i]))
			continue;

		if (set)
			return -EINVAL;

		memcpy(extlist[i], extlist[i + 1],
				F2FS_EXTENSION_LEN * (total_count - i - 1));
		memset(extlist[total_count - 1], 0, F2FS_EXTENSION_LEN);
		if (hot)
			sbi->raw_super->hot_ext_count = hot_count - 1;
		else
			sbi->raw_super->extension_count =
						cpu_to_le32(cold_count - 1);
		return 0;
	}

	if (!set)
		return -EINVAL;

	if (hot) {
		memcpy(extlist[count], name, strlen(name));
		sbi->raw_super->hot_ext_count = hot_count + 1;
	} else {
		char buf[F2FS_MAX_EXTENSION][F2FS_EXTENSION_LEN];

		memcpy(buf, &extlist[cold_count],
				F2FS_EXTENSION_LEN * hot_count);
		memset(extlist[cold_count], 0, F2FS_EXTENSION_LEN);
		memcpy(extlist[cold_count], name, strlen(name));
		memcpy(&extlist[cold_count + 1], buf,
				F2FS_EXTENSION_LEN * hot_count);
		sbi->raw_super->extension_count = cpu_to_le32(cold_count + 1);
	}
	return 0;
}

static void set_compress_inode(struct f2fs_sb_info *sbi, struct inode *inode,
						const unsigned char *name)
{
	__u8 (*extlist)[F2FS_EXTENSION_LEN] = sbi->raw_super->extension_list;
	unsigned char (*ext)[F2FS_EXTENSION_LEN];
	unsigned int ext_cnt = F2FS_OPTION(sbi).compress_ext_cnt;
	int i, cold_count, hot_count;

	if (!f2fs_sb_has_compression(sbi) ||
			is_inode_flag_set(inode, FI_COMPRESSED_FILE) ||
			F2FS_I(inode)->i_flags & F2FS_NOCOMP_FL ||
			!f2fs_may_compress(inode))
		return;

	down_read(&sbi->sb_lock);

	cold_count = le32_to_cpu(sbi->raw_super->extension_count);
	hot_count = sbi->raw_super->hot_ext_count;

	for (i = cold_count; i < cold_count + hot_count; i++) {
		if (is_extension_exist(name, extlist[i])) {
			up_read(&sbi->sb_lock);
			return;
		}
	}

	up_read(&sbi->sb_lock);

	ext = F2FS_OPTION(sbi).extensions;

	for (i = 0; i < ext_cnt; i++) {
		if (!is_extension_exist(name, ext[i]))
			continue;

		set_compress_context(inode);
		return;
	}
}

static int f2fs_create(struct inode *dir, struct dentry *dentry, umode_t mode,
						bool excl)
{
	struct f2fs_sb_info *sbi = F2FS_I_SB(dir);
	struct inode *inode;
	nid_t ino = 0;
	int err;

	if (unlikely(f2fs_cp_error(sbi)))
		return -EIO;
	if (!f2fs_is_checkpoint_ready(sbi))
		return -ENOSPC;

	err = dquot_initialize(dir);
	if (err)
		return err;

	inode = f2fs_new_inode(dir, mode);
	if (IS_ERR(inode))
		return PTR_ERR(inode);

	if (!test_opt(sbi, DISABLE_EXT_IDENTIFY))
		set_file_temperature(sbi, inode, dentry->d_name.name);

	set_compress_inode(sbi, inode, dentry->d_name.name);

	inode->i_op = &f2fs_file_inode_operations;
	inode->i_fop = &f2fs_file_operations;
	inode->i_mapping->a_ops = &f2fs_dblock_aops;
	ino = inode->i_ino;

	f2fs_lock_op(sbi);
	err = f2fs_add_link(dentry, inode);
	if (err)
		goto out;
	f2fs_unlock_op(sbi);

	f2fs_alloc_nid_done(sbi, ino);

	d_instantiate_new(dentry, inode);

	if (IS_DIRSYNC(dir))
		f2fs_sync_fs(sbi->sb, 1);

#ifdef CONFIG_FS_HPB
	if (__is_hpb_file(dentry->d_name.name, inode))
		set_inode_flag(inode, FI_HPB_INODE);
#endif

	f2fs_balance_fs(sbi, true);
	return 0;
out:
	f2fs_handle_failed_inode(inode);
	return err;
}

static int f2fs_link(struct dentry *old_dentry, struct inode *dir,
		struct dentry *dentry)
{
	struct inode *inode = d_inode(old_dentry);
	struct f2fs_sb_info *sbi = F2FS_I_SB(dir);
	int err;

	if (unlikely(f2fs_cp_error(sbi)))
		return -EIO;
	if (!f2fs_is_checkpoint_ready(sbi))
		return -ENOSPC;

	err = fscrypt_prepare_link(old_dentry, dir, dentry);
	if (err)
		return err;

	if (is_inode_flag_set(dir, FI_PROJ_INHERIT) &&
			(!projid_eq(F2FS_I(dir)->i_projid,
			F2FS_I(old_dentry->d_inode)->i_projid)))
		return -EXDEV;

	err = dquot_initialize(dir);
	if (err)
		return err;

	f2fs_balance_fs(sbi, true);

	inode->i_ctime = current_time(inode);
	ihold(inode);

	set_inode_flag(inode, FI_INC_LINK);
	f2fs_lock_op(sbi);
	err = f2fs_add_link(dentry, inode);
	if (err)
		goto out;
	f2fs_unlock_op(sbi);

	d_instantiate(dentry, inode);

	if (IS_DIRSYNC(dir))
		f2fs_sync_fs(sbi->sb, 1);
	return 0;
out:
	clear_inode_flag(inode, FI_INC_LINK);
	iput(inode);
	f2fs_unlock_op(sbi);
	return err;
}

struct dentry *f2fs_get_parent(struct dentry *child)
{
	struct qstr dotdot = QSTR_INIT("..", 2);
	struct page *page;
	unsigned long ino = f2fs_inode_by_name(d_inode(child), &dotdot, &page);
	if (!ino) {
		if (IS_ERR(page))
			return ERR_CAST(page);
		return ERR_PTR(-ENOENT);
	}
	return d_obtain_alias(f2fs_iget(child->d_sb, ino));
}

static int __recover_dot_dentries(struct inode *dir, nid_t pino)
{
	struct f2fs_sb_info *sbi = F2FS_I_SB(dir);
	struct qstr dot = QSTR_INIT(".", 1);
	struct qstr dotdot = QSTR_INIT("..", 2);
	struct f2fs_dir_entry *de;
	struct page *page;
	int err = 0;

	if (f2fs_readonly(sbi->sb)) {
		f2fs_info(sbi, "skip recovering inline_dots inode (ino:%lu, pino:%u) in readonly mountpoint",
			  dir->i_ino, pino);
		return 0;
	}

	err = dquot_initialize(dir);
	if (err)
		return err;

	f2fs_balance_fs(sbi, true);

	f2fs_lock_op(sbi);

	de = f2fs_find_entry(dir, &dot, &page);
	if (de) {
		f2fs_put_page(page, 0);
	} else if (IS_ERR(page)) {
		err = PTR_ERR(page);
		goto out;
	} else {
		err = f2fs_do_add_link(dir, &dot, NULL, dir->i_ino, S_IFDIR);
		if (err)
			goto out;
	}

	de = f2fs_find_entry(dir, &dotdot, &page);
	if (de)
		f2fs_put_page(page, 0);
	else if (IS_ERR(page))
		err = PTR_ERR(page);
	else
		err = f2fs_do_add_link(dir, &dotdot, NULL, pino, S_IFDIR);
out:
	if (!err)
		clear_inode_flag(dir, FI_INLINE_DOTS);

	f2fs_unlock_op(sbi);
	return err;
}

static struct dentry *f2fs_lookup(struct inode *dir, struct dentry *dentry,
		unsigned int flags)
{
	struct inode *inode = NULL;
	struct f2fs_dir_entry *de;
	struct page *page;
	struct dentry *new;
	nid_t ino = -1;
	int err = 0;
	unsigned int root_ino = F2FS_ROOT_INO(F2FS_I_SB(dir));
	struct fscrypt_name fname;

	trace_f2fs_lookup_start(dir, dentry, flags);

	if (dentry->d_name.len > F2FS_NAME_LEN) {
		err = -ENAMETOOLONG;
		goto out;
	}

	err = fscrypt_prepare_lookup(dir, dentry, &fname);
<<<<<<< HEAD
	generic_set_encrypted_ci_d_ops(dir, dentry);
=======
>>>>>>> 30baa092
	if (err == -ENOENT)
		goto out_splice;
	if (err)
		goto out;
	de = __f2fs_find_entry(dir, &fname, &page);
	fscrypt_free_filename(&fname);

	if (!de) {
		if (IS_ERR(page)) {
			err = PTR_ERR(page);
			goto out;
		}
		goto out_splice;
	}

	ino = le32_to_cpu(de->ino);

	inode = f2fs_iget(dir->i_sb, ino);
	if (IS_ERR(inode)) {
		if (PTR_ERR(inode) != -ENOMEM) {
			struct f2fs_sb_info *sbi = F2FS_I_SB(dir);

			printk_ratelimited(KERN_ERR "F2FS-fs: Invalid inode referenced: %u"
					"at parent inode : %lu\n",ino, dir->i_ino);
			print_block_data(sbi->sb, page->index,
					page_address(page), 0, F2FS_BLKSIZE);
			f2fs_bug_on(sbi, 1);
		}
		f2fs_put_page(page, 0);
		err = PTR_ERR(inode);
		goto out;
	}
	f2fs_put_page(page, 0);

	if ((dir->i_ino == root_ino) && f2fs_has_inline_dots(dir)) {
		err = __recover_dot_dentries(dir, root_ino);
		if (err)
			goto out_iput;
	}

	if (f2fs_has_inline_dots(inode)) {
		err = __recover_dot_dentries(inode, dir->i_ino);
		if (err)
			goto out_iput;
	}
	if (IS_ENCRYPTED(dir) &&
	    (S_ISDIR(inode->i_mode) || S_ISLNK(inode->i_mode)) &&
	    !fscrypt_has_permitted_context(dir, inode)) {
		f2fs_warn(F2FS_I_SB(inode), "Inconsistent encryption contexts: %lu/%lu",
			  dir->i_ino, inode->i_ino);
		err = -EPERM;
		goto out_iput;
	}

#ifdef CONFIG_FS_HPB
	if (__is_hpb_file(dentry->d_name.name, inode))
		set_inode_flag(inode, FI_HPB_INODE);
#endif

out_splice:
#ifdef CONFIG_UNICODE
	if (!inode && IS_CASEFOLDED(dir)) {
		/* Eventually we want to call d_add_ci(dentry, NULL)
		 * for negative dentries in the encoding case as
		 * well.  For now, prevent the negative dentry
		 * from being cached.
		 */
		trace_f2fs_lookup_end(dir, dentry, ino, err);
		return NULL;
	}
#endif
	new = d_splice_alias(inode, dentry);
	err = PTR_ERR_OR_ZERO(new);
	trace_f2fs_lookup_end(dir, dentry, ino, err);
	return new;
out_iput:
	iput(inode);
out:
	trace_f2fs_lookup_end(dir, dentry, ino, err);
	return ERR_PTR(err);
}

static int f2fs_unlink(struct inode *dir, struct dentry *dentry)
{
	struct f2fs_sb_info *sbi = F2FS_I_SB(dir);
	struct inode *inode = d_inode(dentry);
	struct f2fs_dir_entry *de;
	struct page *page;
	int err = -ENOENT;

	trace_f2fs_unlink_enter(dir, dentry);

	if (unlikely(f2fs_cp_error(sbi)))
		return -EIO;

	err = dquot_initialize(dir);
	if (err)
		return err;
	err = dquot_initialize(inode);
	if (err)
		return err;

	de = f2fs_find_entry(dir, &dentry->d_name, &page);
	if (!de) {
		if (IS_ERR(page))
			err = PTR_ERR(page);
		goto fail;
	}

	f2fs_balance_fs(sbi, true);

	f2fs_lock_op(sbi);
	err = f2fs_acquire_orphan_inode(sbi);
	if (err) {
		f2fs_unlock_op(sbi);
		f2fs_put_page(page, 0);
		goto fail;
	}
	f2fs_delete_entry(de, page, dir, inode);
#ifdef CONFIG_UNICODE
	/* VFS negative dentries are incompatible with Encoding and
	 * Case-insensitiveness. Eventually we'll want avoid
	 * invalidating the dentries here, alongside with returning the
	 * negative dentries at f2fs_lookup(), when it is  better
	 * supported by the VFS for the CI case.
	 */
	if (IS_CASEFOLDED(dir))
		d_invalidate(dentry);
#endif
	f2fs_unlock_op(sbi);

	if (IS_DIRSYNC(dir))
		f2fs_sync_fs(sbi->sb, 1);
fail:
	trace_f2fs_unlink_exit(inode, err);
	return err;
}

static const char *f2fs_get_link(struct dentry *dentry,
				 struct inode *inode,
				 struct delayed_call *done)
{
	const char *link = page_get_link(dentry, inode, done);
	if (!IS_ERR(link) && !*link) {
		/* this is broken symlink case */
		do_delayed_call(done);
		clear_delayed_call(done);
		link = ERR_PTR(-ENOENT);
	}
	return link;
}

static int f2fs_symlink(struct inode *dir, struct dentry *dentry,
					const char *symname)
{
	struct f2fs_sb_info *sbi = F2FS_I_SB(dir);
	struct inode *inode;
	size_t len = strlen(symname);
	struct fscrypt_str disk_link;
	int err;

	if (unlikely(f2fs_cp_error(sbi)))
		return -EIO;
	if (!f2fs_is_checkpoint_ready(sbi))
		return -ENOSPC;

	err = fscrypt_prepare_symlink(dir, symname, len, dir->i_sb->s_blocksize,
				      &disk_link);
	if (err)
		return err;

	err = dquot_initialize(dir);
	if (err)
		return err;

	inode = f2fs_new_inode(dir, S_IFLNK | S_IRWXUGO);
	if (IS_ERR(inode))
		return PTR_ERR(inode);

	if (IS_ENCRYPTED(inode))
		inode->i_op = &f2fs_encrypted_symlink_inode_operations;
	else
		inode->i_op = &f2fs_symlink_inode_operations;
	inode_nohighmem(inode);
	inode->i_mapping->a_ops = &f2fs_dblock_aops;

	f2fs_lock_op(sbi);
	err = f2fs_add_link(dentry, inode);
	if (err)
		goto out_f2fs_handle_failed_inode;
	f2fs_unlock_op(sbi);
	f2fs_alloc_nid_done(sbi, inode->i_ino);

	err = fscrypt_encrypt_symlink(inode, symname, len, &disk_link);
	if (err)
		goto err_out;

	err = page_symlink(inode, disk_link.name, disk_link.len);

err_out:
	d_instantiate_new(dentry, inode);

	/*
	 * Let's flush symlink data in order to avoid broken symlink as much as
	 * possible. Nevertheless, fsyncing is the best way, but there is no
	 * way to get a file descriptor in order to flush that.
	 *
	 * Note that, it needs to do dir->fsync to make this recoverable.
	 * If the symlink path is stored into inline_data, there is no
	 * performance regression.
	 */
	if (!err) {
		filemap_write_and_wait_range(inode->i_mapping, 0,
							disk_link.len - 1);

		if (IS_DIRSYNC(dir))
			f2fs_sync_fs(sbi->sb, 1);
	} else {
		f2fs_unlink(dir, dentry);
	}

	f2fs_balance_fs(sbi, true);
	goto out_free_encrypted_link;

out_f2fs_handle_failed_inode:
	f2fs_handle_failed_inode(inode);
out_free_encrypted_link:
	if (disk_link.name != (unsigned char *)symname)
		kvfree(disk_link.name);
	return err;
}

static int f2fs_mkdir(struct inode *dir, struct dentry *dentry, umode_t mode)
{
	struct f2fs_sb_info *sbi = F2FS_I_SB(dir);
	struct inode *inode;
	int err;

	if (unlikely(f2fs_cp_error(sbi)))
		return -EIO;

	err = dquot_initialize(dir);
	if (err)
		return err;

	inode = f2fs_new_inode(dir, S_IFDIR | mode);
	if (IS_ERR(inode))
		return PTR_ERR(inode);

	inode->i_op = &f2fs_dir_inode_operations;
	inode->i_fop = &f2fs_dir_operations;
	inode->i_mapping->a_ops = &f2fs_dblock_aops;
	mapping_set_gfp_mask(inode->i_mapping, GFP_NOFS);

	set_inode_flag(inode, FI_INC_LINK);
	f2fs_lock_op(sbi);
	err = f2fs_add_link(dentry, inode);
	if (err)
		goto out_fail;
	f2fs_unlock_op(sbi);

	f2fs_alloc_nid_done(sbi, inode->i_ino);

	d_instantiate_new(dentry, inode);

	if (IS_DIRSYNC(dir))
		f2fs_sync_fs(sbi->sb, 1);

	f2fs_balance_fs(sbi, true);
	return 0;

out_fail:
	clear_inode_flag(inode, FI_INC_LINK);
	f2fs_handle_failed_inode(inode);
	return err;
}

static int f2fs_rmdir(struct inode *dir, struct dentry *dentry)
{
	struct inode *inode = d_inode(dentry);
	if (f2fs_empty_dir(inode))
		return f2fs_unlink(dir, dentry);
	return -ENOTEMPTY;
}

static int f2fs_mknod(struct inode *dir, struct dentry *dentry,
				umode_t mode, dev_t rdev)
{
	struct f2fs_sb_info *sbi = F2FS_I_SB(dir);
	struct inode *inode;
	int err = 0;

	if (unlikely(f2fs_cp_error(sbi)))
		return -EIO;
	if (!f2fs_is_checkpoint_ready(sbi))
		return -ENOSPC;

	err = dquot_initialize(dir);
	if (err)
		return err;

	inode = f2fs_new_inode(dir, mode);
	if (IS_ERR(inode))
		return PTR_ERR(inode);

	init_special_inode(inode, inode->i_mode, rdev);
	inode->i_op = &f2fs_special_inode_operations;

	f2fs_lock_op(sbi);
	err = f2fs_add_link(dentry, inode);
	if (err)
		goto out;
	f2fs_unlock_op(sbi);

	f2fs_alloc_nid_done(sbi, inode->i_ino);

	d_instantiate_new(dentry, inode);

	if (IS_DIRSYNC(dir))
		f2fs_sync_fs(sbi->sb, 1);

	f2fs_balance_fs(sbi, true);
	return 0;
out:
	f2fs_handle_failed_inode(inode);
	return err;
}

static int __f2fs_tmpfile(struct inode *dir, struct dentry *dentry,
					umode_t mode, struct inode **whiteout)
{
	struct f2fs_sb_info *sbi = F2FS_I_SB(dir);
	struct inode *inode;
	int err;

	err = dquot_initialize(dir);
	if (err)
		return err;

	inode = f2fs_new_inode(dir, mode);
	if (IS_ERR(inode))
		return PTR_ERR(inode);

	if (whiteout) {
		init_special_inode(inode, inode->i_mode, WHITEOUT_DEV);
		inode->i_op = &f2fs_special_inode_operations;
	} else {
		inode->i_op = &f2fs_file_inode_operations;
		inode->i_fop = &f2fs_file_operations;
		inode->i_mapping->a_ops = &f2fs_dblock_aops;
	}

	f2fs_lock_op(sbi);
	err = f2fs_acquire_orphan_inode(sbi);
	if (err)
		goto out;

	err = f2fs_do_tmpfile(inode, dir);
	if (err)
		goto release_out;

	/*
	 * add this non-linked tmpfile to orphan list, in this way we could
	 * remove all unused data of tmpfile after abnormal power-off.
	 */
	f2fs_add_orphan_inode(inode);
	f2fs_alloc_nid_done(sbi, inode->i_ino);

	if (whiteout) {
		f2fs_i_links_write(inode, false);

		spin_lock(&inode->i_lock);
		inode->i_state |= I_LINKABLE;
		spin_unlock(&inode->i_lock);

		*whiteout = inode;
	} else {
		d_tmpfile(dentry, inode);
	}
	/* link_count was changed by d_tmpfile as well. */
	f2fs_unlock_op(sbi);
	unlock_new_inode(inode);

	f2fs_balance_fs(sbi, true);
	return 0;

release_out:
	f2fs_release_orphan_inode(sbi);
out:
	f2fs_handle_failed_inode(inode);
	return err;
}

static int f2fs_tmpfile(struct inode *dir, struct dentry *dentry, umode_t mode)
{
	struct f2fs_sb_info *sbi = F2FS_I_SB(dir);

	if (unlikely(f2fs_cp_error(sbi)))
		return -EIO;
	if (!f2fs_is_checkpoint_ready(sbi))
		return -ENOSPC;

	if (IS_ENCRYPTED(dir) || DUMMY_ENCRYPTION_ENABLED(sbi)) {
		int err = fscrypt_get_encryption_info(dir);
		if (err)
			return err;
	}

	return __f2fs_tmpfile(dir, dentry, mode, NULL);
}

static int f2fs_create_whiteout(struct inode *dir, struct inode **whiteout)
{
	if (unlikely(f2fs_cp_error(F2FS_I_SB(dir))))
		return -EIO;

	return __f2fs_tmpfile(dir, NULL, S_IFCHR | WHITEOUT_MODE, whiteout);
}

static int f2fs_rename(struct inode *old_dir, struct dentry *old_dentry,
			struct inode *new_dir, struct dentry *new_dentry,
			unsigned int flags)
{
	struct f2fs_sb_info *sbi = F2FS_I_SB(old_dir);
	struct inode *old_inode = d_inode(old_dentry);
	struct inode *new_inode = d_inode(new_dentry);
	struct inode *whiteout = NULL;
	struct page *old_dir_page = NULL;
	struct page *old_page, *new_page = NULL;
	struct f2fs_dir_entry *old_dir_entry = NULL;
	struct f2fs_dir_entry *old_entry;
	struct f2fs_dir_entry *new_entry;
	int err;
#ifdef CONFIG_FS_HPB
	struct inode *hpb_inode;
#endif
	if (unlikely(f2fs_cp_error(sbi)))
		return -EIO;
	if (!f2fs_is_checkpoint_ready(sbi))
		return -ENOSPC;

	if (is_inode_flag_set(new_dir, FI_PROJ_INHERIT) &&
			(!projid_eq(F2FS_I(new_dir)->i_projid,
			F2FS_I(old_dentry->d_inode)->i_projid)))
		return -EXDEV;

	/*
	 * If new_inode is null, the below renaming flow will
	 * add a link in old_dir which can conver inline_dir.
	 * After then, if we failed to get the entry due to other
	 * reasons like ENOMEM, we had to remove the new entry.
	 * Instead of adding such the error handling routine, let's
	 * simply convert first here.
	 */
	if (old_dir == new_dir && !new_inode) {
		err = f2fs_try_convert_inline_dir(old_dir, new_dentry);
		if (err)
			return err;
	}

	if (flags & RENAME_WHITEOUT) {
		err = f2fs_create_whiteout(old_dir, &whiteout);
		if (err)
			return err;
	}

	err = dquot_initialize(old_dir);
	if (err)
		goto out;

	err = dquot_initialize(new_dir);
	if (err)
		goto out;

	if (new_inode) {
		err = dquot_initialize(new_inode);
		if (err)
			goto out;
	}

	err = -ENOENT;
	old_entry = f2fs_find_entry(old_dir, &old_dentry->d_name, &old_page);
	if (!old_entry) {
		if (IS_ERR(old_page))
			err = PTR_ERR(old_page);
		goto out;
	}

	if (S_ISDIR(old_inode->i_mode)) {
		old_dir_entry = f2fs_parent_dir(old_inode, &old_dir_page);
		if (!old_dir_entry) {
			if (IS_ERR(old_dir_page))
				err = PTR_ERR(old_dir_page);
			goto out_old;
		}
	}

	if (new_inode) {

		err = -ENOTEMPTY;
		if (old_dir_entry && !f2fs_empty_dir(new_inode))
			goto out_dir;

		err = -ENOENT;
		new_entry = f2fs_find_entry(new_dir, &new_dentry->d_name,
						&new_page);
		if (!new_entry) {
			if (IS_ERR(new_page))
				err = PTR_ERR(new_page);
			goto out_dir;
		}

		f2fs_balance_fs(sbi, true);

		f2fs_lock_op(sbi);

		err = f2fs_acquire_orphan_inode(sbi);
		if (err)
			goto put_out_dir;

		f2fs_set_link(new_dir, new_entry, new_page, old_inode);
		new_page = NULL;

		new_inode->i_ctime = current_time(new_inode);
		down_write(&F2FS_I(new_inode)->i_sem);
		if (old_dir_entry)
			f2fs_i_links_write(new_inode, false);
		f2fs_i_links_write(new_inode, false);
		up_write(&F2FS_I(new_inode)->i_sem);

		if (!new_inode->i_nlink)
			f2fs_add_orphan_inode(new_inode);
		else
			f2fs_release_orphan_inode(sbi);
	} else {
		f2fs_balance_fs(sbi, true);

		f2fs_lock_op(sbi);

		err = f2fs_add_link(new_dentry, old_inode);
		if (err) {
			f2fs_unlock_op(sbi);
			goto out_dir;
		}

		if (old_dir_entry)
			f2fs_i_links_write(new_dir, true);
	}

	down_write(&F2FS_I(old_inode)->i_sem);
	if (!old_dir_entry || whiteout)
		file_lost_pino(old_inode);
	else
		/* adjust dir's i_pino to pass fsck check */
		f2fs_i_pino_write(old_inode, new_dir->i_ino);
	up_write(&F2FS_I(old_inode)->i_sem);

	old_inode->i_ctime = current_time(old_inode);
	f2fs_mark_inode_dirty_sync(old_inode, false);

	f2fs_delete_entry(old_entry, old_page, old_dir, NULL);
	old_page = NULL;

	if (whiteout) {
		set_inode_flag(whiteout, FI_INC_LINK);
		err = f2fs_add_link(old_dentry, whiteout);
		if (err)
			goto put_out_dir;

		spin_lock(&whiteout->i_lock);
		whiteout->i_state &= ~I_LINKABLE;
		spin_unlock(&whiteout->i_lock);

		iput(whiteout);
	}

	if (old_dir_entry) {
		if (old_dir != new_dir && !whiteout)
			f2fs_set_link(old_inode, old_dir_entry,
						old_dir_page, new_dir);
		else
			f2fs_put_page(old_dir_page, 0);
		f2fs_i_links_write(old_dir, false);
	}
	if (F2FS_OPTION(sbi).fsync_mode == FSYNC_MODE_STRICT) {
		f2fs_add_ino_entry(sbi, new_dir->i_ino, TRANS_DIR_INO);
		if (S_ISDIR(old_inode->i_mode))
			f2fs_add_ino_entry(sbi, old_inode->i_ino,
							TRANS_DIR_INO);
	}

#ifdef CONFIG_FS_HPB 
	hpb_inode = (new_inode)? : old_inode;
	if (__is_hpb_file(new_dentry->d_name.name, hpb_inode))
		set_inode_flag(hpb_inode, FI_HPB_INODE);
	else
		clear_inode_flag(hpb_inode, FI_HPB_INODE);
#endif

	f2fs_unlock_op(sbi);

	if (IS_DIRSYNC(old_dir) || IS_DIRSYNC(new_dir))
		f2fs_sync_fs(sbi->sb, 1);

	f2fs_update_time(sbi, REQ_TIME);
	return 0;

put_out_dir:
	f2fs_unlock_op(sbi);
	f2fs_put_page(new_page, 0);
out_dir:
	if (old_dir_entry)
		f2fs_put_page(old_dir_page, 0);
out_old:
	f2fs_put_page(old_page, 0);
out:
	if (whiteout)
		iput(whiteout);
	return err;
}

static int f2fs_cross_rename(struct inode *old_dir, struct dentry *old_dentry,
			     struct inode *new_dir, struct dentry *new_dentry)
{
	struct f2fs_sb_info *sbi = F2FS_I_SB(old_dir);
	struct inode *old_inode = d_inode(old_dentry);
	struct inode *new_inode = d_inode(new_dentry);
	struct page *old_dir_page, *new_dir_page;
	struct page *old_page, *new_page;
	struct f2fs_dir_entry *old_dir_entry = NULL, *new_dir_entry = NULL;
	struct f2fs_dir_entry *old_entry, *new_entry;
	int old_nlink = 0, new_nlink = 0;
	int err;

	if (unlikely(f2fs_cp_error(sbi)))
		return -EIO;
	if (!f2fs_is_checkpoint_ready(sbi))
		return -ENOSPC;

	if ((is_inode_flag_set(new_dir, FI_PROJ_INHERIT) &&
			!projid_eq(F2FS_I(new_dir)->i_projid,
			F2FS_I(old_dentry->d_inode)->i_projid)) ||
	    (is_inode_flag_set(new_dir, FI_PROJ_INHERIT) &&
			!projid_eq(F2FS_I(old_dir)->i_projid,
			F2FS_I(new_dentry->d_inode)->i_projid)))
		return -EXDEV;

	err = dquot_initialize(old_dir);
	if (err)
		goto out;

	err = dquot_initialize(new_dir);
	if (err)
		goto out;

	err = -ENOENT;
	old_entry = f2fs_find_entry(old_dir, &old_dentry->d_name, &old_page);
	if (!old_entry) {
		if (IS_ERR(old_page))
			err = PTR_ERR(old_page);
		goto out;
	}

	new_entry = f2fs_find_entry(new_dir, &new_dentry->d_name, &new_page);
	if (!new_entry) {
		if (IS_ERR(new_page))
			err = PTR_ERR(new_page);
		goto out_old;
	}

	/* prepare for updating ".." directory entry info later */
	if (old_dir != new_dir) {
		if (S_ISDIR(old_inode->i_mode)) {
			old_dir_entry = f2fs_parent_dir(old_inode,
							&old_dir_page);
			if (!old_dir_entry) {
				if (IS_ERR(old_dir_page))
					err = PTR_ERR(old_dir_page);
				goto out_new;
			}
		}

		if (S_ISDIR(new_inode->i_mode)) {
			new_dir_entry = f2fs_parent_dir(new_inode,
							&new_dir_page);
			if (!new_dir_entry) {
				if (IS_ERR(new_dir_page))
					err = PTR_ERR(new_dir_page);
				goto out_old_dir;
			}
		}
	}

	/*
	 * If cross rename between file and directory those are not
	 * in the same directory, we will inc nlink of file's parent
	 * later, so we should check upper boundary of its nlink.
	 */
	if ((!old_dir_entry || !new_dir_entry) &&
				old_dir_entry != new_dir_entry) {
		old_nlink = old_dir_entry ? -1 : 1;
		new_nlink = -old_nlink;
		err = -EMLINK;
		if ((old_nlink > 0 && old_dir->i_nlink >= F2FS_LINK_MAX) ||
			(new_nlink > 0 && new_dir->i_nlink >= F2FS_LINK_MAX))
			goto out_new_dir;
	}

	f2fs_balance_fs(sbi, true);

	f2fs_lock_op(sbi);

	/* update ".." directory entry info of old dentry */
	if (old_dir_entry)
		f2fs_set_link(old_inode, old_dir_entry, old_dir_page, new_dir);

	/* update ".." directory entry info of new dentry */
	if (new_dir_entry)
		f2fs_set_link(new_inode, new_dir_entry, new_dir_page, old_dir);

	/* update directory entry info of old dir inode */
	f2fs_set_link(old_dir, old_entry, old_page, new_inode);

	down_write(&F2FS_I(old_inode)->i_sem);
	if (!old_dir_entry)
		file_lost_pino(old_inode);
	else
		/* adjust dir's i_pino to pass fsck check */
		f2fs_i_pino_write(old_inode, new_dir->i_ino);
	up_write(&F2FS_I(old_inode)->i_sem);

	old_dir->i_ctime = current_time(old_dir);
	if (old_nlink) {
		down_write(&F2FS_I(old_dir)->i_sem);
		f2fs_i_links_write(old_dir, old_nlink > 0);
		up_write(&F2FS_I(old_dir)->i_sem);
	}
	f2fs_mark_inode_dirty_sync(old_dir, false);

	/* update directory entry info of new dir inode */
	f2fs_set_link(new_dir, new_entry, new_page, old_inode);

	down_write(&F2FS_I(new_inode)->i_sem);
	if (!new_dir_entry)
		file_lost_pino(new_inode);
	else
		/* adjust dir's i_pino to pass fsck check */
		f2fs_i_pino_write(new_inode, old_dir->i_ino);
	up_write(&F2FS_I(new_inode)->i_sem);

	new_dir->i_ctime = current_time(new_dir);
	if (new_nlink) {
		down_write(&F2FS_I(new_dir)->i_sem);
		f2fs_i_links_write(new_dir, new_nlink > 0);
		up_write(&F2FS_I(new_dir)->i_sem);
	}
	f2fs_mark_inode_dirty_sync(new_dir, false);

	if (F2FS_OPTION(sbi).fsync_mode == FSYNC_MODE_STRICT) {
		f2fs_add_ino_entry(sbi, old_dir->i_ino, TRANS_DIR_INO);
		f2fs_add_ino_entry(sbi, new_dir->i_ino, TRANS_DIR_INO);
	}

	f2fs_unlock_op(sbi);

	if (IS_DIRSYNC(old_dir) || IS_DIRSYNC(new_dir))
		f2fs_sync_fs(sbi->sb, 1);

	f2fs_update_time(sbi, REQ_TIME);
	return 0;
out_new_dir:
	if (new_dir_entry) {
		f2fs_put_page(new_dir_page, 0);
	}
out_old_dir:
	if (old_dir_entry) {
		f2fs_put_page(old_dir_page, 0);
	}
out_new:
	f2fs_put_page(new_page, 0);
out_old:
	f2fs_put_page(old_page, 0);
out:
	return err;
}

static int f2fs_rename2(struct inode *old_dir, struct dentry *old_dentry,
			struct inode *new_dir, struct dentry *new_dentry,
			unsigned int flags)
{
	int err;

	if (flags & ~(RENAME_NOREPLACE | RENAME_EXCHANGE | RENAME_WHITEOUT))
		return -EINVAL;

	err = fscrypt_prepare_rename(old_dir, old_dentry, new_dir, new_dentry,
				     flags);
	if (err)
		return err;

	if (flags & RENAME_EXCHANGE) {
		return f2fs_cross_rename(old_dir, old_dentry,
					 new_dir, new_dentry);
	}
	/*
	 * VFS has already handled the new dentry existence case,
	 * here, we just deal with "RENAME_NOREPLACE" as regular rename.
	 */
	return f2fs_rename(old_dir, old_dentry, new_dir, new_dentry, flags);
}

static const char *f2fs_encrypted_get_link(struct dentry *dentry,
					   struct inode *inode,
					   struct delayed_call *done)
{
	struct page *page;
	const char *target;

	if (!dentry)
		return ERR_PTR(-ECHILD);

	page = read_mapping_page(inode->i_mapping, 0, NULL);
	if (IS_ERR(page))
		return ERR_CAST(page);

	target = fscrypt_get_symlink(inode, page_address(page),
				     inode->i_sb->s_blocksize, done);
	put_page(page);
	return target;
}

static int f2fs_encrypted_symlink_getattr(const struct path *path,
					  struct kstat *stat, u32 request_mask,
					  unsigned int query_flags)
{
	f2fs_getattr(path, stat, request_mask, query_flags);

	return fscrypt_symlink_getattr(path, stat);
}

const struct inode_operations f2fs_encrypted_symlink_inode_operations = {
	.get_link       = f2fs_encrypted_get_link,
	.getattr	= f2fs_encrypted_symlink_getattr,
	.setattr	= f2fs_setattr,
#ifdef CONFIG_F2FS_FS_XATTR
	.listxattr	= f2fs_listxattr,
#endif
};

const struct inode_operations f2fs_dir_inode_operations = {
	.create		= f2fs_create,
	.lookup		= f2fs_lookup,
	.link		= f2fs_link,
	.unlink		= f2fs_unlink,
	.symlink	= f2fs_symlink,
	.mkdir		= f2fs_mkdir,
	.rmdir		= f2fs_rmdir,
	.mknod		= f2fs_mknod,
	.rename		= f2fs_rename2,
	.tmpfile	= f2fs_tmpfile,
	.getattr	= f2fs_getattr,
	.setattr	= f2fs_setattr,
	.get_acl	= f2fs_get_acl,
	.set_acl	= f2fs_set_acl,
#ifdef CONFIG_F2FS_FS_XATTR
	.listxattr	= f2fs_listxattr,
#endif
	.fiemap		= f2fs_fiemap,
};

const struct inode_operations f2fs_symlink_inode_operations = {
	.get_link       = f2fs_get_link,
	.getattr	= f2fs_getattr,
	.setattr	= f2fs_setattr,
#ifdef CONFIG_F2FS_FS_XATTR
	.listxattr	= f2fs_listxattr,
#endif
};

const struct inode_operations f2fs_special_inode_operations = {
	.getattr	= f2fs_getattr,
	.setattr        = f2fs_setattr,
	.get_acl	= f2fs_get_acl,
	.set_acl	= f2fs_set_acl,
#ifdef CONFIG_F2FS_FS_XATTR
	.listxattr	= f2fs_listxattr,
#endif
};<|MERGE_RESOLUTION|>--- conflicted
+++ resolved
@@ -503,10 +503,10 @@
 	}
 
 	err = fscrypt_prepare_lookup(dir, dentry, &fname);
-<<<<<<< HEAD
+
 	generic_set_encrypted_ci_d_ops(dir, dentry);
-=======
->>>>>>> 30baa092
+
+
 	if (err == -ENOENT)
 		goto out_splice;
 	if (err)

/*
 *  fs/eventpoll.c (Efficient event retrieval implementation)
 *  Copyright (C) 2001,...,2009	 Davide Libenzi
 *
 *  This program is free software; you can redistribute it and/or modify
 *  it under the terms of the GNU General Public License as published by
 *  the Free Software Foundation; either version 2 of the License, or
 *  (at your option) any later version.
 *
 *  Davide Libenzi <davidel@xmailserver.org>
 *
 */

#include <linux/init.h>
#include <linux/kernel.h>
#include <linux/sched/signal.h>
#include <linux/fs.h>
#include <linux/file.h>
#include <linux/signal.h>
#include <linux/errno.h>
#include <linux/mm.h>
#include <linux/slab.h>
#include <linux/poll.h>
#include <linux/string.h>
#include <linux/list.h>
#include <linux/hash.h>
#include <linux/spinlock.h>
#include <linux/syscalls.h>
#include <linux/rbtree.h>
#include <linux/wait.h>
#include <linux/eventpoll.h>
#include <linux/mount.h>
#include <linux/bitops.h>
#include <linux/mutex.h>
#include <linux/anon_inodes.h>
#include <linux/device.h>
#include <linux/freezer.h>
#include <linux/uaccess.h>
#include <asm/io.h>
#include <asm/mman.h>
#include <linux/atomic.h>
#include <linux/proc_fs.h>
#include <linux/seq_file.h>
#include <linux/compat.h>
#include <linux/rculist.h>
#include <net/busy_poll.h>

/*
 * LOCKING:
 * There are three level of locking required by epoll :
 *
 * 1) epmutex (mutex)
 * 2) ep->mtx (mutex)
 * 3) ep->wq.lock (spinlock)
 *
 * The acquire order is the one listed above, from 1 to 3.
 * We need a spinlock (ep->wq.lock) because we manipulate objects
 * from inside the poll callback, that might be triggered from
 * a wake_up() that in turn might be called from IRQ context.
 * So we can't sleep inside the poll callback and hence we need
 * a spinlock. During the event transfer loop (from kernel to
 * user space) we could end up sleeping due a copy_to_user(), so
 * we need a lock that will allow us to sleep. This lock is a
 * mutex (ep->mtx). It is acquired during the event transfer loop,
 * during epoll_ctl(EPOLL_CTL_DEL) and during eventpoll_release_file().
 * Then we also need a global mutex to serialize eventpoll_release_file()
 * and ep_free().
 * This mutex is acquired by ep_free() during the epoll file
 * cleanup path and it is also acquired by eventpoll_release_file()
 * if a file has been pushed inside an epoll set and it is then
 * close()d without a previous call to epoll_ctl(EPOLL_CTL_DEL).
 * It is also acquired when inserting an epoll fd onto another epoll
 * fd. We do this so that we walk the epoll tree and ensure that this
 * insertion does not create a cycle of epoll file descriptors, which
 * could lead to deadlock. We need a global mutex to prevent two
 * simultaneous inserts (A into B and B into A) from racing and
 * constructing a cycle without either insert observing that it is
 * going to.
 * It is necessary to acquire multiple "ep->mtx"es at once in the
 * case when one epoll fd is added to another. In this case, we
 * always acquire the locks in the order of nesting (i.e. after
 * epoll_ctl(e1, EPOLL_CTL_ADD, e2), e1->mtx will always be acquired
 * before e2->mtx). Since we disallow cycles of epoll file
 * descriptors, this ensures that the mutexes are well-ordered. In
 * order to communicate this nesting to lockdep, when walking a tree
 * of epoll file descriptors, we use the current recursion depth as
 * the lockdep subkey.
 * It is possible to drop the "ep->mtx" and to use the global
 * mutex "epmutex" (together with "ep->wq.lock") to have it working,
 * but having "ep->mtx" will make the interface more scalable.
 * Events that require holding "epmutex" are very rare, while for
 * normal operations the epoll private "ep->mtx" will guarantee
 * a better scalability.
 */

/* Epoll private bits inside the event mask */
#define EP_PRIVATE_BITS (EPOLLWAKEUP | EPOLLONESHOT | EPOLLET | EPOLLEXCLUSIVE)

#define EPOLLINOUT_BITS (EPOLLIN | EPOLLOUT)

#define EPOLLEXCLUSIVE_OK_BITS (EPOLLINOUT_BITS | EPOLLERR | EPOLLHUP | \
				EPOLLWAKEUP | EPOLLET | EPOLLEXCLUSIVE)

/* Maximum number of nesting allowed inside epoll sets */
#define EP_MAX_NESTS 4

#define EP_MAX_EVENTS (INT_MAX / sizeof(struct epoll_event))

#define EP_UNACTIVE_PTR ((void *) -1L)

#define EP_ITEM_COST (sizeof(struct epitem) + sizeof(struct eppoll_entry))

struct epoll_filefd {
	struct file *file;
	int fd;
} __packed;

/*
 * Structure used to track possible nested calls, for too deep recursions
 * and loop cycles.
 */
struct nested_call_node {
	struct list_head llink;
	void *cookie;
	void *ctx;
};

/*
 * This structure is used as collector for nested calls, to check for
 * maximum recursion dept and loop cycles.
 */
struct nested_calls {
	struct list_head tasks_call_list;
	spinlock_t lock;
};

/*
 * Each file descriptor added to the eventpoll interface will
 * have an entry of this type linked to the "rbr" RB tree.
 * Avoid increasing the size of this struct, there can be many thousands
 * of these on a server and we do not want this to take another cache line.
 */
struct epitem {
	union {
		/* RB tree node links this structure to the eventpoll RB tree */
		struct rb_node rbn;
		/* Used to free the struct epitem */
		struct rcu_head rcu;
	};

	/* List header used to link this structure to the eventpoll ready list */
	struct list_head rdllink;

	/*
	 * Works together "struct eventpoll"->ovflist in keeping the
	 * single linked chain of items.
	 */
	struct epitem *next;

	/* The file descriptor information this item refers to */
	struct epoll_filefd ffd;

	/* Number of active wait queue attached to poll operations */
	int nwait;

	/* List containing poll wait queues */
	struct list_head pwqlist;

	/* The "container" of this item */
	struct eventpoll *ep;

	/* List header used to link this item to the "struct file" items list */
	struct list_head fllink;

	/* wakeup_source used when EPOLLWAKEUP is set */
	struct wakeup_source __rcu *ws;

	/* The structure that describe the interested events and the source fd */
	struct epoll_event event;
};

/*
 * This structure is stored inside the "private_data" member of the file
 * structure and represents the main data structure for the eventpoll
 * interface.
 *
 * Access to it is protected by the lock inside wq.
 */
struct eventpoll {
	/*
	 * This mutex is used to ensure that files are not removed
	 * while epoll is using them. This is held during the event
	 * collection loop, the file cleanup path, the epoll file exit
	 * code and the ctl operations.
	 */
	struct mutex mtx;

	/* Wait queue used by sys_epoll_wait() */
	wait_queue_head_t wq;

	/* Wait queue used by file->poll() */
	wait_queue_head_t poll_wait;

	/* List of ready file descriptors */
	struct list_head rdllist;

	/* RB tree root used to store monitored fd structs */
	struct rb_root_cached rbr;

	/*
	 * This is a single linked list that chains all the "struct epitem" that
	 * happened while transferring ready events to userspace w/out
	 * holding ->wq.lock.
	 */
	struct epitem *ovflist;

	/* wakeup_source used when ep_scan_ready_list is running */
	struct wakeup_source *ws;

	/* The user that created the eventpoll descriptor */
	struct user_struct *user;

	struct file *file;

	/* used to optimize loop detection check */
	u64 gen;

#ifdef CONFIG_NET_RX_BUSY_POLL
	/* used to track busy poll napi_id */
	unsigned int napi_id;
#endif
};

/* Wait structure used by the poll hooks */
struct eppoll_entry {
	/* List header used to link this structure to the "struct epitem" */
	struct list_head llink;

	/* The "base" pointer is set to the container "struct epitem" */
	struct epitem *base;

	/*
	 * Wait queue item that will be linked to the target file wait
	 * queue head.
	 */
	wait_queue_entry_t wait;

	/* The wait queue head that linked the "wait" wait queue item */
	wait_queue_head_t *whead;
};

/* Wrapper struct used by poll queueing */
struct ep_pqueue {
	poll_table pt;
	struct epitem *epi;
};

/* Used by the ep_send_events() function as callback private data */
struct ep_send_events_data {
	int maxevents;
	struct epoll_event __user *events;
	int res;
};

/*
 * Configuration options available inside /proc/sys/fs/epoll/
 */
/* Maximum number of epoll watched descriptors, per user */
static long max_user_watches __read_mostly;

/*
 * This mutex is used to serialize ep_free() and eventpoll_release_file().
 */
static DEFINE_MUTEX(epmutex);

static u64 loop_check_gen = 0;

/* Used to check for epoll file descriptor inclusion loops */
static struct nested_calls poll_loop_ncalls;

/* Slab cache used to allocate "struct epitem" */
static struct kmem_cache *epi_cache __read_mostly;

/* Slab cache used to allocate "struct eppoll_entry" */
static struct kmem_cache *pwq_cache __read_mostly;

/*
 * List of files with newly added links, where we may need to limit the number
 * of emanating paths. Protected by the epmutex.
 */
static LIST_HEAD(tfile_check_list);

#ifdef CONFIG_SYSCTL

#include <linux/sysctl.h>

static long zero;
static long long_max = LONG_MAX;

struct ctl_table epoll_table[] = {
	{
		.procname	= "max_user_watches",
		.data		= &max_user_watches,
		.maxlen		= sizeof(max_user_watches),
		.mode		= 0644,
		.proc_handler	= proc_doulongvec_minmax,
		.extra1		= &zero,
		.extra2		= &long_max,
	},
	{ }
};
#endif /* CONFIG_SYSCTL */

static const struct file_operations eventpoll_fops;

static inline int is_file_epoll(struct file *f)
{
	return f->f_op == &eventpoll_fops;
}

/* Setup the structure that is used as key for the RB tree */
static inline void ep_set_ffd(struct epoll_filefd *ffd,
			      struct file *file, int fd)
{
	ffd->file = file;
	ffd->fd = fd;
}

/* Compare RB tree keys */
static inline int ep_cmp_ffd(struct epoll_filefd *p1,
			     struct epoll_filefd *p2)
{
	return (p1->file > p2->file ? +1:
	        (p1->file < p2->file ? -1 : p1->fd - p2->fd));
}

/* Tells us if the item is currently linked */
static inline int ep_is_linked(struct epitem *epi)
{
	return !list_empty(&epi->rdllink);
}

static inline struct eppoll_entry *ep_pwq_from_wait(wait_queue_entry_t *p)
{
	return container_of(p, struct eppoll_entry, wait);
}

/* Get the "struct epitem" from a wait queue pointer */
static inline struct epitem *ep_item_from_wait(wait_queue_entry_t *p)
{
	return container_of(p, struct eppoll_entry, wait)->base;
}

/* Get the "struct epitem" from an epoll queue wrapper */
static inline struct epitem *ep_item_from_epqueue(poll_table *p)
{
	return container_of(p, struct ep_pqueue, pt)->epi;
}

/* Tells if the epoll_ctl(2) operation needs an event copy from userspace */
static inline int ep_op_has_event(int op)
{
	return op != EPOLL_CTL_DEL;
}

/* Initialize the poll safe wake up structure */
static void ep_nested_calls_init(struct nested_calls *ncalls)
{
	INIT_LIST_HEAD(&ncalls->tasks_call_list);
	spin_lock_init(&ncalls->lock);
}

/**
 * ep_events_available - Checks if ready events might be available.
 *
 * @ep: Pointer to the eventpoll context.
 *
 * Returns: Returns a value different than zero if ready events are available,
 *          or zero otherwise.
 */
static inline int ep_events_available(struct eventpoll *ep)
{
	return !list_empty(&ep->rdllist) || ep->ovflist != EP_UNACTIVE_PTR;
}

#ifdef CONFIG_NET_RX_BUSY_POLL
static bool ep_busy_loop_end(void *p, unsigned long start_time)
{
	struct eventpoll *ep = p;

	return ep_events_available(ep) || busy_loop_timeout(start_time);
}

/*
 * Busy poll if globally on and supporting sockets found && no events,
 * busy loop will return if need_resched or ep_events_available.
 *
 * we must do our busy polling with irqs enabled
 */
static void ep_busy_loop(struct eventpoll *ep, int nonblock)
{
	unsigned int napi_id = READ_ONCE(ep->napi_id);

	if ((napi_id >= MIN_NAPI_ID) && net_busy_loop_on())
		napi_busy_loop(napi_id, nonblock ? NULL : ep_busy_loop_end, ep);
}

static inline void ep_reset_busy_poll_napi_id(struct eventpoll *ep)
{
	if (ep->napi_id)
		ep->napi_id = 0;
}

/*
 * Set epoll busy poll NAPI ID from sk.
 */
static inline void ep_set_busy_poll_napi_id(struct epitem *epi)
{
	struct eventpoll *ep;
	unsigned int napi_id;
	struct socket *sock;
	struct sock *sk;
	int err;

	if (!net_busy_loop_on())
		return;

	sock = sock_from_file(epi->ffd.file, &err);
	if (!sock)
		return;

	sk = sock->sk;
	if (!sk)
		return;

	napi_id = READ_ONCE(sk->sk_napi_id);
	ep = epi->ep;

	/* Non-NAPI IDs can be rejected
	 *	or
	 * Nothing to do if we already have this ID
	 */
	if (napi_id < MIN_NAPI_ID || napi_id == ep->napi_id)
		return;

	/* record NAPI ID for use in next busy poll */
	ep->napi_id = napi_id;
}

#else

static inline void ep_busy_loop(struct eventpoll *ep, int nonblock)
{
}

static inline void ep_reset_busy_poll_napi_id(struct eventpoll *ep)
{
}

static inline void ep_set_busy_poll_napi_id(struct epitem *epi)
{
}

#endif /* CONFIG_NET_RX_BUSY_POLL */

/**
 * ep_call_nested - Perform a bound (possibly) nested call, by checking
 *                  that the recursion limit is not exceeded, and that
 *                  the same nested call (by the meaning of same cookie) is
 *                  no re-entered.
 *
 * @ncalls: Pointer to the nested_calls structure to be used for this call.
 * @max_nests: Maximum number of allowed nesting calls.
 * @nproc: Nested call core function pointer.
 * @priv: Opaque data to be passed to the @nproc callback.
 * @cookie: Cookie to be used to identify this nested call.
 * @ctx: This instance context.
 *
 * Returns: Returns the code returned by the @nproc callback, or -1 if
 *          the maximum recursion limit has been exceeded.
 */
static int ep_call_nested(struct nested_calls *ncalls, int max_nests,
			  int (*nproc)(void *, void *, int), void *priv,
			  void *cookie, void *ctx)
{
	int error, call_nests = 0;
	unsigned long flags;
	struct list_head *lsthead = &ncalls->tasks_call_list;
	struct nested_call_node *tncur;
	struct nested_call_node tnode;

	spin_lock_irqsave(&ncalls->lock, flags);

	/*
	 * Try to see if the current task is already inside this wakeup call.
	 * We use a list here, since the population inside this set is always
	 * very much limited.
	 */
	list_for_each_entry(tncur, lsthead, llink) {
		if (tncur->ctx == ctx &&
		    (tncur->cookie == cookie || ++call_nests > max_nests)) {
			/*
			 * Ops ... loop detected or maximum nest level reached.
			 * We abort this wake by breaking the cycle itself.
			 */
			error = -1;
			goto out_unlock;
		}
	}

	/* Add the current task and cookie to the list */
	tnode.ctx = ctx;
	tnode.cookie = cookie;
	list_add(&tnode.llink, lsthead);

	spin_unlock_irqrestore(&ncalls->lock, flags);

	/* Call the nested function */
	error = (*nproc)(priv, cookie, call_nests);

	/* Remove the current task from the list */
	spin_lock_irqsave(&ncalls->lock, flags);
	list_del(&tnode.llink);
out_unlock:
	spin_unlock_irqrestore(&ncalls->lock, flags);

	return error;
}

/*
 * As described in commit 0ccf831cb lockdep: annotate epoll
 * the use of wait queues used by epoll is done in a very controlled
 * manner. Wake ups can nest inside each other, but are never done
 * with the same locking. For example:
 *
 *   dfd = socket(...);
 *   efd1 = epoll_create();
 *   efd2 = epoll_create();
 *   epoll_ctl(efd1, EPOLL_CTL_ADD, dfd, ...);
 *   epoll_ctl(efd2, EPOLL_CTL_ADD, efd1, ...);
 *
 * When a packet arrives to the device underneath "dfd", the net code will
 * issue a wake_up() on its poll wake list. Epoll (efd1) has installed a
 * callback wakeup entry on that queue, and the wake_up() performed by the
 * "dfd" net code will end up in ep_poll_callback(). At this point epoll
 * (efd1) notices that it may have some event ready, so it needs to wake up
 * the waiters on its poll wait list (efd2). So it calls ep_poll_safewake()
 * that ends up in another wake_up(), after having checked about the
 * recursion constraints. That are, no more than EP_MAX_POLLWAKE_NESTS, to
 * avoid stack blasting.
 *
 * When CONFIG_DEBUG_LOCK_ALLOC is enabled, make sure lockdep can handle
 * this special case of epoll.
 */
#ifdef CONFIG_DEBUG_LOCK_ALLOC

static struct nested_calls poll_safewake_ncalls;

static int ep_poll_wakeup_proc(void *priv, void *cookie, int call_nests)
{
	unsigned long flags;
	wait_queue_head_t *wqueue = (wait_queue_head_t *)cookie;

	spin_lock_irqsave_nested(&wqueue->lock, flags, call_nests + 1);
	wake_up_locked_poll(wqueue, EPOLLIN);
	spin_unlock_irqrestore(&wqueue->lock, flags);

	return 0;
}

static void ep_poll_safewake(wait_queue_head_t *wq)
{
	int this_cpu = get_cpu();

	ep_call_nested(&poll_safewake_ncalls, EP_MAX_NESTS,
		       ep_poll_wakeup_proc, NULL, wq, (void *) (long) this_cpu);

	put_cpu();
}

#else

static void ep_poll_safewake(wait_queue_head_t *wq)
{
	wake_up_poll(wq, EPOLLIN);
}

#endif

static void ep_remove_wait_queue(struct eppoll_entry *pwq)
{
	wait_queue_head_t *whead;

	rcu_read_lock();
	/*
	 * If it is cleared by POLLFREE, it should be rcu-safe.
	 * If we read NULL we need a barrier paired with
	 * smp_store_release() in ep_poll_callback(), otherwise
	 * we rely on whead->lock.
	 */
	whead = smp_load_acquire(&pwq->whead);
	if (whead)
		remove_wait_queue(whead, &pwq->wait);
	rcu_read_unlock();
}

/*
 * This function unregisters poll callbacks from the associated file
 * descriptor.  Must be called with "mtx" held (or "epmutex" if called from
 * ep_free).
 */
static void ep_unregister_pollwait(struct eventpoll *ep, struct epitem *epi)
{
	struct list_head *lsthead = &epi->pwqlist;
	struct eppoll_entry *pwq;

	while (!list_empty(lsthead)) {
		pwq = list_first_entry(lsthead, struct eppoll_entry, llink);

		list_del(&pwq->llink);
		ep_remove_wait_queue(pwq);
		kmem_cache_free(pwq_cache, pwq);
	}
}

/* call only when ep->mtx is held */
static inline struct wakeup_source *ep_wakeup_source(struct epitem *epi)
{
	return rcu_dereference_check(epi->ws, lockdep_is_held(&epi->ep->mtx));
}

/* call only when ep->mtx is held */
static inline void ep_pm_stay_awake(struct epitem *epi)
{
	struct wakeup_source *ws = ep_wakeup_source(epi);

	if (ws)
		__pm_stay_awake(ws);
}

static inline bool ep_has_wakeup_source(struct epitem *epi)
{
	return rcu_access_pointer(epi->ws) ? true : false;
}

/* call when ep->mtx cannot be held (ep_poll_callback) */
static inline void ep_pm_stay_awake_rcu(struct epitem *epi)
{
	struct wakeup_source *ws;

	rcu_read_lock();
	ws = rcu_dereference(epi->ws);
	if (ws)
		__pm_stay_awake(ws);
	rcu_read_unlock();
}

/**
 * ep_scan_ready_list - Scans the ready list in a way that makes possible for
 *                      the scan code, to call f_op->poll(). Also allows for
 *                      O(NumReady) performance.
 *
 * @ep: Pointer to the epoll private data structure.
 * @sproc: Pointer to the scan callback.
 * @priv: Private opaque data passed to the @sproc callback.
 * @depth: The current depth of recursive f_op->poll calls.
 * @ep_locked: caller already holds ep->mtx
 *
 * Returns: The same integer error code returned by the @sproc callback.
 */
static __poll_t ep_scan_ready_list(struct eventpoll *ep,
			      __poll_t (*sproc)(struct eventpoll *,
					   struct list_head *, void *),
			      void *priv, int depth, bool ep_locked)
{
	__poll_t res;
	int pwake = 0;
	struct epitem *epi, *nepi;
	LIST_HEAD(txlist);

	lockdep_assert_irqs_enabled();

	/*
	 * We need to lock this because we could be hit by
	 * eventpoll_release_file() and epoll_ctl().
	 */

	if (!ep_locked)
		mutex_lock_nested(&ep->mtx, depth);

	/*
	 * Steal the ready list, and re-init the original one to the
	 * empty list. Also, set ep->ovflist to NULL so that events
	 * happening while looping w/out locks, are not lost. We cannot
	 * have the poll callback to queue directly on ep->rdllist,
	 * because we want the "sproc" callback to be able to do it
	 * in a lockless way.
	 */
	spin_lock_irq(&ep->wq.lock);
	list_splice_init(&ep->rdllist, &txlist);
	ep->ovflist = NULL;
	spin_unlock_irq(&ep->wq.lock);

	/*
	 * Now call the callback function.
	 */
	res = (*sproc)(ep, &txlist, priv);

	spin_lock_irq(&ep->wq.lock);
	/*
	 * During the time we spent inside the "sproc" callback, some
	 * other events might have been queued by the poll callback.
	 * We re-insert them inside the main ready-list here.
	 */
	for (nepi = ep->ovflist; (epi = nepi) != NULL;
	     nepi = epi->next, epi->next = EP_UNACTIVE_PTR) {
		/*
		 * We need to check if the item is already in the list.
		 * During the "sproc" callback execution time, items are
		 * queued into ->ovflist but the "txlist" might already
		 * contain them, and the list_splice() below takes care of them.
		 */
		if (!ep_is_linked(epi)) {
			list_add_tail(&epi->rdllink, &ep->rdllist);
			ep_pm_stay_awake(epi);
		}
	}
	/*
	 * We need to set back ep->ovflist to EP_UNACTIVE_PTR, so that after
	 * releasing the lock, events will be queued in the normal way inside
	 * ep->rdllist.
	 */
	ep->ovflist = EP_UNACTIVE_PTR;

	/*
	 * Quickly re-inject items left on "txlist".
	 */
	list_splice(&txlist, &ep->rdllist);
	__pm_relax(ep->ws);

	if (!list_empty(&ep->rdllist)) {
		/*
		 * Wake up (if active) both the eventpoll wait list and
		 * the ->poll() wait list (delayed after we release the lock).
		 */
		if (waitqueue_active(&ep->wq))
			wake_up_locked(&ep->wq);
		if (waitqueue_active(&ep->poll_wait))
			pwake++;
	}
	spin_unlock_irq(&ep->wq.lock);

	if (!ep_locked)
		mutex_unlock(&ep->mtx);

	/* We have to call this outside the lock */
	if (pwake)
		ep_poll_safewake(&ep->poll_wait);

	return res;
}

static void epi_rcu_free(struct rcu_head *head)
{
	struct epitem *epi = container_of(head, struct epitem, rcu);
	kmem_cache_free(epi_cache, epi);
}

/*
 * Removes a "struct epitem" from the eventpoll RB tree and deallocates
 * all the associated resources. Must be called with "mtx" held.
 */
static int ep_remove(struct eventpoll *ep, struct epitem *epi)
{
	struct file *file = epi->ffd.file;

	lockdep_assert_irqs_enabled();

	/*
	 * Removes poll wait queue hooks.
	 */
	ep_unregister_pollwait(ep, epi);

	/* Remove the current item from the list of epoll hooks */
	spin_lock(&file->f_lock);
	list_del_rcu(&epi->fllink);
	spin_unlock(&file->f_lock);

	rb_erase_cached(&epi->rbn, &ep->rbr);

	spin_lock_irq(&ep->wq.lock);
	if (ep_is_linked(epi))
		list_del_init(&epi->rdllink);
	spin_unlock_irq(&ep->wq.lock);

	wakeup_source_unregister(ep_wakeup_source(epi));
	/*
	 * At this point it is safe to free the eventpoll item. Use the union
	 * field epi->rcu, since we are trying to minimize the size of
	 * 'struct epitem'. The 'rbn' field is no longer in use. Protected by
	 * ep->mtx. The rcu read side, reverse_path_check_proc(), does not make
	 * use of the rbn field.
	 */
	call_rcu(&epi->rcu, epi_rcu_free);

	atomic_long_dec(&ep->user->epoll_watches);

	return 0;
}

static void ep_free(struct eventpoll *ep)
{
	struct rb_node *rbp;
	struct epitem *epi;

	/* We need to release all tasks waiting for these file */
	if (waitqueue_active(&ep->poll_wait))
		ep_poll_safewake(&ep->poll_wait);

	/*
	 * We need to lock this because we could be hit by
	 * eventpoll_release_file() while we're freeing the "struct eventpoll".
	 * We do not need to hold "ep->mtx" here because the epoll file
	 * is on the way to be removed and no one has references to it
	 * anymore. The only hit might come from eventpoll_release_file() but
	 * holding "epmutex" is sufficient here.
	 */
	mutex_lock(&epmutex);

	/*
	 * Walks through the whole tree by unregistering poll callbacks.
	 */
	for (rbp = rb_first_cached(&ep->rbr); rbp; rbp = rb_next(rbp)) {
		epi = rb_entry(rbp, struct epitem, rbn);

		ep_unregister_pollwait(ep, epi);
		cond_resched();
	}

	/*
	 * Walks through the whole tree by freeing each "struct epitem". At this
	 * point we are sure no poll callbacks will be lingering around, and also by
	 * holding "epmutex" we can be sure that no file cleanup code will hit
	 * us during this operation. So we can avoid the lock on "ep->wq.lock".
	 * We do not need to lock ep->mtx, either, we only do it to prevent
	 * a lockdep warning.
	 */
	mutex_lock(&ep->mtx);
	while ((rbp = rb_first_cached(&ep->rbr)) != NULL) {
		epi = rb_entry(rbp, struct epitem, rbn);
		ep_remove(ep, epi);
		cond_resched();
	}
	mutex_unlock(&ep->mtx);

	mutex_unlock(&epmutex);
	mutex_destroy(&ep->mtx);
	free_uid(ep->user);
	wakeup_source_unregister(ep->ws);
	kfree(ep);
}

static int ep_eventpoll_release(struct inode *inode, struct file *file)
{
	struct eventpoll *ep = file->private_data;

	if (ep)
		ep_free(ep);

	return 0;
}

static __poll_t ep_read_events_proc(struct eventpoll *ep, struct list_head *head,
			       void *priv);
static void ep_ptable_queue_proc(struct file *file, wait_queue_head_t *whead,
				 poll_table *pt);

/*
 * Differs from ep_eventpoll_poll() in that internal callers already have
 * the ep->mtx so we need to start from depth=1, such that mutex_lock_nested()
 * is correctly annotated.
 */
static __poll_t ep_item_poll(const struct epitem *epi, poll_table *pt,
				 int depth)
{
	struct eventpoll *ep;
	bool locked;

	pt->_key = epi->event.events;
	if (!is_file_epoll(epi->ffd.file))
		return vfs_poll(epi->ffd.file, pt) & epi->event.events;

	ep = epi->ffd.file->private_data;
	poll_wait(epi->ffd.file, &ep->poll_wait, pt);
	locked = pt && (pt->_qproc == ep_ptable_queue_proc);

	return ep_scan_ready_list(epi->ffd.file->private_data,
				  ep_read_events_proc, &depth, depth,
				  locked) & epi->event.events;
}

static __poll_t ep_read_events_proc(struct eventpoll *ep, struct list_head *head,
			       void *priv)
{
	struct epitem *epi, *tmp;
	poll_table pt;
	int depth = *(int *)priv;

	init_poll_funcptr(&pt, NULL);
	depth++;

	list_for_each_entry_safe(epi, tmp, head, rdllink) {
		if (ep_item_poll(epi, &pt, depth)) {
			return EPOLLIN | EPOLLRDNORM;
		} else {
			/*
			 * Item has been dropped into the ready list by the poll
			 * callback, but it's not actually ready, as far as
			 * caller requested events goes. We can remove it here.
			 */
			__pm_relax(ep_wakeup_source(epi));
			list_del_init(&epi->rdllink);
		}
	}

	return 0;
}

static __poll_t ep_eventpoll_poll(struct file *file, poll_table *wait)
{
	struct eventpoll *ep = file->private_data;
	int depth = 0;

	/* Insert inside our poll wait queue */
	poll_wait(file, &ep->poll_wait, wait);

	/*
	 * Proceed to find out if wanted events are really available inside
	 * the ready list.
	 */
	return ep_scan_ready_list(ep, ep_read_events_proc,
				  &depth, depth, false);
}

#ifdef CONFIG_PROC_FS
static void ep_show_fdinfo(struct seq_file *m, struct file *f)
{
	struct eventpoll *ep = f->private_data;
	struct rb_node *rbp;

	mutex_lock(&ep->mtx);
	for (rbp = rb_first_cached(&ep->rbr); rbp; rbp = rb_next(rbp)) {
		struct epitem *epi = rb_entry(rbp, struct epitem, rbn);
		struct inode *inode = file_inode(epi->ffd.file);

		seq_printf(m, "tfd: %8d events: %8x data: %16llx "
			   " pos:%lli ino:%lx sdev:%x\n",
			   epi->ffd.fd, epi->event.events,
			   (long long)epi->event.data,
			   (long long)epi->ffd.file->f_pos,
			   inode->i_ino, inode->i_sb->s_dev);
		if (seq_has_overflowed(m))
			break;
	}
	mutex_unlock(&ep->mtx);
}
#endif

/* File callbacks that implement the eventpoll file behaviour */
static const struct file_operations eventpoll_fops = {
#ifdef CONFIG_PROC_FS
	.show_fdinfo	= ep_show_fdinfo,
#endif
	.release	= ep_eventpoll_release,
	.poll		= ep_eventpoll_poll,
	.llseek		= noop_llseek,
};

/*
 * This is called from eventpoll_release() to unlink files from the eventpoll
 * interface. We need to have this facility to cleanup correctly files that are
 * closed without being removed from the eventpoll interface.
 */
void eventpoll_release_file(struct file *file)
{
	struct eventpoll *ep;
	struct epitem *epi, *next;

	/*
	 * We don't want to get "file->f_lock" because it is not
	 * necessary. It is not necessary because we're in the "struct file"
	 * cleanup path, and this means that no one is using this file anymore.
	 * So, for example, epoll_ctl() cannot hit here since if we reach this
	 * point, the file counter already went to zero and fget() would fail.
	 * The only hit might come from ep_free() but by holding the mutex
	 * will correctly serialize the operation. We do need to acquire
	 * "ep->mtx" after "epmutex" because ep_remove() requires it when called
	 * from anywhere but ep_free().
	 *
	 * Besides, ep_remove() acquires the lock, so we can't hold it here.
	 */
	mutex_lock(&epmutex);
	list_for_each_entry_safe(epi, next, &file->f_ep_links, fllink) {
		ep = epi->ep;
		mutex_lock_nested(&ep->mtx, 0);
		ep_remove(ep, epi);
		mutex_unlock(&ep->mtx);
	}
	mutex_unlock(&epmutex);
}

static int ep_alloc(struct eventpoll **pep)
{
	int error;
	struct user_struct *user;
	struct eventpoll *ep;

	user = get_current_user();
	error = -ENOMEM;
	ep = kzalloc(sizeof(*ep), GFP_KERNEL);
	if (unlikely(!ep))
		goto free_uid;

	mutex_init(&ep->mtx);
	init_waitqueue_head(&ep->wq);
	init_waitqueue_head(&ep->poll_wait);
	INIT_LIST_HEAD(&ep->rdllist);
	ep->rbr = RB_ROOT_CACHED;
	ep->ovflist = EP_UNACTIVE_PTR;
	ep->user = user;

	*pep = ep;

	return 0;

free_uid:
	free_uid(user);
	return error;
}

/*
 * Search the file inside the eventpoll tree. The RB tree operations
 * are protected by the "mtx" mutex, and ep_find() must be called with
 * "mtx" held.
 */
static struct epitem *ep_find(struct eventpoll *ep, struct file *file, int fd)
{
	int kcmp;
	struct rb_node *rbp;
	struct epitem *epi, *epir = NULL;
	struct epoll_filefd ffd;

	ep_set_ffd(&ffd, file, fd);
	for (rbp = ep->rbr.rb_root.rb_node; rbp; ) {
		epi = rb_entry(rbp, struct epitem, rbn);
		kcmp = ep_cmp_ffd(&ffd, &epi->ffd);
		if (kcmp > 0)
			rbp = rbp->rb_right;
		else if (kcmp < 0)
			rbp = rbp->rb_left;
		else {
			epir = epi;
			break;
		}
	}

	return epir;
}

#ifdef CONFIG_CHECKPOINT_RESTORE
static struct epitem *ep_find_tfd(struct eventpoll *ep, int tfd, unsigned long toff)
{
	struct rb_node *rbp;
	struct epitem *epi;

	for (rbp = rb_first_cached(&ep->rbr); rbp; rbp = rb_next(rbp)) {
		epi = rb_entry(rbp, struct epitem, rbn);
		if (epi->ffd.fd == tfd) {
			if (toff == 0)
				return epi;
			else
				toff--;
		}
		cond_resched();
	}

	return NULL;
}

struct file *get_epoll_tfile_raw_ptr(struct file *file, int tfd,
				     unsigned long toff)
{
	struct file *file_raw;
	struct eventpoll *ep;
	struct epitem *epi;

	if (!is_file_epoll(file))
		return ERR_PTR(-EINVAL);

	ep = file->private_data;

	mutex_lock(&ep->mtx);
	epi = ep_find_tfd(ep, tfd, toff);
	if (epi)
		file_raw = epi->ffd.file;
	else
		file_raw = ERR_PTR(-ENOENT);
	mutex_unlock(&ep->mtx);

	return file_raw;
}
#endif /* CONFIG_CHECKPOINT_RESTORE */

/*
 * This is the callback that is passed to the wait queue wakeup
 * mechanism. It is called by the stored file descriptors when they
 * have events to report.
 */
static int ep_poll_callback(wait_queue_entry_t *wait, unsigned mode, int sync, void *key)
{
	int pwake = 0;
	unsigned long flags;
	struct epitem *epi = ep_item_from_wait(wait);
	struct eventpoll *ep = epi->ep;
	__poll_t pollflags = key_to_poll(key);
	int ewake = 0;

	spin_lock_irqsave(&ep->wq.lock, flags);

	ep_set_busy_poll_napi_id(epi);

	/*
	 * If the event mask does not contain any poll(2) event, we consider the
	 * descriptor to be disabled. This condition is likely the effect of the
	 * EPOLLONESHOT bit that disables the descriptor when an event is received,
	 * until the next EPOLL_CTL_MOD will be issued.
	 */
	if (!(epi->event.events & ~EP_PRIVATE_BITS))
		goto out_unlock;

	/*
	 * Check the events coming with the callback. At this stage, not
	 * every device reports the events in the "key" parameter of the
	 * callback. We need to be able to handle both cases here, hence the
	 * test for "key" != NULL before the event match test.
	 */
	if (pollflags && !(pollflags & epi->event.events))
		goto out_unlock;

	/*
	 * If we are transferring events to userspace, we can hold no locks
	 * (because we're accessing user memory, and because of linux f_op->poll()
	 * semantics). All the events that happen during that period of time are
	 * chained in ep->ovflist and requeued later on.
	 */
	if (ep->ovflist != EP_UNACTIVE_PTR) {
		if (epi->next == EP_UNACTIVE_PTR) {
			epi->next = ep->ovflist;
			ep->ovflist = epi;
			if (epi->ws) {
				/*
				 * Activate ep->ws since epi->ws may get
				 * deactivated at any time.
				 */
				__pm_stay_awake(ep->ws);
			}

		}
		goto out_unlock;
	}

	/* If this file is already in the ready list we exit soon */
	if (!ep_is_linked(epi)) {
		list_add_tail(&epi->rdllink, &ep->rdllist);
		ep_pm_stay_awake_rcu(epi);
	}

	/*
	 * Wake up ( if active ) both the eventpoll wait list and the ->poll()
	 * wait list.
	 */
	if (waitqueue_active(&ep->wq)) {
		if ((epi->event.events & EPOLLEXCLUSIVE) &&
					!(pollflags & POLLFREE)) {
			switch (pollflags & EPOLLINOUT_BITS) {
			case EPOLLIN:
				if (epi->event.events & EPOLLIN)
					ewake = 1;
				break;
			case EPOLLOUT:
				if (epi->event.events & EPOLLOUT)
					ewake = 1;
				break;
			case 0:
				ewake = 1;
				break;
			}
		}
		wake_up_locked(&ep->wq);
	}
	if (waitqueue_active(&ep->poll_wait))
		pwake++;

out_unlock:
	spin_unlock_irqrestore(&ep->wq.lock, flags);

	/* We have to call this outside the lock */
	if (pwake)
		ep_poll_safewake(&ep->poll_wait);

	if (!(epi->event.events & EPOLLEXCLUSIVE))
		ewake = 1;

	if (pollflags & POLLFREE) {
		/*
		 * If we race with ep_remove_wait_queue() it can miss
		 * ->whead = NULL and do another remove_wait_queue() after
		 * us, so we can't use __remove_wait_queue().
		 */
		list_del_init(&wait->entry);
		/*
		 * ->whead != NULL protects us from the race with ep_free()
		 * or ep_remove(), ep_remove_wait_queue() takes whead->lock
		 * held by the caller. Once we nullify it, nothing protects
		 * ep/epi or even wait.
		 */
		smp_store_release(&ep_pwq_from_wait(wait)->whead, NULL);
	}

	return ewake;
}

/*
 * This is the callback that is used to add our wait queue to the
 * target file wakeup lists.
 */
static void ep_ptable_queue_proc(struct file *file, wait_queue_head_t *whead,
				 poll_table *pt)
{
	struct epitem *epi = ep_item_from_epqueue(pt);
	struct eppoll_entry *pwq;

	if (epi->nwait >= 0 && (pwq = kmem_cache_alloc(pwq_cache, GFP_KERNEL))) {
		init_waitqueue_func_entry(&pwq->wait, ep_poll_callback);
		pwq->whead = whead;
		pwq->base = epi;
		if (epi->event.events & EPOLLEXCLUSIVE)
			add_wait_queue_exclusive(whead, &pwq->wait);
		else
			add_wait_queue(whead, &pwq->wait);
		list_add_tail(&pwq->llink, &epi->pwqlist);
		epi->nwait++;
	} else {
		/* We have to signal that an error occurred */
		epi->nwait = -1;
	}
}

static void ep_rbtree_insert(struct eventpoll *ep, struct epitem *epi)
{
	int kcmp;
	struct rb_node **p = &ep->rbr.rb_root.rb_node, *parent = NULL;
	struct epitem *epic;
	bool leftmost = true;

	while (*p) {
		parent = *p;
		epic = rb_entry(parent, struct epitem, rbn);
		kcmp = ep_cmp_ffd(&epi->ffd, &epic->ffd);
		if (kcmp > 0) {
			p = &parent->rb_right;
			leftmost = false;
		} else
			p = &parent->rb_left;
	}
	rb_link_node(&epi->rbn, parent, p);
	rb_insert_color_cached(&epi->rbn, &ep->rbr, leftmost);
}



#define PATH_ARR_SIZE 5
/*
 * These are the number paths of length 1 to 5, that we are allowing to emanate
 * from a single file of interest. For example, we allow 1000 paths of length
 * 1, to emanate from each file of interest. This essentially represents the
 * potential wakeup paths, which need to be limited in order to avoid massive
 * uncontrolled wakeup storms. The common use case should be a single ep which
 * is connected to n file sources. In this case each file source has 1 path
 * of length 1. Thus, the numbers below should be more than sufficient. These
 * path limits are enforced during an EPOLL_CTL_ADD operation, since a modify
 * and delete can't add additional paths. Protected by the epmutex.
 */
static const int path_limits[PATH_ARR_SIZE] = { 1000, 500, 100, 50, 10 };
static int path_count[PATH_ARR_SIZE];

static int path_count_inc(int nests)
{
	/* Allow an arbitrary number of depth 1 paths */
	if (nests == 0)
		return 0;

	if (++path_count[nests] > path_limits[nests])
		return -1;
	return 0;
}

static void path_count_init(void)
{
	int i;

	for (i = 0; i < PATH_ARR_SIZE; i++)
		path_count[i] = 0;
}

static int reverse_path_check_proc(void *priv, void *cookie, int call_nests)
{
	int error = 0;
	struct file *file = priv;
	struct file *child_file;
	struct epitem *epi;

	/* CTL_DEL can remove links here, but that can't increase our count */
	rcu_read_lock();
	list_for_each_entry_rcu(epi, &file->f_ep_links, fllink) {
		child_file = epi->ep->file;
		if (is_file_epoll(child_file)) {
			if (list_empty(&child_file->f_ep_links)) {
				if (path_count_inc(call_nests)) {
					error = -1;
					break;
				}
			} else {
				error = ep_call_nested(&poll_loop_ncalls,
							EP_MAX_NESTS,
							reverse_path_check_proc,
							child_file, child_file,
							current);
			}
			if (error != 0)
				break;
		} else {
			printk(KERN_ERR "reverse_path_check_proc: "
				"file is not an ep!\n");
		}
	}
	rcu_read_unlock();
	return error;
}

/**
 * reverse_path_check - The tfile_check_list is list of file *, which have
 *                      links that are proposed to be newly added. We need to
 *                      make sure that those added links don't add too many
 *                      paths such that we will spend all our time waking up
 *                      eventpoll objects.
 *
 * Returns: Returns zero if the proposed links don't create too many paths,
 *	    -1 otherwise.
 */
static int reverse_path_check(void)
{
	int error = 0;
	struct file *current_file;

	/* let's call this for all tfiles */
	list_for_each_entry(current_file, &tfile_check_list, f_tfile_llink) {
		path_count_init();
		error = ep_call_nested(&poll_loop_ncalls, EP_MAX_NESTS,
					reverse_path_check_proc, current_file,
					current_file, current);
		if (error)
			break;
	}
	return error;
}

static int ep_create_wakeup_source(struct epitem *epi)
{
	struct name_snapshot n;
	struct wakeup_source *ws;

	if (!epi->ep->ws) {
		epi->ep->ws = wakeup_source_register(NULL, "eventpoll");
		if (!epi->ep->ws)
			return -ENOMEM;
	}

<<<<<<< HEAD
	name = epi->ffd.file->f_path.dentry->d_name.name;
	ws = wakeup_source_register(NULL, name);
=======
	take_dentry_name_snapshot(&n, epi->ffd.file->f_path.dentry);
	ws = wakeup_source_register(n.name);
	release_dentry_name_snapshot(&n);
>>>>>>> 30baa092

	if (!ws)
		return -ENOMEM;
	rcu_assign_pointer(epi->ws, ws);

	return 0;
}

/* rare code path, only used when EPOLL_CTL_MOD removes a wakeup source */
static noinline void ep_destroy_wakeup_source(struct epitem *epi)
{
	struct wakeup_source *ws = ep_wakeup_source(epi);

	RCU_INIT_POINTER(epi->ws, NULL);

	/*
	 * wait for ep_pm_stay_awake_rcu to finish, synchronize_rcu is
	 * used internally by wakeup_source_remove, too (called by
	 * wakeup_source_unregister), so we cannot use call_rcu
	 */
	synchronize_rcu();
	wakeup_source_unregister(ws);
}

/*
 * Must be called with "mtx" held.
 */
static int ep_insert(struct eventpoll *ep, const struct epoll_event *event,
		     struct file *tfile, int fd, int full_check)
{
	int error, pwake = 0;
	__poll_t revents;
	long user_watches;
	struct epitem *epi;
	struct ep_pqueue epq;

	lockdep_assert_irqs_enabled();

	user_watches = atomic_long_read(&ep->user->epoll_watches);
	if (unlikely(user_watches >= max_user_watches))
		return -ENOSPC;
	if (!(epi = kmem_cache_alloc(epi_cache, GFP_KERNEL)))
		return -ENOMEM;

	/* Item initialization follow here ... */
	INIT_LIST_HEAD(&epi->rdllink);
	INIT_LIST_HEAD(&epi->fllink);
	INIT_LIST_HEAD(&epi->pwqlist);
	epi->ep = ep;
	ep_set_ffd(&epi->ffd, tfile, fd);
	epi->event = *event;
	epi->nwait = 0;
	epi->next = EP_UNACTIVE_PTR;
	if (epi->event.events & EPOLLWAKEUP) {
		error = ep_create_wakeup_source(epi);
		if (error)
			goto error_create_wakeup_source;
	} else {
		RCU_INIT_POINTER(epi->ws, NULL);
	}

	/* Add the current item to the list of active epoll hook for this file */
	spin_lock(&tfile->f_lock);
	list_add_tail_rcu(&epi->fllink, &tfile->f_ep_links);
	spin_unlock(&tfile->f_lock);

	/*
	 * Add the current item to the RB tree. All RB tree operations are
	 * protected by "mtx", and ep_insert() is called with "mtx" held.
	 */
	ep_rbtree_insert(ep, epi);

	/* now check if we've created too many backpaths */
	error = -EINVAL;
	if (full_check && reverse_path_check())
		goto error_remove_epi;

	/* Initialize the poll table using the queue callback */
	epq.epi = epi;
	init_poll_funcptr(&epq.pt, ep_ptable_queue_proc);

	/*
	 * Attach the item to the poll hooks and get current event bits.
	 * We can safely use the file* here because its usage count has
	 * been increased by the caller of this function. Note that after
	 * this operation completes, the poll callback can start hitting
	 * the new item.
	 */
	revents = ep_item_poll(epi, &epq.pt, 1);

	/*
	 * We have to check if something went wrong during the poll wait queue
	 * install process. Namely an allocation for a wait queue failed due
	 * high memory pressure.
	 */
	error = -ENOMEM;
	if (epi->nwait < 0)
		goto error_unregister;

	/* We have to drop the new item inside our item list to keep track of it */
	spin_lock_irq(&ep->wq.lock);

	/* record NAPI ID of new item if present */
	ep_set_busy_poll_napi_id(epi);

	/* If the file is already "ready" we drop it inside the ready list */
	if (revents && !ep_is_linked(epi)) {
		list_add_tail(&epi->rdllink, &ep->rdllist);
		ep_pm_stay_awake(epi);

		/* Notify waiting tasks that events are available */
		if (waitqueue_active(&ep->wq))
			wake_up_locked(&ep->wq);
		if (waitqueue_active(&ep->poll_wait))
			pwake++;
	}

	spin_unlock_irq(&ep->wq.lock);

	atomic_long_inc(&ep->user->epoll_watches);

	/* We have to call this outside the lock */
	if (pwake)
		ep_poll_safewake(&ep->poll_wait);

	return 0;

error_unregister:
	ep_unregister_pollwait(ep, epi);
error_remove_epi:
	spin_lock(&tfile->f_lock);
	list_del_rcu(&epi->fllink);
	spin_unlock(&tfile->f_lock);

	rb_erase_cached(&epi->rbn, &ep->rbr);

	/*
	 * We need to do this because an event could have been arrived on some
	 * allocated wait queue. Note that we don't care about the ep->ovflist
	 * list, since that is used/cleaned only inside a section bound by "mtx".
	 * And ep_insert() is called with "mtx" held.
	 */
	spin_lock_irq(&ep->wq.lock);
	if (ep_is_linked(epi))
		list_del_init(&epi->rdllink);
	spin_unlock_irq(&ep->wq.lock);

	wakeup_source_unregister(ep_wakeup_source(epi));

error_create_wakeup_source:
	kmem_cache_free(epi_cache, epi);

	return error;
}

/*
 * Modify the interest event mask by dropping an event if the new mask
 * has a match in the current file status. Must be called with "mtx" held.
 */
static int ep_modify(struct eventpoll *ep, struct epitem *epi,
		     const struct epoll_event *event)
{
	int pwake = 0;
	poll_table pt;

	lockdep_assert_irqs_enabled();

	init_poll_funcptr(&pt, NULL);

	/*
	 * Set the new event interest mask before calling f_op->poll();
	 * otherwise we might miss an event that happens between the
	 * f_op->poll() call and the new event set registering.
	 */
	epi->event.events = event->events; /* need barrier below */
	epi->event.data = event->data; /* protected by mtx */
	if (epi->event.events & EPOLLWAKEUP) {
		if (!ep_has_wakeup_source(epi))
			ep_create_wakeup_source(epi);
	} else if (ep_has_wakeup_source(epi)) {
		ep_destroy_wakeup_source(epi);
	}

	/*
	 * The following barrier has two effects:
	 *
	 * 1) Flush epi changes above to other CPUs.  This ensures
	 *    we do not miss events from ep_poll_callback if an
	 *    event occurs immediately after we call f_op->poll().
	 *    We need this because we did not take ep->wq.lock while
	 *    changing epi above (but ep_poll_callback does take
	 *    ep->wq.lock).
	 *
	 * 2) We also need to ensure we do not miss _past_ events
	 *    when calling f_op->poll().  This barrier also
	 *    pairs with the barrier in wq_has_sleeper (see
	 *    comments for wq_has_sleeper).
	 *
	 * This barrier will now guarantee ep_poll_callback or f_op->poll
	 * (or both) will notice the readiness of an item.
	 */
	smp_mb();

	/*
	 * Get current event bits. We can safely use the file* here because
	 * its usage count has been increased by the caller of this function.
	 * If the item is "hot" and it is not registered inside the ready
	 * list, push it inside.
	 */
	if (ep_item_poll(epi, &pt, 1)) {
		spin_lock_irq(&ep->wq.lock);
		if (!ep_is_linked(epi)) {
			list_add_tail(&epi->rdllink, &ep->rdllist);
			ep_pm_stay_awake(epi);

			/* Notify waiting tasks that events are available */
			if (waitqueue_active(&ep->wq))
				wake_up_locked(&ep->wq);
			if (waitqueue_active(&ep->poll_wait))
				pwake++;
		}
		spin_unlock_irq(&ep->wq.lock);
	}

	/* We have to call this outside the lock */
	if (pwake)
		ep_poll_safewake(&ep->poll_wait);

	return 0;
}

static __poll_t ep_send_events_proc(struct eventpoll *ep, struct list_head *head,
			       void *priv)
{
	struct ep_send_events_data *esed = priv;
	__poll_t revents;
	struct epitem *epi;
	struct epoll_event __user *uevent;
	struct wakeup_source *ws;
	poll_table pt;

	init_poll_funcptr(&pt, NULL);

	/*
	 * We can loop without lock because we are passed a task private list.
	 * Items cannot vanish during the loop because ep_scan_ready_list() is
	 * holding "mtx" during this call.
	 */
	for (esed->res = 0, uevent = esed->events;
	     !list_empty(head) && esed->res < esed->maxevents;) {
		epi = list_first_entry(head, struct epitem, rdllink);

		/*
		 * Activate ep->ws before deactivating epi->ws to prevent
		 * triggering auto-suspend here (in case we reactive epi->ws
		 * below).
		 *
		 * This could be rearranged to delay the deactivation of epi->ws
		 * instead, but then epi->ws would temporarily be out of sync
		 * with ep_is_linked().
		 */
		ws = ep_wakeup_source(epi);
		if (ws) {
			if (ws->active)
				__pm_stay_awake(ep->ws);
			__pm_relax(ws);
		}

		list_del_init(&epi->rdllink);

		revents = ep_item_poll(epi, &pt, 1);

		/*
		 * If the event mask intersect the caller-requested one,
		 * deliver the event to userspace. Again, ep_scan_ready_list()
		 * is holding "mtx", so no operations coming from userspace
		 * can change the item.
		 */
		if (revents) {
			if (__put_user(revents, &uevent->events) ||
			    __put_user(epi->event.data, &uevent->data)) {
				list_add(&epi->rdllink, head);
				ep_pm_stay_awake(epi);
				if (!esed->res)
					esed->res = -EFAULT;
				return 0;
			}
			esed->res++;
			uevent++;
			if (epi->event.events & EPOLLONESHOT)
				epi->event.events &= EP_PRIVATE_BITS;
			else if (!(epi->event.events & EPOLLET)) {
				/*
				 * If this file has been added with Level
				 * Trigger mode, we need to insert back inside
				 * the ready list, so that the next call to
				 * epoll_wait() will check again the events
				 * availability. At this point, no one can insert
				 * into ep->rdllist besides us. The epoll_ctl()
				 * callers are locked out by
				 * ep_scan_ready_list() holding "mtx" and the
				 * poll callback will queue them in ep->ovflist.
				 */
				list_add_tail(&epi->rdllink, &ep->rdllist);
				ep_pm_stay_awake(epi);
			}
		}
	}

	return 0;
}

static int ep_send_events(struct eventpoll *ep,
			  struct epoll_event __user *events, int maxevents)
{
	struct ep_send_events_data esed;

	esed.maxevents = maxevents;
	esed.events = events;

	ep_scan_ready_list(ep, ep_send_events_proc, &esed, 0, false);
	return esed.res;
}

static inline struct timespec64 ep_set_mstimeout(long ms)
{
	struct timespec64 now, ts = {
		.tv_sec = ms / MSEC_PER_SEC,
		.tv_nsec = NSEC_PER_MSEC * (ms % MSEC_PER_SEC),
	};

	ktime_get_ts64(&now);
	return timespec64_add_safe(now, ts);
}

/**
 * ep_poll - Retrieves ready events, and delivers them to the caller supplied
 *           event buffer.
 *
 * @ep: Pointer to the eventpoll context.
 * @events: Pointer to the userspace buffer where the ready events should be
 *          stored.
 * @maxevents: Size (in terms of number of events) of the caller event buffer.
 * @timeout: Maximum timeout for the ready events fetch operation, in
 *           milliseconds. If the @timeout is zero, the function will not block,
 *           while if the @timeout is less than zero, the function will block
 *           until at least one event has been retrieved (or an error
 *           occurred).
 *
 * Returns: Returns the number of ready events which have been fetched, or an
 *          error code, in case of error.
 */
static int ep_poll(struct eventpoll *ep, struct epoll_event __user *events,
		   int maxevents, long timeout)
{
	int res = 0, eavail, timed_out = 0;
	u64 slack = 0;
	wait_queue_entry_t wait;
	ktime_t expires, *to = NULL;

	lockdep_assert_irqs_enabled();

	if (timeout > 0) {
		struct timespec64 end_time = ep_set_mstimeout(timeout);

		slack = select_estimate_accuracy(&end_time);
		to = &expires;
		*to = timespec64_to_ktime(end_time);
	} else if (timeout == 0) {
		/*
		 * Avoid the unnecessary trip to the wait queue loop, if the
		 * caller specified a non blocking operation.
		 */
		timed_out = 1;
		spin_lock_irq(&ep->wq.lock);
		goto check_events;
	}

fetch_events:

	if (!ep_events_available(ep))
		ep_busy_loop(ep, timed_out);

	spin_lock_irq(&ep->wq.lock);

	if (!ep_events_available(ep)) {
		/*
		 * Busy poll timed out.  Drop NAPI ID for now, we can add
		 * it back in when we have moved a socket with a valid NAPI
		 * ID onto the ready list.
		 */
		ep_reset_busy_poll_napi_id(ep);

		/*
		 * We don't have any available event to return to the caller.
		 * We need to sleep here, and we will be wake up by
		 * ep_poll_callback() when events will become available.
		 */
		init_waitqueue_entry(&wait, current);
		__add_wait_queue_exclusive(&ep->wq, &wait);

		for (;;) {
			/*
			 * We don't want to sleep if the ep_poll_callback() sends us
			 * a wakeup in between. That's why we set the task state
			 * to TASK_INTERRUPTIBLE before doing the checks.
			 */
			set_current_state(TASK_INTERRUPTIBLE);
			/*
			 * Always short-circuit for fatal signals to allow
			 * threads to make a timely exit without the chance of
			 * finding more events available and fetching
			 * repeatedly.
			 */
			if (fatal_signal_pending(current)) {
				res = -EINTR;
				break;
			}
			if (ep_events_available(ep) || timed_out)
				break;
			if (signal_pending(current)) {
				res = -EINTR;
				break;
			}

			spin_unlock_irq(&ep->wq.lock);
			if (!freezable_schedule_hrtimeout_range(to, slack,
								HRTIMER_MODE_ABS))
				timed_out = 1;

			spin_lock_irq(&ep->wq.lock);
		}

		__remove_wait_queue(&ep->wq, &wait);
		__set_current_state(TASK_RUNNING);
	}
check_events:
	/* Is it worth to try to dig for events ? */
	eavail = ep_events_available(ep);

	spin_unlock_irq(&ep->wq.lock);

	/*
	 * Try to transfer events to user space. In case we get 0 events and
	 * there's still timeout left over, we go trying again in search of
	 * more luck.
	 */
	if (!res && eavail &&
	    !(res = ep_send_events(ep, events, maxevents)) && !timed_out)
		goto fetch_events;

	return res;
}

/**
 * ep_loop_check_proc - Callback function to be passed to the @ep_call_nested()
 *                      API, to verify that adding an epoll file inside another
 *                      epoll structure, does not violate the constraints, in
 *                      terms of closed loops, or too deep chains (which can
 *                      result in excessive stack usage).
 *
 * @priv: Pointer to the epoll file to be currently checked.
 * @cookie: Original cookie for this call. This is the top-of-the-chain epoll
 *          data structure pointer.
 * @call_nests: Current dept of the @ep_call_nested() call stack.
 *
 * Returns: Returns zero if adding the epoll @file inside current epoll
 *          structure @ep does not violate the constraints, or -1 otherwise.
 */
static int ep_loop_check_proc(void *priv, void *cookie, int call_nests)
{
	int error = 0;
	struct file *file = priv;
	struct eventpoll *ep = file->private_data;
	struct eventpoll *ep_tovisit;
	struct rb_node *rbp;
	struct epitem *epi;

	mutex_lock_nested(&ep->mtx, call_nests + 1);
	ep->gen = loop_check_gen;
	for (rbp = rb_first_cached(&ep->rbr); rbp; rbp = rb_next(rbp)) {
		epi = rb_entry(rbp, struct epitem, rbn);
		if (unlikely(is_file_epoll(epi->ffd.file))) {
			ep_tovisit = epi->ffd.file->private_data;
			if (ep_tovisit->gen == loop_check_gen)
				continue;
			error = ep_call_nested(&poll_loop_ncalls, EP_MAX_NESTS,
					ep_loop_check_proc, epi->ffd.file,
					ep_tovisit, current);
			if (error != 0)
				break;
		} else {
			/*
			 * If we've reached a file that is not associated with
			 * an ep, then we need to check if the newly added
			 * links are going to add too many wakeup paths. We do
			 * this by adding it to the tfile_check_list, if it's
			 * not already there, and calling reverse_path_check()
			 * during ep_insert().
			 */
			if (list_empty(&epi->ffd.file->f_tfile_llink)) {
				if (get_file_rcu(epi->ffd.file))
					list_add(&epi->ffd.file->f_tfile_llink,
						 &tfile_check_list);
			}
		}
	}
	mutex_unlock(&ep->mtx);

	return error;
}

/**
 * ep_loop_check - Performs a check to verify that adding an epoll file (@file)
 *                 another epoll file (represented by @ep) does not create
 *                 closed loops or too deep chains.
 *
 * @ep: Pointer to the epoll private data structure.
 * @file: Pointer to the epoll file to be checked.
 *
 * Returns: Returns zero if adding the epoll @file inside current epoll
 *          structure @ep does not violate the constraints, or -1 otherwise.
 */
static int ep_loop_check(struct eventpoll *ep, struct file *file)
{
	return ep_call_nested(&poll_loop_ncalls, EP_MAX_NESTS,
			      ep_loop_check_proc, file, ep, current);
}

static void clear_tfile_check_list(void)
{
	struct file *file;

	/* first clear the tfile_check_list */
	while (!list_empty(&tfile_check_list)) {
		file = list_first_entry(&tfile_check_list, struct file,
					f_tfile_llink);
		list_del_init(&file->f_tfile_llink);
		fput(file);
	}
	INIT_LIST_HEAD(&tfile_check_list);
}

/*
 * Open an eventpoll file descriptor.
 */
static int do_epoll_create(int flags)
{
	int error, fd;
	struct eventpoll *ep = NULL;
	struct file *file;

	/* Check the EPOLL_* constant for consistency.  */
	BUILD_BUG_ON(EPOLL_CLOEXEC != O_CLOEXEC);

	if (flags & ~EPOLL_CLOEXEC)
		return -EINVAL;
	/*
	 * Create the internal data structure ("struct eventpoll").
	 */
	error = ep_alloc(&ep);
	if (error < 0)
		return error;
	/*
	 * Creates all the items needed to setup an eventpoll file. That is,
	 * a file structure and a free file descriptor.
	 */
	fd = get_unused_fd_flags(O_RDWR | (flags & O_CLOEXEC));
	if (fd < 0) {
		error = fd;
		goto out_free_ep;
	}
	file = anon_inode_getfile("[eventpoll]", &eventpoll_fops, ep,
				 O_RDWR | (flags & O_CLOEXEC));
	if (IS_ERR(file)) {
		error = PTR_ERR(file);
		goto out_free_fd;
	}
	ep->file = file;
	fd_install(fd, file);
	return fd;

out_free_fd:
	put_unused_fd(fd);
out_free_ep:
	ep_free(ep);
	return error;
}

SYSCALL_DEFINE1(epoll_create1, int, flags)
{
	return do_epoll_create(flags);
}

SYSCALL_DEFINE1(epoll_create, int, size)
{
	if (size <= 0)
		return -EINVAL;

	return do_epoll_create(0);
}

/*
 * The following function implements the controller interface for
 * the eventpoll file that enables the insertion/removal/change of
 * file descriptors inside the interest set.
 */
SYSCALL_DEFINE4(epoll_ctl, int, epfd, int, op, int, fd,
		struct epoll_event __user *, event)
{
	int error;
	int full_check = 0;
	struct fd f, tf;
	struct eventpoll *ep;
	struct epitem *epi;
	struct epoll_event epds;
	struct eventpoll *tep = NULL;

	error = -EFAULT;
	if (ep_op_has_event(op) &&
	    copy_from_user(&epds, event, sizeof(struct epoll_event)))
		goto error_return;

	error = -EBADF;
	f = fdget(epfd);
	if (!f.file)
		goto error_return;

	/* Get the "struct file *" for the target file */
	tf = fdget(fd);
	if (!tf.file)
		goto error_fput;

	/* The target file descriptor must support poll */
	error = -EPERM;
	if (!file_can_poll(tf.file))
		goto error_tgt_fput;

	/* Check if EPOLLWAKEUP is allowed */
	if (ep_op_has_event(op))
		ep_take_care_of_epollwakeup(&epds);

	/*
	 * We have to check that the file structure underneath the file descriptor
	 * the user passed to us _is_ an eventpoll file. And also we do not permit
	 * adding an epoll file descriptor inside itself.
	 */
	error = -EINVAL;
	if (f.file == tf.file || !is_file_epoll(f.file))
		goto error_tgt_fput;

	/*
	 * epoll adds to the wakeup queue at EPOLL_CTL_ADD time only,
	 * so EPOLLEXCLUSIVE is not allowed for a EPOLL_CTL_MOD operation.
	 * Also, we do not currently supported nested exclusive wakeups.
	 */
	if (ep_op_has_event(op) && (epds.events & EPOLLEXCLUSIVE)) {
		if (op == EPOLL_CTL_MOD)
			goto error_tgt_fput;
		if (op == EPOLL_CTL_ADD && (is_file_epoll(tf.file) ||
				(epds.events & ~EPOLLEXCLUSIVE_OK_BITS)))
			goto error_tgt_fput;
	}

	/*
	 * At this point it is safe to assume that the "private_data" contains
	 * our own data structure.
	 */
	ep = f.file->private_data;

	/*
	 * When we insert an epoll file descriptor, inside another epoll file
	 * descriptor, there is the change of creating closed loops, which are
	 * better be handled here, than in more critical paths. While we are
	 * checking for loops we also determine the list of files reachable
	 * and hang them on the tfile_check_list, so we can check that we
	 * haven't created too many possible wakeup paths.
	 *
	 * We do not need to take the global 'epumutex' on EPOLL_CTL_ADD when
	 * the epoll file descriptor is attaching directly to a wakeup source,
	 * unless the epoll file descriptor is nested. The purpose of taking the
	 * 'epmutex' on add is to prevent complex toplogies such as loops and
	 * deep wakeup paths from forming in parallel through multiple
	 * EPOLL_CTL_ADD operations.
	 */
	mutex_lock_nested(&ep->mtx, 0);
	if (op == EPOLL_CTL_ADD) {
		if (!list_empty(&f.file->f_ep_links) ||
				ep->gen == loop_check_gen ||
						is_file_epoll(tf.file)) {
			full_check = 1;
			mutex_unlock(&ep->mtx);
			mutex_lock(&epmutex);
			if (is_file_epoll(tf.file)) {
				error = -ELOOP;
				if (ep_loop_check(ep, tf.file) != 0)
					goto error_tgt_fput;
<<<<<<< HEAD
				}
=======
>>>>>>> 30baa092
			} else {
				get_file(tf.file);
				list_add(&tf.file->f_tfile_llink,
							&tfile_check_list);
			}
			mutex_lock_nested(&ep->mtx, 0);
			if (is_file_epoll(tf.file)) {
				tep = tf.file->private_data;
				mutex_lock_nested(&tep->mtx, 1);
			}
		}
	}

	/*
	 * Try to lookup the file inside our RB tree, Since we grabbed "mtx"
	 * above, we can be sure to be able to use the item looked up by
	 * ep_find() till we release the mutex.
	 */
	epi = ep_find(ep, tf.file, fd);

	error = -EINVAL;
	switch (op) {
	case EPOLL_CTL_ADD:
		if (!epi) {
			epds.events |= EPOLLERR | EPOLLHUP;
			error = ep_insert(ep, &epds, tf.file, fd, full_check);
		} else
			error = -EEXIST;
		break;
	case EPOLL_CTL_DEL:
		if (epi)
			error = ep_remove(ep, epi);
		else
			error = -ENOENT;
		break;
	case EPOLL_CTL_MOD:
		if (epi) {
			if (!(epi->event.events & EPOLLEXCLUSIVE)) {
				epds.events |= EPOLLERR | EPOLLHUP;
				error = ep_modify(ep, epi, &epds);
			}
		} else
			error = -ENOENT;
		break;
	}
	if (tep != NULL)
		mutex_unlock(&tep->mtx);
	mutex_unlock(&ep->mtx);

error_tgt_fput:
	if (full_check) {
		clear_tfile_check_list();
		loop_check_gen++;
		mutex_unlock(&epmutex);
	}

	fdput(tf);
error_fput:
	fdput(f);
error_return:

	return error;
}

/*
 * Implement the event wait interface for the eventpoll file. It is the kernel
 * part of the user space epoll_wait(2).
 */
static int do_epoll_wait(int epfd, struct epoll_event __user *events,
			 int maxevents, int timeout)
{
	int error;
	struct fd f;
	struct eventpoll *ep;

	/* The maximum number of event must be greater than zero */
	if (maxevents <= 0 || maxevents > EP_MAX_EVENTS)
		return -EINVAL;

	/* Verify that the area passed by the user is writeable */
	if (!access_ok(VERIFY_WRITE, events, maxevents * sizeof(struct epoll_event)))
		return -EFAULT;

	/* Get the "struct file *" for the eventpoll file */
	f = fdget(epfd);
	if (!f.file)
		return -EBADF;

	/*
	 * We have to check that the file structure underneath the fd
	 * the user passed to us _is_ an eventpoll file.
	 */
	error = -EINVAL;
	if (!is_file_epoll(f.file))
		goto error_fput;

	/*
	 * At this point it is safe to assume that the "private_data" contains
	 * our own data structure.
	 */
	ep = f.file->private_data;

	/* Time to fish for events ... */
	error = ep_poll(ep, events, maxevents, timeout);

error_fput:
	fdput(f);
	return error;
}

SYSCALL_DEFINE4(epoll_wait, int, epfd, struct epoll_event __user *, events,
		int, maxevents, int, timeout)
{
	return do_epoll_wait(epfd, events, maxevents, timeout);
}

/*
 * Implement the event wait interface for the eventpoll file. It is the kernel
 * part of the user space epoll_pwait(2).
 */
SYSCALL_DEFINE6(epoll_pwait, int, epfd, struct epoll_event __user *, events,
		int, maxevents, int, timeout, const sigset_t __user *, sigmask,
		size_t, sigsetsize)
{
	int error;
	sigset_t ksigmask, sigsaved;

	/*
	 * If the caller wants a certain signal mask to be set during the wait,
	 * we apply it here.
	 */
	if (sigmask) {
		if (sigsetsize != sizeof(sigset_t))
			return -EINVAL;
		if (copy_from_user(&ksigmask, sigmask, sizeof(ksigmask)))
			return -EFAULT;
		sigsaved = current->blocked;
		set_current_blocked(&ksigmask);
	}

	error = do_epoll_wait(epfd, events, maxevents, timeout);

	/*
	 * If we changed the signal mask, we need to restore the original one.
	 * In case we've got a signal while waiting, we do not restore the
	 * signal mask yet, and we allow do_signal() to deliver the signal on
	 * the way back to userspace, before the signal mask is restored.
	 */
	if (sigmask) {
		if (error == -EINTR) {
			memcpy(&current->saved_sigmask, &sigsaved,
			       sizeof(sigsaved));
			set_restore_sigmask();
		} else
			set_current_blocked(&sigsaved);
	}

	return error;
}

#ifdef CONFIG_COMPAT
COMPAT_SYSCALL_DEFINE6(epoll_pwait, int, epfd,
			struct epoll_event __user *, events,
			int, maxevents, int, timeout,
			const compat_sigset_t __user *, sigmask,
			compat_size_t, sigsetsize)
{
	long err;
	sigset_t ksigmask, sigsaved;

	/*
	 * If the caller wants a certain signal mask to be set during the wait,
	 * we apply it here.
	 */
	if (sigmask) {
		if (sigsetsize != sizeof(compat_sigset_t))
			return -EINVAL;
		if (get_compat_sigset(&ksigmask, sigmask))
			return -EFAULT;
		sigsaved = current->blocked;
		set_current_blocked(&ksigmask);
	}

	err = do_epoll_wait(epfd, events, maxevents, timeout);

	/*
	 * If we changed the signal mask, we need to restore the original one.
	 * In case we've got a signal while waiting, we do not restore the
	 * signal mask yet, and we allow do_signal() to deliver the signal on
	 * the way back to userspace, before the signal mask is restored.
	 */
	if (sigmask) {
		if (err == -EINTR) {
			memcpy(&current->saved_sigmask, &sigsaved,
			       sizeof(sigsaved));
			set_restore_sigmask();
		} else
			set_current_blocked(&sigsaved);
	}

	return err;
}
#endif

static int __init eventpoll_init(void)
{
	struct sysinfo si;

	si_meminfo(&si);
	/*
	 * Allows top 4% of lomem to be allocated for epoll watches (per user).
	 */
	max_user_watches = (((si.totalram - si.totalhigh) / 25) << PAGE_SHIFT) /
		EP_ITEM_COST;
	BUG_ON(max_user_watches < 0);

	/*
	 * Initialize the structure used to perform epoll file descriptor
	 * inclusion loops checks.
	 */
	ep_nested_calls_init(&poll_loop_ncalls);

#ifdef CONFIG_DEBUG_LOCK_ALLOC
	/* Initialize the structure used to perform safe poll wait head wake ups */
	ep_nested_calls_init(&poll_safewake_ncalls);
#endif

	/*
	 * We can have many thousands of epitems, so prevent this from
	 * using an extra cache line on 64-bit (and smaller) CPUs
	 */
	BUILD_BUG_ON(sizeof(void *) <= 8 && sizeof(struct epitem) > 128);

	/* Allocates slab cache used to allocate "struct epitem" items */
	epi_cache = kmem_cache_create("eventpoll_epi", sizeof(struct epitem),
			0, SLAB_HWCACHE_ALIGN|SLAB_PANIC|SLAB_ACCOUNT, NULL);

	/* Allocates slab cache used to allocate "struct eppoll_entry" */
	pwq_cache = kmem_cache_create("eventpoll_pwq",
		sizeof(struct eppoll_entry), 0, SLAB_PANIC|SLAB_ACCOUNT, NULL);

	return 0;
}
fs_initcall(eventpoll_init);<|MERGE_RESOLUTION|>--- conflicted
+++ resolved
@@ -1386,14 +1386,14 @@
 			return -ENOMEM;
 	}
 
-<<<<<<< HEAD
+
 	name = epi->ffd.file->f_path.dentry->d_name.name;
 	ws = wakeup_source_register(NULL, name);
-=======
+
 	take_dentry_name_snapshot(&n, epi->ffd.file->f_path.dentry);
 	ws = wakeup_source_register(n.name);
 	release_dentry_name_snapshot(&n);
->>>>>>> 30baa092
+
 
 	if (!ws)
 		return -ENOMEM;
@@ -2091,10 +2091,10 @@
 				error = -ELOOP;
 				if (ep_loop_check(ep, tf.file) != 0)
 					goto error_tgt_fput;
-<<<<<<< HEAD
+
 				}
-=======
->>>>>>> 30baa092
+
+
 			} else {
 				get_file(tf.file);
 				list_add(&tf.file->f_tfile_llink,

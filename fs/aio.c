--- conflicted
+++ resolved
@@ -1745,7 +1745,7 @@
 	 * Complete the request inline if possible.  This requires that three
 	 * conditions be met:
 	 *   1. An event mask must have been passed.  If a plain wakeup was done
-<<<<<<< HEAD
+
 	 *      instead, then mask == 0 and we have to call vfs_poll() to get
 	 *      the events, so inline completion isn't possible.
 	 *   2. The completion work must not have already been scheduled.
@@ -1757,7 +1757,7 @@
 	 */
 	if (mask && !req->work_scheduled &&
 		spin_trylock_irqsave(&iocb->ki_ctx->ctx_lock, flags)) {
-=======
+
 	 *	instead, then mask == 0 and we have to call vfs_poll() to get
 	 *	the events, so inline completion isn't possible.
 	 *   2. The completion work must not have already been scheduled.
@@ -1769,7 +1769,7 @@
 	 */
 	if (mask && !req->work_scheduled &&
 	    spin_trylock_irqsave(&iocb->ki_ctx->ctx_lock, flags)) {
->>>>>>> 30baa092
+
 		struct kioctx *ctx = iocb->ki_ctx;
 
 		list_del_init(&req->wait.entry);

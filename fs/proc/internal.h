--- conflicted
+++ resolved
@@ -315,10 +315,10 @@
 extern unsigned long task_statm(struct mm_struct *,
 				unsigned long *, unsigned long *,
 				unsigned long *, unsigned long *);
-<<<<<<< HEAD
 extern void task_statlmkd(struct mm_struct *, unsigned long *,
 				unsigned long *, unsigned long *);
 extern void task_mem(struct seq_file *, struct mm_struct *);
+
 
 #ifdef CONFIG_PAGE_BOOST
 #include <linux/pagevec.h>
@@ -335,8 +335,6 @@
 extern const struct file_operations proc_pid_filemap_list_operations;
 extern const struct file_operations proc_pid_io_record_operations;
 #endif
-=======
-extern void task_mem(struct seq_file *, struct mm_struct *);
 
 extern const struct dentry_operations proc_net_dentry_ops;
 static inline void pde_force_lookup(struct proc_dir_entry *pde)
@@ -344,4 +342,3 @@
 	/* /proc/net/ entries can be changed under us by setns(CLONE_NEWNET) */
 	pde->proc_dops = &proc_net_dentry_ops;
 }
->>>>>>> 30baa092

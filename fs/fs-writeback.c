/*
 * fs/fs-writeback.c
 *
 * Copyright (C) 2002, Linus Torvalds.
 *
 * Contains all the functions related to writing back and waiting
 * upon dirty inodes against superblocks, and writing back dirty
 * pages against inodes.  ie: data writeback.  Writeout of the
 * inode itself is not handled here.
 *
 * 10Apr2002	Andrew Morton
 *		Split out of fs/inode.c
 *		Additions for address_space-based writeback
 */

#include <linux/kernel.h>
#include <linux/export.h>
#include <linux/spinlock.h>
#include <linux/slab.h>
#include <linux/sched.h>
#include <linux/fs.h>
#include <linux/mm.h>
#include <linux/pagemap.h>
#include <linux/kthread.h>
#include <linux/writeback.h>
#include <linux/blkdev.h>
#include <linux/backing-dev.h>
#include <linux/tracepoint.h>
#include <linux/device.h>
#include <linux/memcontrol.h>
#include "internal.h"

/*
 * 4MB minimal write chunk size
 */
#define MIN_WRITEBACK_PAGES	(4096UL >> (PAGE_SHIFT - 10))

struct wb_completion {
	atomic_t		cnt;
};

/*
 * Passed into wb_writeback(), essentially a subset of writeback_control
 */
struct wb_writeback_work {
	long nr_pages;
	struct super_block *sb;
	enum writeback_sync_modes sync_mode;
	unsigned int tagged_writepages:1;
	unsigned int for_kupdate:1;
	unsigned int range_cyclic:1;
	unsigned int for_background:1;
	unsigned int for_sync:1;	/* sync(2) WB_SYNC_ALL writeback */
	unsigned int auto_free:1;	/* free on completion */
	enum wb_reason reason;		/* why was writeback initiated? */

	struct list_head list;		/* pending work list */
	struct wb_completion *done;	/* set if the caller waits */
};

/*
 * If one wants to wait for one or more wb_writeback_works, each work's
 * ->done should be set to a wb_completion defined using the following
 * macro.  Once all work items are issued with wb_queue_work(), the caller
 * can wait for the completion of all using wb_wait_for_completion().  Work
 * items which are waited upon aren't freed automatically on completion.
 */
#define DEFINE_WB_COMPLETION_ONSTACK(cmpl)				\
	struct wb_completion cmpl = {					\
		.cnt		= ATOMIC_INIT(1),			\
	}


/*
 * If an inode is constantly having its pages dirtied, but then the
 * updates stop dirtytime_expire_interval seconds in the past, it's
 * possible for the worst case time between when an inode has its
 * timestamps updated and when they finally get written out to be two
 * dirtytime_expire_intervals.  We set the default to 12 hours (in
 * seconds), which means most of the time inodes will have their
 * timestamps written to disk after 12 hours, but in the worst case a
 * few inodes might not their timestamps updated for 24 hours.
 */
unsigned int dirtytime_expire_interval = 12 * 60 * 60;

static inline struct inode *wb_inode(struct list_head *head)
{
	return list_entry(head, struct inode, i_io_list);
}

/*
 * Include the creation of the trace points after defining the
 * wb_writeback_work structure and inline functions so that the definition
 * remains local to this file.
 */
#define CREATE_TRACE_POINTS
#include <trace/events/writeback.h>

EXPORT_TRACEPOINT_SYMBOL_GPL(wbc_writepage);

static bool wb_io_lists_populated(struct bdi_writeback *wb)
{
	if (wb_has_dirty_io(wb)) {
		return false;
	} else {
		set_bit(WB_has_dirty_io, &wb->state);
		WARN_ON_ONCE(!wb->avg_write_bandwidth);
		atomic_long_add(wb->avg_write_bandwidth,
				&wb->bdi->tot_write_bandwidth);
		return true;
	}
}

static void wb_io_lists_depopulated(struct bdi_writeback *wb)
{
	if (wb_has_dirty_io(wb) && list_empty(&wb->b_dirty) &&
	    list_empty(&wb->b_io) && list_empty(&wb->b_more_io)) {
		clear_bit(WB_has_dirty_io, &wb->state);
		WARN_ON_ONCE(atomic_long_sub_return(wb->avg_write_bandwidth,
					&wb->bdi->tot_write_bandwidth) < 0);
	}
}

/**
 * inode_io_list_move_locked - move an inode onto a bdi_writeback IO list
 * @inode: inode to be moved
 * @wb: target bdi_writeback
 * @head: one of @wb->b_{dirty|io|more_io|dirty_time}
 *
 * Move @inode->i_io_list to @list of @wb and set %WB_has_dirty_io.
 * Returns %true if @inode is the first occupant of the !dirty_time IO
 * lists; otherwise, %false.
 */
static bool inode_io_list_move_locked(struct inode *inode,
				      struct bdi_writeback *wb,
				      struct list_head *head)
{
	assert_spin_locked(&wb->list_lock);

	list_move(&inode->i_io_list, head);

	/* dirty_time doesn't count as dirty_io until expiration */
	if (head != &wb->b_dirty_time)
		return wb_io_lists_populated(wb);

	wb_io_lists_depopulated(wb);
	return false;
}

/**
 * inode_io_list_del_locked - remove an inode from its bdi_writeback IO list
 * @inode: inode to be removed
 * @wb: bdi_writeback @inode is being removed from
 *
 * Remove @inode which may be on one of @wb->b_{dirty|io|more_io} lists and
 * clear %WB_has_dirty_io if all are empty afterwards.
 */
static void inode_io_list_del_locked(struct inode *inode,
				     struct bdi_writeback *wb)
{
	assert_spin_locked(&wb->list_lock);
	assert_spin_locked(&inode->i_lock);

	inode->i_state &= ~I_SYNC_QUEUED;
	list_del_init(&inode->i_io_list);
	wb_io_lists_depopulated(wb);
}

static void wb_wakeup(struct bdi_writeback *wb)
{
	spin_lock_bh(&wb->work_lock);
	if (test_bit(WB_registered, &wb->state))
		mod_delayed_work(bdi_wq, &wb->dwork, 0);
	spin_unlock_bh(&wb->work_lock);
}

static void finish_writeback_work(struct bdi_writeback *wb,
				  struct wb_writeback_work *work)
{
	struct wb_completion *done = work->done;

	if (work->auto_free)
		kfree(work);
	if (done && atomic_dec_and_test(&done->cnt))
		wake_up_all(&wb->bdi->wb_waitq);
}

static void wb_queue_work(struct bdi_writeback *wb,
			  struct wb_writeback_work *work)
{
	trace_writeback_queue(wb, work);

	if (work->done)
		atomic_inc(&work->done->cnt);

	spin_lock_bh(&wb->work_lock);

	if (test_bit(WB_registered, &wb->state)) {
		list_add_tail(&work->list, &wb->work_list);
		mod_delayed_work(bdi_wq, &wb->dwork, 0);
	} else
		finish_writeback_work(wb, work);

	spin_unlock_bh(&wb->work_lock);
}

/**
 * wb_wait_for_completion - wait for completion of bdi_writeback_works
 * @bdi: bdi work items were issued to
 * @done: target wb_completion
 *
 * Wait for one or more work items issued to @bdi with their ->done field
 * set to @done, which should have been defined with
 * DEFINE_WB_COMPLETION_ONSTACK().  This function returns after all such
 * work items are completed.  Work items which are waited upon aren't freed
 * automatically on completion.
 */
static void wb_wait_for_completion(struct backing_dev_info *bdi,
				   struct wb_completion *done)
{
	atomic_dec(&done->cnt);		/* put down the initial count */
	wait_event(bdi->wb_waitq, !atomic_read(&done->cnt));
}

#ifdef CONFIG_CGROUP_WRITEBACK

/* parameters for foreign inode detection, see wb_detach_inode() */
#define WB_FRN_TIME_SHIFT	13	/* 1s = 2^13, upto 8 secs w/ 16bit */
#define WB_FRN_TIME_AVG_SHIFT	3	/* avg = avg * 7/8 + new * 1/8 */
#define WB_FRN_TIME_CUT_DIV	2	/* ignore rounds < avg / 2 */
#define WB_FRN_TIME_PERIOD	(2 * (1 << WB_FRN_TIME_SHIFT))	/* 2s */

#define WB_FRN_HIST_SLOTS	16	/* inode->i_wb_frn_history is 16bit */
#define WB_FRN_HIST_UNIT	(WB_FRN_TIME_PERIOD / WB_FRN_HIST_SLOTS)
					/* each slot's duration is 2s / 16 */
#define WB_FRN_HIST_THR_SLOTS	(WB_FRN_HIST_SLOTS / 2)
					/* if foreign slots >= 8, switch */
#define WB_FRN_HIST_MAX_SLOTS	(WB_FRN_HIST_THR_SLOTS / 2 + 1)
					/* one round can affect upto 5 slots */

static atomic_t isw_nr_in_flight = ATOMIC_INIT(0);
static struct workqueue_struct *isw_wq;

void __inode_attach_wb(struct inode *inode, struct page *page)
{
	struct backing_dev_info *bdi = inode_to_bdi(inode);
	struct bdi_writeback *wb = NULL;

	if (inode_cgwb_enabled(inode)) {
		struct cgroup_subsys_state *memcg_css;

		if (page) {
			memcg_css = mem_cgroup_css_from_page(page);
			wb = wb_get_create(bdi, memcg_css, GFP_ATOMIC);
		} else {
			/* must pin memcg_css, see wb_get_create() */
			memcg_css = task_get_css(current, memory_cgrp_id);
			wb = wb_get_create(bdi, memcg_css, GFP_ATOMIC);
			css_put(memcg_css);
		}
	}

	if (!wb)
		wb = &bdi->wb;

	/*
	 * There may be multiple instances of this function racing to
	 * update the same inode.  Use cmpxchg() to tell the winner.
	 */
	if (unlikely(cmpxchg(&inode->i_wb, NULL, wb)))
		wb_put(wb);
}
EXPORT_SYMBOL_GPL(__inode_attach_wb);

/**
 * locked_inode_to_wb_and_lock_list - determine a locked inode's wb and lock it
 * @inode: inode of interest with i_lock held
 *
 * Returns @inode's wb with its list_lock held.  @inode->i_lock must be
 * held on entry and is released on return.  The returned wb is guaranteed
 * to stay @inode's associated wb until its list_lock is released.
 */
static struct bdi_writeback *
locked_inode_to_wb_and_lock_list(struct inode *inode)
	__releases(&inode->i_lock)
	__acquires(&wb->list_lock)
{
	while (true) {
		struct bdi_writeback *wb = inode_to_wb(inode);

		/*
		 * inode_to_wb() association is protected by both
		 * @inode->i_lock and @wb->list_lock but list_lock nests
		 * outside i_lock.  Drop i_lock and verify that the
		 * association hasn't changed after acquiring list_lock.
		 */
		wb_get(wb);
		spin_unlock(&inode->i_lock);
		spin_lock(&wb->list_lock);

		/* i_wb may have changed inbetween, can't use inode_to_wb() */
		if (likely(wb == inode->i_wb)) {
			wb_put(wb);	/* @inode already has ref */
			return wb;
		}

		spin_unlock(&wb->list_lock);
		wb_put(wb);
		cpu_relax();
		spin_lock(&inode->i_lock);
	}
}

/**
 * inode_to_wb_and_lock_list - determine an inode's wb and lock it
 * @inode: inode of interest
 *
 * Same as locked_inode_to_wb_and_lock_list() but @inode->i_lock isn't held
 * on entry.
 */
static struct bdi_writeback *inode_to_wb_and_lock_list(struct inode *inode)
	__acquires(&wb->list_lock)
{
	spin_lock(&inode->i_lock);
	return locked_inode_to_wb_and_lock_list(inode);
}

struct inode_switch_wbs_context {
	struct inode		*inode;
	struct bdi_writeback	*new_wb;

	struct rcu_head		rcu_head;
	struct work_struct	work;
};

static void bdi_down_write_wb_switch_rwsem(struct backing_dev_info *bdi)
{
	down_write(&bdi->wb_switch_rwsem);
}

static void bdi_up_write_wb_switch_rwsem(struct backing_dev_info *bdi)
{
	up_write(&bdi->wb_switch_rwsem);
}

static void inode_switch_wbs_work_fn(struct work_struct *work)
{
	struct inode_switch_wbs_context *isw =
		container_of(work, struct inode_switch_wbs_context, work);
	struct inode *inode = isw->inode;
	struct backing_dev_info *bdi = inode_to_bdi(inode);
	struct address_space *mapping = inode->i_mapping;
	struct bdi_writeback *old_wb = inode->i_wb;
	struct bdi_writeback *new_wb = isw->new_wb;
	struct radix_tree_iter iter;
	bool switched = false;
	void **slot;

	/*
	 * If @inode switches cgwb membership while sync_inodes_sb() is
	 * being issued, sync_inodes_sb() might miss it.  Synchronize.
	 */
	down_read(&bdi->wb_switch_rwsem);

	/*
	 * By the time control reaches here, RCU grace period has passed
	 * since I_WB_SWITCH assertion and all wb stat update transactions
	 * between unlocked_inode_to_wb_begin/end() are guaranteed to be
	 * synchronizing against the i_pages lock.
	 *
	 * Grabbing old_wb->list_lock, inode->i_lock and the i_pages lock
	 * gives us exclusion against all wb related operations on @inode
	 * including IO list manipulations and stat updates.
	 */
	if (old_wb < new_wb) {
		spin_lock(&old_wb->list_lock);
		spin_lock_nested(&new_wb->list_lock, SINGLE_DEPTH_NESTING);
	} else {
		spin_lock(&new_wb->list_lock);
		spin_lock_nested(&old_wb->list_lock, SINGLE_DEPTH_NESTING);
	}
	spin_lock(&inode->i_lock);
	xa_lock_irq(&mapping->i_pages);

	/*
	 * Once I_FREEING is visible under i_lock, the eviction path owns
	 * the inode and we shouldn't modify ->i_io_list.
	 */
	if (unlikely(inode->i_state & I_FREEING))
		goto skip_switch;

	/*
	 * Count and transfer stats.  Note that PAGECACHE_TAG_DIRTY points
	 * to possibly dirty pages while PAGECACHE_TAG_WRITEBACK points to
	 * pages actually under writeback.
	 */
	radix_tree_for_each_tagged(slot, &mapping->i_pages, &iter, 0,
				   PAGECACHE_TAG_DIRTY) {
		struct page *page = radix_tree_deref_slot_protected(slot,
						&mapping->i_pages.xa_lock);
		if (likely(page) && PageDirty(page)) {
			dec_wb_stat(old_wb, WB_RECLAIMABLE);
			inc_wb_stat(new_wb, WB_RECLAIMABLE);
		}
	}

	radix_tree_for_each_tagged(slot, &mapping->i_pages, &iter, 0,
				   PAGECACHE_TAG_WRITEBACK) {
		struct page *page = radix_tree_deref_slot_protected(slot,
						&mapping->i_pages.xa_lock);
		if (likely(page)) {
			WARN_ON_ONCE(!PageWriteback(page));
			dec_wb_stat(old_wb, WB_WRITEBACK);
			inc_wb_stat(new_wb, WB_WRITEBACK);
		}
	}

	wb_get(new_wb);

	/*
	 * Transfer to @new_wb's IO list if necessary.  The specific list
	 * @inode was on is ignored and the inode is put on ->b_dirty which
	 * is always correct including from ->b_dirty_time.  The transfer
	 * preserves @inode->dirtied_when ordering.
	 */
	if (!list_empty(&inode->i_io_list)) {
		struct inode *pos;

		inode_io_list_del_locked(inode, old_wb);
		inode->i_wb = new_wb;
		list_for_each_entry(pos, &new_wb->b_dirty, i_io_list)
			if (time_after_eq(inode->dirtied_when,
					  pos->dirtied_when))
				break;
		inode_io_list_move_locked(inode, new_wb, pos->i_io_list.prev);
	} else {
		inode->i_wb = new_wb;
	}

	/* ->i_wb_frn updates may race wbc_detach_inode() but doesn't matter */
	inode->i_wb_frn_winner = 0;
	inode->i_wb_frn_avg_time = 0;
	inode->i_wb_frn_history = 0;
	switched = true;
skip_switch:
	/*
	 * Paired with load_acquire in unlocked_inode_to_wb_begin() and
	 * ensures that the new wb is visible if they see !I_WB_SWITCH.
	 */
	smp_store_release(&inode->i_state, inode->i_state & ~I_WB_SWITCH);

	xa_unlock_irq(&mapping->i_pages);
	spin_unlock(&inode->i_lock);
	spin_unlock(&new_wb->list_lock);
	spin_unlock(&old_wb->list_lock);

	up_read(&bdi->wb_switch_rwsem);

	if (switched) {
		wb_wakeup(new_wb);
		wb_put(old_wb);
	}
	wb_put(new_wb);

	iput(inode);
	kfree(isw);

	atomic_dec(&isw_nr_in_flight);
}

static void inode_switch_wbs_rcu_fn(struct rcu_head *rcu_head)
{
	struct inode_switch_wbs_context *isw = container_of(rcu_head,
				struct inode_switch_wbs_context, rcu_head);

	/* needs to grab bh-unsafe locks, bounce to work item */
	INIT_WORK(&isw->work, inode_switch_wbs_work_fn);
	queue_work(isw_wq, &isw->work);
}

/**
 * inode_switch_wbs - change the wb association of an inode
 * @inode: target inode
 * @new_wb_id: ID of the new wb
 *
 * Switch @inode's wb association to the wb identified by @new_wb_id.  The
 * switching is performed asynchronously and may fail silently.
 */
static void inode_switch_wbs(struct inode *inode, int new_wb_id)
{
	struct backing_dev_info *bdi = inode_to_bdi(inode);
	struct cgroup_subsys_state *memcg_css;
	struct inode_switch_wbs_context *isw;

	/* noop if seems to be already in progress */
	if (inode->i_state & I_WB_SWITCH)
		return;

	/*
	 * Avoid starting new switches while sync_inodes_sb() is in
	 * progress.  Otherwise, if the down_write protected issue path
	 * blocks heavily, we might end up starting a large number of
	 * switches which will block on the rwsem.
	 */
	if (!down_read_trylock(&bdi->wb_switch_rwsem))
		return;

	isw = kzalloc(sizeof(*isw), GFP_ATOMIC);
	if (!isw)
		goto out_unlock;

	/* find and pin the new wb */
	rcu_read_lock();
	memcg_css = css_from_id(new_wb_id, &memory_cgrp_subsys);
	if (memcg_css && !css_tryget(memcg_css))
		memcg_css = NULL;
	rcu_read_unlock();
	if (!memcg_css)
		goto out_free;

	isw->new_wb = wb_get_create(bdi, memcg_css, GFP_ATOMIC);
	css_put(memcg_css);
	if (!isw->new_wb)
		goto out_free;

	/* while holding I_WB_SWITCH, no one else can update the association */
	spin_lock(&inode->i_lock);
	if (!(inode->i_sb->s_flags & SB_ACTIVE) ||
	    inode->i_state & (I_WB_SWITCH | I_FREEING) ||
	    inode_to_wb(inode) == isw->new_wb) {
		spin_unlock(&inode->i_lock);
		goto out_free;
	}
	inode->i_state |= I_WB_SWITCH;
	__iget(inode);
	spin_unlock(&inode->i_lock);

	isw->inode = inode;

	/*
	 * In addition to synchronizing among switchers, I_WB_SWITCH tells
	 * the RCU protected stat update paths to grab the i_page
	 * lock so that stat transfer can synchronize against them.
	 * Let's continue after I_WB_SWITCH is guaranteed to be visible.
	 */
	call_rcu(&isw->rcu_head, inode_switch_wbs_rcu_fn);

	atomic_inc(&isw_nr_in_flight);

	goto out_unlock;

out_free:
	if (isw->new_wb)
		wb_put(isw->new_wb);
	kfree(isw);
out_unlock:
	up_read(&bdi->wb_switch_rwsem);
}

/**
 * wbc_attach_and_unlock_inode - associate wbc with target inode and unlock it
 * @wbc: writeback_control of interest
 * @inode: target inode
 *
 * @inode is locked and about to be written back under the control of @wbc.
 * Record @inode's writeback context into @wbc and unlock the i_lock.  On
 * writeback completion, wbc_detach_inode() should be called.  This is used
 * to track the cgroup writeback context.
 */
void wbc_attach_and_unlock_inode(struct writeback_control *wbc,
				 struct inode *inode)
{
	if (!inode_cgwb_enabled(inode)) {
		spin_unlock(&inode->i_lock);
		return;
	}

	wbc->wb = inode_to_wb(inode);
	wbc->inode = inode;

	wbc->wb_id = wbc->wb->memcg_css->id;
	wbc->wb_lcand_id = inode->i_wb_frn_winner;
	wbc->wb_tcand_id = 0;
	wbc->wb_bytes = 0;
	wbc->wb_lcand_bytes = 0;
	wbc->wb_tcand_bytes = 0;

	wb_get(wbc->wb);
	spin_unlock(&inode->i_lock);

	/*
	 * A dying wb indicates that either the blkcg associated with the
	 * memcg changed or the associated memcg is dying.  In the first
	 * case, a replacement wb should already be available and we should
	 * refresh the wb immediately.  In the second case, trying to
	 * refresh will keep failing.
	 */
	if (unlikely(wb_dying(wbc->wb) && !css_is_dying(wbc->wb->memcg_css)))
		inode_switch_wbs(inode, wbc->wb_id);
}

/**
 * wbc_detach_inode - disassociate wbc from inode and perform foreign detection
 * @wbc: writeback_control of the just finished writeback
 *
 * To be called after a writeback attempt of an inode finishes and undoes
 * wbc_attach_and_unlock_inode().  Can be called under any context.
 *
 * As concurrent write sharing of an inode is expected to be very rare and
 * memcg only tracks page ownership on first-use basis severely confining
 * the usefulness of such sharing, cgroup writeback tracks ownership
 * per-inode.  While the support for concurrent write sharing of an inode
 * is deemed unnecessary, an inode being written to by different cgroups at
 * different points in time is a lot more common, and, more importantly,
 * charging only by first-use can too readily lead to grossly incorrect
 * behaviors (single foreign page can lead to gigabytes of writeback to be
 * incorrectly attributed).
 *
 * To resolve this issue, cgroup writeback detects the majority dirtier of
 * an inode and transfers the ownership to it.  To avoid unnnecessary
 * oscillation, the detection mechanism keeps track of history and gives
 * out the switch verdict only if the foreign usage pattern is stable over
 * a certain amount of time and/or writeback attempts.
 *
 * On each writeback attempt, @wbc tries to detect the majority writer
 * using Boyer-Moore majority vote algorithm.  In addition to the byte
 * count from the majority voting, it also counts the bytes written for the
 * current wb and the last round's winner wb (max of last round's current
 * wb, the winner from two rounds ago, and the last round's majority
 * candidate).  Keeping track of the historical winner helps the algorithm
 * to semi-reliably detect the most active writer even when it's not the
 * absolute majority.
 *
 * Once the winner of the round is determined, whether the winner is
 * foreign or not and how much IO time the round consumed is recorded in
 * inode->i_wb_frn_history.  If the amount of recorded foreign IO time is
 * over a certain threshold, the switch verdict is given.
 */
void wbc_detach_inode(struct writeback_control *wbc)
{
	struct bdi_writeback *wb = wbc->wb;
	struct inode *inode = wbc->inode;
	unsigned long avg_time, max_bytes, max_time;
	u16 history;
	int max_id;

	if (!wb)
		return;

	history = inode->i_wb_frn_history;
	avg_time = inode->i_wb_frn_avg_time;

	/* pick the winner of this round */
	if (wbc->wb_bytes >= wbc->wb_lcand_bytes &&
	    wbc->wb_bytes >= wbc->wb_tcand_bytes) {
		max_id = wbc->wb_id;
		max_bytes = wbc->wb_bytes;
	} else if (wbc->wb_lcand_bytes >= wbc->wb_tcand_bytes) {
		max_id = wbc->wb_lcand_id;
		max_bytes = wbc->wb_lcand_bytes;
	} else {
		max_id = wbc->wb_tcand_id;
		max_bytes = wbc->wb_tcand_bytes;
	}

	/*
	 * Calculate the amount of IO time the winner consumed and fold it
	 * into the running average kept per inode.  If the consumed IO
	 * time is lower than avag / WB_FRN_TIME_CUT_DIV, ignore it for
	 * deciding whether to switch or not.  This is to prevent one-off
	 * small dirtiers from skewing the verdict.
	 */
	max_time = DIV_ROUND_UP((max_bytes >> PAGE_SHIFT) << WB_FRN_TIME_SHIFT,
				wb->avg_write_bandwidth);
	if (avg_time)
		avg_time += (max_time >> WB_FRN_TIME_AVG_SHIFT) -
			    (avg_time >> WB_FRN_TIME_AVG_SHIFT);
	else
		avg_time = max_time;	/* immediate catch up on first run */

	if (max_time >= avg_time / WB_FRN_TIME_CUT_DIV) {
		int slots;

		/*
		 * The switch verdict is reached if foreign wb's consume
		 * more than a certain proportion of IO time in a
		 * WB_FRN_TIME_PERIOD.  This is loosely tracked by 16 slot
		 * history mask where each bit represents one sixteenth of
		 * the period.  Determine the number of slots to shift into
		 * history from @max_time.
		 */
		slots = min(DIV_ROUND_UP(max_time, WB_FRN_HIST_UNIT),
			    (unsigned long)WB_FRN_HIST_MAX_SLOTS);
		history <<= slots;
		if (wbc->wb_id != max_id)
			history |= (1U << slots) - 1;

		/*
		 * Switch if the current wb isn't the consistent winner.
		 * If there are multiple closely competing dirtiers, the
		 * inode may switch across them repeatedly over time, which
		 * is okay.  The main goal is avoiding keeping an inode on
		 * the wrong wb for an extended period of time.
		 */
		if (hweight32(history) > WB_FRN_HIST_THR_SLOTS)
			inode_switch_wbs(inode, max_id);
	}

	/*
	 * Multiple instances of this function may race to update the
	 * following fields but we don't mind occassional inaccuracies.
	 */
	inode->i_wb_frn_winner = max_id;
	inode->i_wb_frn_avg_time = min(avg_time, (unsigned long)U16_MAX);
	inode->i_wb_frn_history = history;

	wb_put(wbc->wb);
	wbc->wb = NULL;
}

/**
 * wbc_account_io - account IO issued during writeback
 * @wbc: writeback_control of the writeback in progress
 * @page: page being written out
 * @bytes: number of bytes being written out
 *
 * @bytes from @page are about to written out during the writeback
 * controlled by @wbc.  Keep the book for foreign inode detection.  See
 * wbc_detach_inode().
 */
void wbc_account_io(struct writeback_control *wbc, struct page *page,
		    size_t bytes)
{
	struct cgroup_subsys_state *css;
	int id;

	/*
	 * pageout() path doesn't attach @wbc to the inode being written
	 * out.  This is intentional as we don't want the function to block
	 * behind a slow cgroup.  Ultimately, we want pageout() to kick off
	 * regular writeback instead of writing things out itself.
	 */
	if (!wbc->wb)
		return;

	css = mem_cgroup_css_from_page(page);
	/* dead cgroups shouldn't contribute to inode ownership arbitration */
	if (!(css->flags & CSS_ONLINE))
		return;

	id = css->id;

	if (id == wbc->wb_id) {
		wbc->wb_bytes += bytes;
		return;
	}

	if (id == wbc->wb_lcand_id)
		wbc->wb_lcand_bytes += bytes;

	/* Boyer-Moore majority vote algorithm */
	if (!wbc->wb_tcand_bytes)
		wbc->wb_tcand_id = id;
	if (id == wbc->wb_tcand_id)
		wbc->wb_tcand_bytes += bytes;
	else
		wbc->wb_tcand_bytes -= min(bytes, wbc->wb_tcand_bytes);
}
EXPORT_SYMBOL_GPL(wbc_account_io);

/**
 * inode_congested - test whether an inode is congested
 * @inode: inode to test for congestion (may be NULL)
 * @cong_bits: mask of WB_[a]sync_congested bits to test
 *
 * Tests whether @inode is congested.  @cong_bits is the mask of congestion
 * bits to test and the return value is the mask of set bits.
 *
 * If cgroup writeback is enabled for @inode, the congestion state is
 * determined by whether the cgwb (cgroup bdi_writeback) for the blkcg
 * associated with @inode is congested; otherwise, the root wb's congestion
 * state is used.
 *
 * @inode is allowed to be NULL as this function is often called on
 * mapping->host which is NULL for the swapper space.
 */
int inode_congested(struct inode *inode, int cong_bits)
{
	/*
	 * Once set, ->i_wb never becomes NULL while the inode is alive.
	 * Start transaction iff ->i_wb is visible.
	 */
	if (inode && inode_to_wb_is_valid(inode)) {
		struct bdi_writeback *wb;
		struct wb_lock_cookie lock_cookie = {};
		bool congested;

		wb = unlocked_inode_to_wb_begin(inode, &lock_cookie);
		congested = wb_congested(wb, cong_bits);
		unlocked_inode_to_wb_end(inode, &lock_cookie);
		return congested;
	}

	return wb_congested(&inode_to_bdi(inode)->wb, cong_bits);
}
EXPORT_SYMBOL_GPL(inode_congested);

/**
 * wb_split_bdi_pages - split nr_pages to write according to bandwidth
 * @wb: target bdi_writeback to split @nr_pages to
 * @nr_pages: number of pages to write for the whole bdi
 *
 * Split @wb's portion of @nr_pages according to @wb's write bandwidth in
 * relation to the total write bandwidth of all wb's w/ dirty inodes on
 * @wb->bdi.
 */
static long wb_split_bdi_pages(struct bdi_writeback *wb, long nr_pages)
{
	unsigned long this_bw = wb->avg_write_bandwidth;
	unsigned long tot_bw = atomic_long_read(&wb->bdi->tot_write_bandwidth);

	if (nr_pages == LONG_MAX)
		return LONG_MAX;

	/*
	 * This may be called on clean wb's and proportional distribution
	 * may not make sense, just use the original @nr_pages in those
	 * cases.  In general, we wanna err on the side of writing more.
	 */
	if (!tot_bw || this_bw >= tot_bw)
		return nr_pages;
	else
		return DIV_ROUND_UP_ULL((u64)nr_pages * this_bw, tot_bw);
}

/**
 * bdi_split_work_to_wbs - split a wb_writeback_work to all wb's of a bdi
 * @bdi: target backing_dev_info
 * @base_work: wb_writeback_work to issue
 * @skip_if_busy: skip wb's which already have writeback in progress
 *
 * Split and issue @base_work to all wb's (bdi_writeback's) of @bdi which
 * have dirty inodes.  If @base_work->nr_page isn't %LONG_MAX, it's
 * distributed to the busy wbs according to each wb's proportion in the
 * total active write bandwidth of @bdi.
 */
static void bdi_split_work_to_wbs(struct backing_dev_info *bdi,
				  struct wb_writeback_work *base_work,
				  bool skip_if_busy)
{
	struct bdi_writeback *last_wb = NULL;
	struct bdi_writeback *wb = list_entry(&bdi->wb_list,
					      struct bdi_writeback, bdi_node);

	might_sleep();
restart:
	rcu_read_lock();
	list_for_each_entry_continue_rcu(wb, &bdi->wb_list, bdi_node) {
		DEFINE_WB_COMPLETION_ONSTACK(fallback_work_done);
		struct wb_writeback_work fallback_work;
		struct wb_writeback_work *work;
		long nr_pages;

		if (last_wb) {
			wb_put(last_wb);
			last_wb = NULL;
		}

		/* SYNC_ALL writes out I_DIRTY_TIME too */
		if (!wb_has_dirty_io(wb) &&
		    (base_work->sync_mode == WB_SYNC_NONE ||
		     list_empty(&wb->b_dirty_time)))
			continue;
		if (skip_if_busy && writeback_in_progress(wb))
			continue;

		nr_pages = wb_split_bdi_pages(wb, base_work->nr_pages);

		work = kmalloc(sizeof(*work), GFP_ATOMIC);
		if (work) {
			*work = *base_work;
			work->nr_pages = nr_pages;
			work->auto_free = 1;
			wb_queue_work(wb, work);
			continue;
		}

		/* alloc failed, execute synchronously using on-stack fallback */
		work = &fallback_work;
		*work = *base_work;
		work->nr_pages = nr_pages;
		work->auto_free = 0;
		work->done = &fallback_work_done;

		wb_queue_work(wb, work);

		/*
		 * Pin @wb so that it stays on @bdi->wb_list.  This allows
		 * continuing iteration from @wb after dropping and
		 * regrabbing rcu read lock.
		 */
		wb_get(wb);
		last_wb = wb;

		rcu_read_unlock();
		wb_wait_for_completion(bdi, &fallback_work_done);
		goto restart;
	}
	rcu_read_unlock();

	if (last_wb)
		wb_put(last_wb);
}

/**
 * cgroup_writeback_umount - flush inode wb switches for umount
 *
 * This function is called when a super_block is about to be destroyed and
 * flushes in-flight inode wb switches.  An inode wb switch goes through
 * RCU and then workqueue, so the two need to be flushed in order to ensure
 * that all previously scheduled switches are finished.  As wb switches are
 * rare occurrences and synchronize_rcu() can take a while, perform
 * flushing iff wb switches are in flight.
 */
void cgroup_writeback_umount(void)
{
	if (atomic_read(&isw_nr_in_flight)) {
		/*
		 * Use rcu_barrier() to wait for all pending callbacks to
		 * ensure that all in-flight wb switches are in the workqueue.
		 */
		rcu_barrier();
		flush_workqueue(isw_wq);
	}
}

static int __init cgroup_writeback_init(void)
{
	isw_wq = alloc_workqueue("inode_switch_wbs", 0, 0);
	if (!isw_wq)
		return -ENOMEM;
	return 0;
}
fs_initcall(cgroup_writeback_init);

#else	/* CONFIG_CGROUP_WRITEBACK */

static void bdi_down_write_wb_switch_rwsem(struct backing_dev_info *bdi) { }
static void bdi_up_write_wb_switch_rwsem(struct backing_dev_info *bdi) { }

static struct bdi_writeback *
locked_inode_to_wb_and_lock_list(struct inode *inode)
	__releases(&inode->i_lock)
	__acquires(&wb->list_lock)
{
	struct bdi_writeback *wb = inode_to_wb(inode);

	spin_unlock(&inode->i_lock);
	spin_lock(&wb->list_lock);
	return wb;
}

static struct bdi_writeback *inode_to_wb_and_lock_list(struct inode *inode)
	__acquires(&wb->list_lock)
{
	struct bdi_writeback *wb = inode_to_wb(inode);

	spin_lock(&wb->list_lock);
	return wb;
}

static long wb_split_bdi_pages(struct bdi_writeback *wb, long nr_pages)
{
	return nr_pages;
}

static void bdi_split_work_to_wbs(struct backing_dev_info *bdi,
				  struct wb_writeback_work *base_work,
				  bool skip_if_busy)
{
	might_sleep();

	if (!skip_if_busy || !writeback_in_progress(&bdi->wb)) {
		base_work->auto_free = 0;
		wb_queue_work(&bdi->wb, base_work);
	}
}

#endif	/* CONFIG_CGROUP_WRITEBACK */

/*
 * Add in the number of potentially dirty inodes, because each inode
 * write can dirty pagecache in the underlying blockdev.
 */
static unsigned long get_nr_dirty_pages(void)
{
	return global_node_page_state(NR_FILE_DIRTY) +
		global_node_page_state(NR_UNSTABLE_NFS) +
		get_nr_dirty_inodes();
}

static void wb_start_writeback(struct bdi_writeback *wb, enum wb_reason reason)
{
	if (!wb_has_dirty_io(wb))
		return;

	/*
	 * All callers of this function want to start writeback of all
	 * dirty pages. Places like vmscan can call this at a very
	 * high frequency, causing pointless allocations of tons of
	 * work items and keeping the flusher threads busy retrieving
	 * that work. Ensure that we only allow one of them pending and
	 * inflight at the time.
	 */
	if (test_bit(WB_start_all, &wb->state) ||
	    test_and_set_bit(WB_start_all, &wb->state))
		return;

	wb->start_all_reason = reason;
	wb_wakeup(wb);
}

/**
 * wb_start_background_writeback - start background writeback
 * @wb: bdi_writback to write from
 *
 * Description:
 *   This makes sure WB_SYNC_NONE background writeback happens. When
 *   this function returns, it is only guaranteed that for given wb
 *   some IO is happening if we are over background dirty threshold.
 *   Caller need not hold sb s_umount semaphore.
 */
void wb_start_background_writeback(struct bdi_writeback *wb)
{
	/*
	 * We just wake up the flusher thread. It will perform background
	 * writeback as soon as there is no other work to do.
	 */
	trace_writeback_wake_background(wb);
	wb_wakeup(wb);
}

/*
 * Remove the inode from the writeback list it is on.
 */
void inode_io_list_del(struct inode *inode)
{
	struct bdi_writeback *wb;

	wb = inode_to_wb_and_lock_list(inode);
	spin_lock(&inode->i_lock);
	inode_io_list_del_locked(inode, wb);
	spin_unlock(&inode->i_lock);
	spin_unlock(&wb->list_lock);
}

/*
 * mark an inode as under writeback on the sb
 */
void sb_mark_inode_writeback(struct inode *inode)
{
	struct super_block *sb = inode->i_sb;
	unsigned long flags;

	if (list_empty(&inode->i_wb_list)) {
		spin_lock_irqsave(&sb->s_inode_wblist_lock, flags);
		if (list_empty(&inode->i_wb_list)) {
			list_add_tail(&inode->i_wb_list, &sb->s_inodes_wb);
			trace_sb_mark_inode_writeback(inode);
		}
		spin_unlock_irqrestore(&sb->s_inode_wblist_lock, flags);
	}
}

/*
 * clear an inode as under writeback on the sb
 */
void sb_clear_inode_writeback(struct inode *inode)
{
	struct super_block *sb = inode->i_sb;
	unsigned long flags;

	if (!list_empty(&inode->i_wb_list)) {
		spin_lock_irqsave(&sb->s_inode_wblist_lock, flags);
		if (!list_empty(&inode->i_wb_list)) {
			list_del_init(&inode->i_wb_list);
			trace_sb_clear_inode_writeback(inode);
		}
		spin_unlock_irqrestore(&sb->s_inode_wblist_lock, flags);
	}
}

/*
 * Redirty an inode: set its when-it-was dirtied timestamp and move it to the
 * furthest end of its superblock's dirty-inode list.
 *
 * Before stamping the inode's ->dirtied_when, we check to see whether it is
 * already the most-recently-dirtied inode on the b_dirty list.  If that is
 * the case then the inode must have been redirtied while it was being written
 * out and we don't reset its dirtied_when.
 */
static void redirty_tail_locked(struct inode *inode, struct bdi_writeback *wb)
{
	assert_spin_locked(&inode->i_lock);

	if (!list_empty(&wb->b_dirty)) {
		struct inode *tail;

		tail = wb_inode(wb->b_dirty.next);
		if (time_before(inode->dirtied_when, tail->dirtied_when))
			inode->dirtied_when = jiffies;
	}
	inode_io_list_move_locked(inode, wb, &wb->b_dirty);
	inode->i_state &= ~I_SYNC_QUEUED;
}

static void redirty_tail(struct inode *inode, struct bdi_writeback *wb)
{
	spin_lock(&inode->i_lock);
	redirty_tail_locked(inode, wb);
	spin_unlock(&inode->i_lock);
}

/*
 * requeue inode for re-scanning after bdi->b_io list is exhausted.
 */
static void requeue_io(struct inode *inode, struct bdi_writeback *wb)
{
	inode_io_list_move_locked(inode, wb, &wb->b_more_io);
}

static void inode_sync_complete(struct inode *inode)
{
	inode->i_state &= ~I_SYNC;
	/* If inode is clean an unused, put it into LRU now... */
	inode_add_lru(inode);
	/* Waiters must see I_SYNC cleared before being woken up */
	smp_mb();
	wake_up_bit(&inode->i_state, __I_SYNC);
}

static bool inode_dirtied_after(struct inode *inode, unsigned long t)
{
	bool ret = time_after(inode->dirtied_when, t);
#ifndef CONFIG_64BIT
	/*
	 * For inodes being constantly redirtied, dirtied_when can get stuck.
	 * It _appears_ to be in the future, but is actually in distant past.
	 * This test is necessary to prevent such wrapped-around relative times
	 * from permanently stopping the whole bdi writeback.
	 */
	ret = ret && time_before_eq(inode->dirtied_when, jiffies);
#endif
	return ret;
}

#define EXPIRE_DIRTY_ATIME 0x0001

/*
 * Move expired (dirtied before dirtied_before) dirty inodes from
 * @delaying_queue to @dispatch_queue.
 */
static int move_expired_inodes(struct list_head *delaying_queue,
			       struct list_head *dispatch_queue,
			       unsigned long dirtied_before)
{
	LIST_HEAD(tmp);
	struct list_head *pos, *node;
	struct super_block *sb = NULL;
	struct inode *inode;
	int do_sb_sort = 0;
	int moved = 0;

	while (!list_empty(delaying_queue)) {
		inode = wb_inode(delaying_queue->prev);
		if (inode_dirtied_after(inode, dirtied_before))
			break;
		list_move(&inode->i_io_list, &tmp);
		moved++;
		spin_lock(&inode->i_lock);
		inode->i_state |= I_SYNC_QUEUED;
		spin_unlock(&inode->i_lock);
		if (sb_is_blkdev_sb(inode->i_sb))
			continue;
		if (sb && sb != inode->i_sb)
			do_sb_sort = 1;
		sb = inode->i_sb;
	}

	/* just one sb in list, splice to dispatch_queue and we're done */
	if (!do_sb_sort) {
		list_splice(&tmp, dispatch_queue);
		goto out;
	}

	/* Move inodes from one superblock together */
	while (!list_empty(&tmp)) {
		sb = wb_inode(tmp.prev)->i_sb;
		list_for_each_prev_safe(pos, node, &tmp) {
			inode = wb_inode(pos);
			if (inode->i_sb == sb)
				list_move(&inode->i_io_list, dispatch_queue);
		}
	}
out:
	return moved;
}

/*
 * Queue all expired dirty inodes for io, eldest first.
 * Before
 *         newly dirtied     b_dirty    b_io    b_more_io
 *         =============>    gf         edc     BA
 * After
 *         newly dirtied     b_dirty    b_io    b_more_io
 *         =============>    g          fBAedc
 *                                           |
 *                                           +--> dequeue for IO
 */
static void queue_io(struct bdi_writeback *wb, struct wb_writeback_work *work,
		     unsigned long dirtied_before)
{
	int moved;
	unsigned long time_expire_jif = dirtied_before;

	assert_spin_locked(&wb->list_lock);
	list_splice_init(&wb->b_more_io, &wb->b_io);
	moved = move_expired_inodes(&wb->b_dirty, &wb->b_io, dirtied_before);
	if (!work->for_sync)
		time_expire_jif = jiffies - dirtytime_expire_interval * HZ;
	moved += move_expired_inodes(&wb->b_dirty_time, &wb->b_io,
				     time_expire_jif);
	if (moved)
		wb_io_lists_populated(wb);
	trace_writeback_queue_io(wb, work, dirtied_before, moved);
}

static int write_inode(struct inode *inode, struct writeback_control *wbc)
{
	int ret;

	if (inode->i_sb->s_op->write_inode && !is_bad_inode(inode)) {
		trace_writeback_write_inode_start(inode, wbc);
		ret = inode->i_sb->s_op->write_inode(inode, wbc);
		trace_writeback_write_inode(inode, wbc);
		return ret;
	}
	return 0;
}

/*
 * Wait for writeback on an inode to complete. Called with i_lock held.
 * Caller must make sure inode cannot go away when we drop i_lock.
 */
static void __inode_wait_for_writeback(struct inode *inode)
	__releases(inode->i_lock)
	__acquires(inode->i_lock)
{
	DEFINE_WAIT_BIT(wq, &inode->i_state, __I_SYNC);
	wait_queue_head_t *wqh;

	wqh = bit_waitqueue(&inode->i_state, __I_SYNC);
	while (inode->i_state & I_SYNC) {
		spin_unlock(&inode->i_lock);
		__wait_on_bit(wqh, &wq, bit_wait,
			      TASK_UNINTERRUPTIBLE);
		spin_lock(&inode->i_lock);
	}
}

/*
 * Wait for writeback on an inode to complete. Caller must have inode pinned.
 */
void inode_wait_for_writeback(struct inode *inode)
{
	spin_lock(&inode->i_lock);
	__inode_wait_for_writeback(inode);
	spin_unlock(&inode->i_lock);
}

/*
 * Sleep until I_SYNC is cleared. This function must be called with i_lock
 * held and drops it. It is aimed for callers not holding any inode reference
 * so once i_lock is dropped, inode can go away.
 */
static void inode_sleep_on_writeback(struct inode *inode)
	__releases(inode->i_lock)
{
	DEFINE_WAIT(wait);
	wait_queue_head_t *wqh = bit_waitqueue(&inode->i_state, __I_SYNC);
	int sleep;

	prepare_to_wait(wqh, &wait, TASK_UNINTERRUPTIBLE);
	sleep = inode->i_state & I_SYNC;
	spin_unlock(&inode->i_lock);
	if (sleep)
		schedule();
	finish_wait(wqh, &wait);
}

/*
 * Find proper writeback list for the inode depending on its current state and
 * possibly also change of its state while we were doing writeback.  Here we
 * handle things such as livelock prevention or fairness of writeback among
 * inodes. This function can be called only by flusher thread - noone else
 * processes all inodes in writeback lists and requeueing inodes behind flusher
 * thread's back can have unexpected consequences.
 */
static void requeue_inode(struct inode *inode, struct bdi_writeback *wb,
			  struct writeback_control *wbc)
{
	if (inode->i_state & I_FREEING)
		return;

	/*
	 * Sync livelock prevention. Each inode is tagged and synced in one
	 * shot. If still dirty, it will be redirty_tail()'ed below.  Update
	 * the dirty time to prevent enqueue and sync it again.
	 */
	if ((inode->i_state & I_DIRTY) &&
	    (wbc->sync_mode == WB_SYNC_ALL || wbc->tagged_writepages))
		inode->dirtied_when = jiffies;

	if (wbc->pages_skipped) {
		/*
		 * writeback is not making progress due to locked
		 * buffers. Skip this inode for now.
		 */
		redirty_tail_locked(inode, wb);
		return;
	}

	if (mapping_tagged(inode->i_mapping, PAGECACHE_TAG_DIRTY)) {
		/*
		 * We didn't write back all the pages.  nfs_writepages()
		 * sometimes bales out without doing anything.
		 */
		if (wbc->nr_to_write <= 0) {
			/* Slice used up. Queue for next turn. */
			requeue_io(inode, wb);
		} else {
			/*
			 * Writeback blocked by something other than
			 * congestion. Delay the inode for some time to
			 * avoid spinning on the CPU (100% iowait)
			 * retrying writeback of the dirty page/inode
			 * that cannot be performed immediately.
			 */
			redirty_tail_locked(inode, wb);
		}
	} else if (inode->i_state & I_DIRTY) {
		/*
		 * Filesystems can dirty the inode during writeback operations,
		 * such as delayed allocation during submission or metadata
		 * updates after data IO completion.
		 */
		redirty_tail_locked(inode, wb);
	} else if (inode->i_state & I_DIRTY_TIME) {
		inode->dirtied_when = jiffies;
		inode_io_list_move_locked(inode, wb, &wb->b_dirty_time);
		inode->i_state &= ~I_SYNC_QUEUED;
	} else {
		/* The inode is clean. Remove from writeback lists. */
		inode_io_list_del_locked(inode, wb);
	}
}

/*
 * Write out an inode and its dirty pages. Do not update the writeback list
 * linkage. That is left to the caller. The caller is also responsible for
 * setting I_SYNC flag and calling inode_sync_complete() to clear it.
 */
static int
__writeback_single_inode(struct inode *inode, struct writeback_control *wbc)
{
	struct address_space *mapping = inode->i_mapping;
	long nr_to_write = wbc->nr_to_write;
	unsigned dirty;
	int ret;
	/* @fs.sec -- 62cf6bdd87a5c084b05e3bb9a11045a339d42a6b -- */
	bool newly_dirty = false;

	WARN_ON(!(inode->i_state & I_SYNC));

	trace_writeback_single_inode_start(inode, wbc, nr_to_write);

	ret = do_writepages(mapping, wbc);

	/*
	 * Make sure to wait on the data before writing out the metadata.
	 * This is important for filesystems that modify metadata on data
	 * I/O completion. We don't do it for sync(2) writeback because it has a
	 * separate, external IO completion path and ->sync_fs for guaranteeing
	 * inode metadata is written back correctly.
	 */
	if (wbc->sync_mode == WB_SYNC_ALL && !wbc->for_sync) {
		int err = filemap_fdatawait(mapping);
		if (ret == 0)
			ret = err;
	}

	/*
	 * If the inode has dirty timestamps and we need to write them, call
	 * mark_inode_dirty_sync() to notify the filesystem about it and to
	 * change I_DIRTY_TIME into I_DIRTY_SYNC.
	 */
	if ((inode->i_state & I_DIRTY_TIME) &&
	    (wbc->sync_mode == WB_SYNC_ALL || wbc->for_sync ||
	     time_after(jiffies, inode->dirtied_time_when +
			dirtytime_expire_interval * HZ))) {
		trace_writeback_lazytime(inode);
		mark_inode_dirty_sync(inode);
	}

	/*
	 * Some filesystems may redirty the inode during the writeback
	 * due to delalloc, clear dirty metadata flags right before
	 * write_inode()
	 */
	spin_lock(&inode->i_lock);
	dirty = inode->i_state & I_DIRTY;
<<<<<<< HEAD
	if ((inode->i_state & I_DIRTY_TIME) &&
	    ((dirty & I_DIRTY_INODE) ||
	     wbc->sync_mode == WB_SYNC_ALL || wbc->for_sync ||
	     time_after(jiffies, inode->dirtied_time_when +
			dirtytime_expire_interval * HZ))) {
		dirty |= I_DIRTY_TIME;
		trace_writeback_lazytime(inode);
	}
=======
>>>>>>> 30baa092
	inode->i_state &= ~dirty;

	/*
	 * Paired with smp_mb() in __mark_inode_dirty().  This allows
	 * __mark_inode_dirty() to test i_state without grabbing i_lock -
	 * either they see the I_DIRTY bits cleared or we see the dirtied
	 * inode.
	 *
	 * I_DIRTY_PAGES is always cleared together above even if @mapping
	 * still has dirty pages.  The flag is reinstated after smp_mb() if
	 * necessary.  This guarantees that either __mark_inode_dirty()
	 * sees clear I_DIRTY_PAGES or we see PAGECACHE_TAG_DIRTY.
	 */
	smp_mb();

	if (mapping_tagged(mapping, PAGECACHE_TAG_DIRTY))
		newly_dirty = true;

	spin_unlock(&inode->i_lock);

<<<<<<< HEAD
	if (newly_dirty)
		__mark_inode_dirty(inode, I_DIRTY_PAGES);
	if (dirty & I_DIRTY_TIME)
		mark_inode_dirty_sync(inode);
=======
>>>>>>> 30baa092
	/* Don't write the inode if only I_DIRTY_PAGES was set */
	if (dirty & ~I_DIRTY_PAGES) {
		int err = write_inode(inode, wbc);
		if (ret == 0)
			ret = err;
	}
	trace_writeback_single_inode(inode, wbc, nr_to_write);
	return ret;
}

/*
 * Write out an inode's dirty pages. Either the caller has an active reference
 * on the inode or the inode has I_WILL_FREE set.
 *
 * This function is designed to be called for writing back one inode which
 * we go e.g. from filesystem. Flusher thread uses __writeback_single_inode()
 * and does more profound writeback list handling in writeback_sb_inodes().
 */
static int writeback_single_inode(struct inode *inode,
				  struct writeback_control *wbc)
{
	struct bdi_writeback *wb;
	int ret = 0;

	spin_lock(&inode->i_lock);
	if (!atomic_read(&inode->i_count))
		WARN_ON(!(inode->i_state & (I_WILL_FREE|I_FREEING)));
	else
		WARN_ON(inode->i_state & I_WILL_FREE);

	if (inode->i_state & I_SYNC) {
		if (wbc->sync_mode != WB_SYNC_ALL)
			goto out;
		/*
		 * It's a data-integrity sync. We must wait. Since callers hold
		 * inode reference or inode has I_WILL_FREE set, it cannot go
		 * away under us.
		 */
		__inode_wait_for_writeback(inode);
	}
	WARN_ON(inode->i_state & I_SYNC);
	/*
	 * Skip inode if it is clean and we have no outstanding writeback in
	 * WB_SYNC_ALL mode. We don't want to mess with writeback lists in this
	 * function since flusher thread may be doing for example sync in
	 * parallel and if we move the inode, it could get skipped. So here we
	 * make sure inode is on some writeback list and leave it there unless
	 * we have completely cleaned the inode.
	 */
	if (!(inode->i_state & I_DIRTY_ALL) &&
	    (wbc->sync_mode != WB_SYNC_ALL ||
	     !mapping_tagged(inode->i_mapping, PAGECACHE_TAG_WRITEBACK)))
		goto out;
	inode->i_state |= I_SYNC;
	wbc_attach_and_unlock_inode(wbc, inode);

	ret = __writeback_single_inode(inode, wbc);

	wbc_detach_inode(wbc);

	wb = inode_to_wb_and_lock_list(inode);
	spin_lock(&inode->i_lock);
	/*
	 * If inode is clean, remove it from writeback lists. Otherwise don't
	 * touch it. See comment above for explanation.
	 */
	if (!(inode->i_state & I_DIRTY_ALL))
		inode_io_list_del_locked(inode, wb);
	spin_unlock(&wb->list_lock);
	inode_sync_complete(inode);
out:
	spin_unlock(&inode->i_lock);
	return ret;
}

static long writeback_chunk_size(struct bdi_writeback *wb,
				 struct wb_writeback_work *work)
{
	long pages;

	/*
	 * WB_SYNC_ALL mode does livelock avoidance by syncing dirty
	 * inodes/pages in one big loop. Setting wbc.nr_to_write=LONG_MAX
	 * here avoids calling into writeback_inodes_wb() more than once.
	 *
	 * The intended call sequence for WB_SYNC_ALL writeback is:
	 *
	 *      wb_writeback()
	 *          writeback_sb_inodes()       <== called only once
	 *              write_cache_pages()     <== called once for each inode
	 *                   (quickly) tag currently dirty pages
	 *                   (maybe slowly) sync all tagged pages
	 */
	if (work->sync_mode == WB_SYNC_ALL || work->tagged_writepages)
		pages = LONG_MAX;
	else {
		pages = min(wb->avg_write_bandwidth / 2,
			    global_wb_domain.dirty_limit / DIRTY_SCOPE);
		pages = min(pages, work->nr_pages);
		pages = round_down(pages + MIN_WRITEBACK_PAGES,
				   MIN_WRITEBACK_PAGES);
	}

	return pages;
}

/*
 * Write a portion of b_io inodes which belong to @sb.
 *
 * Return the number of pages and/or inodes written.
 *
 * NOTE! This is called with wb->list_lock held, and will
 * unlock and relock that for each inode it ends up doing
 * IO for.
 */
static long writeback_sb_inodes(struct super_block *sb,
				struct bdi_writeback *wb,
				struct wb_writeback_work *work)
{
	struct writeback_control wbc = {
		.sync_mode		= work->sync_mode,
		.tagged_writepages	= work->tagged_writepages,
		.for_kupdate		= work->for_kupdate,
		.for_background		= work->for_background,
		.for_sync		= work->for_sync,
		.range_cyclic		= work->range_cyclic,
		.range_start		= 0,
		.range_end		= LLONG_MAX,
	};
	unsigned long start_time = jiffies;
	long write_chunk;
	long total_wrote = 0;  /* count both pages and inodes */

	while (!list_empty(&wb->b_io)) {
		struct inode *inode = wb_inode(wb->b_io.prev);
		struct bdi_writeback *tmp_wb;
		long wrote;

		if (inode->i_sb != sb) {
			if (work->sb) {
				/*
				 * We only want to write back data for this
				 * superblock, move all inodes not belonging
				 * to it back onto the dirty list.
				 */
				redirty_tail(inode, wb);
				continue;
			}

			/*
			 * The inode belongs to a different superblock.
			 * Bounce back to the caller to unpin this and
			 * pin the next superblock.
			 */
			break;
		}

		/*
		 * Don't bother with new inodes or inodes being freed, first
		 * kind does not need periodic writeout yet, and for the latter
		 * kind writeout is handled by the freer.
		 */
		spin_lock(&inode->i_lock);
		if (inode->i_state & (I_NEW | I_FREEING | I_WILL_FREE)) {
			redirty_tail_locked(inode, wb);
			spin_unlock(&inode->i_lock);
			continue;
		}
		if ((inode->i_state & I_SYNC) && wbc.sync_mode != WB_SYNC_ALL) {
			/*
			 * If this inode is locked for writeback and we are not
			 * doing writeback-for-data-integrity, move it to
			 * b_more_io so that writeback can proceed with the
			 * other inodes on s_io.
			 *
			 * We'll have another go at writing back this inode
			 * when we completed a full scan of b_io.
			 */
			spin_unlock(&inode->i_lock);
			requeue_io(inode, wb);
			trace_writeback_sb_inodes_requeue(inode);
			continue;
		}
		spin_unlock(&wb->list_lock);

		/*
		 * We already requeued the inode if it had I_SYNC set and we
		 * are doing WB_SYNC_NONE writeback. So this catches only the
		 * WB_SYNC_ALL case.
		 */
		if (inode->i_state & I_SYNC) {
			/* Wait for I_SYNC. This function drops i_lock... */
			inode_sleep_on_writeback(inode);
			/* Inode may be gone, start again */
			spin_lock(&wb->list_lock);
			continue;
		}
		inode->i_state |= I_SYNC;
		wbc_attach_and_unlock_inode(&wbc, inode);

		write_chunk = writeback_chunk_size(wb, work);
		wbc.nr_to_write = write_chunk;
		wbc.pages_skipped = 0;

		/*
		 * We use I_SYNC to pin the inode in memory. While it is set
		 * evict_inode() will wait so the inode cannot be freed.
		 */
		__writeback_single_inode(inode, &wbc);

		wbc_detach_inode(&wbc);
		work->nr_pages -= write_chunk - wbc.nr_to_write;
		wrote = write_chunk - wbc.nr_to_write - wbc.pages_skipped;
		wrote = wrote < 0 ? 0 : wrote;
		total_wrote += wrote;

		if (need_resched()) {
			/*
			 * We're trying to balance between building up a nice
			 * long list of IOs to improve our merge rate, and
			 * getting those IOs out quickly for anyone throttling
			 * in balance_dirty_pages().  cond_resched() doesn't
			 * unplug, so get our IOs out the door before we
			 * give up the CPU.
			 */
			blk_flush_plug(current);
			cond_resched();
		}

		/*
		 * Requeue @inode if still dirty.  Be careful as @inode may
		 * have been switched to another wb in the meantime.
		 */
		tmp_wb = inode_to_wb_and_lock_list(inode);
		spin_lock(&inode->i_lock);
		if (!(inode->i_state & I_DIRTY_ALL))
			total_wrote++;
		requeue_inode(inode, tmp_wb, &wbc);
		inode_sync_complete(inode);
		spin_unlock(&inode->i_lock);

		if (unlikely(tmp_wb != wb)) {
			spin_unlock(&tmp_wb->list_lock);
			spin_lock(&wb->list_lock);
		}

		/*
		 * bail out to wb_writeback() often enough to check
		 * background threshold and other termination conditions.
		 */
		if (total_wrote) {
			if (time_is_before_jiffies(start_time + HZ / 10UL))
				break;
			if (work->nr_pages <= 0)
				break;
		}
	}
	return total_wrote;
}

static long __writeback_inodes_wb(struct bdi_writeback *wb,
				  struct wb_writeback_work *work)
{
	unsigned long start_time = jiffies;
	long wrote = 0;

	while (!list_empty(&wb->b_io)) {
		struct inode *inode = wb_inode(wb->b_io.prev);
		struct super_block *sb = inode->i_sb;

		if (!trylock_super(sb)) {
			/*
			 * trylock_super() may fail consistently due to
			 * s_umount being grabbed by someone else. Don't use
			 * requeue_io() to avoid busy retrying the inode/sb.
			 */
			redirty_tail(inode, wb);
			continue;
		}
		wrote += writeback_sb_inodes(sb, wb, work);
		up_read(&sb->s_umount);

		/* refer to the same tests at the end of writeback_sb_inodes */
		if (wrote) {
			if (time_is_before_jiffies(start_time + HZ / 10UL))
				break;
			if (work->nr_pages <= 0)
				break;
		}
	}
	/* Leave any unwritten inodes on b_io */
	return wrote;
}

static long writeback_inodes_wb(struct bdi_writeback *wb, long nr_pages,
				enum wb_reason reason)
{
	struct wb_writeback_work work = {
		.nr_pages	= nr_pages,
		.sync_mode	= WB_SYNC_NONE,
		.range_cyclic	= 1,
		.reason		= reason,
	};
	struct blk_plug plug;

	blk_start_plug(&plug);
	spin_lock(&wb->list_lock);
	if (list_empty(&wb->b_io))
		queue_io(wb, &work, jiffies);
	__writeback_inodes_wb(wb, &work);
	spin_unlock(&wb->list_lock);
	blk_finish_plug(&plug);

	return nr_pages - work.nr_pages;
}

/*
 * Explicit flushing or periodic writeback of "old" data.
 *
 * Define "old": the first time one of an inode's pages is dirtied, we mark the
 * dirtying-time in the inode's address_space.  So this periodic writeback code
 * just walks the superblock inode list, writing back any inodes which are
 * older than a specific point in time.
 *
 * Try to run once per dirty_writeback_interval.  But if a writeback event
 * takes longer than a dirty_writeback_interval interval, then leave a
 * one-second gap.
 *
 * dirtied_before takes precedence over nr_to_write.  So we'll only write back
 * all dirty pages if they are all attached to "old" mappings.
 */
static long wb_writeback(struct bdi_writeback *wb,
			 struct wb_writeback_work *work)
{
	unsigned long wb_start = jiffies;
	long nr_pages = work->nr_pages;
	unsigned long dirtied_before = jiffies;
	struct inode *inode;
	long progress;
	struct blk_plug plug;

	blk_start_plug(&plug);
	spin_lock(&wb->list_lock);
	for (;;) {
		/*
		 * Stop writeback when nr_pages has been consumed
		 */
		if (work->nr_pages <= 0)
			break;

		/*
		 * Background writeout and kupdate-style writeback may
		 * run forever. Stop them if there is other work to do
		 * so that e.g. sync can proceed. They'll be restarted
		 * after the other works are all done.
		 */
		if ((work->for_background || work->for_kupdate) &&
		    !list_empty(&wb->work_list))
			break;

		/*
		 * For background writeout, stop when we are below the
		 * background dirty threshold
		 */
		if (work->for_background && !wb_over_bg_thresh(wb))
			break;

		/*
		 * Kupdate and background works are special and we want to
		 * include all inodes that need writing. Livelock avoidance is
		 * handled by these works yielding to any other work so we are
		 * safe.
		 */
		if (work->for_kupdate) {
			dirtied_before = jiffies -
				msecs_to_jiffies(dirty_expire_interval * 10);
		} else if (work->for_background)
			dirtied_before = jiffies;

		trace_writeback_start(wb, work);
		if (list_empty(&wb->b_io))
			queue_io(wb, work, dirtied_before);
		if (work->sb)
			progress = writeback_sb_inodes(work->sb, wb, work);
		else
			progress = __writeback_inodes_wb(wb, work);
		trace_writeback_written(wb, work);

		wb_update_bandwidth(wb, wb_start);

		/*
		 * Did we write something? Try for more
		 *
		 * Dirty inodes are moved to b_io for writeback in batches.
		 * The completion of the current batch does not necessarily
		 * mean the overall work is done. So we keep looping as long
		 * as made some progress on cleaning pages or inodes.
		 */
		if (progress)
			continue;
		/*
		 * No more inodes for IO, bail
		 */
		if (list_empty(&wb->b_more_io))
			break;
		/*
		 * Nothing written. Wait for some inode to
		 * become available for writeback. Otherwise
		 * we'll just busyloop.
		 */
		trace_writeback_wait(wb, work);
		inode = wb_inode(wb->b_more_io.prev);
		spin_lock(&inode->i_lock);
		spin_unlock(&wb->list_lock);
		/* This function drops i_lock... */
		inode_sleep_on_writeback(inode);
		spin_lock(&wb->list_lock);
	}
	spin_unlock(&wb->list_lock);
	blk_finish_plug(&plug);

	return nr_pages - work->nr_pages;
}

/*
 * Return the next wb_writeback_work struct that hasn't been processed yet.
 */
static struct wb_writeback_work *get_next_work_item(struct bdi_writeback *wb)
{
	struct wb_writeback_work *work = NULL;

	spin_lock_bh(&wb->work_lock);
	if (!list_empty(&wb->work_list)) {
		work = list_entry(wb->work_list.next,
				  struct wb_writeback_work, list);
		list_del_init(&work->list);
	}
	spin_unlock_bh(&wb->work_lock);
	return work;
}

static long wb_check_background_flush(struct bdi_writeback *wb)
{
	if (wb_over_bg_thresh(wb)) {

		struct wb_writeback_work work = {
			.nr_pages	= LONG_MAX,
			.sync_mode	= WB_SYNC_NONE,
			.for_background	= 1,
			.range_cyclic	= 1,
			.reason		= WB_REASON_BACKGROUND,
		};

		return wb_writeback(wb, &work);
	}

	return 0;
}

static long wb_check_old_data_flush(struct bdi_writeback *wb)
{
	unsigned long expired;
	long nr_pages;

	/*
	 * When set to zero, disable periodic writeback
	 */
	if (!dirty_writeback_interval)
		return 0;

	expired = wb->last_old_flush +
			msecs_to_jiffies(dirty_writeback_interval * 10);
	if (time_before(jiffies, expired))
		return 0;

	wb->last_old_flush = jiffies;
	nr_pages = get_nr_dirty_pages();

	if (nr_pages) {
		struct wb_writeback_work work = {
			.nr_pages	= nr_pages,
			.sync_mode	= WB_SYNC_NONE,
			.for_kupdate	= 1,
			.range_cyclic	= 1,
			.reason		= WB_REASON_PERIODIC,
		};

		return wb_writeback(wb, &work);
	}

	return 0;
}

static long wb_check_start_all(struct bdi_writeback *wb)
{
	long nr_pages;

	if (!test_bit(WB_start_all, &wb->state))
		return 0;

	nr_pages = get_nr_dirty_pages();
	if (nr_pages) {
		struct wb_writeback_work work = {
			.nr_pages	= wb_split_bdi_pages(wb, nr_pages),
			.sync_mode	= WB_SYNC_NONE,
			.range_cyclic	= 1,
			.reason		= wb->start_all_reason,
		};

		nr_pages = wb_writeback(wb, &work);
	}

	clear_bit(WB_start_all, &wb->state);
	return nr_pages;
}


/*
 * Retrieve work items and do the writeback they describe
 */
static long wb_do_writeback(struct bdi_writeback *wb)
{
	struct wb_writeback_work *work;
	long wrote = 0;

	set_bit(WB_writeback_running, &wb->state);
	while ((work = get_next_work_item(wb)) != NULL) {
		trace_writeback_exec(wb, work);
		wrote += wb_writeback(wb, work);
		finish_writeback_work(wb, work);
	}

	/*
	 * Check for a flush-everything request
	 */
	wrote += wb_check_start_all(wb);

	/*
	 * Check for periodic writeback, kupdated() style
	 */
	wrote += wb_check_old_data_flush(wb);
	wrote += wb_check_background_flush(wb);
	clear_bit(WB_writeback_running, &wb->state);

	return wrote;
}

/*
 * Handle writeback of dirty data for the device backed by this bdi. Also
 * reschedules periodically and does kupdated style flushing.
 */
void wb_workfn(struct work_struct *work)
{
	struct bdi_writeback *wb = container_of(to_delayed_work(work),
						struct bdi_writeback, dwork);
	long pages_written;

	set_worker_desc("flush-%s", bdi_dev_name(wb->bdi));
	current->flags |= PF_SWAPWRITE;

	if (likely(!current_is_workqueue_rescuer() ||
		   !test_bit(WB_registered, &wb->state))) {
		/*
		 * The normal path.  Keep writing back @wb until its
		 * work_list is empty.  Note that this path is also taken
		 * if @wb is shutting down even when we're running off the
		 * rescuer as work_list needs to be drained.
		 */
		do {
			pages_written = wb_do_writeback(wb);
			trace_writeback_pages_written(pages_written);
		} while (!list_empty(&wb->work_list));
	} else {
		/*
		 * bdi_wq can't get enough workers and we're running off
		 * the emergency worker.  Don't hog it.  Hopefully, 1024 is
		 * enough for efficient IO.
		 */
		pages_written = writeback_inodes_wb(wb, 1024,
						    WB_REASON_FORKER_THREAD);
		trace_writeback_pages_written(pages_written);
	}

	if (!list_empty(&wb->work_list))
		wb_wakeup(wb);
	else if (wb_has_dirty_io(wb) && dirty_writeback_interval)
		wb_wakeup_delayed(wb);

	current->flags &= ~PF_SWAPWRITE;
}

/*
 * Start writeback of `nr_pages' pages on this bdi. If `nr_pages' is zero,
 * write back the whole world.
 */
static void __wakeup_flusher_threads_bdi(struct backing_dev_info *bdi,
					 enum wb_reason reason)
{
	struct bdi_writeback *wb;

	if (!bdi_has_dirty_io(bdi))
		return;

	list_for_each_entry_rcu(wb, &bdi->wb_list, bdi_node)
		wb_start_writeback(wb, reason);
}

void wakeup_flusher_threads_bdi(struct backing_dev_info *bdi,
				enum wb_reason reason)
{
	rcu_read_lock();
	__wakeup_flusher_threads_bdi(bdi, reason);
	rcu_read_unlock();
}

/*
 * Wakeup the flusher threads to start writeback of all currently dirty pages
 */
void wakeup_flusher_threads(enum wb_reason reason)
{
	struct backing_dev_info *bdi;

	/*
	 * If we are expecting writeback progress we must submit plugged IO.
	 */
	if (blk_needs_flush_plug(current))
		blk_schedule_flush_plug(current);

	rcu_read_lock();
	list_for_each_entry_rcu(bdi, &bdi_list, bdi_list)
		__wakeup_flusher_threads_bdi(bdi, reason);
	rcu_read_unlock();
}

/*
 * Wake up bdi's periodically to make sure dirtytime inodes gets
 * written back periodically.  We deliberately do *not* check the
 * b_dirtytime list in wb_has_dirty_io(), since this would cause the
 * kernel to be constantly waking up once there are any dirtytime
 * inodes on the system.  So instead we define a separate delayed work
 * function which gets called much more rarely.  (By default, only
 * once every 12 hours.)
 *
 * If there is any other write activity going on in the file system,
 * this function won't be necessary.  But if the only thing that has
 * happened on the file system is a dirtytime inode caused by an atime
 * update, we need this infrastructure below to make sure that inode
 * eventually gets pushed out to disk.
 */
static void wakeup_dirtytime_writeback(struct work_struct *w);
static DECLARE_DELAYED_WORK(dirtytime_work, wakeup_dirtytime_writeback);

static void wakeup_dirtytime_writeback(struct work_struct *w)
{
	struct backing_dev_info *bdi;

	rcu_read_lock();
	list_for_each_entry_rcu(bdi, &bdi_list, bdi_list) {
		struct bdi_writeback *wb;

		list_for_each_entry_rcu(wb, &bdi->wb_list, bdi_node)
			if (!list_empty(&wb->b_dirty_time))
				wb_wakeup(wb);
	}
	rcu_read_unlock();
	schedule_delayed_work(&dirtytime_work, dirtytime_expire_interval * HZ);
}

static int __init start_dirtytime_writeback(void)
{
	schedule_delayed_work(&dirtytime_work, dirtytime_expire_interval * HZ);
	return 0;
}
__initcall(start_dirtytime_writeback);

int dirtytime_interval_handler(struct ctl_table *table, int write,
			       void __user *buffer, size_t *lenp, loff_t *ppos)
{
	int ret;

	ret = proc_dointvec_minmax(table, write, buffer, lenp, ppos);
	if (ret == 0 && write)
		mod_delayed_work(system_wq, &dirtytime_work, 0);
	return ret;
}

/**
 * __mark_inode_dirty -	internal function
 *
 * @inode: inode to mark
 * @flags: what kind of dirty (i.e. I_DIRTY_SYNC)
 *
 * Mark an inode as dirty. Callers should use mark_inode_dirty or
 * mark_inode_dirty_sync.
 *
 * Put the inode on the super block's dirty list.
 *
 * CAREFUL! We mark it dirty unconditionally, but move it onto the
 * dirty list only if it is hashed or if it refers to a blockdev.
 * If it was not hashed, it will never be added to the dirty list
 * even if it is later hashed, as it will have been marked dirty already.
 *
 * In short, make sure you hash any inodes _before_ you start marking
 * them dirty.
 *
 * Note that for blockdevs, inode->dirtied_when represents the dirtying time of
 * the block-special inode (/dev/hda1) itself.  And the ->dirtied_when field of
 * the kernel-internal blockdev inode represents the dirtying time of the
 * blockdev's pages.  This is why for I_DIRTY_PAGES we always use
 * page->mapping->host, so the page-dirtying time is recorded in the internal
 * blockdev inode.
 */
void __mark_inode_dirty(struct inode *inode, int flags)
{
	struct super_block *sb = inode->i_sb;
	int dirtytime;

	trace_writeback_mark_inode_dirty(inode, flags);

	/*
	 * Don't do this for I_DIRTY_PAGES - that doesn't actually
	 * dirty the inode itself
	 */
	if (flags & (I_DIRTY_INODE | I_DIRTY_TIME)) {
		trace_writeback_dirty_inode_start(inode, flags);

		if (sb->s_op->dirty_inode)
			sb->s_op->dirty_inode(inode, flags);

		trace_writeback_dirty_inode(inode, flags);
	}
	if (flags & I_DIRTY_INODE)
		flags &= ~I_DIRTY_TIME;
	dirtytime = flags & I_DIRTY_TIME;

	/*
	 * Paired with smp_mb() in __writeback_single_inode() for the
	 * following lockless i_state test.  See there for details.
	 */
	smp_mb();

	if (((inode->i_state & flags) == flags) ||
	    (dirtytime && (inode->i_state & I_DIRTY_INODE)))
		return;

	spin_lock(&inode->i_lock);
	if (dirtytime && (inode->i_state & I_DIRTY_INODE))
		goto out_unlock_inode;
	if ((inode->i_state & flags) != flags) {
		const int was_dirty = inode->i_state & I_DIRTY;

		inode_attach_wb(inode, NULL);

		if (flags & I_DIRTY_INODE)
			inode->i_state &= ~I_DIRTY_TIME;
		inode->i_state |= flags;

		/*
		 * If the inode is queued for writeback by flush worker, just
		 * update its dirty state. Once the flush worker is done with
		 * the inode it will place it on the appropriate superblock
		 * list, based upon its state.
		 */
		if (inode->i_state & I_SYNC_QUEUED)
			goto out_unlock_inode;

		/*
		 * Only add valid (hashed) inodes to the superblock's
		 * dirty list.  Add blockdev inodes as well.
		 */
		if (!S_ISBLK(inode->i_mode)) {
			if (inode_unhashed(inode))
				goto out_unlock_inode;
		}
		if (inode->i_state & I_FREEING)
			goto out_unlock_inode;

		/*
		 * If the inode was already on b_dirty/b_io/b_more_io, don't
		 * reposition it (that would break b_dirty time-ordering).
		 */
		if (!was_dirty) {
			struct bdi_writeback *wb;
			struct list_head *dirty_list;
			bool wakeup_bdi = false;

			wb = locked_inode_to_wb_and_lock_list(inode);

			WARN(bdi_cap_writeback_dirty(wb->bdi) &&
			     !test_bit(WB_registered, &wb->state),
			     "bdi-%s not registered\n", wb->bdi->name);

			inode->dirtied_when = jiffies;
			if (dirtytime)
				inode->dirtied_time_when = jiffies;

			if (inode->i_state & I_DIRTY)
				dirty_list = &wb->b_dirty;
			else
				dirty_list = &wb->b_dirty_time;

			wakeup_bdi = inode_io_list_move_locked(inode, wb,
							       dirty_list);

			spin_unlock(&wb->list_lock);
			trace_writeback_dirty_inode_enqueue(inode);

			/*
			 * If this is the first dirty inode for this bdi,
			 * we have to wake-up the corresponding bdi thread
			 * to make sure background write-back happens
			 * later.
			 */
			if (bdi_cap_writeback_dirty(wb->bdi) && wakeup_bdi)
				wb_wakeup_delayed(wb);
			return;
		}
	}
out_unlock_inode:
	spin_unlock(&inode->i_lock);
}
EXPORT_SYMBOL(__mark_inode_dirty);

/*
 * The @s_sync_lock is used to serialise concurrent sync operations
 * to avoid lock contention problems with concurrent wait_sb_inodes() calls.
 * Concurrent callers will block on the s_sync_lock rather than doing contending
 * walks. The queueing maintains sync(2) required behaviour as all the IO that
 * has been issued up to the time this function is enter is guaranteed to be
 * completed by the time we have gained the lock and waited for all IO that is
 * in progress regardless of the order callers are granted the lock.
 */
static void wait_sb_inodes(struct super_block *sb)
{
	LIST_HEAD(sync_list);

	/*
	 * We need to be protected against the filesystem going from
	 * r/o to r/w or vice versa.
	 */
	WARN_ON(!rwsem_is_locked(&sb->s_umount));

	mutex_lock(&sb->s_sync_lock);

	/*
	 * Splice the writeback list onto a temporary list to avoid waiting on
	 * inodes that have started writeback after this point.
	 *
	 * Use rcu_read_lock() to keep the inodes around until we have a
	 * reference. s_inode_wblist_lock protects sb->s_inodes_wb as well as
	 * the local list because inodes can be dropped from either by writeback
	 * completion.
	 */
	rcu_read_lock();
	spin_lock_irq(&sb->s_inode_wblist_lock);
	list_splice_init(&sb->s_inodes_wb, &sync_list);

	/*
	 * Data integrity sync. Must wait for all pages under writeback, because
	 * there may have been pages dirtied before our sync call, but which had
	 * writeout started before we write it out.  In which case, the inode
	 * may not be on the dirty list, but we still have to wait for that
	 * writeout.
	 */
	while (!list_empty(&sync_list)) {
		struct inode *inode = list_first_entry(&sync_list, struct inode,
						       i_wb_list);
		struct address_space *mapping = inode->i_mapping;

		/*
		 * Move each inode back to the wb list before we drop the lock
		 * to preserve consistency between i_wb_list and the mapping
		 * writeback tag. Writeback completion is responsible to remove
		 * the inode from either list once the writeback tag is cleared.
		 */
		list_move_tail(&inode->i_wb_list, &sb->s_inodes_wb);

		/*
		 * The mapping can appear untagged while still on-list since we
		 * do not have the mapping lock. Skip it here, wb completion
		 * will remove it.
		 */
		if (!mapping_tagged(mapping, PAGECACHE_TAG_WRITEBACK))
			continue;

		spin_unlock_irq(&sb->s_inode_wblist_lock);

		spin_lock(&inode->i_lock);
		if (inode->i_state & (I_FREEING|I_WILL_FREE|I_NEW)) {
			spin_unlock(&inode->i_lock);

			spin_lock_irq(&sb->s_inode_wblist_lock);
			continue;
		}
		__iget(inode);
		spin_unlock(&inode->i_lock);
		rcu_read_unlock();

		/*
		 * We keep the error status of individual mapping so that
		 * applications can catch the writeback error using fsync(2).
		 * See filemap_fdatawait_keep_errors() for details.
		 */
		filemap_fdatawait_keep_errors(mapping);

		cond_resched();

		iput(inode);

		rcu_read_lock();
		spin_lock_irq(&sb->s_inode_wblist_lock);
	}
	spin_unlock_irq(&sb->s_inode_wblist_lock);
	rcu_read_unlock();
	mutex_unlock(&sb->s_sync_lock);
}

static void __writeback_inodes_sb_nr(struct super_block *sb, unsigned long nr,
				     enum wb_reason reason, bool skip_if_busy)
{
	DEFINE_WB_COMPLETION_ONSTACK(done);
	struct wb_writeback_work work = {
		.sb			= sb,
		.sync_mode		= WB_SYNC_NONE,
		.tagged_writepages	= 1,
		.done			= &done,
		.nr_pages		= nr,
		.reason			= reason,
	};
	struct backing_dev_info *bdi = sb->s_bdi;

	if (!bdi_has_dirty_io(bdi) || bdi == &noop_backing_dev_info)
		return;
	WARN_ON(!rwsem_is_locked(&sb->s_umount));

	bdi_split_work_to_wbs(sb->s_bdi, &work, skip_if_busy);
	wb_wait_for_completion(bdi, &done);
}

/**
 * writeback_inodes_sb_nr -	writeback dirty inodes from given super_block
 * @sb: the superblock
 * @nr: the number of pages to write
 * @reason: reason why some writeback work initiated
 *
 * Start writeback on some inodes on this super_block. No guarantees are made
 * on how many (if any) will be written, and this function does not wait
 * for IO completion of submitted IO.
 */
void writeback_inodes_sb_nr(struct super_block *sb,
			    unsigned long nr,
			    enum wb_reason reason)
{
	__writeback_inodes_sb_nr(sb, nr, reason, false);
}
EXPORT_SYMBOL(writeback_inodes_sb_nr);

/**
 * writeback_inodes_sb	-	writeback dirty inodes from given super_block
 * @sb: the superblock
 * @reason: reason why some writeback work was initiated
 *
 * Start writeback on some inodes on this super_block. No guarantees are made
 * on how many (if any) will be written, and this function does not wait
 * for IO completion of submitted IO.
 */
void writeback_inodes_sb(struct super_block *sb, enum wb_reason reason)
{
	return writeback_inodes_sb_nr(sb, get_nr_dirty_pages(), reason);
}
EXPORT_SYMBOL(writeback_inodes_sb);

/**
 * try_to_writeback_inodes_sb - try to start writeback if none underway
 * @sb: the superblock
 * @reason: reason why some writeback work was initiated
 *
 * Invoke __writeback_inodes_sb_nr if no writeback is currently underway.
 */
void try_to_writeback_inodes_sb(struct super_block *sb, enum wb_reason reason)
{
	if (!down_read_trylock(&sb->s_umount))
		return;

	__writeback_inodes_sb_nr(sb, get_nr_dirty_pages(), reason, true);
	up_read(&sb->s_umount);
}
EXPORT_SYMBOL(try_to_writeback_inodes_sb);

/**
 * sync_inodes_sb	-	sync sb inode pages
 * @sb: the superblock
 *
 * This function writes and waits on any dirty inode belonging to this
 * super_block.
 */
void sync_inodes_sb(struct super_block *sb)
{
	DEFINE_WB_COMPLETION_ONSTACK(done);
	struct wb_writeback_work work = {
		.sb		= sb,
		.sync_mode	= WB_SYNC_ALL,
		.nr_pages	= LONG_MAX,
		.range_cyclic	= 0,
		.done		= &done,
		.reason		= WB_REASON_SYNC,
		.for_sync	= 1,
	};
	struct backing_dev_info *bdi = sb->s_bdi;

	/*
	 * Can't skip on !bdi_has_dirty() because we should wait for !dirty
	 * inodes under writeback and I_DIRTY_TIME inodes ignored by
	 * bdi_has_dirty() need to be written out too.
	 */
	if (bdi == &noop_backing_dev_info)
		return;
	WARN_ON(!rwsem_is_locked(&sb->s_umount));

	/* protect against inode wb switch, see inode_switch_wbs_work_fn() */
	bdi_down_write_wb_switch_rwsem(bdi);
	bdi_split_work_to_wbs(bdi, &work, false);
	wb_wait_for_completion(bdi, &done);
	bdi_up_write_wb_switch_rwsem(bdi);

	wait_sb_inodes(sb);
}
EXPORT_SYMBOL(sync_inodes_sb);

/**
 * write_inode_now	-	write an inode to disk
 * @inode: inode to write to disk
 * @sync: whether the write should be synchronous or not
 *
 * This function commits an inode to disk immediately if it is dirty. This is
 * primarily needed by knfsd.
 *
 * The caller must either have a ref on the inode or must have set I_WILL_FREE.
 */
int write_inode_now(struct inode *inode, int sync)
{
	struct writeback_control wbc = {
		.nr_to_write = LONG_MAX,
		.sync_mode = sync ? WB_SYNC_ALL : WB_SYNC_NONE,
		.range_start = 0,
		.range_end = LLONG_MAX,
	};

	if (!mapping_cap_writeback_dirty(inode->i_mapping))
		wbc.nr_to_write = 0;

	might_sleep();
	return writeback_single_inode(inode, &wbc);
}
EXPORT_SYMBOL(write_inode_now);

/**
 * sync_inode - write an inode and its pages to disk.
 * @inode: the inode to sync
 * @wbc: controls the writeback mode
 *
 * sync_inode() will write an inode and its pages to disk.  It will also
 * correctly update the inode on its superblock's dirty inode lists and will
 * update inode->i_state.
 *
 * The caller must have a ref on the inode.
 */
int sync_inode(struct inode *inode, struct writeback_control *wbc)
{
	return writeback_single_inode(inode, wbc);
}
EXPORT_SYMBOL(sync_inode);

/**
 * sync_inode_metadata - write an inode to disk
 * @inode: the inode to sync
 * @wait: wait for I/O to complete.
 *
 * Write an inode to disk and adjust its dirty state after completion.
 *
 * Note: only writes the actual inode, no associated data or other metadata.
 */
int sync_inode_metadata(struct inode *inode, int wait)
{
	struct writeback_control wbc = {
		.sync_mode = wait ? WB_SYNC_ALL : WB_SYNC_NONE,
		.nr_to_write = 0, /* metadata-only */
	};

	return sync_inode(inode, &wbc);
}
EXPORT_SYMBOL(sync_inode_metadata);<|MERGE_RESOLUTION|>--- conflicted
+++ resolved
@@ -1419,7 +1419,7 @@
 	 */
 	spin_lock(&inode->i_lock);
 	dirty = inode->i_state & I_DIRTY;
-<<<<<<< HEAD
+
 	if ((inode->i_state & I_DIRTY_TIME) &&
 	    ((dirty & I_DIRTY_INODE) ||
 	     wbc->sync_mode == WB_SYNC_ALL || wbc->for_sync ||
@@ -1428,8 +1428,8 @@
 		dirty |= I_DIRTY_TIME;
 		trace_writeback_lazytime(inode);
 	}
-=======
->>>>>>> 30baa092
+
+
 	inode->i_state &= ~dirty;
 
 	/*
@@ -1450,13 +1450,13 @@
 
 	spin_unlock(&inode->i_lock);
 
-<<<<<<< HEAD
+
 	if (newly_dirty)
 		__mark_inode_dirty(inode, I_DIRTY_PAGES);
 	if (dirty & I_DIRTY_TIME)
 		mark_inode_dirty_sync(inode);
-=======
->>>>>>> 30baa092
+
+
 	/* Don't write the inode if only I_DIRTY_PAGES was set */
 	if (dirty & ~I_DIRTY_PAGES) {
 		int err = write_inode(inode, wbc);

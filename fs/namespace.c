/*
 *  linux/fs/namespace.c
 *
 * (C) Copyright Al Viro 2000, 2001
 *	Released under GPL v2.
 *
 * Based on code from fs/super.c, copyright Linus Torvalds and others.
 * Heavily rewritten.
 */

#include <linux/syscalls.h>
#include <linux/export.h>
#include <linux/capability.h>
#include <linux/mnt_namespace.h>
#include <linux/user_namespace.h>
#include <linux/namei.h>
#include <linux/security.h>
#include <linux/cred.h>
#include <linux/idr.h>
#include <linux/init.h>		/* init_rootfs */
#include <linux/fs_struct.h>	/* get_fs_root et.al. */
#include <linux/fsnotify.h>	/* fsnotify_vfsmount_delete */
#include <linux/uaccess.h>
#include <linux/proc_ns.h>
#include <linux/magic.h>
#include <linux/bootmem.h>
#include <linux/task_work.h>
#include <linux/sched/task.h>
#include <linux/fslog.h>
#ifdef CONFIG_KDP_NS
#include <linux/slub_def.h>
#include <linux/kdp.h>
#endif
#include "pnode.h"
#include "internal.h"

#ifdef CONFIG_KDP_NS
#define KDP_MOUNT_SYSTEM "/system"
#define KDP_MOUNT_SYSTEM_LEN strlen(KDP_MOUNT_SYSTEM)

#define KDP_MOUNT_SYSTEM2 "/root" //system-as-root
#define KDP_MOUNT_SYSTEM2_LEN strlen(KDP_MOUNT_SYSTEM2)

#define KDP_MOUNT_PRODUCT "/product"
#define KDP_MOUNT_PRODUCT_LEN strlen(KDP_MOUNT_PRODUCT)

#define KDP_MOUNT_VENDOR "/vendor"
#define KDP_MOUNT_VENDOR_LEN strlen(KDP_MOUNT_VENDOR)

#define KDP_MOUNT_ART "/apex/com.android.runtime"
#define KDP_MOUNT_ART_LEN strlen(KDP_MOUNT_ART)

#define KDP_MOUNT_ART2 "/com.android.runtime@1"
#define KDP_MOUNT_ART2_LEN strlen(KDP_MOUNT_ART2)

#define KDP_MOUNT_CRYPT "/com.android.conscrypt"
#define KDP_MOUNT_CRYPT_LEN strlen(KDP_MOUNT_CRYPT)

#define KDP_MOUNT_DEX2OAT "/com.android.art@1"
#define KDP_MOUNT_DEX2OAT_LEN strlen(KDP_MOUNT_DEX2OAT)

#define KDP_MOUNT_ADBD "/com.android.adbd@300900700"
#define KDP_MOUNT_ADBD_LEN strlen(KDP_MOUNT_ADBD)

#define ART_ALLOW 2
#define DEX2OAT_ALLOW 1
#endif

/* Maximum number of mounts in a mount namespace */
unsigned int sysctl_mount_max __read_mostly = 100000;

/* @fs.sec -- c4d165e8cb5ea1cc14cdedb9eab23efd642d4d5f -- */
static unsigned int sys_umount_trace_status;

static unsigned int m_hash_mask __read_mostly;
static unsigned int m_hash_shift __read_mostly;
static unsigned int mp_hash_mask __read_mostly;
static unsigned int mp_hash_shift __read_mostly;

static __initdata unsigned long mhash_entries;
static int __init set_mhash_entries(char *str)
{
	if (!str)
		return 0;
	mhash_entries = simple_strtoul(str, &str, 0);
	return 1;
}
__setup("mhash_entries=", set_mhash_entries);

static __initdata unsigned long mphash_entries;
static int __init set_mphash_entries(char *str)
{
	if (!str)
		return 0;
	mphash_entries = simple_strtoul(str, &str, 0);
	return 1;
}
__setup("mphash_entries=", set_mphash_entries);

static u64 event;
static DEFINE_IDA(mnt_id_ida);
static DEFINE_IDA(mnt_group_ida);
#ifdef CONFIG_KDP_NS
static DEFINE_SPINLOCK(mnt_vfsmnt_lock);
#endif
static struct hlist_head *mount_hashtable __read_mostly;
static struct hlist_head *mountpoint_hashtable __read_mostly;
static struct kmem_cache *mnt_cache __read_mostly;

#ifdef CONFIG_KDP_NS
struct super_block *sys_sb	__kdp_ro = NULL;
struct super_block *odm_sb	__kdp_ro = NULL;
struct super_block *vendor_sb	__kdp_ro = NULL;
struct super_block *art_sb 	__kdp_ro = NULL;
struct super_block *rootfs_sb	__kdp_ro = NULL;
struct super_block *crypt_sb	__kdp_ro = NULL;
struct super_block *dex2oat_sb	__kdp_ro = NULL;
struct super_block *adbd_sb		__kdp_ro = NULL;
static struct kmem_cache *vfsmnt_cache __read_mostly;
/* Populate all superblocks required for NS Protection */

enum kdp_sb {
	KDP_SB_ROOTFS = 0,
	KDP_SB_ODM,
	KDP_SB_SYS,
	KDP_SB_VENDOR,
	KDP_SB_ART,
	KDP_SB_CRYPT,
	KDP_SB_DEX2OAT,
	KDP_SB_ADBD,
	KDP_SB_MAX
};

int art_count = 0;
int dex2oat_count = 0;
#endif

static DECLARE_RWSEM(namespace_sem);

/* /sys/fs */
struct kobject *fs_kobj;
EXPORT_SYMBOL_GPL(fs_kobj);

/* /sys/fs/iostat */
struct kobject *fs_iostat_kobj;
EXPORT_SYMBOL(fs_iostat_kobj);

/*
 * vfsmount lock may be taken for read to prevent changes to the
 * vfsmount hash, ie. during mountpoint lookups or walking back
 * up the tree.
 *
 * It should be taken for write in all cases where the vfsmount
 * tree or hash is modified or when a vfsmount structure is modified.
 */
__cacheline_aligned_in_smp DEFINE_SEQLOCK(mount_lock);

static inline struct hlist_head *m_hash(struct vfsmount *mnt, struct dentry *dentry)
{
	unsigned long tmp = ((unsigned long)mnt / L1_CACHE_BYTES);
	tmp += ((unsigned long)dentry / L1_CACHE_BYTES);
	tmp = tmp + (tmp >> m_hash_shift);
	return &mount_hashtable[tmp & m_hash_mask];
}

enum {
	UMOUNT_STATUS_ADD_TASK = 0,
	UMOUNT_STATUS_REMAIN_NS,
	UMOUNT_STATUS_REMAIN_MNT_COUNT,
	UMOUNT_STATUS_ADD_DELAYED_WORK,
	UMOUNT_STATUS_MAX
};

static const char *umount_exit_str[UMOUNT_STATUS_MAX] = {
	"ADDED_TASK", "REMAIN_NS", "REMAIN_CNT", "DELAY_TASK"
};

static const char *exception_process[] = {
	"main", "ch_zygote", "usap32", "usap64", NULL,
};

static inline void sys_umount_trace_set_status(unsigned int status)
{
	sys_umount_trace_status = status;
}

static inline int is_exception(char *comm)
{
	unsigned int idx = 0;

	do {
		if (!strcmp(comm, exception_process[idx]))
			return 1;
	} while (exception_process[++idx]);

	return 0;
}

static inline void sys_umount_trace_print(struct mount *mnt, int flags)
{
#ifdef CONFIG_KDP_NS
	struct super_block *sb = mnt->mnt->mnt_sb;
	int mnt_flags = mnt->mnt->mnt_flags;
#else
	struct super_block *sb = mnt->mnt.mnt_sb;
	int mnt_flags = mnt->mnt.mnt_flags;
#endif
	/* We don`t want to see what zygote`s umount */
	if (((sb->s_magic == SDFAT_SUPER_MAGIC) ||
		(sb->s_magic == MSDOS_SUPER_MAGIC)) &&
		((current_uid().val == 0) && !is_exception(current->comm))) {
		struct block_device *bdev = sb->s_bdev;
		dev_t bd_dev = bdev ? bdev->bd_dev : 0;

		ST_LOG("[SYS](%s[%d:%d]): "
			"umount(mf:0x%x, f:0x%x, %s)\n",
			sb->s_id, MAJOR(bd_dev), MINOR(bd_dev), mnt_flags,
			flags, umount_exit_str[sys_umount_trace_status]);
	}
}

#ifdef CONFIG_KDP_NS
extern u8 ns_prot;
unsigned int cmp_ns_integrity(void)
{
	struct mount *root = NULL;
	struct nsproxy *nsp = NULL;
	int ret = 0;

	if((in_interrupt()
		 || in_softirq())){
		return 0;
	}
	nsp = current->nsproxy;
	if(!ns_prot || !nsp ||
		!nsp->mnt_ns) {
		return 0;
	}
	root = current->nsproxy->mnt_ns->root;
	if(root != root->mnt->bp_mount){
		printk("\n RKP44_3 Name Space Mismatch %p != %p\n nsp = %p mnt_ns %p\n",root,root->mnt->bp_mount,nsp,nsp->mnt_ns);
		ret = 1;
	}
	return ret;
}

void rkp_set_mnt_root_sb(struct vfsmount *mnt,	struct dentry *mnt_root,struct super_block *mnt_sb)
{
	uh_call(UH_APP_RKP, RKP_KDP_X53, (u64)mnt, (u64)mnt_root, (u64)mnt_sb, 0);
}


void rkp_assign_mnt_flags(struct vfsmount *mnt,int flags)
{
	uh_call(UH_APP_RKP, RKP_KDP_X54, (u64)mnt, (u64)flags, 0, 0);
}

void rkp_set_mnt_flags(struct vfsmount *mnt,int flags)
{
	int f = mnt->mnt_flags;
	f |= flags;
	rkp_assign_mnt_flags(mnt,f);
}

void rkp_reset_mnt_flags(struct vfsmount *mnt,int flags)
{
	int f = mnt->mnt_flags;
	f &= ~flags;
	rkp_assign_mnt_flags(mnt,f);
}
void rkp_set_data(struct vfsmount *mnt,void *data)
{
	uh_call(UH_APP_RKP, RKP_KDP_X55, (u64)mnt, (u64)data, 0, 0);
}
#endif

static inline struct hlist_head *mp_hash(struct dentry *dentry)
{
	unsigned long tmp = ((unsigned long)dentry / L1_CACHE_BYTES);
	tmp = tmp + (tmp >> mp_hash_shift);
	return &mountpoint_hashtable[tmp & mp_hash_mask];
}

static int mnt_alloc_id(struct mount *mnt)
{
	int res = ida_alloc(&mnt_id_ida, GFP_KERNEL);

	if (res < 0)
		return res;
	mnt->mnt_id = res;
	return 0;
}

#ifdef CONFIG_KDP_NS
void rkp_init_ns(struct vfsmount *vfsmnt,struct mount *mnt)
{
	uh_call(UH_APP_RKP, RKP_KDP_X52, (u64)vfsmnt, (u64)mnt, 0, 0);
}

static int mnt_alloc_vfsmount(struct mount *mnt)
{
	struct vfsmount *vfsmnt = NULL;
	
	vfsmnt = kmem_cache_alloc(vfsmnt_cache, GFP_KERNEL);
	if(!vfsmnt)
		return 1;

	spin_lock(&mnt_vfsmnt_lock);
	rkp_init_ns(vfsmnt,mnt);
	mnt->mnt = vfsmnt;
	spin_unlock(&mnt_vfsmnt_lock);
	return 0;
}
#endif

static void mnt_free_id(struct mount *mnt)
{
	ida_free(&mnt_id_ida, mnt->mnt_id);
}

/*
 * Allocate a new peer group ID
 */
static int mnt_alloc_group_id(struct mount *mnt)
{
	int res = ida_alloc_min(&mnt_group_ida, 1, GFP_KERNEL);

	if (res < 0)
		return res;
	mnt->mnt_group_id = res;
	return 0;
}

/*
 * Release a peer group ID
 */
void mnt_release_group_id(struct mount *mnt)
{
	ida_free(&mnt_group_ida, mnt->mnt_group_id);
	mnt->mnt_group_id = 0;
}

/*
 * vfsmount lock must be held for read
 */
static inline void mnt_add_count(struct mount *mnt, int n)
{
#ifdef CONFIG_SMP
	this_cpu_add(mnt->mnt_pcp->mnt_count, n);
#else
	preempt_disable();
	mnt->mnt_count += n;
	preempt_enable();
#endif
}

/*
 * vfsmount lock must be held for write
 */
unsigned int mnt_get_count(struct mount *mnt)
{
#ifdef CONFIG_SMP
	unsigned int count = 0;
	int cpu;

	for_each_possible_cpu(cpu) {
		count += per_cpu_ptr(mnt->mnt_pcp, cpu)->mnt_count;
	}

	return count;
#else
	return mnt->mnt_count;
#endif
}

static void drop_mountpoint(struct fs_pin *p)
{
	struct mount *m = container_of(p, struct mount, mnt_umount);
	dput(m->mnt_ex_mountpoint);
	pin_remove(p);
#ifdef CONFIG_KDP_NS
	mntput(m->mnt);
#else
	mntput(&m->mnt);
#endif
}

static struct mount *alloc_vfsmnt(const char *name)
{
	struct mount *mnt = kmem_cache_zalloc(mnt_cache, GFP_KERNEL);
	if (mnt) {
		int err;

		err = mnt_alloc_id(mnt);
		if (err)
			goto out_free_cache;
#ifdef CONFIG_KDP_NS
		err = mnt_alloc_vfsmount(mnt);
		if (err)
			goto out_free_cache;
#endif
		if (name) {
			mnt->mnt_devname = kstrdup_const(name, GFP_KERNEL);
			if (!mnt->mnt_devname)
				goto out_free_id;
		}

#ifdef CONFIG_SMP
		mnt->mnt_pcp = alloc_percpu(struct mnt_pcp);
		if (!mnt->mnt_pcp)
			goto out_free_devname;

		this_cpu_add(mnt->mnt_pcp->mnt_count, 1);
#else
		mnt->mnt_count = 1;
		mnt->mnt_writers = 0;
#endif
#ifdef CONFIG_KDP_NS
		rkp_set_data(mnt->mnt,NULL);
#else
		mnt->mnt.data = NULL;
#endif

		INIT_HLIST_NODE(&mnt->mnt_hash);
		INIT_LIST_HEAD(&mnt->mnt_child);
		INIT_LIST_HEAD(&mnt->mnt_mounts);
		INIT_LIST_HEAD(&mnt->mnt_list);
		INIT_LIST_HEAD(&mnt->mnt_expire);
		INIT_LIST_HEAD(&mnt->mnt_share);
		INIT_LIST_HEAD(&mnt->mnt_slave_list);
		INIT_LIST_HEAD(&mnt->mnt_slave);
		INIT_HLIST_NODE(&mnt->mnt_mp_list);
		INIT_LIST_HEAD(&mnt->mnt_umounting);
		init_fs_pin(&mnt->mnt_umount, drop_mountpoint);
	}
	return mnt;

#ifdef CONFIG_SMP
out_free_devname:
	kfree_const(mnt->mnt_devname);
#endif
out_free_id:
	mnt_free_id(mnt);
out_free_cache:
	kmem_cache_free(mnt_cache, mnt);
	return NULL;
}

/*
 * Most r/o checks on a fs are for operations that take
 * discrete amounts of time, like a write() or unlink().
 * We must keep track of when those operations start
 * (for permission checks) and when they end, so that
 * we can determine when writes are able to occur to
 * a filesystem.
 */
/*
 * __mnt_is_readonly: check whether a mount is read-only
 * @mnt: the mount to check for its write status
 *
 * This shouldn't be used directly ouside of the VFS.
 * It does not guarantee that the filesystem will stay
 * r/w, just that it is right *now*.  This can not and
 * should not be used in place of IS_RDONLY(inode).
 * mnt_want/drop_write() will _keep_ the filesystem
 * r/w.
 */
int __mnt_is_readonly(struct vfsmount *mnt)
{
	if (mnt->mnt_flags & MNT_READONLY)
		return 1;
	if (sb_rdonly(mnt->mnt_sb))
		return 1;
	return 0;
}
EXPORT_SYMBOL_GPL(__mnt_is_readonly);

static inline void mnt_inc_writers(struct mount *mnt)
{
#ifdef CONFIG_SMP
	this_cpu_inc(mnt->mnt_pcp->mnt_writers);
#else
	mnt->mnt_writers++;
#endif
}

static inline void mnt_dec_writers(struct mount *mnt)
{
#ifdef CONFIG_SMP
	this_cpu_dec(mnt->mnt_pcp->mnt_writers);
#else
	mnt->mnt_writers--;
#endif
}

static unsigned int mnt_get_writers(struct mount *mnt)
{
#ifdef CONFIG_SMP
	unsigned int count = 0;
	int cpu;

	for_each_possible_cpu(cpu) {
		count += per_cpu_ptr(mnt->mnt_pcp, cpu)->mnt_writers;
	}

	return count;
#else
	return mnt->mnt_writers;
#endif
}

static int mnt_is_readonly(struct vfsmount *mnt)
{
	if (mnt->mnt_sb->s_readonly_remount)
		return 1;
	/* Order wrt setting s_flags/s_readonly_remount in do_remount() */
	smp_rmb();
	return __mnt_is_readonly(mnt);
}

/*
 * Most r/o & frozen checks on a fs are for operations that take discrete
 * amounts of time, like a write() or unlink().  We must keep track of when
 * those operations start (for permission checks) and when they end, so that we
 * can determine when writes are able to occur to a filesystem.
 */
/**
 * __mnt_want_write - get write access to a mount without freeze protection
 * @m: the mount on which to take a write
 *
 * This tells the low-level filesystem that a write is about to be performed to
 * it, and makes sure that writes are allowed (mnt it read-write) before
 * returning success. This operation does not protect against filesystem being
 * frozen. When the write operation is finished, __mnt_drop_write() must be
 * called. This is effectively a refcount.
 */
int __mnt_want_write(struct vfsmount *m)
{
	struct mount *mnt = real_mount(m);
	int ret = 0;

	preempt_disable();
	mnt_inc_writers(mnt);
	/*
	 * The store to mnt_inc_writers must be visible before we pass
	 * MNT_WRITE_HOLD loop below, so that the slowpath can see our
	 * incremented count after it has set MNT_WRITE_HOLD.
	 */
	smp_mb();
#ifdef CONFIG_KDP_NS
	while (READ_ONCE(mnt->mnt->mnt_flags) & MNT_WRITE_HOLD)

#else
	while (READ_ONCE(mnt->mnt.mnt_flags) & MNT_WRITE_HOLD)
#endif
		cpu_relax();
	/*
	 * After the slowpath clears MNT_WRITE_HOLD, mnt_is_readonly will
	 * be set to match its requirements. So we must not load that until
	 * MNT_WRITE_HOLD is cleared.
	 */
	smp_rmb();
	if (mnt_is_readonly(m)) {
		mnt_dec_writers(mnt);
		ret = -EROFS;
	}
	preempt_enable();

	return ret;
}

/**
 * mnt_want_write - get write access to a mount
 * @m: the mount on which to take a write
 *
 * This tells the low-level filesystem that a write is about to be performed to
 * it, and makes sure that writes are allowed (mount is read-write, filesystem
 * is not frozen) before returning success.  When the write operation is
 * finished, mnt_drop_write() must be called.  This is effectively a refcount.
 */
int mnt_want_write(struct vfsmount *m)
{
	int ret;

	sb_start_write(m->mnt_sb);
	ret = __mnt_want_write(m);
	if (ret)
		sb_end_write(m->mnt_sb);
	return ret;
}
EXPORT_SYMBOL_GPL(mnt_want_write);

/**
 * mnt_clone_write - get write access to a mount
 * @mnt: the mount on which to take a write
 *
 * This is effectively like mnt_want_write, except
 * it must only be used to take an extra write reference
 * on a mountpoint that we already know has a write reference
 * on it. This allows some optimisation.
 *
 * After finished, mnt_drop_write must be called as usual to
 * drop the reference.
 */
int mnt_clone_write(struct vfsmount *mnt)
{
	/* superblock may be r/o */
	if (__mnt_is_readonly(mnt))
		return -EROFS;
	preempt_disable();
	mnt_inc_writers(real_mount(mnt));
	preempt_enable();
	return 0;
}
EXPORT_SYMBOL_GPL(mnt_clone_write);

/**
 * __mnt_want_write_file - get write access to a file's mount
 * @file: the file who's mount on which to take a write
 *
 * This is like __mnt_want_write, but it takes a file and can
 * do some optimisations if the file is open for write already
 */
int __mnt_want_write_file(struct file *file)
{
	if (!(file->f_mode & FMODE_WRITER))
		return __mnt_want_write(file->f_path.mnt);
	else
		return mnt_clone_write(file->f_path.mnt);
}

/**
 * mnt_want_write_file - get write access to a file's mount
 * @file: the file who's mount on which to take a write
 *
 * This is like mnt_want_write, but it takes a file and can
 * do some optimisations if the file is open for write already
 */
int mnt_want_write_file(struct file *file)
{
	int ret;

	sb_start_write(file_inode(file)->i_sb);
	ret = __mnt_want_write_file(file);
	if (ret)
		sb_end_write(file_inode(file)->i_sb);
	return ret;
}
EXPORT_SYMBOL_GPL(mnt_want_write_file);

/**
 * __mnt_drop_write - give up write access to a mount
 * @mnt: the mount on which to give up write access
 *
 * Tells the low-level filesystem that we are done
 * performing writes to it.  Must be matched with
 * __mnt_want_write() call above.
 */
void __mnt_drop_write(struct vfsmount *mnt)
{
	preempt_disable();
	mnt_dec_writers(real_mount(mnt));
	preempt_enable();
}

/**
 * mnt_drop_write - give up write access to a mount
 * @mnt: the mount on which to give up write access
 *
 * Tells the low-level filesystem that we are done performing writes to it and
 * also allows filesystem to be frozen again.  Must be matched with
 * mnt_want_write() call above.
 */
void mnt_drop_write(struct vfsmount *mnt)
{
	__mnt_drop_write(mnt);
	sb_end_write(mnt->mnt_sb);
}
EXPORT_SYMBOL_GPL(mnt_drop_write);

void __mnt_drop_write_file(struct file *file)
{
	__mnt_drop_write(file->f_path.mnt);
}

void mnt_drop_write_file(struct file *file)
{
	__mnt_drop_write_file(file);
	sb_end_write(file_inode(file)->i_sb);
}
EXPORT_SYMBOL(mnt_drop_write_file);

static int mnt_make_readonly(struct mount *mnt)
{
	int ret = 0;

	lock_mount_hash();
#ifdef CONFIG_KDP_NS
	rkp_set_mnt_flags(mnt->mnt, MNT_WRITE_HOLD);
#else
	mnt->mnt.mnt_flags |= MNT_WRITE_HOLD;
#endif
	/*
	 * After storing MNT_WRITE_HOLD, we'll read the counters. This store
	 * should be visible before we do.
	 */
	smp_mb();

	/*
	 * With writers on hold, if this value is zero, then there are
	 * definitely no active writers (although held writers may subsequently
	 * increment the count, they'll have to wait, and decrement it after
	 * seeing MNT_READONLY).
	 *
	 * It is OK to have counter incremented on one CPU and decremented on
	 * another: the sum will add up correctly. The danger would be when we
	 * sum up each counter, if we read a counter before it is incremented,
	 * but then read another CPU's count which it has been subsequently
	 * decremented from -- we would see more decrements than we should.
	 * MNT_WRITE_HOLD protects against this scenario, because
	 * mnt_want_write first increments count, then smp_mb, then spins on
	 * MNT_WRITE_HOLD, so it can't be decremented by another CPU while
	 * we're counting up here.
	 */
	if (mnt_get_writers(mnt) > 0)
		ret = -EBUSY;
	else {
#ifdef CONFIG_KDP_NS
		rkp_set_mnt_flags(mnt->mnt, MNT_READONLY);
#else
		mnt->mnt.mnt_flags |= MNT_READONLY;
#endif
	}
	/*
	 * MNT_READONLY must become visible before ~MNT_WRITE_HOLD, so writers
	 * that become unheld will see MNT_READONLY.
	 */
	smp_wmb();
#ifdef CONFIG_KDP_NS
	rkp_reset_mnt_flags(mnt->mnt, MNT_WRITE_HOLD);
#else
	mnt->mnt.mnt_flags &= ~MNT_WRITE_HOLD;
#endif
	unlock_mount_hash();
	return ret;
}

static void __mnt_unmake_readonly(struct mount *mnt)
{
	lock_mount_hash();
#ifdef CONFIG_KDP_NS
	rkp_reset_mnt_flags(mnt->mnt, MNT_READONLY);
#else
	mnt->mnt.mnt_flags &= ~MNT_READONLY;
#endif
	unlock_mount_hash();
}

int sb_prepare_remount_readonly(struct super_block *sb)
{
	struct mount *mnt;
	int err = 0;

	/* Racy optimization.  Recheck the counter under MNT_WRITE_HOLD */
	if (atomic_long_read(&sb->s_remove_count))
		return -EBUSY;

	lock_mount_hash();
	list_for_each_entry(mnt, &sb->s_mounts, mnt_instance) {
#ifdef CONFIG_KDP_NS
		if (!(mnt->mnt->mnt_flags & MNT_READONLY)) {
			rkp_set_mnt_flags(mnt->mnt, MNT_WRITE_HOLD);
#else
		if (!(mnt->mnt.mnt_flags & MNT_READONLY)) {
			mnt->mnt.mnt_flags |= MNT_WRITE_HOLD;
#endif
			smp_mb();
			if (mnt_get_writers(mnt) > 0) {
				err = -EBUSY;
				break;
			}
		}
	}
	if (!err && atomic_long_read(&sb->s_remove_count))
		err = -EBUSY;

	if (!err) {
		sb->s_readonly_remount = 1;
		smp_wmb();
	}
	list_for_each_entry(mnt, &sb->s_mounts, mnt_instance) {
#ifdef CONFIG_KDP_NS
		if (mnt->mnt->mnt_flags & MNT_WRITE_HOLD)
			rkp_reset_mnt_flags(mnt->mnt, MNT_WRITE_HOLD);
#else
		if (mnt->mnt.mnt_flags & MNT_WRITE_HOLD)
			mnt->mnt.mnt_flags &= ~MNT_WRITE_HOLD;
#endif
	}
	unlock_mount_hash();

	return err;
}

#ifdef CONFIG_KDP_NS
extern int rkp_from_vfsmnt_cache(unsigned long addr);
#endif

static void free_vfsmnt(struct mount *mnt)
{
#ifdef CONFIG_KDP_NS
	kfree(mnt->mnt->data);
#else
	kfree(mnt->mnt.data);
#endif
	kfree_const(mnt->mnt_devname);
#ifdef CONFIG_SMP
	free_percpu(mnt->mnt_pcp);
#endif
#ifdef CONFIG_KDP_NS
	if(mnt->mnt && 
		rkp_from_vfsmnt_cache((unsigned long)mnt->mnt))
		kmem_cache_free(vfsmnt_cache, mnt->mnt);
#endif
	kmem_cache_free(mnt_cache, mnt);
}

static void delayed_free_vfsmnt(struct rcu_head *head)
{
	free_vfsmnt(container_of(head, struct mount, mnt_rcu));
}

/* call under rcu_read_lock */
int __legitimize_mnt(struct vfsmount *bastard, unsigned seq)
{
	struct mount *mnt;
	if (read_seqretry(&mount_lock, seq))
		return 1;
	if (bastard == NULL)
		return 0;
	mnt = real_mount(bastard);
	mnt_add_count(mnt, 1);
	smp_mb();			// see mntput_no_expire()
	if (likely(!read_seqretry(&mount_lock, seq)))
		return 0;
	if (bastard->mnt_flags & MNT_SYNC_UMOUNT) {
		mnt_add_count(mnt, -1);
		return 1;
	}
	lock_mount_hash();
	if (unlikely(bastard->mnt_flags & MNT_DOOMED)) {
		mnt_add_count(mnt, -1);
		unlock_mount_hash();
		return 1;
	}
	unlock_mount_hash();
	/* caller will mntput() */
	return -1;
}

/* call under rcu_read_lock */
bool legitimize_mnt(struct vfsmount *bastard, unsigned seq)
{
	int res = __legitimize_mnt(bastard, seq);
	if (likely(!res))
		return true;
	if (unlikely(res < 0)) {
		rcu_read_unlock();
		mntput(bastard);
		rcu_read_lock();
	}
	return false;
}

/*
 * find the first mount at @dentry on vfsmount @mnt.
 * call under rcu_read_lock()
 */
struct mount *__lookup_mnt(struct vfsmount *mnt, struct dentry *dentry)
{
	struct hlist_head *head = m_hash(mnt, dentry);
	struct mount *p;

	hlist_for_each_entry_rcu(p, head, mnt_hash)
#ifdef CONFIG_KDP_NS
	if (p->mnt_parent->mnt == mnt && p->mnt_mountpoint == dentry)
#else
		if (&p->mnt_parent->mnt == mnt && p->mnt_mountpoint == dentry)
#endif
			return p;
	return NULL;
}

/*
 * lookup_mnt - Return the first child mount mounted at path
 *
 * "First" means first mounted chronologically.  If you create the
 * following mounts:
 *
 * mount /dev/sda1 /mnt
 * mount /dev/sda2 /mnt
 * mount /dev/sda3 /mnt
 *
 * Then lookup_mnt() on the base /mnt dentry in the root mount will
 * return successively the root dentry and vfsmount of /dev/sda1, then
 * /dev/sda2, then /dev/sda3, then NULL.
 *
 * lookup_mnt takes a reference to the found vfsmount.
 */
struct vfsmount *lookup_mnt(const struct path *path)
{
	struct mount *child_mnt;
	struct vfsmount *m;
	unsigned seq;

	rcu_read_lock();
	do {
		seq = read_seqbegin(&mount_lock);
		child_mnt = __lookup_mnt(path->mnt, path->dentry);
#ifdef CONFIG_KDP_NS
		m = child_mnt ? child_mnt->mnt : NULL;
#else
		m = child_mnt ? &child_mnt->mnt : NULL;
#endif
	} while (!legitimize_mnt(m, seq));
	rcu_read_unlock();
	return m;
}

/*
 * __is_local_mountpoint - Test to see if dentry is a mountpoint in the
 *                         current mount namespace.
 *
 * The common case is dentries are not mountpoints at all and that
 * test is handled inline.  For the slow case when we are actually
 * dealing with a mountpoint of some kind, walk through all of the
 * mounts in the current mount namespace and test to see if the dentry
 * is a mountpoint.
 *
 * The mount_hashtable is not usable in the context because we
 * need to identify all mounts that may be in the current mount
 * namespace not just a mount that happens to have some specified
 * parent mount.
 */
bool __is_local_mountpoint(struct dentry *dentry)
{
	struct mnt_namespace *ns = current->nsproxy->mnt_ns;
	struct mount *mnt;
	bool is_covered = false;

	if (!d_mountpoint(dentry))
		goto out;

	down_read(&namespace_sem);
	list_for_each_entry(mnt, &ns->list, mnt_list) {
		is_covered = (mnt->mnt_mountpoint == dentry);
		if (is_covered)
			break;
	}
	up_read(&namespace_sem);
out:
	return is_covered;
}

static struct mountpoint *lookup_mountpoint(struct dentry *dentry)
{
	struct hlist_head *chain = mp_hash(dentry);
	struct mountpoint *mp;

	hlist_for_each_entry(mp, chain, m_hash) {
		if (mp->m_dentry == dentry) {
			mp->m_count++;
			return mp;
		}
	}
	return NULL;
}

static struct mountpoint *get_mountpoint(struct dentry *dentry)
{
	struct mountpoint *mp, *new = NULL;
	int ret;

	if (d_mountpoint(dentry)) {
		/* might be worth a WARN_ON() */
		if (d_unlinked(dentry))
			return ERR_PTR(-ENOENT);
mountpoint:
		read_seqlock_excl(&mount_lock);
		mp = lookup_mountpoint(dentry);
		read_sequnlock_excl(&mount_lock);
		if (mp)
			goto done;
	}

	if (!new)
		new = kmalloc(sizeof(struct mountpoint), GFP_KERNEL);
	if (!new)
		return ERR_PTR(-ENOMEM);


	/* Exactly one processes may set d_mounted */
	ret = d_set_mounted(dentry);

	/* Someone else set d_mounted? */
	if (ret == -EBUSY)
		goto mountpoint;

	/* The dentry is not available as a mountpoint? */
	mp = ERR_PTR(ret);
	if (ret)
		goto done;

	/* Add the new mountpoint to the hash table */
	read_seqlock_excl(&mount_lock);
	new->m_dentry = dentry;
	new->m_count = 1;
	hlist_add_head(&new->m_hash, mp_hash(dentry));
	INIT_HLIST_HEAD(&new->m_list);
	read_sequnlock_excl(&mount_lock);

	mp = new;
	new = NULL;
done:
	kfree(new);
	return mp;
}

static void put_mountpoint(struct mountpoint *mp)
{
	if (!--mp->m_count) {
		struct dentry *dentry = mp->m_dentry;
		BUG_ON(!hlist_empty(&mp->m_list));
		spin_lock(&dentry->d_lock);
		dentry->d_flags &= ~DCACHE_MOUNTED;
		spin_unlock(&dentry->d_lock);
		hlist_del(&mp->m_hash);
		kfree(mp);
	}
}

static inline int check_mnt(struct mount *mnt)
{
	return mnt->mnt_ns == current->nsproxy->mnt_ns;
}

/*
 * vfsmount lock must be held for write
 */
static void touch_mnt_namespace(struct mnt_namespace *ns)
{
	if (ns) {
		ns->event = ++event;
		wake_up_interruptible(&ns->poll);
	}
}

/*
 * vfsmount lock must be held for write
 */
static void __touch_mnt_namespace(struct mnt_namespace *ns)
{
	if (ns && ns->event != event) {
		ns->event = event;
		wake_up_interruptible(&ns->poll);
	}
}

/*
 * vfsmount lock must be held for write
 */
static void unhash_mnt(struct mount *mnt)
{
	mnt->mnt_parent = mnt;
#ifdef CONFIG_KDP_NS
	mnt->mnt_mountpoint = mnt->mnt->mnt_root;
#else
	mnt->mnt_mountpoint = mnt->mnt.mnt_root;
#endif
	list_del_init(&mnt->mnt_child);
	hlist_del_init_rcu(&mnt->mnt_hash);
	hlist_del_init(&mnt->mnt_mp_list);
	put_mountpoint(mnt->mnt_mp);
	mnt->mnt_mp = NULL;
}

/*
 * vfsmount lock must be held for write
 */
static void detach_mnt(struct mount *mnt, struct path *old_path)
{
	old_path->dentry = mnt->mnt_mountpoint;
#ifdef CONFIG_KDP_NS
	old_path->mnt = mnt->mnt_parent->mnt;
#else
	old_path->mnt = &mnt->mnt_parent->mnt;
#endif
	unhash_mnt(mnt);
}

/*
 * vfsmount lock must be held for write
 */
static void umount_mnt(struct mount *mnt)
{
	/* old mountpoint will be dropped when we can do that */
	mnt->mnt_ex_mountpoint = mnt->mnt_mountpoint;
	unhash_mnt(mnt);
}

/*
 * vfsmount lock must be held for write
 */
void mnt_set_mountpoint(struct mount *mnt,
			struct mountpoint *mp,
			struct mount *child_mnt)
{
	mp->m_count++;
	mnt_add_count(mnt, 1);	/* essentially, that's mntget */
	child_mnt->mnt_mountpoint = dget(mp->m_dentry);
	child_mnt->mnt_parent = mnt;
	child_mnt->mnt_mp = mp;
	hlist_add_head(&child_mnt->mnt_mp_list, &mp->m_list);
}

static void __attach_mnt(struct mount *mnt, struct mount *parent)
{
#ifdef CONFIG_KDP_NS
	hlist_add_head_rcu(&mnt->mnt_hash,
			   m_hash(parent->mnt, mnt->mnt_mountpoint));
#else
	hlist_add_head_rcu(&mnt->mnt_hash,
			   m_hash(&parent->mnt, mnt->mnt_mountpoint));
#endif
	list_add_tail(&mnt->mnt_child, &parent->mnt_mounts);
}

/*
 * vfsmount lock must be held for write
 */
static void attach_mnt(struct mount *mnt,
			struct mount *parent,
			struct mountpoint *mp)
{
	mnt_set_mountpoint(parent, mp, mnt);
	__attach_mnt(mnt, parent);
}

void mnt_change_mountpoint(struct mount *parent, struct mountpoint *mp, struct mount *mnt)
{
	struct mountpoint *old_mp = mnt->mnt_mp;
	struct dentry *old_mountpoint = mnt->mnt_mountpoint;
	struct mount *old_parent = mnt->mnt_parent;

	list_del_init(&mnt->mnt_child);
	hlist_del_init(&mnt->mnt_mp_list);
	hlist_del_init_rcu(&mnt->mnt_hash);

	attach_mnt(mnt, parent, mp);

	put_mountpoint(old_mp);

	/*
	 * Safely avoid even the suggestion this code might sleep or
	 * lock the mount hash by taking advantage of the knowledge that
	 * mnt_change_mountpoint will not release the final reference
	 * to a mountpoint.
	 *
	 * During mounting, the mount passed in as the parent mount will
	 * continue to use the old mountpoint and during unmounting, the
	 * old mountpoint will continue to exist until namespace_unlock,
	 * which happens well after mnt_change_mountpoint.
	 */
	spin_lock(&old_mountpoint->d_lock);
	old_mountpoint->d_lockref.count--;
	spin_unlock(&old_mountpoint->d_lock);

	mnt_add_count(old_parent, -1);
}

/*
 * vfsmount lock must be held for write
 */
static void commit_tree(struct mount *mnt)
{
	struct mount *parent = mnt->mnt_parent;
	struct mount *m;
	LIST_HEAD(head);
	struct mnt_namespace *n = parent->mnt_ns;

	BUG_ON(parent == mnt);

	list_add_tail(&head, &mnt->mnt_list);
	list_for_each_entry(m, &head, mnt_list)
		m->mnt_ns = n;

	list_splice(&head, n->list.prev);

	n->mounts += n->pending_mounts;
	n->pending_mounts = 0;

	__attach_mnt(mnt, parent);
	touch_mnt_namespace(n);
}

static struct mount *next_mnt(struct mount *p, struct mount *root)
{
	struct list_head *next = p->mnt_mounts.next;
	if (next == &p->mnt_mounts) {
		while (1) {
			if (p == root)
				return NULL;
			next = p->mnt_child.next;
			if (next != &p->mnt_parent->mnt_mounts)
				break;
			p = p->mnt_parent;
		}
	}
	return list_entry(next, struct mount, mnt_child);
}

static struct mount *skip_mnt_tree(struct mount *p)
{
	struct list_head *prev = p->mnt_mounts.prev;
	while (prev != &p->mnt_mounts) {
		p = list_entry(prev, struct mount, mnt_child);
		prev = p->mnt_mounts.prev;
	}
	return p;
}

struct vfsmount *
vfs_kern_mount(struct file_system_type *type, int flags, const char *name, void *data)
{
	struct mount *mnt;
	struct dentry *root;

	if (!type)
		return ERR_PTR(-ENODEV);

	mnt = alloc_vfsmnt(name);
	if (!mnt)
		return ERR_PTR(-ENOMEM);

	if (type->alloc_mnt_data) {
#ifdef CONFIG_KDP_NS
		rkp_set_data(mnt->mnt, type->alloc_mnt_data());
		if (!mnt->mnt->data) {
#else
		mnt->mnt.data = type->alloc_mnt_data();
		if (!mnt->mnt.data) {
#endif
			mnt_free_id(mnt);
			free_vfsmnt(mnt);
			return ERR_PTR(-ENOMEM);
		}
	}
	if (flags & SB_KERNMOUNT)
#ifdef CONFIG_KDP_NS
		rkp_set_mnt_flags(mnt->mnt, MNT_INTERNAL);
		root = mount_fs(type, flags, name, mnt->mnt, data);
#else
		mnt->mnt.mnt_flags = MNT_INTERNAL;

	root = mount_fs(type, flags, name, &mnt->mnt, data);
#endif
	if (IS_ERR(root)) {
		mnt_free_id(mnt);
		free_vfsmnt(mnt);
		return ERR_CAST(root);
	}
#ifdef CONFIG_KDP_NS
	rkp_set_mnt_root_sb(mnt->mnt, root, root->d_sb);
	mnt->mnt_mountpoint = mnt->mnt->mnt_root;
#else
	mnt->mnt.mnt_root = root;
	mnt->mnt.mnt_sb = root->d_sb;
	mnt->mnt_mountpoint = mnt->mnt.mnt_root;
#endif	
	mnt->mnt_parent = mnt;
	lock_mount_hash();
	list_add_tail(&mnt->mnt_instance, &root->d_sb->s_mounts);
	unlock_mount_hash();
#ifdef CONFIG_KDP_NS
	return mnt->mnt;
#else
	return &mnt->mnt;
#endif
}
EXPORT_SYMBOL_GPL(vfs_kern_mount);

struct vfsmount *
vfs_submount(const struct dentry *mountpoint, struct file_system_type *type,
	     const char *name, void *data)
{
	/* Until it is worked out how to pass the user namespace
	 * through from the parent mount to the submount don't support
	 * unprivileged mounts with submounts.
	 */
	if (mountpoint->d_sb->s_user_ns != &init_user_ns)
		return ERR_PTR(-EPERM);

	return vfs_kern_mount(type, SB_SUBMOUNT, name, data);
}
EXPORT_SYMBOL_GPL(vfs_submount);

static struct mount *clone_mnt(struct mount *old, struct dentry *root,
					int flag)
{
#ifdef CONFIG_KDP_NS
	struct super_block *sb = old->mnt->mnt_sb;
#else
	struct super_block *sb = old->mnt.mnt_sb;
#endif
	struct mount *mnt;
	int err;
#ifdef CONFIG_KDP_NS
	int nsflags;
#endif

	mnt = alloc_vfsmnt(old->mnt_devname);
	if (!mnt)
		return ERR_PTR(-ENOMEM);

	if (sb->s_op->clone_mnt_data) {
#ifdef CONFIG_KDP_NS
		rkp_set_data(mnt->mnt, sb->s_op->clone_mnt_data(old->mnt->data));
		if (!mnt->mnt->data) {
#else
		mnt->mnt.data = sb->s_op->clone_mnt_data(old->mnt.data);
		if (!mnt->mnt.data) {
#endif
			err = -ENOMEM;
			goto out_free;
		}
	}

	if (flag & (CL_SLAVE | CL_PRIVATE | CL_SHARED_TO_SLAVE))
		mnt->mnt_group_id = 0; /* not a peer of original */
	else
		mnt->mnt_group_id = old->mnt_group_id;

	if ((flag & CL_MAKE_SHARED) && !mnt->mnt_group_id) {
		err = mnt_alloc_group_id(mnt);
		if (err)
			goto out_free;
	}

#ifdef CONFIG_KDP_NS
	nsflags = old->mnt->mnt_flags & ~(MNT_WRITE_HOLD|MNT_MARKED|MNT_INTERNAL);
	/* Don't allow unprivileged users to change mount flags */
	if (flag & CL_UNPRIVILEGED) {
		nsflags |= MNT_LOCK_ATIME;

		if (nsflags & MNT_READONLY)
			nsflags |= MNT_LOCK_READONLY;

		if (nsflags & MNT_NODEV)
			nsflags |= MNT_LOCK_NODEV;

		if (nsflags & MNT_NOSUID)
			nsflags |= MNT_LOCK_NOSUID;

		if (nsflags & MNT_NOEXEC)
			nsflags |= MNT_LOCK_NOEXEC;
	}
	if ((flag & CL_UNPRIVILEGED) &&
	    (!(flag & CL_EXPIRE) || list_empty(&old->mnt_expire)))
		nsflags |= MNT_LOCKED;
	rkp_assign_mnt_flags(mnt->mnt, nsflags);
#else
	mnt->mnt.mnt_flags = old->mnt.mnt_flags;
	mnt->mnt.mnt_flags &= ~(MNT_WRITE_HOLD|MNT_MARKED|MNT_INTERNAL);
	/* Don't allow unprivileged users to change mount flags */
	if (flag & CL_UNPRIVILEGED) {
		mnt->mnt.mnt_flags |= MNT_LOCK_ATIME;

		if (mnt->mnt.mnt_flags & MNT_READONLY)
			mnt->mnt.mnt_flags |= MNT_LOCK_READONLY;

		if (mnt->mnt.mnt_flags & MNT_NODEV)
			mnt->mnt.mnt_flags |= MNT_LOCK_NODEV;

		if (mnt->mnt.mnt_flags & MNT_NOSUID)
			mnt->mnt.mnt_flags |= MNT_LOCK_NOSUID;

		if (mnt->mnt.mnt_flags & MNT_NOEXEC)
			mnt->mnt.mnt_flags |= MNT_LOCK_NOEXEC;
	}

	/* Don't allow unprivileged users to reveal what is under a mount */
	if ((flag & CL_UNPRIVILEGED) &&
	    (!(flag & CL_EXPIRE) || list_empty(&old->mnt_expire)))
		mnt->mnt.mnt_flags |= MNT_LOCKED;
#endif
	atomic_inc(&sb->s_active);
#ifdef CONFIG_KDP_NS
	rkp_set_mnt_root_sb(mnt->mnt, dget(root), sb);
	mnt->mnt_mountpoint = mnt->mnt->mnt_root;
#else
	mnt->mnt.mnt_sb = sb;
	mnt->mnt.mnt_root = dget(root);
	mnt->mnt_mountpoint = mnt->mnt.mnt_root;
#endif
	mnt->mnt_parent = mnt;
	lock_mount_hash();
	list_add_tail(&mnt->mnt_instance, &sb->s_mounts);
	unlock_mount_hash();

	if ((flag & CL_SLAVE) ||
	    ((flag & CL_SHARED_TO_SLAVE) && IS_MNT_SHARED(old))) {
		list_add(&mnt->mnt_slave, &old->mnt_slave_list);
		mnt->mnt_master = old;
		CLEAR_MNT_SHARED(mnt);
	} else if (!(flag & CL_PRIVATE)) {
		if ((flag & CL_MAKE_SHARED) || IS_MNT_SHARED(old))
			list_add(&mnt->mnt_share, &old->mnt_share);
		if (IS_MNT_SLAVE(old))
			list_add(&mnt->mnt_slave, &old->mnt_slave);
		mnt->mnt_master = old->mnt_master;
	} else {
		CLEAR_MNT_SHARED(mnt);
	}
	if (flag & CL_MAKE_SHARED)
		set_mnt_shared(mnt);

	/* stick the duplicate mount on the same expiry list
	 * as the original if that was on one */
	if (flag & CL_EXPIRE) {
		if (!list_empty(&old->mnt_expire))
			list_add(&mnt->mnt_expire, &old->mnt_expire);
	}

	return mnt;

 out_free:
	mnt_free_id(mnt);
	free_vfsmnt(mnt);
	return ERR_PTR(err);
}

static void cleanup_mnt(struct mount *mnt)
{
	/*
	 * This probably indicates that somebody messed
	 * up a mnt_want/drop_write() pair.  If this
	 * happens, the filesystem was probably unable
	 * to make r/w->r/o transitions.
	 */
	/*
	 * The locking used to deal with mnt_count decrement provides barriers,
	 * so mnt_get_writers() below is safe.
	 */
	WARN_ON(mnt_get_writers(mnt));
	if (unlikely(mnt->mnt_pins.first))
		mnt_pin_kill(mnt);
#ifdef CONFIG_KDP_NS
	fsnotify_vfsmount_delete(mnt->mnt);
	dput(mnt->mnt->mnt_root);
	deactivate_super(mnt->mnt->mnt_sb);
#else
	fsnotify_vfsmount_delete(&mnt->mnt);
	dput(mnt->mnt.mnt_root);
	deactivate_super(mnt->mnt.mnt_sb);
#endif
	mnt_free_id(mnt);
	call_rcu(&mnt->mnt_rcu, delayed_free_vfsmnt);
}

static void __cleanup_mnt(struct rcu_head *head)
{
	cleanup_mnt(container_of(head, struct mount, mnt_rcu));
}

static LLIST_HEAD(delayed_mntput_list);
static void delayed_mntput(struct work_struct *unused)
{
	struct llist_node *node = llist_del_all(&delayed_mntput_list);
	struct mount *m, *t;

	llist_for_each_entry_safe(m, t, node, mnt_llist)
		cleanup_mnt(m);
}
static DECLARE_DELAYED_WORK(delayed_mntput_work, delayed_mntput);

static void mntput_no_expire(struct mount *mnt)
{
	rcu_read_lock();
	if (likely(READ_ONCE(mnt->mnt_ns))) {
		/*
		 * Since we don't do lock_mount_hash() here,
		 * ->mnt_ns can change under us.  However, if it's
		 * non-NULL, then there's a reference that won't
		 * be dropped until after an RCU delay done after
		 * turning ->mnt_ns NULL.  So if we observe it
		 * non-NULL under rcu_read_lock(), the reference
		 * we are dropping is not the final one.
		 */
		mnt_add_count(mnt, -1);
		rcu_read_unlock();
		sys_umount_trace_set_status(UMOUNT_STATUS_REMAIN_NS);
		return;
	}
	lock_mount_hash();
	/*
	 * make sure that if __legitimize_mnt() has not seen us grab
	 * mount_lock, we'll see their refcount increment here.
	 */
	smp_mb();
	mnt_add_count(mnt, -1);
	if (mnt_get_count(mnt)) {
		rcu_read_unlock();
		unlock_mount_hash();
		sys_umount_trace_set_status(UMOUNT_STATUS_REMAIN_MNT_COUNT);
		return;
	}

#ifdef CONFIG_KDP_NS
	if (unlikely(mnt->mnt->mnt_flags & MNT_DOOMED)) {
#else
	if (unlikely(mnt->mnt.mnt_flags & MNT_DOOMED)) {
#endif
		rcu_read_unlock();
		unlock_mount_hash();
		return;
	}
#ifdef CONFIG_KDP_NS
	rkp_set_mnt_flags(mnt->mnt, MNT_DOOMED);
#else
	mnt->mnt.mnt_flags |= MNT_DOOMED;
#endif
	rcu_read_unlock();

	list_del(&mnt->mnt_instance);

	if (unlikely(!list_empty(&mnt->mnt_mounts))) {
		struct mount *p, *tmp;
		list_for_each_entry_safe(p, tmp, &mnt->mnt_mounts,  mnt_child) {
			umount_mnt(p);
		}
	}
	unlock_mount_hash();

#ifdef CONFIG_KDP_NS
	if (likely(!(mnt->mnt->mnt_flags & MNT_INTERNAL))) {
#else
	if (likely(!(mnt->mnt.mnt_flags & MNT_INTERNAL))) {
#endif
		struct task_struct *task = current;
		if (likely(!(task->flags & PF_KTHREAD))) {
			init_task_work(&mnt->mnt_rcu, __cleanup_mnt);
			if (!task_work_add(task, &mnt->mnt_rcu, true)) {
				sys_umount_trace_set_status(UMOUNT_STATUS_ADD_TASK);
				return;
			}
		}
		if (llist_add(&mnt->mnt_llist, &delayed_mntput_list)) {
			schedule_delayed_work(&delayed_mntput_work, 1);
			sys_umount_trace_set_status(UMOUNT_STATUS_ADD_DELAYED_WORK);
		}
		return;
	}
	cleanup_mnt(mnt);
}

void mntput(struct vfsmount *mnt)
{
	if (mnt) {
		struct mount *m = real_mount(mnt);
		/* avoid cacheline pingpong, hope gcc doesn't get "smart" */
		if (unlikely(m->mnt_expiry_mark))
			m->mnt_expiry_mark = 0;
		mntput_no_expire(m);
	}
}
EXPORT_SYMBOL(mntput);

struct vfsmount *mntget(struct vfsmount *mnt)
{
	if (mnt)
		mnt_add_count(real_mount(mnt), 1);
	return mnt;
}
EXPORT_SYMBOL(mntget);

/* path_is_mountpoint() - Check if path is a mount in the current
 *                          namespace.
 *
 *  d_mountpoint() can only be used reliably to establish if a dentry is
 *  not mounted in any namespace and that common case is handled inline.
 *  d_mountpoint() isn't aware of the possibility there may be multiple
 *  mounts using a given dentry in a different namespace. This function
 *  checks if the passed in path is a mountpoint rather than the dentry
 *  alone.
 */
bool path_is_mountpoint(const struct path *path)
{
	unsigned seq;
	bool res;

	if (!d_mountpoint(path->dentry))
		return false;

	rcu_read_lock();
	do {
		seq = read_seqbegin(&mount_lock);
		res = __path_is_mountpoint(path);
	} while (read_seqretry(&mount_lock, seq));
	rcu_read_unlock();

	return res;
}
EXPORT_SYMBOL(path_is_mountpoint);

struct vfsmount *mnt_clone_internal(const struct path *path)
{
	struct mount *p;
	p = clone_mnt(real_mount(path->mnt), path->dentry, CL_PRIVATE);
	if (IS_ERR(p))
		return ERR_CAST(p);
#ifdef CONFIG_KDP_NS
	rkp_set_mnt_flags(p->mnt, MNT_INTERNAL);
	return p->mnt;
#else
	p->mnt.mnt_flags |= MNT_INTERNAL;
	return &p->mnt;
#endif
}

#ifdef CONFIG_PROC_FS
/* iterator; we want it to have access to namespace_sem, thus here... */
static void *m_start(struct seq_file *m, loff_t *pos)
{
	struct proc_mounts *p = m->private;

	down_read(&namespace_sem);
	if (p->cached_event == p->ns->event) {
		void *v = p->cached_mount;
		if (*pos == p->cached_index)
			return v;
		if (*pos == p->cached_index + 1) {
			v = seq_list_next(v, &p->ns->list, &p->cached_index);
			return p->cached_mount = v;
		}
	}

	p->cached_event = p->ns->event;
	p->cached_mount = seq_list_start(&p->ns->list, *pos);
	p->cached_index = *pos;
	return p->cached_mount;
}

static void *m_next(struct seq_file *m, void *v, loff_t *pos)
{
	struct proc_mounts *p = m->private;

	p->cached_mount = seq_list_next(v, &p->ns->list, pos);
	p->cached_index = *pos;
	return p->cached_mount;
}

static void m_stop(struct seq_file *m, void *v)
{
	up_read(&namespace_sem);
}

static int m_show(struct seq_file *m, void *v)
{
	struct proc_mounts *p = m->private;
	struct mount *r = list_entry(v, struct mount, mnt_list);
#ifdef CONFIG_KDP_NS
	return p->show(m, r->mnt);
#else
	return p->show(m, &r->mnt);
#endif
}

const struct seq_operations mounts_op = {
	.start	= m_start,
	.next	= m_next,
	.stop	= m_stop,
	.show	= m_show,
};
#endif  /* CONFIG_PROC_FS */

/**
 * may_umount_tree - check if a mount tree is busy
 * @mnt: root of mount tree
 *
 * This is called to check if a tree of mounts has any
 * open files, pwds, chroots or sub mounts that are
 * busy.
 */
int may_umount_tree(struct vfsmount *m)
{
	struct mount *mnt = real_mount(m);
	int actual_refs = 0;
	int minimum_refs = 0;
	struct mount *p;
	BUG_ON(!m);

	/* write lock needed for mnt_get_count */
	lock_mount_hash();
	for (p = mnt; p; p = next_mnt(p, mnt)) {
		actual_refs += mnt_get_count(p);
		minimum_refs += 2;
	}
	unlock_mount_hash();

	if (actual_refs > minimum_refs)
		return 0;

	return 1;
}

EXPORT_SYMBOL(may_umount_tree);

/**
 * may_umount - check if a mount point is busy
 * @mnt: root of mount
 *
 * This is called to check if a mount point has any
 * open files, pwds, chroots or sub mounts. If the
 * mount has sub mounts this will return busy
 * regardless of whether the sub mounts are busy.
 *
 * Doesn't take quota and stuff into account. IOW, in some cases it will
 * give false negatives. The main reason why it's here is that we need
 * a non-destructive way to look for easily umountable filesystems.
 */
int may_umount(struct vfsmount *mnt)
{
	int ret = 1;
	down_read(&namespace_sem);
	lock_mount_hash();
	if (propagate_mount_busy(real_mount(mnt), 2))
		ret = 0;
	unlock_mount_hash();
	up_read(&namespace_sem);
	return ret;
}

EXPORT_SYMBOL(may_umount);

static HLIST_HEAD(unmounted);	/* protected by namespace_sem */

static void namespace_unlock(void)
{
	struct hlist_head head;

	hlist_move_list(&unmounted, &head);

	up_write(&namespace_sem);

	if (likely(hlist_empty(&head)))
		return;

	synchronize_rcu();

	group_pin_kill(&head);
}

static inline void namespace_lock(void)
{
	down_write(&namespace_sem);
}

enum umount_tree_flags {
	UMOUNT_SYNC = 1,
	UMOUNT_PROPAGATE = 2,
	UMOUNT_CONNECTED = 4,
};

static bool disconnect_mount(struct mount *mnt, enum umount_tree_flags how)
{
	/* Leaving mounts connected is only valid for lazy umounts */
	if (how & UMOUNT_SYNC)
		return true;

	/* A mount without a parent has nothing to be connected to */
	if (!mnt_has_parent(mnt))
		return true;

	/* Because the reference counting rules change when mounts are
	 * unmounted and connected, umounted mounts may not be
	 * connected to mounted mounts.
	 */
#ifdef CONFIG_KDP_NS
	if (!(mnt->mnt_parent->mnt->mnt_flags & MNT_UMOUNT))
		return true;
#else
	if (!(mnt->mnt_parent->mnt.mnt_flags & MNT_UMOUNT))
		return true;
#endif
	/* Has it been requested that the mount remain connected? */
	if (how & UMOUNT_CONNECTED)
		return false;

	/* Is the mount locked such that it needs to remain connected? */
	if (IS_MNT_LOCKED(mnt))
		return false;

	/* By default disconnect the mount */
	return true;
}

/*
 * mount_lock must be held
 * namespace_sem must be held for write
 */
static void umount_tree(struct mount *mnt, enum umount_tree_flags how)
{
	LIST_HEAD(tmp_list);
	struct mount *p;

	if (how & UMOUNT_PROPAGATE)
		propagate_mount_unlock(mnt);

	/* Gather the mounts to umount */
	for (p = mnt; p; p = next_mnt(p, mnt)) {
#ifdef CONFIG_KDP_NS
		rkp_set_mnt_flags(p->mnt, MNT_UMOUNT);
#else
		p->mnt.mnt_flags |= MNT_UMOUNT;
#endif
		list_move(&p->mnt_list, &tmp_list);
	}

	/* Hide the mounts from mnt_mounts */
	list_for_each_entry(p, &tmp_list, mnt_list) {
		list_del_init(&p->mnt_child);
	}

	/* Add propogated mounts to the tmp_list */
	if (how & UMOUNT_PROPAGATE)
		propagate_umount(&tmp_list);

	while (!list_empty(&tmp_list)) {
		struct mnt_namespace *ns;
		bool disconnect;
		p = list_first_entry(&tmp_list, struct mount, mnt_list);
		list_del_init(&p->mnt_expire);
		list_del_init(&p->mnt_list);
		ns = p->mnt_ns;
		if (ns) {
			ns->mounts--;
			__touch_mnt_namespace(ns);
		}
		p->mnt_ns = NULL;
		if (how & UMOUNT_SYNC)
#ifdef CONFIG_KDP_NS
		rkp_set_mnt_flags(p->mnt, MNT_SYNC_UMOUNT);
#else
			p->mnt.mnt_flags |= MNT_SYNC_UMOUNT;
#endif
		disconnect = disconnect_mount(p, how);

#ifdef CONFIG_KDP_NS
		pin_insert_group(&p->mnt_umount, p->mnt_parent->mnt,
#else
		pin_insert_group(&p->mnt_umount, &p->mnt_parent->mnt,
#endif
				 disconnect ? &unmounted : NULL);
		if (mnt_has_parent(p)) {
			mnt_add_count(p->mnt_parent, -1);
			if (!disconnect) {
				/* Don't forget about p */
				list_add_tail(&p->mnt_child, &p->mnt_parent->mnt_mounts);
			} else {
				umount_mnt(p);
			}
		}
		change_mnt_propagation(p, MS_PRIVATE);
	}
}

static void shrink_submounts(struct mount *mnt);

static int do_umount(struct mount *mnt, int flags)
{
#ifdef CONFIG_KDP_NS
	struct super_block *sb = mnt->mnt->mnt_sb;
#else
	struct super_block *sb = mnt->mnt.mnt_sb;
#endif
	int retval;

#ifdef CONFIG_KDP_NS
	retval = security_sb_umount(mnt->mnt, flags);
#else
	retval = security_sb_umount(&mnt->mnt, flags);
#endif
	if (retval)
		return retval;

	/*
	 * Allow userspace to request a mountpoint be expired rather than
	 * unmounting unconditionally. Unmount only happens if:
	 *  (1) the mark is already set (the mark is cleared by mntput())
	 *  (2) the usage count == 1 [parent vfsmount] + 1 [sys_umount]
	 */
	if (flags & MNT_EXPIRE) {
#ifdef CONFIG_KDP_NS
		if (mnt->mnt == current->fs->root.mnt ||
#else
		if (&mnt->mnt == current->fs->root.mnt ||
#endif
		    flags & (MNT_FORCE | MNT_DETACH))
			return -EINVAL;

		/*
		 * probably don't strictly need the lock here if we examined
		 * all race cases, but it's a slowpath.
		 */
		lock_mount_hash();
		if (mnt_get_count(mnt) != 2) {
			unlock_mount_hash();
			return -EBUSY;
		}
		unlock_mount_hash();

		if (!xchg(&mnt->mnt_expiry_mark, 1))
			return -EAGAIN;
	}

	/*
	 * If we may have to abort operations to get out of this
	 * mount, and they will themselves hold resources we must
	 * allow the fs to do things. In the Unix tradition of
	 * 'Gee thats tricky lets do it in userspace' the umount_begin
	 * might fail to complete on the first run through as other tasks
	 * must return, and the like. Thats for the mount program to worry
	 * about for the moment.
	 */

	if (flags & MNT_FORCE && sb->s_op->umount_begin) {
		sb->s_op->umount_begin(sb);
	}

	/*
	 * No sense to grab the lock for this test, but test itself looks
	 * somewhat bogus. Suggestions for better replacement?
	 * Ho-hum... In principle, we might treat that as umount + switch
	 * to rootfs. GC would eventually take care of the old vfsmount.
	 * Actually it makes sense, especially if rootfs would contain a
	 * /reboot - static binary that would close all descriptors and
	 * call reboot(9). Then init(8) could umount root and exec /reboot.
	 */
#ifdef CONFIG_KDP_NS
	if (mnt->mnt == current->fs->root.mnt && !(flags & MNT_DETACH)) {
#else
	if (&mnt->mnt == current->fs->root.mnt && !(flags & MNT_DETACH)) {
#endif
		/*
		 * Special case for "unmounting" root ...
		 * we just try to remount it readonly.
		 */
		if (!ns_capable(sb->s_user_ns, CAP_SYS_ADMIN))
			return -EPERM;
		down_write(&sb->s_umount);
		if (!sb_rdonly(sb))
			retval = do_remount_sb(sb, SB_RDONLY, NULL, 0);
		up_write(&sb->s_umount);
		return retval;
	}

	namespace_lock();
	lock_mount_hash();

	/* Recheck MNT_LOCKED with the locks held */
	retval = -EINVAL;
#ifdef CONFIG_KDP_NS
	if (mnt->mnt->mnt_flags & MNT_LOCKED)
#else
	if (mnt->mnt.mnt_flags & MNT_LOCKED)
#endif
		goto out;

	event++;
	if (flags & MNT_DETACH) {
		if (!list_empty(&mnt->mnt_list))
			umount_tree(mnt, UMOUNT_PROPAGATE);
		retval = 0;
	} else {
		shrink_submounts(mnt);
		retval = -EBUSY;
		if (!propagate_mount_busy(mnt, 2)) {
			if (!list_empty(&mnt->mnt_list))
				umount_tree(mnt, UMOUNT_PROPAGATE|UMOUNT_SYNC);
			retval = 0;
		}
	}
out:
	unlock_mount_hash();
	namespace_unlock();
	return retval;
}

/*
 * __detach_mounts - lazily unmount all mounts on the specified dentry
 *
 * During unlink, rmdir, and d_drop it is possible to loose the path
 * to an existing mountpoint, and wind up leaking the mount.
 * detach_mounts allows lazily unmounting those mounts instead of
 * leaking them.
 *
 * The caller may hold dentry->d_inode->i_mutex.
 */
void __detach_mounts(struct dentry *dentry)
{
	struct mountpoint *mp;
	struct mount *mnt;

	namespace_lock();
	lock_mount_hash();
	mp = lookup_mountpoint(dentry);
	if (IS_ERR_OR_NULL(mp))
		goto out_unlock;

	event++;
	while (!hlist_empty(&mp->m_list)) {
		mnt = hlist_entry(mp->m_list.first, struct mount, mnt_mp_list);
#ifdef CONFIG_KDP_NS
		if (mnt->mnt->mnt_flags & MNT_UMOUNT) {
#else
		if (mnt->mnt.mnt_flags & MNT_UMOUNT) {
#endif
			hlist_add_head(&mnt->mnt_umount.s_list, &unmounted);
			umount_mnt(mnt);
		}
		else umount_tree(mnt, UMOUNT_CONNECTED);
	}
	put_mountpoint(mp);
out_unlock:
	unlock_mount_hash();
	namespace_unlock();
}

/*
 * Is the caller allowed to modify his namespace?
 */
static inline bool may_mount(void)
{
	return ns_capable(current->nsproxy->mnt_ns->user_ns, CAP_SYS_ADMIN);
}

#ifdef	CONFIG_MANDATORY_FILE_LOCKING
static bool may_mandlock(void)
{
	pr_warn_once("======================================================\n"
		     "WARNING: the mand mount option is being deprecated and\n"
		     "         will be removed in v5.15!\n"
		     "======================================================\n");
	return capable(CAP_SYS_ADMIN);
}
#else
static inline bool may_mandlock(void)
{
	pr_warn("VFS: \"mand\" mount option not supported");
	return false;
}
#endif

/*
 * Now umount can handle mount points as well as block devices.
 * This is important for filesystems which use unnamed block devices.
 *
 * We now support a flag for forced unmount like the other 'big iron'
 * unixes. Our API is identical to OSF/1 to avoid making a mess of AMD
 */

#ifdef CONFIG_PAGE_BOOST_RECORDING
#include <linux/io_record.h>
#endif

int ksys_umount(char __user *name, int flags)
{
	struct path path;
	struct mount *mnt;
	int retval;
	int lookup_flags = 0;

	if (flags & ~(MNT_FORCE | MNT_DETACH | MNT_EXPIRE | UMOUNT_NOFOLLOW))
		return -EINVAL;

	if (!may_mount())
		return -EPERM;

#ifdef CONFIG_PAGE_BOOST_RECORDING
	forced_init_record();
#endif
	if (!(flags & UMOUNT_NOFOLLOW))
		lookup_flags |= LOOKUP_FOLLOW;

	retval = user_path_mountpoint_at(AT_FDCWD, name, lookup_flags, &path);
	if (retval)
		goto out;
	mnt = real_mount(path.mnt);
	retval = -EINVAL;
	if (path.dentry != path.mnt->mnt_root)
		goto dput_and_out;
	if (!check_mnt(mnt))
		goto dput_and_out;

#ifdef CONFIG_KDP_NS
	if (mnt->mnt->mnt_flags & MNT_LOCKED)
#else
	if (mnt->mnt.mnt_flags & MNT_LOCKED) /* Check optimistically */
#endif
		goto dput_and_out;
	retval = -EPERM;
	if (flags & MNT_FORCE && !capable(CAP_SYS_ADMIN))
		goto dput_and_out;

	retval = do_umount(mnt, flags);
dput_and_out:
	/* we mustn't call path_put() as that would clear mnt_expiry_mark */
	dput(path.dentry);
	mntput_no_expire(mnt);
	if (!retval)
		sys_umount_trace_print(mnt, flags);

out:
	return retval;
}

SYSCALL_DEFINE2(umount, char __user *, name, int, flags)
{
	return ksys_umount(name, flags);
}

#ifdef __ARCH_WANT_SYS_OLDUMOUNT

/*
 *	The 2.0 compatible umount. No flags.
 */
SYSCALL_DEFINE1(oldumount, char __user *, name)
{
	return ksys_umount(name, 0);
}

#endif

static bool is_mnt_ns_file(struct dentry *dentry)
{
	/* Is this a proxy for a mount namespace? */
	return dentry->d_op == &ns_dentry_operations &&
	       dentry->d_fsdata == &mntns_operations;
}

struct mnt_namespace *to_mnt_ns(struct ns_common *ns)
{
	return container_of(ns, struct mnt_namespace, ns);
}

static bool mnt_ns_loop(struct dentry *dentry)
{
	/* Could bind mounting the mount namespace inode cause a
	 * mount namespace loop?
	 */
	struct mnt_namespace *mnt_ns;
	if (!is_mnt_ns_file(dentry))
		return false;

	mnt_ns = to_mnt_ns(get_proc_ns(dentry->d_inode));
	return current->nsproxy->mnt_ns->seq >= mnt_ns->seq;
}

struct mount *copy_tree(struct mount *mnt, struct dentry *dentry,
					int flag)
{
	struct mount *res, *p, *q, *r, *parent;

	if (!(flag & CL_COPY_UNBINDABLE) && IS_MNT_UNBINDABLE(mnt))
		return ERR_PTR(-EINVAL);

	if (!(flag & CL_COPY_MNT_NS_FILE) && is_mnt_ns_file(dentry))
		return ERR_PTR(-EINVAL);

	res = q = clone_mnt(mnt, dentry, flag);
	if (IS_ERR(q))
		return q;

	q->mnt_mountpoint = mnt->mnt_mountpoint;

	p = mnt;
	list_for_each_entry(r, &mnt->mnt_mounts, mnt_child) {
		struct mount *s;
		if (!is_subdir(r->mnt_mountpoint, dentry))
			continue;

		for (s = r; s; s = next_mnt(s, r)) {
			if (!(flag & CL_COPY_UNBINDABLE) &&
			    IS_MNT_UNBINDABLE(s)) {
#ifdef CONFIG_KDP_NS
				if (s->mnt->mnt_flags & MNT_LOCKED) {
#else
				if (s->mnt.mnt_flags & MNT_LOCKED) {
#endif
					/* Both unbindable and locked. */
					q = ERR_PTR(-EPERM);
					goto out;
				} else {
					s = skip_mnt_tree(s);
					continue;
				}
			}
			if (!(flag & CL_COPY_MNT_NS_FILE) &&
#ifdef CONFIG_KDP_NS
			    is_mnt_ns_file(s->mnt->mnt_root)) {
#else
			    is_mnt_ns_file(s->mnt.mnt_root)) {
#endif
				s = skip_mnt_tree(s);
				continue;
			}
			while (p != s->mnt_parent) {
				p = p->mnt_parent;
				q = q->mnt_parent;
			}
			p = s;
			parent = q;
#ifdef CONFIG_KDP_NS
			q = clone_mnt(p, p->mnt->mnt_root, flag);
#else
			q = clone_mnt(p, p->mnt.mnt_root, flag);
#endif
			if (IS_ERR(q))
				goto out;
			lock_mount_hash();
			list_add_tail(&q->mnt_list, &res->mnt_list);
			attach_mnt(q, parent, p->mnt_mp);
			unlock_mount_hash();
		}
	}
	return res;
out:
	if (res) {
		lock_mount_hash();
		umount_tree(res, UMOUNT_SYNC);
		unlock_mount_hash();
	}
	return q;
}

/* Caller should check returned pointer for errors */

struct vfsmount *collect_mounts(const struct path *path)
{
	struct mount *tree;
	namespace_lock();
	if (!check_mnt(real_mount(path->mnt)))
		tree = ERR_PTR(-EINVAL);
	else
		tree = copy_tree(real_mount(path->mnt), path->dentry,
				 CL_COPY_ALL | CL_PRIVATE);
	namespace_unlock();
	if (IS_ERR(tree))
		return ERR_CAST(tree);
#ifdef CONFIG_KDP_NS
	return tree->mnt;
#else
	return &tree->mnt;
#endif
}

void drop_collected_mounts(struct vfsmount *mnt)
{
	namespace_lock();
	lock_mount_hash();
	umount_tree(real_mount(mnt), 0);
	unlock_mount_hash();
	namespace_unlock();
}

static bool has_locked_children(struct mount *mnt, struct dentry *dentry)
{
	struct mount *child;

	list_for_each_entry(child, &mnt->mnt_mounts, mnt_child) {
		if (!is_subdir(child->mnt_mountpoint, dentry))
			continue;

		if (child->mnt.mnt_flags & MNT_LOCKED)
			return true;
	}
	return false;
}

/**
 * clone_private_mount - create a private clone of a path
 *
 * This creates a new vfsmount, which will be the clone of @path.  The new will
 * not be attached anywhere in the namespace and will be private (i.e. changes
 * to the originating mount won't be propagated into this).
 *
 * Release with mntput().
 */
struct vfsmount *clone_private_mount(const struct path *path)
{
	struct mount *old_mnt = real_mount(path->mnt);
	struct mount *new_mnt;

	down_read(&namespace_sem);
	if (IS_MNT_UNBINDABLE(old_mnt))
		goto invalid;

	if (!check_mnt(old_mnt))
		goto invalid;

	if (has_locked_children(old_mnt, path->dentry))
		goto invalid;

	new_mnt = clone_mnt(old_mnt, path->dentry, CL_PRIVATE);
	up_read(&namespace_sem);

	if (IS_ERR(new_mnt))
		return ERR_CAST(new_mnt);

#ifdef CONFIG_KDP_NS
	return new_mnt->mnt;
#else
	return &new_mnt->mnt;
<<<<<<< HEAD
#endif
=======

invalid:
	up_read(&namespace_sem);
	return ERR_PTR(-EINVAL);
>>>>>>> 30baa092
}
EXPORT_SYMBOL_GPL(clone_private_mount);

int iterate_mounts(int (*f)(struct vfsmount *, void *), void *arg,
		   struct vfsmount *root)
{
	struct mount *mnt;
	int res = f(root, arg);
	if (res)
		return res;
	list_for_each_entry(mnt, &real_mount(root)->mnt_list, mnt_list) {
#ifdef CONFIG_KDP_NS
		res = f(mnt->mnt, arg);
#else
		res = f(&mnt->mnt, arg);
#endif
		if (res)
			return res;
	}
	return 0;
}

static void cleanup_group_ids(struct mount *mnt, struct mount *end)
{
	struct mount *p;

	for (p = mnt; p != end; p = next_mnt(p, mnt)) {
		if (p->mnt_group_id && !IS_MNT_SHARED(p))
			mnt_release_group_id(p);
	}
}

static int invent_group_ids(struct mount *mnt, bool recurse)
{
	struct mount *p;

	for (p = mnt; p; p = recurse ? next_mnt(p, mnt) : NULL) {
		if (!p->mnt_group_id && !IS_MNT_SHARED(p)) {
			int err = mnt_alloc_group_id(p);
			if (err) {
				cleanup_group_ids(mnt, p);
				return err;
			}
		}
	}

	return 0;
}

int count_mounts(struct mnt_namespace *ns, struct mount *mnt)
{
	unsigned int max = READ_ONCE(sysctl_mount_max);
	unsigned int mounts = 0, old, pending, sum;
	struct mount *p;

	for (p = mnt; p; p = next_mnt(p, mnt))
		mounts++;

	old = ns->mounts;
	pending = ns->pending_mounts;
	sum = old + pending;
	if ((old > sum) ||
	    (pending > sum) ||
	    (max < sum) ||
	    (mounts > (max - sum)))
		return -ENOSPC;

	ns->pending_mounts = pending + mounts;
	return 0;
}

/*
 *  @source_mnt : mount tree to be attached
 *  @nd         : place the mount tree @source_mnt is attached
 *  @parent_nd  : if non-null, detach the source_mnt from its parent and
 *  		   store the parent mount and mountpoint dentry.
 *  		   (done when source_mnt is moved)
 *
 *  NOTE: in the table below explains the semantics when a source mount
 *  of a given type is attached to a destination mount of a given type.
 * ---------------------------------------------------------------------------
 * |         BIND MOUNT OPERATION                                            |
 * |**************************************************************************
 * | source-->| shared        |       private  |       slave    | unbindable |
 * | dest     |               |                |                |            |
 * |   |      |               |                |                |            |
 * |   v      |               |                |                |            |
 * |**************************************************************************
 * |  shared  | shared (++)   |     shared (+) |     shared(+++)|  invalid   |
 * |          |               |                |                |            |
 * |non-shared| shared (+)    |      private   |      slave (*) |  invalid   |
 * ***************************************************************************
 * A bind operation clones the source mount and mounts the clone on the
 * destination mount.
 *
 * (++)  the cloned mount is propagated to all the mounts in the propagation
 * 	 tree of the destination mount and the cloned mount is added to
 * 	 the peer group of the source mount.
 * (+)   the cloned mount is created under the destination mount and is marked
 *       as shared. The cloned mount is added to the peer group of the source
 *       mount.
 * (+++) the mount is propagated to all the mounts in the propagation tree
 *       of the destination mount and the cloned mount is made slave
 *       of the same master as that of the source mount. The cloned mount
 *       is marked as 'shared and slave'.
 * (*)   the cloned mount is made a slave of the same master as that of the
 * 	 source mount.
 *
 * ---------------------------------------------------------------------------
 * |         		MOVE MOUNT OPERATION                                 |
 * |**************************************************************************
 * | source-->| shared        |       private  |       slave    | unbindable |
 * | dest     |               |                |                |            |
 * |   |      |               |                |                |            |
 * |   v      |               |                |                |            |
 * |**************************************************************************
 * |  shared  | shared (+)    |     shared (+) |    shared(+++) |  invalid   |
 * |          |               |                |                |            |
 * |non-shared| shared (+*)   |      private   |    slave (*)   | unbindable |
 * ***************************************************************************
 *
 * (+)  the mount is moved to the destination. And is then propagated to
 * 	all the mounts in the propagation tree of the destination mount.
 * (+*)  the mount is moved to the destination.
 * (+++)  the mount is moved to the destination and is then propagated to
 * 	all the mounts belonging to the destination mount's propagation tree.
 * 	the mount is marked as 'shared and slave'.
 * (*)	the mount continues to be a slave at the new location.
 *
 * if the source mount is a tree, the operations explained above is
 * applied to each mount in the tree.
 * Must be called without spinlocks held, since this function can sleep
 * in allocations.
 */
static int attach_recursive_mnt(struct mount *source_mnt,
			struct mount *dest_mnt,
			struct mountpoint *dest_mp,
			struct path *parent_path)
{
	HLIST_HEAD(tree_list);
	struct mnt_namespace *ns = dest_mnt->mnt_ns;
	struct mountpoint *smp;
	struct mount *child, *p;
	struct hlist_node *n;
	int err;

	/* Preallocate a mountpoint in case the new mounts need
	 * to be tucked under other mounts.
	 */
#ifdef CONFIG_KDP_NS
	smp = get_mountpoint(source_mnt->mnt->mnt_root);
#else
	smp = get_mountpoint(source_mnt->mnt.mnt_root);
#endif
	if (IS_ERR(smp))
		return PTR_ERR(smp);

	/* Is there space to add these mounts to the mount namespace? */
	if (!parent_path) {
		err = count_mounts(ns, source_mnt);
		if (err)
			goto out;
	}

	if (IS_MNT_SHARED(dest_mnt)) {
		err = invent_group_ids(source_mnt, true);
		if (err)
			goto out;
		err = propagate_mnt(dest_mnt, dest_mp, source_mnt, &tree_list);
		lock_mount_hash();
		if (err)
			goto out_cleanup_ids;
		for (p = source_mnt; p; p = next_mnt(p, source_mnt))
			set_mnt_shared(p);
	} else {
		lock_mount_hash();
	}
	if (parent_path) {
		detach_mnt(source_mnt, parent_path);
		attach_mnt(source_mnt, dest_mnt, dest_mp);
		touch_mnt_namespace(source_mnt->mnt_ns);
	} else {
		mnt_set_mountpoint(dest_mnt, dest_mp, source_mnt);
		commit_tree(source_mnt);
	}

	hlist_for_each_entry_safe(child, n, &tree_list, mnt_hash) {
		struct mount *q;
		hlist_del_init(&child->mnt_hash);
#ifdef CONFIG_KDP_NS
		q = __lookup_mnt(child->mnt_parent->mnt,
#else
		q = __lookup_mnt(&child->mnt_parent->mnt,
#endif
				 child->mnt_mountpoint);
		if (q)
			mnt_change_mountpoint(child, smp, q);
		commit_tree(child);
	}
	put_mountpoint(smp);
	unlock_mount_hash();

	return 0;

 out_cleanup_ids:
	while (!hlist_empty(&tree_list)) {
		child = hlist_entry(tree_list.first, struct mount, mnt_hash);
		child->mnt_parent->mnt_ns->pending_mounts = 0;
		umount_tree(child, UMOUNT_SYNC);
	}
	unlock_mount_hash();
	cleanup_group_ids(source_mnt, NULL);
 out:
	ns->pending_mounts = 0;

	read_seqlock_excl(&mount_lock);
	put_mountpoint(smp);
	read_sequnlock_excl(&mount_lock);

	return err;
}

static struct mountpoint *lock_mount(struct path *path)
{
	struct vfsmount *mnt;
	struct dentry *dentry = path->dentry;
retry:
	inode_lock(dentry->d_inode);
	if (unlikely(cant_mount(dentry))) {
		inode_unlock(dentry->d_inode);
		return ERR_PTR(-ENOENT);
	}
	namespace_lock();
	mnt = lookup_mnt(path);
	if (likely(!mnt)) {
		struct mountpoint *mp = get_mountpoint(dentry);
		if (IS_ERR(mp)) {
			namespace_unlock();
			inode_unlock(dentry->d_inode);
			return mp;
		}
		return mp;
	}
	namespace_unlock();
	inode_unlock(path->dentry->d_inode);
	path_put(path);
	path->mnt = mnt;
	dentry = path->dentry = dget(mnt->mnt_root);
	goto retry;
}

static void unlock_mount(struct mountpoint *where)
{
	struct dentry *dentry = where->m_dentry;

	read_seqlock_excl(&mount_lock);
	put_mountpoint(where);
	read_sequnlock_excl(&mount_lock);

	namespace_unlock();
	inode_unlock(dentry->d_inode);
}

static int graft_tree(struct mount *mnt, struct mount *p, struct mountpoint *mp)
{
#ifdef CONFIG_KDP_NS
	if (mnt->mnt->mnt_sb->s_flags & SB_NOUSER)
#else
	if (mnt->mnt.mnt_sb->s_flags & SB_NOUSER)
#endif
		return -EINVAL;

	if (d_is_dir(mp->m_dentry) !=
#ifdef CONFIG_KDP_NS
	      d_is_dir(mnt->mnt->mnt_root))
#else
	      d_is_dir(mnt->mnt.mnt_root))
#endif
		return -ENOTDIR;

	return attach_recursive_mnt(mnt, p, mp, NULL);
}

/*
 * Sanity check the flags to change_mnt_propagation.
 */

static int flags_to_propagation_type(int ms_flags)
{
	int type = ms_flags & ~(MS_REC | MS_SILENT);

	/* Fail if any non-propagation flags are set */
	if (type & ~(MS_SHARED | MS_PRIVATE | MS_SLAVE | MS_UNBINDABLE))
		return 0;
	/* Only one propagation flag should be set */
	if (!is_power_of_2(type))
		return 0;
	return type;
}

/*
 * recursively change the type of the mountpoint.
 */
static int do_change_type(struct path *path, int ms_flags)
{
	struct mount *m;
	struct mount *mnt = real_mount(path->mnt);
	int recurse = ms_flags & MS_REC;
	int type;
	int err = 0;

	if (path->dentry != path->mnt->mnt_root)
		return -EINVAL;

	type = flags_to_propagation_type(ms_flags);
	if (!type)
		return -EINVAL;

	namespace_lock();
	if (type == MS_SHARED) {
		err = invent_group_ids(mnt, recurse);
		if (err)
			goto out_unlock;
	}

	lock_mount_hash();
	for (m = mnt; m; m = (recurse ? next_mnt(m, mnt) : NULL))
		change_mnt_propagation(m, type);
	unlock_mount_hash();

 out_unlock:
	namespace_unlock();
	return err;
}

<<<<<<< HEAD
static bool has_locked_children(struct mount *mnt, struct dentry *dentry)
{
	struct mount *child;
	list_for_each_entry(child, &mnt->mnt_mounts, mnt_child) {
		if (!is_subdir(child->mnt_mountpoint, dentry))
			continue;

#ifdef CONFIG_KDP_NS
		if (child->mnt->mnt_flags & MNT_LOCKED)
#else
		if (child->mnt.mnt_flags & MNT_LOCKED)
#endif
			return true;
	}
	return false;
}

=======
>>>>>>> 30baa092
/*
 * do loopback mount.
 */
static int do_loopback(struct path *path, const char *old_name,
				int recurse)
{
	struct path old_path;
	struct mount *mnt = NULL, *old, *parent;
	struct mountpoint *mp;
	int err;
	if (!old_name || !*old_name)
		return -EINVAL;
	err = kern_path(old_name, LOOKUP_FOLLOW|LOOKUP_AUTOMOUNT, &old_path);
	if (err)
		return err;

	err = -EINVAL;
	if (mnt_ns_loop(old_path.dentry))
		goto out;

	mp = lock_mount(path);
	err = PTR_ERR(mp);
	if (IS_ERR(mp))
		goto out;

	old = real_mount(old_path.mnt);
	parent = real_mount(path->mnt);

	err = -EINVAL;
	if (IS_MNT_UNBINDABLE(old))
		goto out2;

	if (!check_mnt(parent))
		goto out2;

	if (!check_mnt(old) && old_path.dentry->d_op != &ns_dentry_operations)
		goto out2;

	if (!recurse && has_locked_children(old, old_path.dentry))
		goto out2;

	if (recurse)
		mnt = copy_tree(old, old_path.dentry, CL_COPY_MNT_NS_FILE);
	else
		mnt = clone_mnt(old, old_path.dentry, 0);

	if (IS_ERR(mnt)) {
		err = PTR_ERR(mnt);
		goto out2;
	}

#ifdef CONFIG_KDP_NS
	rkp_reset_mnt_flags(mnt->mnt, MNT_LOCKED);
#else
	mnt->mnt.mnt_flags &= ~MNT_LOCKED;
#endif
	err = graft_tree(mnt, parent, mp);
	if (err) {
		lock_mount_hash();
		umount_tree(mnt, UMOUNT_SYNC);
		unlock_mount_hash();
	}
out2:
	unlock_mount(mp);
out:
	path_put(&old_path);
	return err;
}

static int change_mount_flags(struct vfsmount *mnt, int ms_flags)
{
	int error = 0;
	int readonly_request = 0;

	if (ms_flags & MS_RDONLY)
		readonly_request = 1;
	if (readonly_request == __mnt_is_readonly(mnt))
		return 0;

	if (readonly_request)
		error = mnt_make_readonly(real_mount(mnt));
	else
		__mnt_unmake_readonly(real_mount(mnt));
	return error;
}

/*
 * change filesystem flags. dir should be a physical root of filesystem.
 * If you've mounted a non-root directory somewhere and want to do remount
 * on it - tough luck.
 */
static int do_remount(struct path *path, int ms_flags, int sb_flags,
		      int mnt_flags, void *data)
{
	int err;
	struct super_block *sb = path->mnt->mnt_sb;
	struct mount *mnt = real_mount(path->mnt);

	if (!check_mnt(mnt))
		return -EINVAL;

	if (path->dentry != path->mnt->mnt_root)
		return -EINVAL;

	/* Don't allow changing of locked mnt flags.
	 *
	 * No locks need to be held here while testing the various
	 * MNT_LOCK flags because those flags can never be cleared
	 * once they are set.
	 */
#ifdef CONFIG_KDP_NS
	if ((mnt->mnt->mnt_flags & MNT_LOCK_READONLY) &&
	    !(mnt_flags & MNT_READONLY)) {
		return -EPERM;
	}
	if ((mnt->mnt->mnt_flags & MNT_LOCK_NODEV) &&
	    !(mnt_flags & MNT_NODEV)) {
		return -EPERM;
	}
	if ((mnt->mnt->mnt_flags & MNT_LOCK_NOSUID) &&
	    !(mnt_flags & MNT_NOSUID)) {
		return -EPERM;
	}
	if ((mnt->mnt->mnt_flags & MNT_LOCK_NOEXEC) &&
	    !(mnt_flags & MNT_NOEXEC)) {
		return -EPERM;
	}
	if ((mnt->mnt->mnt_flags & MNT_LOCK_ATIME) &&
	    ((mnt->mnt->mnt_flags & MNT_ATIME_MASK) != (mnt_flags & MNT_ATIME_MASK))) {
		return -EPERM;
	}
#else
	if ((mnt->mnt.mnt_flags & MNT_LOCK_READONLY) &&
	    !(mnt_flags & MNT_READONLY)) {
		return -EPERM;
	}
	if ((mnt->mnt.mnt_flags & MNT_LOCK_NODEV) &&
	    !(mnt_flags & MNT_NODEV)) {
		return -EPERM;
	}
	if ((mnt->mnt.mnt_flags & MNT_LOCK_NOSUID) &&
	    !(mnt_flags & MNT_NOSUID)) {
		return -EPERM;
	}
	if ((mnt->mnt.mnt_flags & MNT_LOCK_NOEXEC) &&
	    !(mnt_flags & MNT_NOEXEC)) {
		return -EPERM;
	}
	if ((mnt->mnt.mnt_flags & MNT_LOCK_ATIME) &&
	    ((mnt->mnt.mnt_flags & MNT_ATIME_MASK) != (mnt_flags & MNT_ATIME_MASK))) {
		return -EPERM;
	}
#endif
	err = security_sb_remount(sb, data);
	if (err)
		return err;

	down_write(&sb->s_umount);
	if (ms_flags & MS_BIND)
		err = change_mount_flags(path->mnt, ms_flags);
	else if (!ns_capable(sb->s_user_ns, CAP_SYS_ADMIN))
		err = -EPERM;
	else {
		err = do_remount_sb2(path->mnt, sb, sb_flags, data, 0);
		namespace_lock();
		lock_mount_hash();
		propagate_remount(mnt);
		unlock_mount_hash();
		namespace_unlock();
	}
	if (!err) {
		lock_mount_hash();
#ifdef CONFIG_KDP_NS
		mnt_flags |= mnt->mnt->mnt_flags & ~MNT_USER_SETTABLE_MASK;
		rkp_assign_mnt_flags(mnt->mnt, mnt_flags);
#else
		mnt_flags |= mnt->mnt.mnt_flags & ~MNT_USER_SETTABLE_MASK;
		mnt->mnt.mnt_flags = mnt_flags;
#endif
		touch_mnt_namespace(mnt->mnt_ns);
		unlock_mount_hash();
	}
	up_write(&sb->s_umount);
	return err;
}

static inline int tree_contains_unbindable(struct mount *mnt)
{
	struct mount *p;
	for (p = mnt; p; p = next_mnt(p, mnt)) {
		if (IS_MNT_UNBINDABLE(p))
			return 1;
	}
	return 0;
}

static int do_move_mount(struct path *path, const char *old_name)
{
	struct path old_path, parent_path;
	struct mount *p;
	struct mount *old;
	struct mountpoint *mp;
	int err;
	if (!old_name || !*old_name)
		return -EINVAL;
	err = kern_path(old_name, LOOKUP_FOLLOW, &old_path);
	if (err)
		return err;

	mp = lock_mount(path);
	err = PTR_ERR(mp);
	if (IS_ERR(mp))
		goto out;

	old = real_mount(old_path.mnt);
	p = real_mount(path->mnt);

	err = -EINVAL;
	if (!check_mnt(p) || !check_mnt(old))
		goto out1;

#ifdef CONFIG_KDP_NS
	if (old->mnt->mnt_flags & MNT_LOCKED)
#else
	if (old->mnt.mnt_flags & MNT_LOCKED)
#endif
		goto out1;

	err = -EINVAL;
	if (old_path.dentry != old_path.mnt->mnt_root)
		goto out1;

	if (!mnt_has_parent(old))
		goto out1;

	if (d_is_dir(path->dentry) !=
	      d_is_dir(old_path.dentry))
		goto out1;
	/*
	 * Don't move a mount residing in a shared parent.
	 */
	if (IS_MNT_SHARED(old->mnt_parent))
		goto out1;
	/*
	 * Don't move a mount tree containing unbindable mounts to a destination
	 * mount which is shared.
	 */
	if (IS_MNT_SHARED(p) && tree_contains_unbindable(old))
		goto out1;
	err = -ELOOP;
	for (; mnt_has_parent(p); p = p->mnt_parent)
		if (p == old)
			goto out1;

	err = attach_recursive_mnt(old, real_mount(path->mnt), mp, &parent_path);
	if (err)
		goto out1;

	/* if the mount is moved, it should no longer be expire
	 * automatically */
	list_del_init(&old->mnt_expire);
out1:
	unlock_mount(mp);
out:
	if (!err)
		path_put(&parent_path);
	path_put(&old_path);
	return err;
}

static struct vfsmount *fs_set_subtype(struct vfsmount *mnt, const char *fstype)
{
	int err;
	const char *subtype = strchr(fstype, '.');
	if (subtype) {
		subtype++;
		err = -EINVAL;
		if (!subtype[0])
			goto err;
	} else
		subtype = "";

	mnt->mnt_sb->s_subtype = kstrdup(subtype, GFP_KERNEL);
	err = -ENOMEM;
	if (!mnt->mnt_sb->s_subtype)
		goto err;
	return mnt;

 err:
	mntput(mnt);
	return ERR_PTR(err);
}

/*
 * add a mount into a namespace's mount tree
 */
static int do_add_mount(struct mount *newmnt, struct path *path, int mnt_flags)
{
	struct mountpoint *mp;
	struct mount *parent;
	int err;

	mnt_flags &= ~MNT_INTERNAL_FLAGS;

	mp = lock_mount(path);
	if (IS_ERR(mp))
		return PTR_ERR(mp);

	parent = real_mount(path->mnt);
	err = -EINVAL;
	if (unlikely(!check_mnt(parent))) {
		/* that's acceptable only for automounts done in private ns */
		if (!(mnt_flags & MNT_SHRINKABLE))
			goto unlock;
		/* ... and for those we'd better have mountpoint still alive */
		if (!parent->mnt_ns)
			goto unlock;
	}

	/* Refuse the same filesystem on the same mount point */
	err = -EBUSY;
#ifdef CONFIG_KDP_NS
	if (path->mnt->mnt_sb == newmnt->mnt->mnt_sb &&
#else
	if (path->mnt->mnt_sb == newmnt->mnt.mnt_sb &&
#endif
	    path->mnt->mnt_root == path->dentry)
		goto unlock;

	err = -EINVAL;
#ifdef CONFIG_KDP_NS
	if (d_is_symlink(newmnt->mnt->mnt_root))
#else
	if (d_is_symlink(newmnt->mnt.mnt_root))
#endif
		goto unlock;

#ifdef CONFIG_KDP_NS
	rkp_assign_mnt_flags(newmnt->mnt, mnt_flags);
#else
	newmnt->mnt.mnt_flags = mnt_flags;
#endif
	err = graft_tree(newmnt, parent, mp);

unlock:
	unlock_mount(mp);
	return err;
}

#ifdef CONFIG_KDP_NS
static void rkp_populate_sb(char *mount_point, struct vfsmount *mnt) 
{
	struct super_block *sb = NULL;

	if (!mount_point || !mnt)
		return;
	
	sb = mnt->mnt_sb;

	if (!odm_sb &&
		!strncmp(mount_point, KDP_MOUNT_PRODUCT, KDP_MOUNT_PRODUCT_LEN)) {
		uh_call(UH_APP_RKP, RKP_KDP_X56, (u64)&odm_sb, (u64)mnt, KDP_SB_ODM, 0);
	} else if (!sys_sb &&
		!strncmp(mount_point, KDP_MOUNT_SYSTEM, KDP_MOUNT_SYSTEM_LEN)) {
		uh_call(UH_APP_RKP, RKP_KDP_X56, (u64)&sys_sb, (u64)mnt, KDP_SB_SYS, 0);
	} else if (!sys_sb &&
		!strncmp(mount_point, KDP_MOUNT_SYSTEM2, KDP_MOUNT_SYSTEM2_LEN)) {
		uh_call(UH_APP_RKP, RKP_KDP_X56, (u64)&sys_sb, (u64)mnt, KDP_SB_SYS, 0);
	} else if (!vendor_sb &&
		!strncmp(mount_point, KDP_MOUNT_VENDOR, KDP_MOUNT_VENDOR_LEN)) {
		uh_call(UH_APP_RKP, RKP_KDP_X56, (u64)&vendor_sb, (u64)mnt, KDP_SB_VENDOR, 0);
	} else if(!crypt_sb && strstr(mount_point, KDP_MOUNT_CRYPT)) {
		uh_call(UH_APP_RKP, RKP_KDP_X56, (u64)&crypt_sb, (u64)mnt, KDP_SB_CRYPT, 0);
	} else if(!dex2oat_sb && !strncmp(mount_point, KDP_MOUNT_DEX2OAT, KDP_MOUNT_DEX2OAT_LEN)) {
		uh_call(UH_APP_RKP, RKP_KDP_X56, (u64)&dex2oat_sb, (u64)mnt, KDP_SB_DEX2OAT, 0);
	} else if((dex2oat_count < DEX2OAT_ALLOW) && !strncmp(mount_point, KDP_MOUNT_DEX2OAT, KDP_MOUNT_DEX2OAT_LEN)) {
		uh_call(UH_APP_RKP, RKP_KDP_X56, (u64)&dex2oat_sb, (u64)mnt, KDP_SB_DEX2OAT, 0);
		dex2oat_count++;
	} else if (!adbd_sb &&
		!strncmp(mount_point, KDP_MOUNT_ADBD, KDP_MOUNT_ADBD_LEN - 1)) {
		uh_call(UH_APP_RKP, RKP_KDP_X56, (u64)&adbd_sb, (u64)mnt, KDP_SB_ADBD, 0);
	} else if (!art_sb &&
		!strncmp(mount_point, KDP_MOUNT_ART, KDP_MOUNT_ART_LEN - 1)) {
		uh_call(UH_APP_RKP, RKP_KDP_X56, (u64)&art_sb, (u64)mnt, KDP_SB_ART, 0);
	} else if ((art_count < ART_ALLOW) &&
		!strncmp(mount_point, KDP_MOUNT_ART2, KDP_MOUNT_ART2_LEN - 1)) {
		if (art_count)
			uh_call(UH_APP_RKP, RKP_KDP_X56, (u64)&art_sb, (u64)mnt, KDP_SB_ART, 0);
		art_count++;
	}
}
#endif /*CONFIG_KDP_NS*/

static bool mount_too_revealing(struct vfsmount *mnt, int *new_mnt_flags);

/*
 * create a new mount for userspace and request it to be added into the
 * namespace's tree
 */
static int do_new_mount(struct path *path, const char *fstype, int sb_flags,
			int mnt_flags, const char *name, void *data)
{
	struct file_system_type *type;
	struct vfsmount *mnt;
	int err;
#ifdef CONFIG_KDP_NS
	char *buf, *dir_name;
#endif

	if (!fstype)
		return -EINVAL;

	type = get_fs_type(fstype);
	if (!type)
		return -ENODEV;

	mnt = vfs_kern_mount(type, sb_flags, name, data);
	if (!IS_ERR(mnt) && (type->fs_flags & FS_HAS_SUBTYPE)) {
		down_write(&mnt->mnt_sb->s_umount);
		if (!mnt->mnt_sb->s_subtype)
			mnt = fs_set_subtype(mnt, fstype);
		up_write(&mnt->mnt_sb->s_umount);
	}

	put_filesystem(type);
	if (IS_ERR(mnt))
		return PTR_ERR(mnt);

	if (mount_too_revealing(mnt, &mnt_flags)) {
		mntput(mnt);
		return -EPERM;
	}

	err = do_add_mount(real_mount(mnt), path, mnt_flags);
	if (err)
		mntput(mnt);
#ifdef CONFIG_KDP_NS
	buf = kzalloc(PATH_MAX, GFP_KERNEL);
	if (!buf){
		kfree(buf);
		return -ENOMEM;
	}
	dir_name = dentry_path_raw(path->dentry, buf, PATH_MAX);
	if (!sys_sb || !odm_sb || !vendor_sb || !crypt_sb || !dex2oat_sb 
		|| (dex2oat_count < DEX2OAT_ALLOW) || !adbd_sb || !art_sb || (art_count < ART_ALLOW)) 
		rkp_populate_sb(dir_name, mnt);
	kfree(buf);
#endif

	return err;
}

int finish_automount(struct vfsmount *m, struct path *path)
{
	struct mount *mnt = real_mount(m);
	int err;
	/* The new mount record should have at least 2 refs to prevent it being
	 * expired before we get a chance to add it
	 */
	BUG_ON(mnt_get_count(mnt) < 2);

	if (m->mnt_sb == path->mnt->mnt_sb &&
	    m->mnt_root == path->dentry) {
		err = -ELOOP;
		goto fail;
	}

	err = do_add_mount(mnt, path, path->mnt->mnt_flags | MNT_SHRINKABLE);
	if (!err)
		return 0;
fail:
	/* remove m from any expiration list it may be on */
	if (!list_empty(&mnt->mnt_expire)) {
		namespace_lock();
		list_del_init(&mnt->mnt_expire);
		namespace_unlock();
	}
	mntput(m);
	mntput(m);
	return err;
}

/**
 * mnt_set_expiry - Put a mount on an expiration list
 * @mnt: The mount to list.
 * @expiry_list: The list to add the mount to.
 */
void mnt_set_expiry(struct vfsmount *mnt, struct list_head *expiry_list)
{
	namespace_lock();

	list_add_tail(&real_mount(mnt)->mnt_expire, expiry_list);

	namespace_unlock();
}
EXPORT_SYMBOL(mnt_set_expiry);

/*
 * process a list of expirable mountpoints with the intent of discarding any
 * mountpoints that aren't in use and haven't been touched since last we came
 * here
 */
void mark_mounts_for_expiry(struct list_head *mounts)
{
	struct mount *mnt, *next;
	LIST_HEAD(graveyard);

	if (list_empty(mounts))
		return;

	namespace_lock();
	lock_mount_hash();

	/* extract from the expiration list every vfsmount that matches the
	 * following criteria:
	 * - only referenced by its parent vfsmount
	 * - still marked for expiry (marked on the last call here; marks are
	 *   cleared by mntput())
	 */
	list_for_each_entry_safe(mnt, next, mounts, mnt_expire) {
		if (!xchg(&mnt->mnt_expiry_mark, 1) ||
			propagate_mount_busy(mnt, 1))
			continue;
		list_move(&mnt->mnt_expire, &graveyard);
	}
	while (!list_empty(&graveyard)) {
		mnt = list_first_entry(&graveyard, struct mount, mnt_expire);
		touch_mnt_namespace(mnt->mnt_ns);
		umount_tree(mnt, UMOUNT_PROPAGATE|UMOUNT_SYNC);
	}
	unlock_mount_hash();
	namespace_unlock();
}

EXPORT_SYMBOL_GPL(mark_mounts_for_expiry);

/*
 * Ripoff of 'select_parent()'
 *
 * search the list of submounts for a given mountpoint, and move any
 * shrinkable submounts to the 'graveyard' list.
 */
static int select_submounts(struct mount *parent, struct list_head *graveyard)
{
	struct mount *this_parent = parent;
	struct list_head *next;
	int found = 0;

repeat:
	next = this_parent->mnt_mounts.next;
resume:
	while (next != &this_parent->mnt_mounts) {
		struct list_head *tmp = next;
		struct mount *mnt = list_entry(tmp, struct mount, mnt_child);

		next = tmp->next;
#ifdef CONFIG_KDP_NS
		if (!(mnt->mnt->mnt_flags & MNT_SHRINKABLE))
#else
		if (!(mnt->mnt.mnt_flags & MNT_SHRINKABLE))
#endif
			continue;
		/*
		 * Descend a level if the d_mounts list is non-empty.
		 */
		if (!list_empty(&mnt->mnt_mounts)) {
			this_parent = mnt;
			goto repeat;
		}

		if (!propagate_mount_busy(mnt, 1)) {
			list_move_tail(&mnt->mnt_expire, graveyard);
			found++;
		}
	}
	/*
	 * All done at this level ... ascend and resume the search
	 */
	if (this_parent != parent) {
		next = this_parent->mnt_child.next;
		this_parent = this_parent->mnt_parent;
		goto resume;
	}
	return found;
}

/*
 * process a list of expirable mountpoints with the intent of discarding any
 * submounts of a specific parent mountpoint
 *
 * mount_lock must be held for write
 */
static void shrink_submounts(struct mount *mnt)
{
	LIST_HEAD(graveyard);
	struct mount *m;

	/* extract submounts of 'mountpoint' from the expiration list */
	while (select_submounts(mnt, &graveyard)) {
		while (!list_empty(&graveyard)) {
			m = list_first_entry(&graveyard, struct mount,
						mnt_expire);
			touch_mnt_namespace(m->mnt_ns);
			umount_tree(m, UMOUNT_PROPAGATE|UMOUNT_SYNC);
		}
	}
}

/*
 * Some copy_from_user() implementations do not return the exact number of
 * bytes remaining to copy on a fault.  But copy_mount_options() requires that.
 * Note that this function differs from copy_from_user() in that it will oops
 * on bad values of `to', rather than returning a short copy.
 */
static long exact_copy_from_user(void *to, const void __user * from,
				 unsigned long n)
{
	char *t = to;
	const char __user *f = from;
	char c;

	if (!access_ok(VERIFY_READ, from, n))
		return n;

	while (n) {
		if (__get_user(c, f)) {
			memset(t, 0, n);
			break;
		}
		*t++ = c;
		f++;
		n--;
	}
	return n;
}

void *copy_mount_options(const void __user * data)
{
	int i;
	unsigned long size;
	char *copy;

	if (!data)
		return NULL;

	copy = kmalloc(PAGE_SIZE, GFP_KERNEL);
	if (!copy)
		return ERR_PTR(-ENOMEM);

	/* We only care that *some* data at the address the user
	 * gave us is valid.  Just in case, we'll zero
	 * the remainder of the page.
	 */
	/* copy_from_user cannot cross TASK_SIZE ! */
	size = TASK_SIZE - (unsigned long)untagged_addr(data);
	if (size > PAGE_SIZE)
		size = PAGE_SIZE;

	i = size - exact_copy_from_user(copy, data, size);
	if (!i) {
		kfree(copy);
		return ERR_PTR(-EFAULT);
	}
	if (i != PAGE_SIZE)
		memset(copy + i, 0, PAGE_SIZE - i);
	return copy;
}

char *copy_mount_string(const void __user *data)
{
	return data ? strndup_user(data, PAGE_SIZE) : NULL;
}

/*
 * Flags is a 32-bit value that allows up to 31 non-fs dependent flags to
 * be given to the mount() call (ie: read-only, no-dev, no-suid etc).
 *
 * data is a (void *) that can point to any structure up to
 * PAGE_SIZE-1 bytes, which can contain arbitrary fs-dependent
 * information (or be NULL).
 *
 * Pre-0.97 versions of mount() didn't have a flags word.
 * When the flags word was introduced its top half was required
 * to have the magic value 0xC0ED, and this remained so until 2.4.0-test9.
 * Therefore, if this magic number is present, it carries no information
 * and must be discarded.
 */
long do_mount(const char *dev_name, const char __user *dir_name,
		const char *type_page, unsigned long flags, void *data_page)
{
	struct path path;
	unsigned int mnt_flags = 0, sb_flags;
	int retval = 0;

	/* Discard magic */
	if ((flags & MS_MGC_MSK) == MS_MGC_VAL)
		flags &= ~MS_MGC_MSK;

	/* Basic sanity checks */
	if (data_page)
		((char *)data_page)[PAGE_SIZE - 1] = 0;

	if (flags & MS_NOUSER)
		return -EINVAL;

	/* ... and get the mountpoint */
	retval = user_path(dir_name, &path);
	if (retval)
		return retval;

	retval = security_sb_mount(dev_name, &path,
				   type_page, flags, data_page);
	if (!retval && !may_mount())
		retval = -EPERM;
	if (!retval && (flags & SB_MANDLOCK) && !may_mandlock())
		retval = -EPERM;
	if (retval)
		goto dput_out;

	/* Default to relatime unless overriden */
	if (!(flags & MS_NOATIME))
		mnt_flags |= MNT_RELATIME;

	/* Separate the per-mountpoint flags */
	if (flags & MS_NOSUID)
		mnt_flags |= MNT_NOSUID;
	if (flags & MS_NODEV)
		mnt_flags |= MNT_NODEV;
	if (flags & MS_NOEXEC)
		mnt_flags |= MNT_NOEXEC;
	if (flags & MS_NOATIME)
		mnt_flags |= MNT_NOATIME;
	if (flags & MS_NODIRATIME)
		mnt_flags |= MNT_NODIRATIME;
	if (flags & MS_STRICTATIME)
		mnt_flags &= ~(MNT_RELATIME | MNT_NOATIME);
	if (flags & MS_RDONLY)
		mnt_flags |= MNT_READONLY;

	/* The default atime for remount is preservation */
	if ((flags & MS_REMOUNT) &&
	    ((flags & (MS_NOATIME | MS_NODIRATIME | MS_RELATIME |
		       MS_STRICTATIME)) == 0)) {
		mnt_flags &= ~MNT_ATIME_MASK;
		mnt_flags |= path.mnt->mnt_flags & MNT_ATIME_MASK;
	}

	sb_flags = flags & (SB_RDONLY |
			    SB_SYNCHRONOUS |
			    SB_MANDLOCK |
			    SB_DIRSYNC |
			    SB_SILENT |
			    SB_POSIXACL |
			    SB_LAZYTIME |
			    SB_I_VERSION);

	if (flags & MS_REMOUNT)
		retval = do_remount(&path, flags, sb_flags, mnt_flags,
				    data_page);
	else if (flags & MS_BIND)
		retval = do_loopback(&path, dev_name, flags & MS_REC);
	else if (flags & (MS_SHARED | MS_PRIVATE | MS_SLAVE | MS_UNBINDABLE))
		retval = do_change_type(&path, flags);
	else if (flags & MS_MOVE)
		retval = do_move_mount(&path, dev_name);
	else
		retval = do_new_mount(&path, type_page, sb_flags, mnt_flags,
				      dev_name, data_page);
dput_out:
	path_put(&path);
	return retval;
}

static struct ucounts *inc_mnt_namespaces(struct user_namespace *ns)
{
	return inc_ucount(ns, current_euid(), UCOUNT_MNT_NAMESPACES);
}

static void dec_mnt_namespaces(struct ucounts *ucounts)
{
	dec_ucount(ucounts, UCOUNT_MNT_NAMESPACES);
}

static void free_mnt_ns(struct mnt_namespace *ns)
{
	ns_free_inum(&ns->ns);
	dec_mnt_namespaces(ns->ucounts);
	put_user_ns(ns->user_ns);
	kfree(ns);
}

/*
 * Assign a sequence number so we can detect when we attempt to bind
 * mount a reference to an older mount namespace into the current
 * mount namespace, preventing reference counting loops.  A 64bit
 * number incrementing at 10Ghz will take 12,427 years to wrap which
 * is effectively never, so we can ignore the possibility.
 */
static atomic64_t mnt_ns_seq = ATOMIC64_INIT(1);

static struct mnt_namespace *alloc_mnt_ns(struct user_namespace *user_ns)
{
	struct mnt_namespace *new_ns;
	struct ucounts *ucounts;
	int ret;

	ucounts = inc_mnt_namespaces(user_ns);
	if (!ucounts)
		return ERR_PTR(-ENOSPC);

	new_ns = kmalloc(sizeof(struct mnt_namespace), GFP_KERNEL);
	if (!new_ns) {
		dec_mnt_namespaces(ucounts);
		return ERR_PTR(-ENOMEM);
	}
	ret = ns_alloc_inum(&new_ns->ns);
	if (ret) {
		kfree(new_ns);
		dec_mnt_namespaces(ucounts);
		return ERR_PTR(ret);
	}
	new_ns->ns.ops = &mntns_operations;
	new_ns->seq = atomic64_add_return(1, &mnt_ns_seq);
	atomic_set(&new_ns->count, 1);
	new_ns->root = NULL;
	INIT_LIST_HEAD(&new_ns->list);
	init_waitqueue_head(&new_ns->poll);
	new_ns->event = 0;
	new_ns->user_ns = get_user_ns(user_ns);
	new_ns->ucounts = ucounts;
	new_ns->mounts = 0;
	new_ns->pending_mounts = 0;
	return new_ns;
}

__latent_entropy
struct mnt_namespace *copy_mnt_ns(unsigned long flags, struct mnt_namespace *ns,
		struct user_namespace *user_ns, struct fs_struct *new_fs)
{
	struct mnt_namespace *new_ns;
	struct vfsmount *rootmnt = NULL, *pwdmnt = NULL;
	struct mount *p, *q;
	struct mount *old;
	struct mount *new;
	int copy_flags;

	BUG_ON(!ns);

	if (likely(!(flags & CLONE_NEWNS))) {
		get_mnt_ns(ns);
		return ns;
	}

	old = ns->root;

	new_ns = alloc_mnt_ns(user_ns);
	if (IS_ERR(new_ns))
		return new_ns;

	namespace_lock();
	/* First pass: copy the tree topology */
	copy_flags = CL_COPY_UNBINDABLE | CL_EXPIRE;
	if (user_ns != ns->user_ns)
		copy_flags |= CL_SHARED_TO_SLAVE | CL_UNPRIVILEGED;
#ifdef CONFIG_KDP_NS
	new = copy_tree(old, old->mnt->mnt_root, copy_flags);
#else
	new = copy_tree(old, old->mnt.mnt_root, copy_flags);
#endif
	if (IS_ERR(new)) {
		namespace_unlock();
		free_mnt_ns(new_ns);
		return ERR_CAST(new);
	}
	new_ns->root = new;
	list_add_tail(&new_ns->list, &new->mnt_list);

	/*
	 * Second pass: switch the tsk->fs->* elements and mark new vfsmounts
	 * as belonging to new namespace.  We have already acquired a private
	 * fs_struct, so tsk->fs->lock is not needed.
	 */
	p = old;
	q = new;
	while (p) {
		q->mnt_ns = new_ns;
		new_ns->mounts++;
		if (new_fs) {
#ifdef CONFIG_KDP_NS
			if (p->mnt == new_fs->root.mnt) {
				new_fs->root.mnt = mntget(q->mnt);
				rootmnt = p->mnt;
#else
			if (&p->mnt == new_fs->root.mnt) {
				new_fs->root.mnt = mntget(&q->mnt);
				rootmnt = &p->mnt;
#endif
			}
#ifdef CONFIG_KDP_NS
			if (p->mnt == new_fs->pwd.mnt) {
				new_fs->pwd.mnt = mntget(q->mnt);
				pwdmnt = p->mnt;
#else
			if (&p->mnt == new_fs->pwd.mnt) {
				new_fs->pwd.mnt = mntget(&q->mnt);
				pwdmnt = &p->mnt;
#endif
			}
		}
		p = next_mnt(p, old);
		q = next_mnt(q, new);
		if (!q)
			break;
#ifdef CONFIG_KDP_NS
		while (p->mnt->mnt_root != q->mnt->mnt_root)
#else
		while (p->mnt.mnt_root != q->mnt.mnt_root)
#endif
			p = next_mnt(p, old);
	}
	namespace_unlock();

	if (rootmnt)
		mntput(rootmnt);
	if (pwdmnt)
		mntput(pwdmnt);

	return new_ns;
}

/**
 * create_mnt_ns - creates a private namespace and adds a root filesystem
 * @mnt: pointer to the new root filesystem mountpoint
 */
static struct mnt_namespace *create_mnt_ns(struct vfsmount *m)
{
	struct mnt_namespace *new_ns = alloc_mnt_ns(&init_user_ns);
	if (!IS_ERR(new_ns)) {
		struct mount *mnt = real_mount(m);
		mnt->mnt_ns = new_ns;
		new_ns->root = mnt;
		new_ns->mounts++;
		list_add(&mnt->mnt_list, &new_ns->list);
	} else {
		mntput(m);
	}
	return new_ns;
}

struct dentry *mount_subtree(struct vfsmount *mnt, const char *name)
{
	struct mnt_namespace *ns;
	struct super_block *s;
	struct path path;
	int err;

	ns = create_mnt_ns(mnt);
	if (IS_ERR(ns))
		return ERR_CAST(ns);

	err = vfs_path_lookup(mnt->mnt_root, mnt,
			name, LOOKUP_FOLLOW|LOOKUP_AUTOMOUNT, &path);

	put_mnt_ns(ns);

	if (err)
		return ERR_PTR(err);

	/* trade a vfsmount reference for active sb one */
	s = path.mnt->mnt_sb;
	atomic_inc(&s->s_active);
	mntput(path.mnt);
	/* lock the sucker */
	down_write(&s->s_umount);
	/* ... and return the root of (sub)tree on it */
	return path.dentry;
}
EXPORT_SYMBOL(mount_subtree);

int ksys_mount(char __user *dev_name, char __user *dir_name, char __user *type,
	       unsigned long flags, void __user *data)
{
	int ret;
	char *kernel_type;
	char *kernel_dev;
	void *options;

	kernel_type = copy_mount_string(type);
	ret = PTR_ERR(kernel_type);
	if (IS_ERR(kernel_type))
		goto out_type;

	kernel_dev = copy_mount_string(dev_name);
	ret = PTR_ERR(kernel_dev);
	if (IS_ERR(kernel_dev))
		goto out_dev;

	options = copy_mount_options(data);
	ret = PTR_ERR(options);
	if (IS_ERR(options))
		goto out_data;

	ret = do_mount(kernel_dev, dir_name, kernel_type, flags, options);

	kfree(options);
out_data:
	kfree(kernel_dev);
out_dev:
	kfree(kernel_type);
out_type:
	return ret;
}

SYSCALL_DEFINE5(mount, char __user *, dev_name, char __user *, dir_name,
		char __user *, type, unsigned long, flags, void __user *, data)
{
	return ksys_mount(dev_name, dir_name, type, flags, data);
}

/*
 * Return true if path is reachable from root
 *
 * namespace_sem or mount_lock is held
 */
bool is_path_reachable(struct mount *mnt, struct dentry *dentry,
			 const struct path *root)
{
#ifdef CONFIG_KDP_NS
	while (mnt->mnt != root->mnt && mnt_has_parent(mnt)) {
#else
	while (&mnt->mnt != root->mnt && mnt_has_parent(mnt)) {
#endif

		dentry = mnt->mnt_mountpoint;
		mnt = mnt->mnt_parent;
	}
#ifdef CONFIG_KDP_NS
	return mnt->mnt == root->mnt && is_subdir(dentry, root->dentry);
#else
	return &mnt->mnt == root->mnt && is_subdir(dentry, root->dentry);
#endif
}

bool path_is_under(const struct path *path1, const struct path *path2)
{
	bool res;
	read_seqlock_excl(&mount_lock);
	res = is_path_reachable(real_mount(path1->mnt), path1->dentry, path2);
	read_sequnlock_excl(&mount_lock);
	return res;
}
EXPORT_SYMBOL(path_is_under);

/*
 * pivot_root Semantics:
 * Moves the root file system of the current process to the directory put_old,
 * makes new_root as the new root file system of the current process, and sets
 * root/cwd of all processes which had them on the current root to new_root.
 *
 * Restrictions:
 * The new_root and put_old must be directories, and  must not be on the
 * same file  system as the current process root. The put_old  must  be
 * underneath new_root,  i.e. adding a non-zero number of /.. to the string
 * pointed to by put_old must yield the same directory as new_root. No other
 * file system may be mounted on put_old. After all, new_root is a mountpoint.
 *
 * Also, the current root cannot be on the 'rootfs' (initial ramfs) filesystem.
 * See Documentation/filesystems/ramfs-rootfs-initramfs.txt for alternatives
 * in this situation.
 *
 * Notes:
 *  - we don't move root/cwd if they are not at the root (reason: if something
 *    cared enough to change them, it's probably wrong to force them elsewhere)
 *  - it's okay to pick a root that isn't the root of a file system, e.g.
 *    /nfs/my_root where /nfs is the mount point. It must be a mountpoint,
 *    though, so you may need to say mount --bind /nfs/my_root /nfs/my_root
 *    first.
 */
SYSCALL_DEFINE2(pivot_root, const char __user *, new_root,
		const char __user *, put_old)
{
	struct path new, old, parent_path, root_parent, root;
	struct mount *new_mnt, *root_mnt, *old_mnt;
	struct mountpoint *old_mp, *root_mp;
	int error;

	if (!may_mount())
		return -EPERM;

	error = user_path_dir(new_root, &new);
	if (error)
		goto out0;

	error = user_path_dir(put_old, &old);
	if (error)
		goto out1;

	error = security_sb_pivotroot(&old, &new);
	if (error)
		goto out2;

	get_fs_root(current->fs, &root);
	old_mp = lock_mount(&old);
	error = PTR_ERR(old_mp);
	if (IS_ERR(old_mp))
		goto out3;

	error = -EINVAL;
	new_mnt = real_mount(new.mnt);
	root_mnt = real_mount(root.mnt);
	old_mnt = real_mount(old.mnt);
	if (IS_MNT_SHARED(old_mnt) ||
		IS_MNT_SHARED(new_mnt->mnt_parent) ||
		IS_MNT_SHARED(root_mnt->mnt_parent))
		goto out4;
	if (!check_mnt(root_mnt) || !check_mnt(new_mnt))
		goto out4;
#ifdef CONFIG_KDP_NS
	if (new_mnt->mnt->mnt_flags & MNT_LOCKED)
#else
	if (new_mnt->mnt.mnt_flags & MNT_LOCKED)
#endif
		goto out4;
	error = -ENOENT;
	if (d_unlinked(new.dentry))
		goto out4;
	error = -EBUSY;
	if (new_mnt == root_mnt || old_mnt == root_mnt)
		goto out4; /* loop, on the same file system  */
	error = -EINVAL;
	if (root.mnt->mnt_root != root.dentry)
		goto out4; /* not a mountpoint */
	if (!mnt_has_parent(root_mnt))
		goto out4; /* not attached */
	root_mp = root_mnt->mnt_mp;
	if (new.mnt->mnt_root != new.dentry)
		goto out4; /* not a mountpoint */
	if (!mnt_has_parent(new_mnt))
		goto out4; /* not attached */
	/* make sure we can reach put_old from new_root */
	if (!is_path_reachable(old_mnt, old.dentry, &new))
		goto out4;
	/* make certain new is below the root */
	if (!is_path_reachable(new_mnt, new.dentry, &root))
		goto out4;
	lock_mount_hash();
	root_mp->m_count++; /* pin it so it won't go away */
	detach_mnt(new_mnt, &parent_path);
	detach_mnt(root_mnt, &root_parent);
#ifdef CONFIG_KDP_NS
	if (root_mnt->mnt->mnt_flags & MNT_LOCKED) {
		rkp_set_mnt_flags(new_mnt->mnt, MNT_LOCKED);
		rkp_reset_mnt_flags(root_mnt->mnt, MNT_LOCKED);
	}
#else
	if (root_mnt->mnt.mnt_flags & MNT_LOCKED) {
		new_mnt->mnt.mnt_flags |= MNT_LOCKED;
		root_mnt->mnt.mnt_flags &= ~MNT_LOCKED;
	}
#endif
	/* mount old root on put_old */
	attach_mnt(root_mnt, old_mnt, old_mp);
	/* mount new_root on / */
	attach_mnt(new_mnt, real_mount(root_parent.mnt), root_mp);
	touch_mnt_namespace(current->nsproxy->mnt_ns);
	/* A moved mount should not expire automatically */
	list_del_init(&new_mnt->mnt_expire);
	put_mountpoint(root_mp);
	unlock_mount_hash();
	chroot_fs_refs(&root, &new);
	error = 0;
out4:
	unlock_mount(old_mp);
	if (!error) {
		path_put(&root_parent);
		path_put(&parent_path);
	}
out3:
	path_put(&root);
out2:
	path_put(&old);
out1:
	path_put(&new);
out0:
	return error;
}

static void __init init_mount_tree(void)
{
	struct vfsmount *mnt;
	struct mnt_namespace *ns;
	struct path root;
	struct file_system_type *type;

	type = get_fs_type("rootfs");
	if (!type)
		panic("Can't find rootfs type");
	mnt = vfs_kern_mount(type, 0, "rootfs", NULL);
	put_filesystem(type);
	if (IS_ERR(mnt))
		panic("Can't create rootfs");
#ifdef CONFIG_KDP_NS
	if(!rootfs_sb) {
		uh_call(UH_APP_RKP, RKP_KDP_X56, (u64)&rootfs_sb, (u64)mnt, KDP_SB_ROOTFS, 0);
	}
#endif
	ns = create_mnt_ns(mnt);
	if (IS_ERR(ns))
		panic("Can't allocate initial namespace");

	init_task.nsproxy->mnt_ns = ns;
	get_mnt_ns(ns);

	root.mnt = mnt;
	root.dentry = mnt->mnt_root;
#ifdef CONFIG_KDP_NS
	rkp_set_mnt_flags(mnt, MNT_LOCKED);
#else
	mnt->mnt_flags |= MNT_LOCKED;
#endif
	set_fs_pwd(current->fs, &root);
	set_fs_root(current->fs, &root);
}

#ifdef CONFIG_KDP_NS
void cred_ctor_vfsmount(void *data)
{
	/* Dummy constructor to make sure we have separate slabs caches. */
}
#endif

void __init mnt_init(void)
{
	int err;

#ifdef CONFIG_KDP_NS
	ns_param_t nsparam;
#endif
	mnt_cache = kmem_cache_create("mnt_cache", sizeof(struct mount),
			0, SLAB_HWCACHE_ALIGN | SLAB_PANIC, NULL);

#ifdef CONFIG_KDP_NS
	vfsmnt_cache = kmem_cache_create("vfsmnt_cache", sizeof(struct vfsmount),
			0, SLAB_HWCACHE_ALIGN | SLAB_PANIC, cred_ctor_vfsmount);

	if(!vfsmnt_cache)
		panic("Failed to allocate vfsmnt_cache \n");

	rkp_ns_fill_params(nsparam, vfsmnt_cache->size, sizeof(struct vfsmount), (u64)offsetof(struct vfsmount, bp_mount),
										(u64)offsetof(struct vfsmount, mnt_sb),(u64)offsetof(struct vfsmount, mnt_flags),
										(u64)offsetof(struct vfsmount, data));
	uh_call(UH_APP_RKP, RKP_KDP_X41, (u64)&nsparam, 0, 0, 0);
#endif

	mount_hashtable = alloc_large_system_hash("Mount-cache",
				sizeof(struct hlist_head),
				mhash_entries, 19,
				HASH_ZERO,
				&m_hash_shift, &m_hash_mask, 0, 0);
	mountpoint_hashtable = alloc_large_system_hash("Mountpoint-cache",
				sizeof(struct hlist_head),
				mphash_entries, 19,
				HASH_ZERO,
				&mp_hash_shift, &mp_hash_mask, 0, 0);

	if (!mount_hashtable || !mountpoint_hashtable)
		panic("Failed to allocate mount hash table\n");

	kernfs_init();

	err = sysfs_init();
	if (err)
		printk(KERN_WARNING "%s: sysfs_init error: %d\n",
			__func__, err);
	fs_kobj = kobject_create_and_add("fs", NULL);
	if (!fs_kobj)
		printk(KERN_WARNING "%s: kobj create error\n", __func__);

	if(fs_kobj) {
		fs_iostat_kobj = kobject_create_and_add("fsio", fs_kobj);
		if(!fs_iostat_kobj)
			printk(KERN_WARNING "%s: iostat kobj create error\n",
					__func__);
	}

	init_rootfs();
	init_mount_tree();
}

void put_mnt_ns(struct mnt_namespace *ns)
{
	if (!atomic_dec_and_test(&ns->count))
		return;
#ifdef CONFIG_KDP_NS
	drop_collected_mounts(ns->root->mnt);
#else
	drop_collected_mounts(&ns->root->mnt);
#endif
	free_mnt_ns(ns);
}

struct vfsmount *kern_mount_data(struct file_system_type *type, void *data)
{
	struct vfsmount *mnt;
	mnt = vfs_kern_mount(type, SB_KERNMOUNT, type->name, data);
	if (!IS_ERR(mnt)) {
		/*
		 * it is a longterm mount, don't release mnt until
		 * we unmount before file sys is unregistered
		*/
		real_mount(mnt)->mnt_ns = MNT_NS_INTERNAL;
	}
	return mnt;
}
EXPORT_SYMBOL_GPL(kern_mount_data);

void kern_unmount(struct vfsmount *mnt)
{
	/* release long term mount so mount point can be released */
	if (!IS_ERR_OR_NULL(mnt)) {
		real_mount(mnt)->mnt_ns = NULL;
		synchronize_rcu();	/* yecchhh... */
		mntput(mnt);
	}
}
EXPORT_SYMBOL(kern_unmount);

bool our_mnt(struct vfsmount *mnt)
{
	return check_mnt(real_mount(mnt));
}

bool current_chrooted(void)
{
	/* Does the current process have a non-standard root */
	struct path ns_root;
	struct path fs_root;
	bool chrooted;

	/* Find the namespace root */
#ifdef CONFIG_KDP_NS
	ns_root.mnt = current->nsproxy->mnt_ns->root->mnt;
#else
	ns_root.mnt = &current->nsproxy->mnt_ns->root->mnt;
#endif
	ns_root.dentry = ns_root.mnt->mnt_root;
	path_get(&ns_root);
	while (d_mountpoint(ns_root.dentry) && follow_down_one(&ns_root))
		;

	get_fs_root(current->fs, &fs_root);

	chrooted = !path_equal(&fs_root, &ns_root);

	path_put(&fs_root);
	path_put(&ns_root);

	return chrooted;
}

static bool mnt_already_visible(struct mnt_namespace *ns, struct vfsmount *new,
				int *new_mnt_flags)
{
	int new_flags = *new_mnt_flags;
	struct mount *mnt;
	bool visible = false;

	down_read(&namespace_sem);
	list_for_each_entry(mnt, &ns->list, mnt_list) {
		struct mount *child;
		int mnt_flags;
#ifdef CONFIG_KDP_NS
		if (mnt->mnt->mnt_sb->s_type != new->mnt_sb->s_type)
			continue;

		/* This mount is not fully visible if it's root directory
		 * is not the root directory of the filesystem.
		 */
		if (mnt->mnt->mnt_root != mnt->mnt->mnt_sb->s_root)
			continue;

		/* A local view of the mount flags */
		mnt_flags = mnt->mnt->mnt_flags;

		/* Don't miss readonly hidden in the superblock flags */
		if (sb_rdonly(mnt->mnt->mnt_sb))
			mnt_flags |= MNT_LOCK_READONLY;
#else
		if (mnt->mnt.mnt_sb->s_type != new->mnt_sb->s_type)
			continue;

		/* This mount is not fully visible if it's root directory
		 * is not the root directory of the filesystem.
		 */
		if (mnt->mnt.mnt_root != mnt->mnt.mnt_sb->s_root)
			continue;

		/* A local view of the mount flags */
		mnt_flags = mnt->mnt.mnt_flags;

		/* Don't miss readonly hidden in the superblock flags */
		if (sb_rdonly(mnt->mnt.mnt_sb))
			mnt_flags |= MNT_LOCK_READONLY;

#endif
		/* Verify the mount flags are equal to or more permissive
		 * than the proposed new mount.
		 */
		if ((mnt_flags & MNT_LOCK_READONLY) &&
		    !(new_flags & MNT_READONLY))
			continue;
		if ((mnt_flags & MNT_LOCK_ATIME) &&
		    ((mnt_flags & MNT_ATIME_MASK) != (new_flags & MNT_ATIME_MASK)))
			continue;

		/* This mount is not fully visible if there are any
		 * locked child mounts that cover anything except for
		 * empty directories.
		 */
		list_for_each_entry(child, &mnt->mnt_mounts, mnt_child) {
			struct inode *inode = child->mnt_mountpoint->d_inode;
			/* Only worry about locked mounts */
#ifdef CONFIG_KDP_NS
			if (!(child->mnt->mnt_flags & MNT_LOCKED))
				continue;
#else
			if (!(child->mnt.mnt_flags & MNT_LOCKED))
				continue;
#endif
			/* Is the directory permanetly empty? */
			if (!is_empty_dir_inode(inode))
				goto next;
		}
		/* Preserve the locked attributes */
		*new_mnt_flags |= mnt_flags & (MNT_LOCK_READONLY | \
					       MNT_LOCK_ATIME);
		visible = true;
		goto found;
	next:	;
	}
found:
	up_read(&namespace_sem);
	return visible;
}

static bool mount_too_revealing(struct vfsmount *mnt, int *new_mnt_flags)
{
	const unsigned long required_iflags = SB_I_NOEXEC | SB_I_NODEV;
	struct mnt_namespace *ns = current->nsproxy->mnt_ns;
	unsigned long s_iflags;

	if (ns->user_ns == &init_user_ns)
		return false;

	/* Can this filesystem be too revealing? */
	s_iflags = mnt->mnt_sb->s_iflags;
	if (!(s_iflags & SB_I_USERNS_VISIBLE))
		return false;

	if ((s_iflags & required_iflags) != required_iflags) {
		WARN_ONCE(1, "Expected s_iflags to contain 0x%lx\n",
			  required_iflags);
		return true;
	}

	return !mnt_already_visible(ns, mnt, new_mnt_flags);
}

bool mnt_may_suid(struct vfsmount *mnt)
{
	/*
	 * Foreign mounts (accessed via fchdir or through /proc
	 * symlinks) are always treated as if they are nosuid.  This
	 * prevents namespaces from trusting potentially unsafe
	 * suid/sgid bits, file caps, or security labels that originate
	 * in other namespaces.
	 */
	return !(mnt->mnt_flags & MNT_NOSUID) && check_mnt(real_mount(mnt)) &&
	       current_in_userns(mnt->mnt_sb->s_user_ns);
}

static struct ns_common *mntns_get(struct task_struct *task)
{
	struct ns_common *ns = NULL;
	struct nsproxy *nsproxy;

	task_lock(task);
	nsproxy = task->nsproxy;
	if (nsproxy) {
		ns = &nsproxy->mnt_ns->ns;
		get_mnt_ns(to_mnt_ns(ns));
	}
	task_unlock(task);

	return ns;
}

static void mntns_put(struct ns_common *ns)
{
	put_mnt_ns(to_mnt_ns(ns));
}

static int mntns_install(struct nsproxy *nsproxy, struct ns_common *ns)
{
	struct fs_struct *fs = current->fs;
	struct mnt_namespace *mnt_ns = to_mnt_ns(ns), *old_mnt_ns;
	struct path root;
	int err;

	if (!ns_capable(mnt_ns->user_ns, CAP_SYS_ADMIN) ||
	    !ns_capable(current_user_ns(), CAP_SYS_CHROOT) ||
	    !ns_capable(current_user_ns(), CAP_SYS_ADMIN))
		return -EPERM;

	if (fs->users != 1)
		return -EINVAL;

	get_mnt_ns(mnt_ns);
	old_mnt_ns = nsproxy->mnt_ns;
	nsproxy->mnt_ns = mnt_ns;
#ifdef CONFIG_KDP_NS
	/* Find the root */
	err = vfs_path_lookup(mnt_ns->root->mnt->mnt_root, mnt_ns->root->mnt,
				"/", LOOKUP_DOWN, &root);
#else
	/* Find the root */
	err = vfs_path_lookup(mnt_ns->root->mnt.mnt_root, &mnt_ns->root->mnt,
				"/", LOOKUP_DOWN, &root);
#endif
	if (err) {
		/* revert to old namespace */
		nsproxy->mnt_ns = old_mnt_ns;
		put_mnt_ns(mnt_ns);
		return err;
	}

	put_mnt_ns(old_mnt_ns);

	/* Update the pwd and root */
	set_fs_pwd(fs, &root);
	set_fs_root(fs, &root);

	path_put(&root);
	return 0;
}

static struct user_namespace *mntns_owner(struct ns_common *ns)
{
	return to_mnt_ns(ns)->user_ns;
}

const struct proc_ns_operations mntns_operations = {
	.name		= "mnt",
	.type		= CLONE_NEWNS,
	.get		= mntns_get,
	.put		= mntns_put,
	.install	= mntns_install,
	.owner		= mntns_owner,
};<|MERGE_RESOLUTION|>--- conflicted
+++ resolved
@@ -2321,14 +2321,14 @@
 	return new_mnt->mnt;
 #else
 	return &new_mnt->mnt;
-<<<<<<< HEAD
-#endif
-=======
+
+#endif
+
 
 invalid:
 	up_read(&namespace_sem);
 	return ERR_PTR(-EINVAL);
->>>>>>> 30baa092
+
 }
 EXPORT_SYMBOL_GPL(clone_private_mount);
 
@@ -2664,7 +2664,7 @@
 	return err;
 }
 
-<<<<<<< HEAD
+
 static bool has_locked_children(struct mount *mnt, struct dentry *dentry)
 {
 	struct mount *child;
@@ -2682,8 +2682,8 @@
 	return false;
 }
 
-=======
->>>>>>> 30baa092
+
+
 /*
  * do loopback mount.
  */

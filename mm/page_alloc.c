/*
 *  linux/mm/page_alloc.c
 *
 *  Manages the free list, the system allocates free pages here.
 *  Note that kmalloc() lives in slab.c
 *
 *  Copyright (C) 1991, 1992, 1993, 1994  Linus Torvalds
 *  Swap reorganised 29.12.95, Stephen Tweedie
 *  Support of BIGMEM added by Gerhard Wichert, Siemens AG, July 1999
 *  Reshaped it to be a zoned allocator, Ingo Molnar, Red Hat, 1999
 *  Discontiguous memory support, Kanoj Sarcar, SGI, Nov 1999
 *  Zone balancing, Kanoj Sarcar, SGI, Jan 2000
 *  Per cpu hot/cold page lists, bulk allocation, Martin J. Bligh, Sept 2002
 *          (lots of bits borrowed from Ingo Molnar & Andrew Morton)
 */

#include <linux/stddef.h>
#include <linux/mm.h>
#include <linux/swap.h>
#include <linux/interrupt.h>
#include <linux/pagemap.h>
#include <linux/jiffies.h>
#include <linux/bootmem.h>
#include <linux/memblock.h>
#include <linux/compiler.h>
#include <linux/kernel.h>
#include <linux/kasan.h>
#include <linux/module.h>
#include <linux/suspend.h>
#include <linux/pagevec.h>
#include <linux/blkdev.h>
#include <linux/slab.h>
#include <linux/ratelimit.h>
#include <linux/oom.h>
#include <linux/topology.h>
#include <linux/sysctl.h>
#include <linux/cpu.h>
#include <linux/cpuset.h>
#include <linux/memory_hotplug.h>
#include <linux/nodemask.h>
#include <linux/vmalloc.h>
#include <linux/vmstat.h>
#include <linux/mempolicy.h>
#include <linux/memremap.h>
#include <linux/stop_machine.h>
#include <linux/sort.h>
#include <linux/pfn.h>
#include <linux/backing-dev.h>
#include <linux/fault-inject.h>
#include <linux/page-isolation.h>
#include <linux/page_ext.h>
#include <linux/debugobjects.h>
#include <linux/kmemleak.h>
#include <linux/compaction.h>
#include <trace/events/kmem.h>
#include <trace/events/oom.h>
#include <linux/prefetch.h>
#include <linux/mm_inline.h>
#include <linux/migrate.h>
#include <linux/hugetlb.h>
#include <linux/sched/rt.h>
#include <linux/sched/mm.h>
#include <linux/page_owner.h>
#include <linux/kthread.h>
#include <linux/memcontrol.h>
#include <linux/show_mem_notifier.h>
#include <linux/ftrace.h>
#include <linux/lockdep.h>
#include <linux/nmi.h>
<<<<<<< HEAD
#include <linux/psi.h>
#include <linux/sched/cputime.h>
=======
#include <linux/khugepaged.h>
>>>>>>> 30baa092

#include <asm/sections.h>
#include <asm/tlbflush.h>
#include <asm/div64.h>
#include "internal.h"

/* prevent >1 _updater_ of zone percpu pageset ->high and ->batch fields */
static DEFINE_MUTEX(pcp_batch_high_lock);
#define MIN_PERCPU_PAGELIST_FRACTION	(8)

#ifdef CONFIG_USE_PERCPU_NUMA_NODE_ID
DEFINE_PER_CPU(int, numa_node);
EXPORT_PER_CPU_SYMBOL(numa_node);
#endif

DEFINE_STATIC_KEY_TRUE(vm_numa_stat_key);

#ifdef CONFIG_HAVE_MEMORYLESS_NODES
/*
 * N.B., Do NOT reference the '_numa_mem_' per cpu variable directly.
 * It will not be defined when CONFIG_HAVE_MEMORYLESS_NODES is not defined.
 * Use the accessor functions set_numa_mem(), numa_mem_id() and cpu_to_mem()
 * defined in <linux/topology.h>.
 */
DEFINE_PER_CPU(int, _numa_mem_);		/* Kernel "local memory" node */
EXPORT_PER_CPU_SYMBOL(_numa_mem_);
int _node_numa_mem_[MAX_NUMNODES];
#endif

/* work_structs for global per-cpu drains */
DEFINE_MUTEX(pcpu_drain_mutex);
DEFINE_PER_CPU(struct work_struct, pcpu_drain);

#ifdef CONFIG_GCC_PLUGIN_LATENT_ENTROPY
volatile unsigned long latent_entropy __latent_entropy;
EXPORT_SYMBOL(latent_entropy);
#endif

/*
 * Array of node states.
 */
nodemask_t node_states[NR_NODE_STATES] __read_mostly = {
	[N_POSSIBLE] = NODE_MASK_ALL,
	[N_ONLINE] = { { [0] = 1UL } },
#ifndef CONFIG_NUMA
	[N_NORMAL_MEMORY] = { { [0] = 1UL } },
#ifdef CONFIG_HIGHMEM
	[N_HIGH_MEMORY] = { { [0] = 1UL } },
#endif
	[N_MEMORY] = { { [0] = 1UL } },
	[N_CPU] = { { [0] = 1UL } },
#endif	/* NUMA */
};
EXPORT_SYMBOL(node_states);

/* Protect totalram_pages and zone->managed_pages */
static DEFINE_SPINLOCK(managed_page_count_lock);

unsigned long totalram_pages __read_mostly;
unsigned long totalreserve_pages __read_mostly;
unsigned long totalcma_pages __read_mostly;

int percpu_pagelist_fraction;
gfp_t gfp_allowed_mask __read_mostly = GFP_BOOT_MASK;
#ifdef CONFIG_INIT_ON_ALLOC_DEFAULT_ON
DEFINE_STATIC_KEY_TRUE(init_on_alloc);
#else
DEFINE_STATIC_KEY_FALSE(init_on_alloc);
#endif
EXPORT_SYMBOL(init_on_alloc);

#ifdef CONFIG_INIT_ON_FREE_DEFAULT_ON
DEFINE_STATIC_KEY_TRUE(init_on_free);
#else
DEFINE_STATIC_KEY_FALSE(init_on_free);
#endif
EXPORT_SYMBOL(init_on_free);

static int __init early_init_on_alloc(char *buf)
{
	int ret;
	bool bool_result;

	if (!buf)
		return -EINVAL;
	ret = kstrtobool(buf, &bool_result);
	if (bool_result && page_poisoning_enabled())
		pr_info("mem auto-init: CONFIG_PAGE_POISONING is on, will take precedence over init_on_alloc\n");
	if (bool_result)
		static_branch_enable(&init_on_alloc);
	else
		static_branch_disable(&init_on_alloc);
	return ret;
}
early_param("init_on_alloc", early_init_on_alloc);

static int __init early_init_on_free(char *buf)
{
	int ret;
	bool bool_result;

	if (!buf)
		return -EINVAL;
	ret = kstrtobool(buf, &bool_result);
	if (bool_result && page_poisoning_enabled())
		pr_info("mem auto-init: CONFIG_PAGE_POISONING is on, will take precedence over init_on_free\n");
	if (bool_result)
		static_branch_enable(&init_on_free);
	else
		static_branch_disable(&init_on_free);
	return ret;
}
early_param("init_on_free", early_init_on_free);

/*
 * A cached value of the page's pageblock's migratetype, used when the page is
 * put on a pcplist. Used to avoid the pageblock migratetype lookup when
 * freeing from pcplists in most cases, at the cost of possibly becoming stale.
 * Also the migratetype set in the page does not necessarily match the pcplist
 * index, e.g. page might have MIGRATE_CMA set but be on a pcplist with any
 * other index - this ensures that it will be put on the correct CMA freelist.
 */
static inline int get_pcppage_migratetype(struct page *page)
{
	return page->index;
}

static inline void set_pcppage_migratetype(struct page *page, int migratetype)
{
	page->index = migratetype;
}

#ifdef CONFIG_PM_SLEEP
/*
 * The following functions are used by the suspend/hibernate code to temporarily
 * change gfp_allowed_mask in order to avoid using I/O during memory allocations
 * while devices are suspended.  To avoid races with the suspend/hibernate code,
 * they should always be called with system_transition_mutex held
 * (gfp_allowed_mask also should only be modified with system_transition_mutex
 * held, unless the suspend/hibernate code is guaranteed not to run in parallel
 * with that modification).
 */

static gfp_t saved_gfp_mask;

void pm_restore_gfp_mask(void)
{
	WARN_ON(!mutex_is_locked(&system_transition_mutex));
	if (saved_gfp_mask) {
		gfp_allowed_mask = saved_gfp_mask;
		saved_gfp_mask = 0;
	}
}

void pm_restrict_gfp_mask(void)
{
	WARN_ON(!mutex_is_locked(&system_transition_mutex));
	WARN_ON(saved_gfp_mask);
	saved_gfp_mask = gfp_allowed_mask;
	gfp_allowed_mask &= ~(__GFP_IO | __GFP_FS);
}

bool pm_suspended_storage(void)
{
	if ((gfp_allowed_mask & (__GFP_IO | __GFP_FS)) == (__GFP_IO | __GFP_FS))
		return false;
	return true;
}
#endif /* CONFIG_PM_SLEEP */

#ifdef CONFIG_HUGETLB_PAGE_SIZE_VARIABLE
unsigned int pageblock_order __read_mostly;
#endif

static void __free_pages_ok(struct page *page, unsigned int order);

/*
 * results with 256, 32 in the lowmem_reserve sysctl:
 *	1G machine -> (16M dma, 800M-16M normal, 1G-800M high)
 *	1G machine -> (16M dma, 784M normal, 224M high)
 *	NORMAL allocation will leave 784M/256 of ram reserved in the ZONE_DMA
 *	HIGHMEM allocation will leave 224M/32 of ram reserved in ZONE_NORMAL
 *	HIGHMEM allocation will leave (224M+784M)/256 of ram reserved in ZONE_DMA
 *
 * TBD: should special case ZONE_DMA32 machines here - in those we normally
 * don't need any ZONE_NORMAL reservation
 */
int sysctl_lowmem_reserve_ratio[MAX_NR_ZONES] = {
#ifdef CONFIG_ZONE_DMA
	[ZONE_DMA] = 256,
#endif
#ifdef CONFIG_ZONE_DMA32
	[ZONE_DMA32] = 256,
#endif
	[ZONE_NORMAL] = 32,
#ifdef CONFIG_HIGHMEM
	[ZONE_HIGHMEM] = 0,
#endif
	[ZONE_MOVABLE] = 0,
};

EXPORT_SYMBOL(totalram_pages);

static char * const zone_names[MAX_NR_ZONES] = {
#ifdef CONFIG_ZONE_DMA
	 "DMA",
#endif
#ifdef CONFIG_ZONE_DMA32
	 "DMA32",
#endif
	 "Normal",
#ifdef CONFIG_HIGHMEM
	 "HighMem",
#endif
	 "Movable",
#ifdef CONFIG_ZONE_DEVICE
	 "Device",
#endif
};

char * const migratetype_names[MIGRATE_TYPES] = {
	"Unmovable",
	"Movable",
	"Reclaimable",
#ifdef CONFIG_CMA
	"CMA",
#endif
	"HighAtomic",
#ifdef CONFIG_MEMORY_ISOLATION
	"Isolate",
#endif
};

compound_page_dtor * const compound_page_dtors[] = {
	NULL,
	free_compound_page,
#ifdef CONFIG_HUGETLB_PAGE
	free_huge_page,
#endif
#ifdef CONFIG_TRANSPARENT_HUGEPAGE
	free_transhuge_page,
#endif
};

/*
 * Try to keep at least this much lowmem free.  Do not allow normal
 * allocations below this point, only high priority ones. Automatically
 * tuned according to the amount of memory in the system.
 */
int min_free_kbytes = 1024;
int user_min_free_kbytes = -1;
#ifdef CONFIG_DISCONTIGMEM
/*
 * DiscontigMem defines memory ranges as separate pg_data_t even if the ranges
 * are not on separate NUMA nodes. Functionally this works but with
 * watermark_boost_factor, it can reclaim prematurely as the ranges can be
 * quite small. By default, do not boost watermarks on discontigmem as in
 * many cases very high-order allocations like THP are likely to be
 * unsupported and the premature reclaim offsets the advantage of long-term
 * fragmentation avoidance.
 */
int watermark_boost_factor __read_mostly;
#else
/* Set watermark_boost_factor 0 by default(disable) */
int watermark_boost_factor __read_mostly;
#endif
int watermark_scale_factor = 10;

/*
 * Extra memory for the system to try freeing. Used to temporarily
 * free memory, to make space for new workloads. Anyone can allocate
 * down to the min watermarks controlled by min_free_kbytes above.
 */
int extra_free_kbytes = 0;

static unsigned long nr_kernel_pages __meminitdata;
static unsigned long nr_all_pages __meminitdata;
static unsigned long dma_reserve __meminitdata;

#ifdef CONFIG_HAVE_MEMBLOCK_NODE_MAP
static unsigned long arch_zone_lowest_possible_pfn[MAX_NR_ZONES] __meminitdata;
static unsigned long arch_zone_highest_possible_pfn[MAX_NR_ZONES] __meminitdata;
static unsigned long required_kernelcore __initdata;
static unsigned long required_kernelcore_percent __initdata;
static unsigned long required_movablecore __initdata;
static unsigned long required_movablecore_percent __initdata;
static unsigned long zone_movable_pfn[MAX_NUMNODES] __meminitdata;
static bool mirrored_kernelcore __meminitdata;

/* movable_zone is the "real" zone pages in ZONE_MOVABLE are taken from */
int movable_zone;
EXPORT_SYMBOL(movable_zone);
#endif /* CONFIG_HAVE_MEMBLOCK_NODE_MAP */

#if MAX_NUMNODES > 1
int nr_node_ids __read_mostly = MAX_NUMNODES;
int nr_online_nodes __read_mostly = 1;
EXPORT_SYMBOL(nr_node_ids);
EXPORT_SYMBOL(nr_online_nodes);
#endif

int page_group_by_mobility_disabled __read_mostly;

#ifdef CONFIG_DEFERRED_STRUCT_PAGE_INIT
/*
 * During boot we initialize deferred pages on-demand, as needed, but once
 * page_alloc_init_late() has finished, the deferred pages are all initialized,
 * and we can permanently disable that path.
 */
static DEFINE_STATIC_KEY_TRUE(deferred_pages);

/*
 * Calling kasan_free_pages() only after deferred memory initialization
 * has completed. Poisoning pages during deferred memory init will greatly
 * lengthen the process and cause problem in large memory systems as the
 * deferred pages initialization is done with interrupt disabled.
 *
 * Assuming that there will be no reference to those newly initialized
 * pages before they are ever allocated, this should have no effect on
 * KASAN memory tracking as the poison will be properly inserted at page
 * allocation time. The only corner case is when pages are allocated by
 * on-demand allocation and then freed again before the deferred pages
 * initialization is done, but this is not likely to happen.
 */
static inline void kasan_free_nondeferred_pages(struct page *page, int order)
{
	if (!static_branch_unlikely(&deferred_pages))
		kasan_free_pages(page, order);
}

/* Returns true if the struct page for the pfn is uninitialised */
static inline bool __meminit early_page_uninitialised(unsigned long pfn)
{
	int nid = early_pfn_to_nid(pfn);

	if (node_online(nid) && pfn >= NODE_DATA(nid)->first_deferred_pfn)
		return true;

	return false;
}

/*
 * Returns false when the remaining initialisation should be deferred until
 * later in the boot cycle when it can be parallelised.
 */
static inline bool update_defer_init(pg_data_t *pgdat,
				unsigned long pfn, unsigned long zone_end,
				unsigned long *nr_initialised)
{
	/* Always populate low zones for address-constrained allocations */
	if (zone_end < pgdat_end_pfn(pgdat))
		return true;
	(*nr_initialised)++;
	if ((*nr_initialised > pgdat->static_init_pgcnt) &&
	    (pfn & (PAGES_PER_SECTION - 1)) == 0) {
		pgdat->first_deferred_pfn = pfn;
		return false;
	}

	return true;
}
#else
#define kasan_free_nondeferred_pages(p, o)	kasan_free_pages(p, o)

static inline bool early_page_uninitialised(unsigned long pfn)
{
	return false;
}

static inline bool update_defer_init(pg_data_t *pgdat,
				unsigned long pfn, unsigned long zone_end,
				unsigned long *nr_initialised)
{
	return true;
}
#endif

/* Return a pointer to the bitmap storing bits affecting a block of pages */
static inline unsigned long *get_pageblock_bitmap(struct page *page,
							unsigned long pfn)
{
#ifdef CONFIG_SPARSEMEM
	return __pfn_to_section(pfn)->pageblock_flags;
#else
	return page_zone(page)->pageblock_flags;
#endif /* CONFIG_SPARSEMEM */
}

static inline int pfn_to_bitidx(struct page *page, unsigned long pfn)
{
#ifdef CONFIG_SPARSEMEM
	pfn &= (PAGES_PER_SECTION-1);
	return (pfn >> pageblock_order) * NR_PAGEBLOCK_BITS;
#else
	pfn = pfn - round_down(page_zone(page)->zone_start_pfn, pageblock_nr_pages);
	return (pfn >> pageblock_order) * NR_PAGEBLOCK_BITS;
#endif /* CONFIG_SPARSEMEM */
}

/**
 * get_pfnblock_flags_mask - Return the requested group of flags for the pageblock_nr_pages block of pages
 * @page: The page within the block of interest
 * @pfn: The target page frame number
 * @end_bitidx: The last bit of interest to retrieve
 * @mask: mask of bits that the caller is interested in
 *
 * Return: pageblock_bits flags
 */
static __always_inline unsigned long __get_pfnblock_flags_mask(struct page *page,
					unsigned long pfn,
					unsigned long end_bitidx,
					unsigned long mask)
{
	unsigned long *bitmap;
	unsigned long bitidx, word_bitidx;
	unsigned long word;

	bitmap = get_pageblock_bitmap(page, pfn);
	bitidx = pfn_to_bitidx(page, pfn);
	word_bitidx = bitidx / BITS_PER_LONG;
	bitidx &= (BITS_PER_LONG-1);

	word = bitmap[word_bitidx];
	bitidx += end_bitidx;
	return (word >> (BITS_PER_LONG - bitidx - 1)) & mask;
}

unsigned long get_pfnblock_flags_mask(struct page *page, unsigned long pfn,
					unsigned long end_bitidx,
					unsigned long mask)
{
	return __get_pfnblock_flags_mask(page, pfn, end_bitidx, mask);
}

static __always_inline int get_pfnblock_migratetype(struct page *page, unsigned long pfn)
{
	return __get_pfnblock_flags_mask(page, pfn, PB_migrate_end, MIGRATETYPE_MASK);
}

/**
 * set_pfnblock_flags_mask - Set the requested group of flags for a pageblock_nr_pages block of pages
 * @page: The page within the block of interest
 * @flags: The flags to set
 * @pfn: The target page frame number
 * @end_bitidx: The last bit of interest
 * @mask: mask of bits that the caller is interested in
 */
void set_pfnblock_flags_mask(struct page *page, unsigned long flags,
					unsigned long pfn,
					unsigned long end_bitidx,
					unsigned long mask)
{
	unsigned long *bitmap;
	unsigned long bitidx, word_bitidx;
	unsigned long old_word, word;

	BUILD_BUG_ON(NR_PAGEBLOCK_BITS != 4);

	bitmap = get_pageblock_bitmap(page, pfn);
	bitidx = pfn_to_bitidx(page, pfn);
	word_bitidx = bitidx / BITS_PER_LONG;
	bitidx &= (BITS_PER_LONG-1);

	VM_BUG_ON_PAGE(!zone_spans_pfn(page_zone(page), pfn), page);

	bitidx += end_bitidx;
	mask <<= (BITS_PER_LONG - bitidx - 1);
	flags <<= (BITS_PER_LONG - bitidx - 1);

	word = READ_ONCE(bitmap[word_bitidx]);
	for (;;) {
		old_word = cmpxchg(&bitmap[word_bitidx], word, (word & ~mask) | flags);
		if (word == old_word)
			break;
		word = old_word;
	}
}

void set_pageblock_migratetype(struct page *page, int migratetype)
{
	if (unlikely(page_group_by_mobility_disabled &&
		     migratetype < MIGRATE_PCPTYPES))
		migratetype = MIGRATE_UNMOVABLE;

	set_pageblock_flags_group(page, (unsigned long)migratetype,
					PB_migrate, PB_migrate_end);
}

#ifdef CONFIG_DEBUG_VM
static int page_outside_zone_boundaries(struct zone *zone, struct page *page)
{
	int ret = 0;
	unsigned seq;
	unsigned long pfn = page_to_pfn(page);
	unsigned long sp, start_pfn;

	do {
		seq = zone_span_seqbegin(zone);
		start_pfn = zone->zone_start_pfn;
		sp = zone->spanned_pages;
		if (!zone_spans_pfn(zone, pfn))
			ret = 1;
	} while (zone_span_seqretry(zone, seq));

	if (ret)
		pr_err("page 0x%lx outside node %d zone %s [ 0x%lx - 0x%lx ]\n",
			pfn, zone_to_nid(zone), zone->name,
			start_pfn, start_pfn + sp);

	return ret;
}

static int page_is_consistent(struct zone *zone, struct page *page)
{
	if (!pfn_valid_within(page_to_pfn(page)))
		return 0;
	if (zone != page_zone(page))
		return 0;

	return 1;
}
/*
 * Temporary debugging check for pages not lying within a given zone.
 */
static int __maybe_unused bad_range(struct zone *zone, struct page *page)
{
	if (page_outside_zone_boundaries(zone, page))
		return 1;
	if (!page_is_consistent(zone, page))
		return 1;

	return 0;
}
#else
static inline int __maybe_unused bad_range(struct zone *zone, struct page *page)
{
	return 0;
}
#endif

static void bad_page(struct page *page, const char *reason,
		unsigned long bad_flags)
{
	static unsigned long resume;
	static unsigned long nr_shown;
	static unsigned long nr_unshown;

	/*
	 * Allow a burst of 60 reports, then keep quiet for that minute;
	 * or allow a steady drip of one report per second.
	 */
	if (nr_shown == 60) {
		if (time_before(jiffies, resume)) {
			nr_unshown++;
			goto out;
		}
		if (nr_unshown) {
			pr_alert(
			      "BUG: Bad page state: %lu messages suppressed\n",
				nr_unshown);
			nr_unshown = 0;
		}
		nr_shown = 0;
	}
	if (nr_shown++ == 0)
		resume = jiffies + 60 * HZ;

	pr_alert("BUG: Bad page state in process %s  pfn:%05lx\n",
		current->comm, page_to_pfn(page));
	__dump_page(page, reason);
	bad_flags &= page->flags;
	if (bad_flags)
		pr_alert("bad because of flags: %#lx(%pGp)\n",
						bad_flags, &bad_flags);
	dump_page_owner(page);

	print_modules();
	dump_stack();
out:
	/* Leave bad fields for debug, except PageBuddy could make trouble */
	page_mapcount_reset(page); /* remove PageBuddy */
	add_taint(TAINT_BAD_PAGE, LOCKDEP_NOW_UNRELIABLE);
}

/*
 * Higher-order pages are called "compound pages".  They are structured thusly:
 *
 * The first PAGE_SIZE page is called the "head page" and have PG_head set.
 *
 * The remaining PAGE_SIZE pages are called "tail pages". PageTail() is encoded
 * in bit 0 of page->compound_head. The rest of bits is pointer to head page.
 *
 * The first tail page's ->compound_dtor holds the offset in array of compound
 * page destructors. See compound_page_dtors.
 *
 * The first tail page's ->compound_order holds the order of allocation.
 * This usage means that zero-order pages may not be compound.
 */

void free_compound_page(struct page *page)
{
	__free_pages_ok(page, compound_order(page));
}

void prep_compound_page(struct page *page, unsigned int order)
{
	int i;
	int nr_pages = 1 << order;

	set_compound_page_dtor(page, COMPOUND_PAGE_DTOR);
	set_compound_order(page, order);
	__SetPageHead(page);
	for (i = 1; i < nr_pages; i++) {
		struct page *p = page + i;
		set_page_count(p, 0);
		p->mapping = TAIL_MAPPING;
		set_compound_head(p, page);
	}
	atomic_set(compound_mapcount_ptr(page), -1);
}

#ifdef CONFIG_DEBUG_PAGEALLOC
unsigned int _debug_guardpage_minorder;
bool _debug_pagealloc_enabled __read_mostly
			= IS_ENABLED(CONFIG_DEBUG_PAGEALLOC_ENABLE_DEFAULT);
EXPORT_SYMBOL(_debug_pagealloc_enabled);
bool _debug_guardpage_enabled __read_mostly;

static int __init early_debug_pagealloc(char *buf)
{
	if (!buf)
		return -EINVAL;
	return kstrtobool(buf, &_debug_pagealloc_enabled);
}
early_param("debug_pagealloc", early_debug_pagealloc);

static bool need_debug_guardpage(void)
{
	/* If we don't use debug_pagealloc, we don't need guard page */
	if (!debug_pagealloc_enabled())
		return false;

	if (!debug_guardpage_minorder())
		return false;

	return true;
}

static void init_debug_guardpage(void)
{
	if (!debug_pagealloc_enabled())
		return;

	if (!debug_guardpage_minorder())
		return;

	_debug_guardpage_enabled = true;
}

struct page_ext_operations debug_guardpage_ops = {
	.need = need_debug_guardpage,
	.init = init_debug_guardpage,
};

static int __init debug_guardpage_minorder_setup(char *buf)
{
	unsigned long res;

	if (kstrtoul(buf, 10, &res) < 0 ||  res > MAX_ORDER / 2) {
		pr_err("Bad debug_guardpage_minorder value\n");
		return 0;
	}
	_debug_guardpage_minorder = res;
	pr_info("Setting debug_guardpage_minorder to %lu\n", res);
	return 0;
}
early_param("debug_guardpage_minorder", debug_guardpage_minorder_setup);

static inline bool set_page_guard(struct zone *zone, struct page *page,
				unsigned int order, int migratetype)
{
	struct page_ext *page_ext;

	if (!debug_guardpage_enabled())
		return false;

	if (order >= debug_guardpage_minorder())
		return false;

	page_ext = lookup_page_ext(page);
	if (unlikely(!page_ext))
		return false;

	__set_bit(PAGE_EXT_DEBUG_GUARD, &page_ext->flags);

	INIT_LIST_HEAD(&page->lru);
	set_page_private(page, order);
	/* Guard pages are not available for any usage */
	__mod_zone_freepage_state(zone, -(1 << order), migratetype);

	return true;
}

static inline void clear_page_guard(struct zone *zone, struct page *page,
				unsigned int order, int migratetype)
{
	struct page_ext *page_ext;

	if (!debug_guardpage_enabled())
		return;

	page_ext = lookup_page_ext(page);
	if (unlikely(!page_ext))
		return;

	__clear_bit(PAGE_EXT_DEBUG_GUARD, &page_ext->flags);

	set_page_private(page, 0);
	if (!is_migrate_isolate(migratetype))
		__mod_zone_freepage_state(zone, (1 << order), migratetype);
}
#else
struct page_ext_operations debug_guardpage_ops;
static inline bool set_page_guard(struct zone *zone, struct page *page,
			unsigned int order, int migratetype) { return false; }
static inline void clear_page_guard(struct zone *zone, struct page *page,
				unsigned int order, int migratetype) {}
#endif

static inline void set_page_order(struct page *page, unsigned int order)
{
	set_page_private(page, order);
	__SetPageBuddy(page);
}

static inline void rmv_page_order(struct page *page)
{
	__ClearPageBuddy(page);
	set_page_private(page, 0);
}

/*
 * This function checks whether a page is free && is the buddy
 * we can coalesce a page and its buddy if
 * (a) the buddy is not in a hole (check before calling!) &&
 * (b) the buddy is in the buddy system &&
 * (c) a page and its buddy have the same order &&
 * (d) a page and its buddy are in the same zone.
 *
 * For recording whether a page is in the buddy system, we set PageBuddy.
 * Setting, clearing, and testing PageBuddy is serialized by zone->lock.
 *
 * For recording page's order, we use page_private(page).
 */
static inline int page_is_buddy(struct page *page, struct page *buddy,
							unsigned int order)
{
	if (page_is_guard(buddy) && page_order(buddy) == order) {
		if (page_zone_id(page) != page_zone_id(buddy))
			return 0;

		VM_BUG_ON_PAGE(page_count(buddy) != 0, buddy);

		return 1;
	}

	if (PageBuddy(buddy) && page_order(buddy) == order) {
		/*
		 * zone check is done late to avoid uselessly
		 * calculating zone/node ids for pages that could
		 * never merge.
		 */
		if (page_zone_id(page) != page_zone_id(buddy))
			return 0;

		VM_BUG_ON_PAGE(page_count(buddy) != 0, buddy);

		return 1;
	}
	return 0;
}

#ifdef CONFIG_COMPACTION
static inline struct capture_control *task_capc(struct zone *zone)
{
	struct capture_control *capc = current->capture_control;

	return capc &&
		!(current->flags & PF_KTHREAD) &&
		!capc->page &&
		capc->cc->zone == zone &&
		capc->cc->direct_compaction ? capc : NULL;
}

static inline bool
compaction_capture(struct capture_control *capc, struct page *page,
		   int order, int migratetype)
{
	if (!capc || order != capc->cc->order)
		return false;

	/* Do not accidentally pollute CMA or isolated regions*/
	if (is_migrate_cma(migratetype) ||
	    is_migrate_isolate(migratetype))
		return false;

	/*
	 * Do not let lower order allocations polluate a movable pageblock.
	 * This might let an unmovable request use a reclaimable pageblock
	 * and vice-versa but no more than normal fallback logic which can
	 * have trouble finding a high-order free page.
	 */
	if (order < pageblock_order && migratetype == MIGRATE_MOVABLE)
		return false;

	capc->page = page;
	return true;
}

#else
static inline struct capture_control *task_capc(struct zone *zone)
{
	return NULL;
}

static inline bool
compaction_capture(struct capture_control *capc, struct page *page,
		   int order, int migratetype)
{
	return false;
}
#endif /* CONFIG_COMPACTION */

/*
 * Freeing function for a buddy system allocator.
 *
 * The concept of a buddy system is to maintain direct-mapped table
 * (containing bit values) for memory blocks of various "orders".
 * The bottom level table contains the map for the smallest allocatable
 * units of memory (here, pages), and each level above it describes
 * pairs of units from the levels below, hence, "buddies".
 * At a high level, all that happens here is marking the table entry
 * at the bottom level available, and propagating the changes upward
 * as necessary, plus some accounting needed to play nicely with other
 * parts of the VM system.
 * At each level, we keep a list of pages, which are heads of continuous
 * free pages of length of (1 << order) and marked with PageBuddy.
 * Page's order is recorded in page_private(page) field.
 * So when we are allocating or freeing one, we can derive the state of the
 * other.  That is, if we allocate a small block, and both were
 * free, the remainder of the region must be split into blocks.
 * If a block is freed, and its buddy is also free, then this
 * triggers coalescing into a block of larger size.
 *
 * -- nyc
 */

static inline void __free_one_page(struct page *page,
		unsigned long pfn,
		struct zone *zone, unsigned int order,
		int migratetype)
{
	unsigned long combined_pfn;
	unsigned long uninitialized_var(buddy_pfn);
	struct page *buddy;
	unsigned int max_order;
	struct capture_control *capc = task_capc(zone);

	max_order = min_t(unsigned int, MAX_ORDER - 1, pageblock_order);

	VM_BUG_ON(!zone_is_initialized(zone));
	VM_BUG_ON_PAGE(page->flags & PAGE_FLAGS_CHECK_AT_PREP, page);

	VM_BUG_ON(migratetype == -1);
	if (likely(!is_migrate_isolate(migratetype)))
		__mod_zone_freepage_state(zone, 1 << order, migratetype);

	VM_BUG_ON_PAGE(pfn & ((1 << order) - 1), page);
	VM_BUG_ON_PAGE(bad_range(zone, page), page);

continue_merging:
<<<<<<< HEAD
	while (order < max_order - 1) {
		if (compaction_capture(capc, page, order, migratetype)) {
			__mod_zone_freepage_state(zone, -(1 << order),
								migratetype);
			return;
		}
=======
	while (order < max_order) {
>>>>>>> 30baa092
		buddy_pfn = __find_buddy_pfn(pfn, order);
		buddy = page + (buddy_pfn - pfn);

		if (!pfn_valid_within(buddy_pfn))
			goto done_merging;
		if (!page_is_buddy(page, buddy, order))
			goto done_merging;
		/*
		 * Our buddy is free or it is CONFIG_DEBUG_PAGEALLOC guard page,
		 * merge with it and move up one order.
		 */
		if (page_is_guard(buddy)) {
			clear_page_guard(zone, buddy, order, migratetype);
		} else {
			list_del(&buddy->lru);
			zone->free_area[order].nr_free--;
			rmv_page_order(buddy);
		}
		combined_pfn = buddy_pfn & pfn;
		page = page + (combined_pfn - pfn);
		pfn = combined_pfn;
		order++;
	}
	if (order < MAX_ORDER - 1) {
		/* If we are here, it means order is >= pageblock_order.
		 * We want to prevent merge between freepages on isolate
		 * pageblock and normal pageblock. Without this, pageblock
		 * isolation could cause incorrect freepage or CMA accounting.
		 *
		 * We don't want to hit this code for the more frequent
		 * low-order merging.
		 */
		if (unlikely(has_isolate_pageblock(zone))) {
			int buddy_mt;

			buddy_pfn = __find_buddy_pfn(pfn, order);
			buddy = page + (buddy_pfn - pfn);
			buddy_mt = get_pageblock_migratetype(buddy);

			if (migratetype != buddy_mt
					&& (is_migrate_isolate(migratetype) ||
						is_migrate_isolate(buddy_mt)))
				goto done_merging;
		}
		max_order = order + 1;
		goto continue_merging;
	}

done_merging:
	set_page_order(page, order);

	/*
	 * If this is not the largest possible page, check if the buddy
	 * of the next-highest order is free. If it is, it's possible
	 * that pages are being freed that will coalesce soon. In case,
	 * that is happening, add the free page to the tail of the list
	 * so it's less likely to be used soon and more likely to be merged
	 * as a higher order page
	 */
	if ((order < MAX_ORDER-2) && pfn_valid_within(buddy_pfn)) {
		struct page *higher_page, *higher_buddy;
		combined_pfn = buddy_pfn & pfn;
		higher_page = page + (combined_pfn - pfn);
		buddy_pfn = __find_buddy_pfn(combined_pfn, order + 1);
		higher_buddy = higher_page + (buddy_pfn - combined_pfn);
		if (pfn_valid_within(buddy_pfn) &&
		    page_is_buddy(higher_page, higher_buddy, order + 1)) {
			list_add_tail(&page->lru,
				&zone->free_area[order].free_list[migratetype]);
			goto out;
		}
	}

	list_add(&page->lru, &zone->free_area[order].free_list[migratetype]);
out:
	zone->free_area[order].nr_free++;
}

/*
 * A bad page could be due to a number of fields. Instead of multiple branches,
 * try and check multiple fields with one check. The caller must do a detailed
 * check if necessary.
 */
static inline bool page_expected_state(struct page *page,
					unsigned long check_flags)
{
	if (unlikely(atomic_read(&page->_mapcount) != -1))
		return false;

	if (unlikely((unsigned long)page->mapping |
			page_ref_count(page) |
#ifdef CONFIG_MEMCG
			(unsigned long)page->mem_cgroup |
#endif
			(page->flags & check_flags)))
		return false;

	return true;
}

static void free_pages_check_bad(struct page *page)
{
	const char *bad_reason;
	unsigned long bad_flags;

	bad_reason = NULL;
	bad_flags = 0;

	if (unlikely(atomic_read(&page->_mapcount) != -1))
		bad_reason = "nonzero mapcount";
	if (unlikely(page->mapping != NULL))
		bad_reason = "non-NULL mapping";
	if (unlikely(page_ref_count(page) != 0))
		bad_reason = "nonzero _refcount";
	if (unlikely(page->flags & PAGE_FLAGS_CHECK_AT_FREE)) {
		bad_reason = "PAGE_FLAGS_CHECK_AT_FREE flag(s) set";
		bad_flags = PAGE_FLAGS_CHECK_AT_FREE;
	}
#ifdef CONFIG_MEMCG
	if (unlikely(page->mem_cgroup))
		bad_reason = "page still charged to cgroup";
#endif
	bad_page(page, bad_reason, bad_flags);
}

static inline int free_pages_check(struct page *page)
{
	if (likely(page_expected_state(page, PAGE_FLAGS_CHECK_AT_FREE)))
		return 0;

	/* Something has gone sideways, find it */
	free_pages_check_bad(page);
	return 1;
}

static int free_tail_pages_check(struct page *head_page, struct page *page)
{
	int ret = 1;

	/*
	 * We rely page->lru.next never has bit 0 set, unless the page
	 * is PageTail(). Let's make sure that's true even for poisoned ->lru.
	 */
	BUILD_BUG_ON((unsigned long)LIST_POISON1 & 1);

	if (!IS_ENABLED(CONFIG_DEBUG_VM)) {
		ret = 0;
		goto out;
	}
	switch (page - head_page) {
	case 1:
		/* the first tail page: ->mapping may be compound_mapcount() */
		if (unlikely(compound_mapcount(page))) {
			bad_page(page, "nonzero compound_mapcount", 0);
			goto out;
		}
		break;
	case 2:
		/*
		 * the second tail page: ->mapping is
		 * deferred_list.next -- ignore value.
		 */
		break;
	default:
		if (page->mapping != TAIL_MAPPING) {
			bad_page(page, "corrupted mapping in tail page", 0);
			goto out;
		}
		break;
	}
	if (unlikely(!PageTail(page))) {
		bad_page(page, "PageTail not set", 0);
		goto out;
	}
	if (unlikely(compound_head(page) != head_page)) {
		bad_page(page, "compound_head not consistent", 0);
		goto out;
	}
	ret = 0;
out:
	page->mapping = NULL;
	clear_compound_head(page);
	return ret;
}

static void kernel_init_free_pages(struct page *page, int numpages)
{
	int i;

	for (i = 0; i < numpages; i++)
		clear_highpage(page + i);
}

static __always_inline bool free_pages_prepare(struct page *page,
					unsigned int order, bool check_free)
{
	int bad = 0;

	VM_BUG_ON_PAGE(PageTail(page), page);

	trace_mm_page_free(page, order);

	/*
	 * Check tail pages before head page information is cleared to
	 * avoid checking PageCompound for order-0 pages.
	 */
	if (unlikely(order)) {
		bool compound = PageCompound(page);
		int i;

		VM_BUG_ON_PAGE(compound && compound_order(page) != order, page);

		if (compound)
			ClearPageDoubleMap(page);
		for (i = 1; i < (1 << order); i++) {
			if (compound)
				bad += free_tail_pages_check(page, page + i);
			if (unlikely(free_pages_check(page + i))) {
				bad++;
				continue;
			}
			(page + i)->flags &= ~PAGE_FLAGS_CHECK_AT_PREP;
		}
	}
	if (PageMappingFlags(page))
		page->mapping = NULL;
	if (memcg_kmem_enabled() && PageKmemcg(page))
		memcg_kmem_uncharge(page, order);
	if (check_free)
		bad += free_pages_check(page);
	if (bad)
		return false;

	page_cpupid_reset_last(page);
	page->flags &= ~PAGE_FLAGS_CHECK_AT_PREP;
	reset_page_owner(page, order);

	if (!PageHighMem(page)) {
		debug_check_no_locks_freed(page_address(page),
					   PAGE_SIZE << order);
		debug_check_no_obj_freed(page_address(page),
					   PAGE_SIZE << order);
	}
	arch_free_page(page, order);
	if (want_init_on_free())
		kernel_init_free_pages(page, 1 << order);

	kernel_poison_pages(page, 1 << order, 0);
	kernel_map_pages(page, 1 << order, 0);
	kasan_free_nondeferred_pages(page, order);

	return true;
}

#ifdef CONFIG_DEBUG_VM
static inline bool free_pcp_prepare(struct page *page)
{
	return free_pages_prepare(page, 0, true);
}

static inline bool bulkfree_pcp_prepare(struct page *page)
{
	return false;
}
#else
static bool free_pcp_prepare(struct page *page)
{
	return free_pages_prepare(page, 0, false);
}

static bool bulkfree_pcp_prepare(struct page *page)
{
	return free_pages_check(page);
}
#endif /* CONFIG_DEBUG_VM */

static inline void prefetch_buddy(struct page *page)
{
	unsigned long pfn = page_to_pfn(page);
	unsigned long buddy_pfn = __find_buddy_pfn(pfn, 0);
	struct page *buddy = page + (buddy_pfn - pfn);

	prefetch(buddy);
}

/*
 * Frees a number of pages from the PCP lists
 * Assumes all pages on list are in same zone, and of same order.
 * count is the number of pages to free.
 *
 * If the zone was previously in an "all pages pinned" state then look to
 * see if this freeing clears that state.
 *
 * And clear the zone's pages_scanned counter, to hold off the "all pages are
 * pinned" detection logic.
 */
static void free_pcppages_bulk(struct zone *zone, int count,
					struct per_cpu_pages *pcp)
{
	int migratetype = 0;
	int batch_free = 0;
	int prefetch_nr = 0;
	bool isolated_pageblocks;
	struct page *page, *tmp;
	LIST_HEAD(head);

	/*
	 * Ensure proper count is passed which otherwise would stuck in the
	 * below while (list_empty(list)) loop.
	 */
	count = min(pcp->count, count);
	while (count) {
		struct list_head *list;

		/*
		 * Remove pages from lists in a round-robin fashion. A
		 * batch_free count is maintained that is incremented when an
		 * empty list is encountered.  This is so more pages are freed
		 * off fuller lists instead of spinning excessively around empty
		 * lists
		 */
		do {
			batch_free++;
			if (++migratetype == MIGRATE_PCPTYPES)
				migratetype = 0;
			list = &pcp->lists[migratetype];
		} while (list_empty(list));

		/* This is the only non-empty list. Free them all. */
		if (batch_free == MIGRATE_PCPTYPES)
			batch_free = count;

		do {
			page = list_last_entry(list, struct page, lru);
			/* must delete to avoid corrupting pcp list */
			list_del(&page->lru);
			pcp->count--;

			if (bulkfree_pcp_prepare(page))
				continue;

			list_add_tail(&page->lru, &head);

			/*
			 * We are going to put the page back to the global
			 * pool, prefetch its buddy to speed up later access
			 * under zone->lock. It is believed the overhead of
			 * an additional test and calculating buddy_pfn here
			 * can be offset by reduced memory latency later. To
			 * avoid excessive prefetching due to large count, only
			 * prefetch buddy for the first pcp->batch nr of pages.
			 */
			if (prefetch_nr++ < pcp->batch)
				prefetch_buddy(page);
		} while (--count && --batch_free && !list_empty(list));
	}

	spin_lock(&zone->lock);
	isolated_pageblocks = has_isolate_pageblock(zone);

	/*
	 * Use safe version since after __free_one_page(),
	 * page->lru.next will not point to original list.
	 */
	list_for_each_entry_safe(page, tmp, &head, lru) {
		int mt = get_pcppage_migratetype(page);
		/* MIGRATE_ISOLATE page should not go to pcplists */
		VM_BUG_ON_PAGE(is_migrate_isolate(mt), page);
		/* Pageblock could have been isolated meanwhile */
		if (unlikely(isolated_pageblocks))
			mt = get_pageblock_migratetype(page);

		__free_one_page(page, page_to_pfn(page), zone, 0, mt);
		trace_mm_page_pcpu_drain(page, 0, mt);
	}
	spin_unlock(&zone->lock);
}

static void free_one_page(struct zone *zone,
				struct page *page, unsigned long pfn,
				unsigned int order,
				int migratetype)
{
	spin_lock(&zone->lock);
	if (unlikely(has_isolate_pageblock(zone) ||
		is_migrate_isolate(migratetype))) {
		migratetype = get_pfnblock_migratetype(page, pfn);
	}
	__free_one_page(page, pfn, zone, order, migratetype);
	spin_unlock(&zone->lock);
}

static void __meminit __init_single_page(struct page *page, unsigned long pfn,
				unsigned long zone, int nid)
{
	mm_zero_struct_page(page);
	set_page_links(page, zone, nid, pfn);
	init_page_count(page);
	page_mapcount_reset(page);
	page_cpupid_reset_last(page);
	page_kasan_tag_reset(page);

	INIT_LIST_HEAD(&page->lru);
#ifdef WANT_PAGE_VIRTUAL
	/* The shift won't overflow because ZONE_NORMAL is below 4G. */
	if (!is_highmem_idx(zone))
		set_page_address(page, __va(pfn << PAGE_SHIFT));
#endif
}

#ifdef CONFIG_DEFERRED_STRUCT_PAGE_INIT
static void __meminit init_reserved_page(unsigned long pfn)
{
	pg_data_t *pgdat;
	int nid, zid;

	if (!early_page_uninitialised(pfn))
		return;

	nid = early_pfn_to_nid(pfn);
	pgdat = NODE_DATA(nid);

	for (zid = 0; zid < MAX_NR_ZONES; zid++) {
		struct zone *zone = &pgdat->node_zones[zid];

		if (pfn >= zone->zone_start_pfn && pfn < zone_end_pfn(zone))
			break;
	}
	__init_single_page(pfn_to_page(pfn), pfn, zid, nid);
}
#else
static inline void init_reserved_page(unsigned long pfn)
{
}
#endif /* CONFIG_DEFERRED_STRUCT_PAGE_INIT */

/*
 * Initialised pages do not have PageReserved set. This function is
 * called for each range allocated by the bootmem allocator and
 * marks the pages PageReserved. The remaining valid pages are later
 * sent to the buddy page allocator.
 */
void __meminit reserve_bootmem_region(phys_addr_t start, phys_addr_t end)
{
	unsigned long start_pfn = PFN_DOWN(start);
	unsigned long end_pfn = PFN_UP(end);

	for (; start_pfn < end_pfn; start_pfn++) {
		if (pfn_valid(start_pfn)) {
			struct page *page = pfn_to_page(start_pfn);

			init_reserved_page(start_pfn);

			/* Avoid false-positive PageTail() */
			INIT_LIST_HEAD(&page->lru);

			SetPageReserved(page);
		}
	}
}

#ifdef CONFIG_HUGEPAGE_POOL
static void  __free_pages_ok(struct page *page, unsigned int order)
{
	___free_pages_ok(page, order, false);
}

void ___free_pages_ok(struct page *page, unsigned int order,
		      bool skip_hugepage_pool)
#else
static void __free_pages_ok(struct page *page, unsigned int order)
#endif
{
	unsigned long flags;
	int migratetype;
	unsigned long pfn = page_to_pfn(page);

#ifdef CONFIG_HUGEPAGE_POOL
	if (!skip_hugepage_pool && !free_pages_prepare(page, order, true))
		return;
#else
	if (!free_pages_prepare(page, order, true))
		return;
#endif

#ifdef CONFIG_HUGEPAGE_POOL
	if (!skip_hugepage_pool && order == HUGEPAGE_ORDER &&
	    insert_hugepage_pool(page, order))
		return;
#endif
	migratetype = get_pfnblock_migratetype(page, pfn);
	local_irq_save(flags);
	__count_vm_events(PGFREE, 1 << order);
	free_one_page(page_zone(page), page, pfn, order, migratetype);
	local_irq_restore(flags);
}

static void __free_pages_boot_core(struct page *page, unsigned int order)
{
	unsigned int nr_pages = 1 << order;
	struct page *p = page;
	unsigned int loop;

	prefetchw(p);
	for (loop = 0; loop < (nr_pages - 1); loop++, p++) {
		prefetchw(p + 1);
		__ClearPageReserved(p);
		set_page_count(p, 0);
	}
	__ClearPageReserved(p);
	set_page_count(p, 0);

	page_zone(page)->managed_pages += nr_pages;
	set_page_refcounted(page);
	__free_pages(page, order);
}

#if defined(CONFIG_HAVE_ARCH_EARLY_PFN_TO_NID) || \
	defined(CONFIG_HAVE_MEMBLOCK_NODE_MAP)

static struct mminit_pfnnid_cache early_pfnnid_cache __meminitdata;

int __meminit early_pfn_to_nid(unsigned long pfn)
{
	static DEFINE_SPINLOCK(early_pfn_lock);
	int nid;

	spin_lock(&early_pfn_lock);
	nid = __early_pfn_to_nid(pfn, &early_pfnnid_cache);
	if (nid < 0)
		nid = first_online_node;
	spin_unlock(&early_pfn_lock);

	return nid;
}
#endif

#ifdef CONFIG_NODES_SPAN_OTHER_NODES
static inline bool __meminit __maybe_unused
meminit_pfn_in_nid(unsigned long pfn, int node,
		   struct mminit_pfnnid_cache *state)
{
	int nid;

	nid = __early_pfn_to_nid(pfn, state);
	if (nid >= 0 && nid != node)
		return false;
	return true;
}

/* Only safe to use early in boot when initialisation is single-threaded */
static inline bool __meminit early_pfn_in_nid(unsigned long pfn, int node)
{
	return meminit_pfn_in_nid(pfn, node, &early_pfnnid_cache);
}

#else

static inline bool __meminit early_pfn_in_nid(unsigned long pfn, int node)
{
	return true;
}
static inline bool __meminit  __maybe_unused
meminit_pfn_in_nid(unsigned long pfn, int node,
		   struct mminit_pfnnid_cache *state)
{
	return true;
}
#endif


void __free_pages_bootmem(struct page *page, unsigned long pfn,
							unsigned int order)
{
	if (early_page_uninitialised(pfn))
		return;
	return __free_pages_boot_core(page, order);
}

/*
 * Check that the whole (or subset of) a pageblock given by the interval of
 * [start_pfn, end_pfn) is valid and within the same zone, before scanning it
 * with the migration of free compaction scanner. The scanners then need to
 * use only pfn_valid_within() check for arches that allow holes within
 * pageblocks.
 *
 * Return struct page pointer of start_pfn, or NULL if checks were not passed.
 *
 * It's possible on some configurations to have a setup like node0 node1 node0
 * i.e. it's possible that all pages within a zones range of pages do not
 * belong to a single zone. We assume that a border between node0 and node1
 * can occur within a single pageblock, but not a node0 node1 node0
 * interleaving within a single pageblock. It is therefore sufficient to check
 * the first and last page of a pageblock and avoid checking each individual
 * page in a pageblock.
 */
struct page *__pageblock_pfn_to_page(unsigned long start_pfn,
				     unsigned long end_pfn, struct zone *zone)
{
	struct page *start_page;
	struct page *end_page;

	/* end_pfn is one past the range we are checking */
	end_pfn--;

	if (!pfn_valid(start_pfn) || !pfn_valid(end_pfn))
		return NULL;

	start_page = pfn_to_online_page(start_pfn);
	if (!start_page)
		return NULL;

	if (page_zone(start_page) != zone)
		return NULL;

	end_page = pfn_to_page(end_pfn);

	/* This gives a shorter code than deriving page_zone(end_page) */
	if (page_zone_id(start_page) != page_zone_id(end_page))
		return NULL;

	return start_page;
}

void set_zone_contiguous(struct zone *zone)
{
	unsigned long block_start_pfn = zone->zone_start_pfn;
	unsigned long block_end_pfn;

	block_end_pfn = ALIGN(block_start_pfn + 1, pageblock_nr_pages);
	for (; block_start_pfn < zone_end_pfn(zone);
			block_start_pfn = block_end_pfn,
			 block_end_pfn += pageblock_nr_pages) {

		block_end_pfn = min(block_end_pfn, zone_end_pfn(zone));

		if (!__pageblock_pfn_to_page(block_start_pfn,
					     block_end_pfn, zone))
			return;
		cond_resched();
	}

	/* We confirm that there is no hole */
	zone->contiguous = true;
}

void clear_zone_contiguous(struct zone *zone)
{
	zone->contiguous = false;
}

#ifdef CONFIG_DEFERRED_STRUCT_PAGE_INIT
static void __init deferred_free_range(unsigned long pfn,
				       unsigned long nr_pages)
{
	struct page *page;
	unsigned long i;

	if (!nr_pages)
		return;

	page = pfn_to_page(pfn);

	/* Free a large naturally-aligned chunk if possible */
	if (nr_pages == pageblock_nr_pages &&
	    (pfn & (pageblock_nr_pages - 1)) == 0) {
		set_pageblock_migratetype(page, MIGRATE_MOVABLE);
		__free_pages_boot_core(page, pageblock_order);
		return;
	}

	for (i = 0; i < nr_pages; i++, page++, pfn++) {
		if ((pfn & (pageblock_nr_pages - 1)) == 0)
			set_pageblock_migratetype(page, MIGRATE_MOVABLE);
		__free_pages_boot_core(page, 0);
	}
}

/* Completion tracking for deferred_init_memmap() threads */
static atomic_t pgdat_init_n_undone __initdata;
static __initdata DECLARE_COMPLETION(pgdat_init_all_done_comp);

static inline void __init pgdat_init_report_one_done(void)
{
	if (atomic_dec_and_test(&pgdat_init_n_undone))
		complete(&pgdat_init_all_done_comp);
}

/*
 * Returns true if page needs to be initialized or freed to buddy allocator.
 *
 * First we check if pfn is valid on architectures where it is possible to have
 * holes within pageblock_nr_pages. On systems where it is not possible, this
 * function is optimized out.
 *
 * Then, we check if a current large page is valid by only checking the validity
 * of the head pfn.
 *
 * Finally, meminit_pfn_in_nid is checked on systems where pfns can interleave
 * within a node: a pfn is between start and end of a node, but does not belong
 * to this memory node.
 */
static inline bool __init
deferred_pfn_valid(int nid, unsigned long pfn,
		   struct mminit_pfnnid_cache *nid_init_state)
{
	if (!pfn_valid_within(pfn))
		return false;
	if (!(pfn & (pageblock_nr_pages - 1)) && !pfn_valid(pfn))
		return false;
	if (!meminit_pfn_in_nid(pfn, nid, nid_init_state))
		return false;
	return true;
}

/*
 * Free pages to buddy allocator. Try to free aligned pages in
 * pageblock_nr_pages sizes.
 */
static void __init deferred_free_pages(int nid, int zid, unsigned long pfn,
				       unsigned long end_pfn)
{
	struct mminit_pfnnid_cache nid_init_state = { };
	unsigned long nr_pgmask = pageblock_nr_pages - 1;
	unsigned long nr_free = 0;

	for (; pfn < end_pfn; pfn++) {
		if (!deferred_pfn_valid(nid, pfn, &nid_init_state)) {
			deferred_free_range(pfn - nr_free, nr_free);
			nr_free = 0;
		} else if (!(pfn & nr_pgmask)) {
			deferred_free_range(pfn - nr_free, nr_free);
			nr_free = 1;
			touch_nmi_watchdog();
		} else {
			nr_free++;
		}
	}
	/* Free the last block of pages to allocator */
	deferred_free_range(pfn - nr_free, nr_free);
}

/*
 * Initialize struct pages.  We minimize pfn page lookups and scheduler checks
 * by performing it only once every pageblock_nr_pages.
 * Return number of pages initialized.
 */
static unsigned long  __init deferred_init_pages(int nid, int zid,
						 unsigned long pfn,
						 unsigned long end_pfn)
{
	struct mminit_pfnnid_cache nid_init_state = { };
	unsigned long nr_pgmask = pageblock_nr_pages - 1;
	unsigned long nr_pages = 0;
	struct page *page = NULL;

	for (; pfn < end_pfn; pfn++) {
		if (!deferred_pfn_valid(nid, pfn, &nid_init_state)) {
			page = NULL;
			continue;
		} else if (!page || !(pfn & nr_pgmask)) {
			page = pfn_to_page(pfn);
			touch_nmi_watchdog();
		} else {
			page++;
		}
		__init_single_page(page, pfn, zid, nid);
		nr_pages++;
	}
	return (nr_pages);
}

/* Initialise remaining memory on a node */
static int __init deferred_init_memmap(void *data)
{
	pg_data_t *pgdat = data;
	int nid = pgdat->node_id;
	unsigned long start = jiffies;
	unsigned long nr_pages = 0;
	unsigned long spfn, epfn, first_init_pfn, flags;
	phys_addr_t spa, epa;
	int zid;
	struct zone *zone;
	const struct cpumask *cpumask = cpumask_of_node(pgdat->node_id);
	u64 i;

	/* Bind memory initialisation thread to a local node if possible */
	if (!cpumask_empty(cpumask))
		set_cpus_allowed_ptr(current, cpumask);

	pgdat_resize_lock(pgdat, &flags);
	first_init_pfn = pgdat->first_deferred_pfn;
	if (first_init_pfn == ULONG_MAX) {
		pgdat_resize_unlock(pgdat, &flags);
		pgdat_init_report_one_done();
		return 0;
	}

	/* Sanity check boundaries */
	BUG_ON(pgdat->first_deferred_pfn < pgdat->node_start_pfn);
	BUG_ON(pgdat->first_deferred_pfn > pgdat_end_pfn(pgdat));
	pgdat->first_deferred_pfn = ULONG_MAX;

	/*
	 * Once we unlock here, the zone cannot be grown anymore, thus if an
	 * interrupt thread must allocate this early in boot, zone must be
	 * pre-grown prior to start of deferred page initialization.
	 */
	pgdat_resize_unlock(pgdat, &flags);

	/* Only the highest zone is deferred so find it */
	for (zid = 0; zid < MAX_NR_ZONES; zid++) {
		zone = pgdat->node_zones + zid;
		if (first_init_pfn < zone_end_pfn(zone))
			break;
	}
	first_init_pfn = max(zone->zone_start_pfn, first_init_pfn);

	/*
	 * Initialize and free pages. We do it in two loops: first we initialize
	 * struct page, than free to buddy allocator, because while we are
	 * freeing pages we can access pages that are ahead (computing buddy
	 * page in __free_one_page()).
	 */
	for_each_free_mem_range(i, nid, MEMBLOCK_NONE, &spa, &epa, NULL) {
		spfn = max_t(unsigned long, first_init_pfn, PFN_UP(spa));
		epfn = min_t(unsigned long, zone_end_pfn(zone), PFN_DOWN(epa));
		nr_pages += deferred_init_pages(nid, zid, spfn, epfn);
	}
	for_each_free_mem_range(i, nid, MEMBLOCK_NONE, &spa, &epa, NULL) {
		spfn = max_t(unsigned long, first_init_pfn, PFN_UP(spa));
		epfn = min_t(unsigned long, zone_end_pfn(zone), PFN_DOWN(epa));
		deferred_free_pages(nid, zid, spfn, epfn);
	}

	/* Sanity check that the next zone really is unpopulated */
	WARN_ON(++zid < MAX_NR_ZONES && populated_zone(++zone));

	pr_info("node %d initialised, %lu pages in %ums\n", nid, nr_pages,
					jiffies_to_msecs(jiffies - start));

	pgdat_init_report_one_done();
	return 0;
}

/*
 * If this zone has deferred pages, try to grow it by initializing enough
 * deferred pages to satisfy the allocation specified by order, rounded up to
 * the nearest PAGES_PER_SECTION boundary.  So we're adding memory in increments
 * of SECTION_SIZE bytes by initializing struct pages in increments of
 * PAGES_PER_SECTION * sizeof(struct page) bytes.
 *
 * Return true when zone was grown, otherwise return false. We return true even
 * when we grow less than requested, to let the caller decide if there are
 * enough pages to satisfy the allocation.
 *
 * Note: We use noinline because this function is needed only during boot, and
 * it is called from a __ref function _deferred_grow_zone. This way we are
 * making sure that it is not inlined into permanent text section.
 */
static noinline bool __init
deferred_grow_zone(struct zone *zone, unsigned int order)
{
	int zid = zone_idx(zone);
	int nid = zone_to_nid(zone);
	pg_data_t *pgdat = NODE_DATA(nid);
	unsigned long nr_pages_needed = ALIGN(1 << order, PAGES_PER_SECTION);
	unsigned long nr_pages = 0;
	unsigned long first_init_pfn, spfn, epfn, t, flags;
	unsigned long first_deferred_pfn = pgdat->first_deferred_pfn;
	phys_addr_t spa, epa;
	u64 i;

	/* Only the last zone may have deferred pages */
	if (zone_end_pfn(zone) != pgdat_end_pfn(pgdat))
		return false;

	pgdat_resize_lock(pgdat, &flags);

	/*
	 * If someone grew this zone while we were waiting for spinlock, return
	 * true, as there might be enough pages already.
	 */
	if (first_deferred_pfn != pgdat->first_deferred_pfn) {
		pgdat_resize_unlock(pgdat, &flags);
		return true;
	}

	first_init_pfn = max(zone->zone_start_pfn, first_deferred_pfn);

	if (first_init_pfn >= pgdat_end_pfn(pgdat)) {
		pgdat_resize_unlock(pgdat, &flags);
		return false;
	}

	for_each_free_mem_range(i, nid, MEMBLOCK_NONE, &spa, &epa, NULL) {
		spfn = max_t(unsigned long, first_init_pfn, PFN_UP(spa));
		epfn = min_t(unsigned long, zone_end_pfn(zone), PFN_DOWN(epa));

		while (spfn < epfn && nr_pages < nr_pages_needed) {
			t = ALIGN(spfn + PAGES_PER_SECTION, PAGES_PER_SECTION);
			first_deferred_pfn = min(t, epfn);
			nr_pages += deferred_init_pages(nid, zid, spfn,
							first_deferred_pfn);
			spfn = first_deferred_pfn;
		}

		if (nr_pages >= nr_pages_needed)
			break;
	}

	for_each_free_mem_range(i, nid, MEMBLOCK_NONE, &spa, &epa, NULL) {
		spfn = max_t(unsigned long, first_init_pfn, PFN_UP(spa));
		epfn = min_t(unsigned long, first_deferred_pfn, PFN_DOWN(epa));
		deferred_free_pages(nid, zid, spfn, epfn);

		if (first_deferred_pfn == epfn)
			break;
	}
	pgdat->first_deferred_pfn = first_deferred_pfn;
	pgdat_resize_unlock(pgdat, &flags);

	return nr_pages > 0;
}

/*
 * deferred_grow_zone() is __init, but it is called from
 * get_page_from_freelist() during early boot until deferred_pages permanently
 * disables this call. This is why we have refdata wrapper to avoid warning,
 * and to ensure that the function body gets unloaded.
 */
static bool __ref
_deferred_grow_zone(struct zone *zone, unsigned int order)
{
	return deferred_grow_zone(zone, order);
}

#endif /* CONFIG_DEFERRED_STRUCT_PAGE_INIT */

void __init page_alloc_init_late(void)
{
	struct zone *zone;

#ifdef CONFIG_DEFERRED_STRUCT_PAGE_INIT
	int nid;

	/* There will be num_node_state(N_MEMORY) threads */
	atomic_set(&pgdat_init_n_undone, num_node_state(N_MEMORY));
	for_each_node_state(nid, N_MEMORY) {
		kthread_run(deferred_init_memmap, NODE_DATA(nid), "pgdatinit%d", nid);
	}

	/* Block until all are initialised */
	wait_for_completion(&pgdat_init_all_done_comp);

	/*
	 * The number of managed pages has changed due to the initialisation
	 * so the pcpu batch and high limits needs to be updated or the limits
	 * will be artificially small.
	 */
	for_each_populated_zone(zone)
		zone_pcp_update(zone);

	/*
	 * We initialized the rest of the deferred pages.  Permanently disable
	 * on-demand struct page initialization.
	 */
	static_branch_disable(&deferred_pages);

	/* Reinit limits that are based on free pages after the kernel is up */
	files_maxfiles_init();
#endif
#ifdef CONFIG_ARCH_DISCARD_MEMBLOCK
	/* Discard memblock private memory */
	memblock_discard();
#endif

	for_each_populated_zone(zone)
		set_zone_contiguous(zone);
}

#ifdef CONFIG_CMA
/* Free whole pageblock and set its migration type to MIGRATE_CMA. */
void __init init_cma_reserved_pageblock(struct page *page)
{
	unsigned i = pageblock_nr_pages;
	struct page *p = page;

	do {
		__ClearPageReserved(p);
		set_page_count(p, 0);
	} while (++p, --i);

	set_pageblock_migratetype(page, MIGRATE_CMA);

	if (pageblock_order >= MAX_ORDER) {
		i = pageblock_nr_pages;
		p = page;
		do {
			set_page_refcounted(p);
			__free_pages(p, MAX_ORDER - 1);
			p += MAX_ORDER_NR_PAGES;
		} while (i -= MAX_ORDER_NR_PAGES);
	} else {
		set_page_refcounted(page);
		__free_pages(page, pageblock_order);
	}

	adjust_managed_page_count(page, pageblock_nr_pages);
}
#endif

/*
 * The order of subdivision here is critical for the IO subsystem.
 * Please do not alter this order without good reasons and regression
 * testing. Specifically, as large blocks of memory are subdivided,
 * the order in which smaller blocks are delivered depends on the order
 * they're subdivided in this function. This is the primary factor
 * influencing the order in which pages are delivered to the IO
 * subsystem according to empirical testing, and this is also justified
 * by considering the behavior of a buddy system containing a single
 * large block of memory acted on by a series of small allocations.
 * This behavior is a critical factor in sglist merging's success.
 *
 * -- nyc
 */
static inline void expand(struct zone *zone, struct page *page,
	int low, int high, struct free_area *area,
	int migratetype)
{
	unsigned long size = 1 << high;

	while (high > low) {
		area--;
		high--;
		size >>= 1;
		VM_BUG_ON_PAGE(bad_range(zone, &page[size]), &page[size]);

		/*
		 * Mark as guard pages (or page), that will allow to
		 * merge back to allocator when buddy will be freed.
		 * Corresponding page table entries will not be touched,
		 * pages will stay not present in virtual address space
		 */
		if (set_page_guard(zone, &page[size], high, migratetype))
			continue;

		list_add(&page[size].lru, &area->free_list[migratetype]);
		area->nr_free++;
		set_page_order(&page[size], high);
	}
}

static void check_new_page_bad(struct page *page)
{
	const char *bad_reason = NULL;
	unsigned long bad_flags = 0;

	if (unlikely(atomic_read(&page->_mapcount) != -1))
		bad_reason = "nonzero mapcount";
	if (unlikely(page->mapping != NULL))
		bad_reason = "non-NULL mapping";
	if (unlikely(page_ref_count(page) != 0))
		bad_reason = "nonzero _count";
	if (unlikely(page->flags & __PG_HWPOISON)) {
		bad_reason = "HWPoisoned (hardware-corrupted)";
		bad_flags = __PG_HWPOISON;
		/* Don't complain about hwpoisoned pages */
		page_mapcount_reset(page); /* remove PageBuddy */
		return;
	}
	if (unlikely(page->flags & PAGE_FLAGS_CHECK_AT_PREP)) {
		bad_reason = "PAGE_FLAGS_CHECK_AT_PREP flag set";
		bad_flags = PAGE_FLAGS_CHECK_AT_PREP;
	}
#ifdef CONFIG_MEMCG
	if (unlikely(page->mem_cgroup))
		bad_reason = "page still charged to cgroup";
#endif
	bad_page(page, bad_reason, bad_flags);
}

/*
 * This page is about to be returned from the page allocator
 */
static inline int check_new_page(struct page *page)
{
	if (likely(page_expected_state(page,
				PAGE_FLAGS_CHECK_AT_PREP|__PG_HWPOISON)))
		return 0;

	check_new_page_bad(page);
	return 1;
}

static inline bool free_pages_prezeroed(void)
{
	return (IS_ENABLED(CONFIG_PAGE_POISONING_ZERO) &&
		page_poisoning_enabled()) || want_init_on_free();
}

#ifdef CONFIG_DEBUG_VM
static bool check_pcp_refill(struct page *page)
{
	return false;
}

static bool check_new_pcp(struct page *page)
{
	return check_new_page(page);
}
#else
static bool check_pcp_refill(struct page *page)
{
	return check_new_page(page);
}
static bool check_new_pcp(struct page *page)
{
	return false;
}
#endif /* CONFIG_DEBUG_VM */

static bool check_new_pages(struct page *page, unsigned int order)
{
	int i;
	for (i = 0; i < (1 << order); i++) {
		struct page *p = page + i;

		if (unlikely(check_new_page(p)))
			return true;
	}

	return false;
}

inline void post_alloc_hook(struct page *page, unsigned int order,
				gfp_t gfp_flags)
{
	set_page_private(page, 0);
	set_page_refcounted(page);

	arch_alloc_page(page, order);
	kasan_alloc_pages(page, order);
	kernel_map_pages(page, 1 << order, 1);
	kernel_poison_pages(page, 1 << order, 1);
	set_page_owner(page, order, gfp_flags);
}

#ifdef CONFIG_HUGEPAGE_POOL
void prep_new_page(struct page *page, unsigned int order, gfp_t gfp_flags,
							unsigned int alloc_flags)
#else
static void prep_new_page(struct page *page, unsigned int order, gfp_t gfp_flags,
							unsigned int alloc_flags)
#endif
{
	post_alloc_hook(page, order, gfp_flags);

	if (!free_pages_prezeroed() && want_init_on_alloc(gfp_flags))
		kernel_init_free_pages(page, 1 << order);

	if (order && (gfp_flags & __GFP_COMP))
		prep_compound_page(page, order);

	/*
	 * page is set pfmemalloc when ALLOC_NO_WATERMARKS was necessary to
	 * allocate the page. The expectation is that the caller is taking
	 * steps that will free more memory. The caller should avoid the page
	 * being used for !PFMEMALLOC purposes.
	 */
	if (alloc_flags & ALLOC_NO_WATERMARKS)
		set_page_pfmemalloc(page);
	else
		clear_page_pfmemalloc(page);
}

/*
 * Go through the free lists for the given migratetype and remove
 * the smallest available page from the freelists
 */
static __always_inline
struct page *__rmqueue_smallest(struct zone *zone, unsigned int order,
						int migratetype)
{
	unsigned int current_order;
	struct free_area *area;
	struct page *page;

	/* Find a page of the appropriate size in the preferred list */
	for (current_order = order; current_order < MAX_ORDER; ++current_order) {
		area = &(zone->free_area[current_order]);
		page = list_first_entry_or_null(&area->free_list[migratetype],
							struct page, lru);
		if (!page)
			continue;
		list_del(&page->lru);
		rmv_page_order(page);
		area->nr_free--;
		expand(zone, page, order, current_order, area, migratetype);
		set_pcppage_migratetype(page, migratetype);
		return page;
	}

	return NULL;
}


/*
 * This array describes the order lists are fallen back to when
 * the free lists for the desirable migrate type are depleted
 */
static int fallbacks[MIGRATE_TYPES][4] = {
	[MIGRATE_UNMOVABLE]   = { MIGRATE_RECLAIMABLE, MIGRATE_MOVABLE,   MIGRATE_TYPES },
	[MIGRATE_RECLAIMABLE] = { MIGRATE_UNMOVABLE,   MIGRATE_MOVABLE,   MIGRATE_TYPES },
	[MIGRATE_MOVABLE]     = { MIGRATE_RECLAIMABLE, MIGRATE_UNMOVABLE, MIGRATE_TYPES },
#ifdef CONFIG_CMA
	[MIGRATE_CMA]         = { MIGRATE_TYPES }, /* Never used */
#endif
#ifdef CONFIG_MEMORY_ISOLATION
	[MIGRATE_ISOLATE]     = { MIGRATE_TYPES }, /* Never used */
#endif
};

#ifdef CONFIG_CMA
static __always_inline struct page *__rmqueue_cma_fallback(struct zone *zone,
					unsigned int order)
{
	return __rmqueue_smallest(zone, order, MIGRATE_CMA);
}
#else
static inline struct page *__rmqueue_cma_fallback(struct zone *zone,
					unsigned int order) { return NULL; }
#endif

/*
 * Move the free pages in a range to the free lists of the requested type.
 * Note that start_page and end_pages are not aligned on a pageblock
 * boundary. If alignment is required, use move_freepages_block()
 */
static int move_freepages(struct zone *zone,
			  struct page *start_page, struct page *end_page,
			  int migratetype, int *num_movable)
{
	struct page *page;
	unsigned int order;
	int pages_moved = 0;

#ifndef CONFIG_HOLES_IN_ZONE
	/*
	 * page_zone is not safe to call in this context when
	 * CONFIG_HOLES_IN_ZONE is set. This bug check is probably redundant
	 * anyway as we check zone boundaries in move_freepages_block().
	 * Remove at a later date when no bug reports exist related to
	 * grouping pages by mobility
	 */
	VM_BUG_ON(pfn_valid(page_to_pfn(start_page)) &&
	          pfn_valid(page_to_pfn(end_page)) &&
	          page_zone(start_page) != page_zone(end_page));
#endif

	if (num_movable)
		*num_movable = 0;

	for (page = start_page; page <= end_page;) {
		if (!pfn_valid_within(page_to_pfn(page))) {
			page++;
			continue;
		}

		/* Make sure we are not inadvertently changing nodes */
		VM_BUG_ON_PAGE(page_to_nid(page) != zone_to_nid(zone), page);

		if (!PageBuddy(page)) {
			/*
			 * We assume that pages that could be isolated for
			 * migration are movable. But we don't actually try
			 * isolating, as that would be expensive.
			 */
			if (num_movable &&
					(PageLRU(page) || __PageMovable(page)))
				(*num_movable)++;

			page++;
			continue;
		}

		order = page_order(page);
		list_move(&page->lru,
			  &zone->free_area[order].free_list[migratetype]);
		page += 1 << order;
		pages_moved += 1 << order;
	}

	return pages_moved;
}

int move_freepages_block(struct zone *zone, struct page *page,
				int migratetype, int *num_movable)
{
	unsigned long start_pfn, end_pfn;
	struct page *start_page, *end_page;

	start_pfn = page_to_pfn(page);
	start_pfn = start_pfn & ~(pageblock_nr_pages-1);
	start_page = pfn_to_page(start_pfn);
	end_page = start_page + pageblock_nr_pages - 1;
	end_pfn = start_pfn + pageblock_nr_pages - 1;

	/* Do not cross zone boundaries */
	if (!zone_spans_pfn(zone, start_pfn))
		start_page = page;
	if (!zone_spans_pfn(zone, end_pfn))
		return 0;

	return move_freepages(zone, start_page, end_page, migratetype,
								num_movable);
}

static void change_pageblock_range(struct page *pageblock_page,
					int start_order, int migratetype)
{
	int nr_pageblocks = 1 << (start_order - pageblock_order);

	while (nr_pageblocks--) {
		set_pageblock_migratetype(pageblock_page, migratetype);
		pageblock_page += pageblock_nr_pages;
	}
}

/*
 * When we are falling back to another migratetype during allocation, try to
 * steal extra free pages from the same pageblocks to satisfy further
 * allocations, instead of polluting multiple pageblocks.
 *
 * If we are stealing a relatively large buddy page, it is likely there will
 * be more free pages in the pageblock, so try to steal them all. For
 * reclaimable and unmovable allocations, we steal regardless of page size,
 * as fragmentation caused by those allocations polluting movable pageblocks
 * is worse than movable allocations stealing from unmovable and reclaimable
 * pageblocks.
 */
static bool can_steal_fallback(unsigned int order, int start_mt)
{
	/*
	 * Leaving this order check is intended, although there is
	 * relaxed order check in next check. The reason is that
	 * we can actually steal whole pageblock if this condition met,
	 * but, below check doesn't guarantee it and that is just heuristic
	 * so could be changed anytime.
	 */
	if (order >= pageblock_order)
		return true;

	if (order >= pageblock_order / 2 ||
		start_mt == MIGRATE_RECLAIMABLE ||
		start_mt == MIGRATE_UNMOVABLE ||
		page_group_by_mobility_disabled)
		return true;

	return false;
}

static bool boost_eligible(struct zone *z)
{
	unsigned long high_wmark, threshold;
	unsigned long reclaim_eligible, free_pages;

	high_wmark = z->_watermark[WMARK_HIGH];
	reclaim_eligible = zone_page_state_snapshot(z, NR_ZONE_INACTIVE_FILE) +
			zone_page_state_snapshot(z, NR_ZONE_ACTIVE_FILE);
	free_pages = zone_page_state(z, NR_FREE_PAGES) -
			zone_page_state(z, NR_FREE_CMA_PAGES);
	threshold = high_wmark + (2 * mult_frac(high_wmark,
					watermark_boost_factor, 10000));

	/*
	 * Don't boost watermark If we are already low on memory where the
	 * boosting can simply put the watermarks at higher levels for a
	 * longer duration of time and thus the other users relied on the
	 * watermarks are forced to choose unintended decissions. If memory
	 * is so low, kswapd in normal mode should help.
	 */

	if (reclaim_eligible < threshold && free_pages < threshold)
		return false;

	return true;
}

static inline void boost_watermark(struct zone *zone)
{
	unsigned long max_boost;

	if (!watermark_boost_factor || !boost_eligible(zone))
		return;

	max_boost = mult_frac(zone->_watermark[WMARK_HIGH],
			watermark_boost_factor, 10000);

	/*
	 * high watermark may be uninitialised if fragmentation occurs
	 * very early in boot so do not boost. We do not fall
	 * through and boost by pageblock_nr_pages as failing
	 * allocations that early means that reclaim is not going
	 * to help and it may even be impossible to reclaim the
	 * boosted watermark resulting in a hang.
	 */
	if (!max_boost)
		return;

	max_boost = max(pageblock_nr_pages, max_boost);

	zone->watermark_boost = min(zone->watermark_boost + pageblock_nr_pages,
		max_boost);
}

/*
 * This function implements actual steal behaviour. If order is large enough,
 * we can steal whole pageblock. If not, we first move freepages in this
 * pageblock to our migratetype and determine how many already-allocated pages
 * are there in the pageblock with a compatible migratetype. If at least half
 * of pages are free or compatible, we can change migratetype of the pageblock
 * itself, so pages freed in the future will be put on the correct free list.
 */
static void steal_suitable_fallback(struct zone *zone, struct page *page,
		unsigned int alloc_flags, int start_type, bool whole_block)
{
	unsigned int current_order = page_order(page);
	struct free_area *area;
	int free_pages, movable_pages, alike_pages;
	int old_block_type;

	old_block_type = get_pageblock_migratetype(page);

	/*
	 * This can happen due to races and we want to prevent broken
	 * highatomic accounting.
	 */
	if (is_migrate_highatomic(old_block_type))
		goto single_page;

	/* Take ownership for orders >= pageblock_order */
	if (current_order >= pageblock_order) {
		change_pageblock_range(page, current_order, start_type);
		goto single_page;
	}

	/*
	 * Boost watermarks to increase reclaim pressure to reduce the
	 * likelihood of future fallbacks. Wake kswapd now as the node
	 * may be balanced overall and kswapd will not wake naturally.
	 */
	boost_watermark(zone);
	if (alloc_flags & ALLOC_KSWAPD)
		set_bit(ZONE_BOOSTED_WATERMARK, &zone->flags);

	/* We are not allowed to try stealing from the whole block */
	if (!whole_block)
		goto single_page;

	free_pages = move_freepages_block(zone, page, start_type,
						&movable_pages);
	/*
	 * Determine how many pages are compatible with our allocation.
	 * For movable allocation, it's the number of movable pages which
	 * we just obtained. For other types it's a bit more tricky.
	 */
	if (start_type == MIGRATE_MOVABLE) {
		alike_pages = movable_pages;
	} else {
		/*
		 * If we are falling back a RECLAIMABLE or UNMOVABLE allocation
		 * to MOVABLE pageblock, consider all non-movable pages as
		 * compatible. If it's UNMOVABLE falling back to RECLAIMABLE or
		 * vice versa, be conservative since we can't distinguish the
		 * exact migratetype of non-movable pages.
		 */
		if (old_block_type == MIGRATE_MOVABLE)
			alike_pages = pageblock_nr_pages
						- (free_pages + movable_pages);
		else
			alike_pages = 0;
	}

	/* moving whole block can fail due to zone boundary conditions */
	if (!free_pages)
		goto single_page;

	/*
	 * If a sufficient number of pages in the block are either free or of
	 * comparable migratability as our allocation, claim the whole block.
	 */
	if (free_pages + alike_pages >= (1 << (pageblock_order-1)) ||
			page_group_by_mobility_disabled)
		set_pageblock_migratetype(page, start_type);

	return;

single_page:
	area = &zone->free_area[current_order];
	list_move(&page->lru, &area->free_list[start_type]);
}

/*
 * Check whether there is a suitable fallback freepage with requested order.
 * If only_stealable is true, this function returns fallback_mt only if
 * we can steal other freepages all together. This would help to reduce
 * fragmentation due to mixed migratetype pages in one pageblock.
 */
int find_suitable_fallback(struct free_area *area, unsigned int order,
			int migratetype, bool only_stealable, bool *can_steal)
{
	int i;
	int fallback_mt;

	if (area->nr_free == 0)
		return -1;

	*can_steal = false;
	for (i = 0;; i++) {
		fallback_mt = fallbacks[migratetype][i];
		if (fallback_mt == MIGRATE_TYPES)
			break;

		if (list_empty(&area->free_list[fallback_mt]))
			continue;

		if (can_steal_fallback(order, migratetype))
			*can_steal = true;

		if (!only_stealable)
			return fallback_mt;

		if (*can_steal)
			return fallback_mt;
	}

	return -1;
}

/*
 * Reserve a pageblock for exclusive use of high-order atomic allocations if
 * there are no empty page blocks that contain a page with a suitable order
 */
static void reserve_highatomic_pageblock(struct page *page, struct zone *zone,
				unsigned int alloc_order)
{
	int mt;
	unsigned long max_managed, flags;

	/*
	 * Limit the number reserved to 1 pageblock or roughly 1% of a zone.
	 * Check is race-prone but harmless.
	 */
	max_managed = (zone->managed_pages / 100) + pageblock_nr_pages;
#if CONFIG_HIGHATOMIC_PAGEBLOCKS > 0
	max_managed = min_t(unsigned long, max_managed,
			pageblock_nr_pages * CONFIG_HIGHATOMIC_PAGEBLOCKS);
#endif
	if (zone->nr_reserved_highatomic >= max_managed)
		return;

	spin_lock_irqsave(&zone->lock, flags);

	/* Recheck the nr_reserved_highatomic limit under the lock */
	if (zone->nr_reserved_highatomic >= max_managed)
		goto out_unlock;

	/* Yoink! */
	mt = get_pageblock_migratetype(page);
	if (!is_migrate_highatomic(mt) && !is_migrate_isolate(mt)
	    && !is_migrate_cma(mt)) {
		zone->nr_reserved_highatomic += pageblock_nr_pages;
		set_pageblock_migratetype(page, MIGRATE_HIGHATOMIC);
		move_freepages_block(zone, page, MIGRATE_HIGHATOMIC, NULL);
	}

out_unlock:
	spin_unlock_irqrestore(&zone->lock, flags);
}

/*
 * Used when an allocation is about to fail under memory pressure. This
 * potentially hurts the reliability of high-order allocations when under
 * intense memory pressure but failed atomic allocations should be easier
 * to recover from than an OOM.
 *
 * If @force is true, try to unreserve a pageblock even though highatomic
 * pageblock is exhausted.
 */
static bool unreserve_highatomic_pageblock(const struct alloc_context *ac,
						bool force)
{
	struct zonelist *zonelist = ac->zonelist;
	unsigned long flags;
	struct zoneref *z;
	struct zone *zone;
	struct page *page;
	int order;
	bool ret;

	for_each_zone_zonelist_nodemask(zone, z, zonelist, ac->high_zoneidx,
								ac->nodemask) {
		/*
		 * Preserve at least one pageblock unless memory pressure
		 * is really high.
		 */
		if (!force && zone->nr_reserved_highatomic <=
					pageblock_nr_pages)
			continue;

		spin_lock_irqsave(&zone->lock, flags);
		for (order = 0; order < MAX_ORDER; order++) {
			struct free_area *area = &(zone->free_area[order]);

			page = list_first_entry_or_null(
					&area->free_list[MIGRATE_HIGHATOMIC],
					struct page, lru);
			if (!page)
				continue;

			/*
			 * In page freeing path, migratetype change is racy so
			 * we can counter several free pages in a pageblock
			 * in this loop althoug we changed the pageblock type
			 * from highatomic to ac->migratetype. So we should
			 * adjust the count once.
			 */
			if (is_migrate_highatomic_page(page)) {
				/*
				 * It should never happen but changes to
				 * locking could inadvertently allow a per-cpu
				 * drain to add pages to MIGRATE_HIGHATOMIC
				 * while unreserving so be safe and watch for
				 * underflows.
				 */
				zone->nr_reserved_highatomic -= min(
						pageblock_nr_pages,
						zone->nr_reserved_highatomic);
			}

			/*
			 * Convert to ac->migratetype and avoid the normal
			 * pageblock stealing heuristics. Minimally, the caller
			 * is doing the work and needs the pages. More
			 * importantly, if the block was always converted to
			 * MIGRATE_UNMOVABLE or another type then the number
			 * of pageblocks that cannot be completely freed
			 * may increase.
			 */
			set_pageblock_migratetype(page, ac->migratetype);
			ret = move_freepages_block(zone, page, ac->migratetype,
									NULL);
			if (ret) {
				spin_unlock_irqrestore(&zone->lock, flags);
				return ret;
			}
		}
		spin_unlock_irqrestore(&zone->lock, flags);
	}

	return false;
}

/*
 * Try finding a free buddy page on the fallback list and put it on the free
 * list of requested migratetype, possibly along with other pages from the same
 * block, depending on fragmentation avoidance heuristics. Returns true if
 * fallback was found so that __rmqueue_smallest() can grab it.
 *
 * The use of signed ints for order and current_order is a deliberate
 * deviation from the rest of this file, to make the for loop
 * condition simpler.
 */
static __always_inline bool
__rmqueue_fallback(struct zone *zone, int order, int start_migratetype,
						unsigned int alloc_flags)
{
	struct free_area *area;
	int current_order;
	int min_order = order;
	struct page *page;
	int fallback_mt;
	bool can_steal;

	/*
	 * Do not steal pages from freelists belonging to other pageblocks
	 * i.e. orders < pageblock_order. If there are no local zones free,
	 * the zonelists will be reiterated without ALLOC_NOFRAGMENT.
	 */
	if (alloc_flags & ALLOC_NOFRAGMENT)
		min_order = pageblock_order;

	/*
	 * Find the largest available free page in the other list. This roughly
	 * approximates finding the pageblock with the most free pages, which
	 * would be too costly to do exactly.
	 */
	for (current_order = MAX_ORDER - 1; current_order >= min_order;
				--current_order) {
		area = &(zone->free_area[current_order]);
		fallback_mt = find_suitable_fallback(area, current_order,
				start_migratetype, false, &can_steal);
		if (fallback_mt == -1)
			continue;

		/*
		 * We cannot steal all free pages from the pageblock and the
		 * requested migratetype is movable. In that case it's better to
		 * steal and split the smallest available page instead of the
		 * largest available page, because even if the next movable
		 * allocation falls back into a different pageblock than this
		 * one, it won't cause permanent fragmentation.
		 */
		if (!can_steal && start_migratetype == MIGRATE_MOVABLE
					&& current_order > order)
			goto find_smallest;

		goto do_steal;
	}

	return false;

find_smallest:
	for (current_order = order; current_order < MAX_ORDER;
							current_order++) {
		area = &(zone->free_area[current_order]);
		fallback_mt = find_suitable_fallback(area, current_order,
				start_migratetype, false, &can_steal);
		if (fallback_mt != -1)
			break;
	}

	/*
	 * This should not happen - we already found a suitable fallback
	 * when looking for the largest page.
	 */
	VM_BUG_ON(current_order == MAX_ORDER);

do_steal:
	page = list_first_entry(&area->free_list[fallback_mt],
							struct page, lru);

	steal_suitable_fallback(zone, page, alloc_flags, start_migratetype,
								can_steal);

	trace_mm_page_alloc_extfrag(page, order, current_order,
		start_migratetype, fallback_mt);

	return true;

}

/*
 * Do the hard work of removing an element from the buddy allocator.
 * Call me with the zone->lock already held.
 */
static __always_inline struct page *
__rmqueue(struct zone *zone, unsigned int order, int migratetype,
						unsigned int alloc_flags)
{
	struct page *page;

retry:
	page = __rmqueue_smallest(zone, order, migratetype);

	if (unlikely(!page) && __rmqueue_fallback(zone, order, migratetype,
						  alloc_flags))
		goto retry;

	trace_mm_page_alloc_zone_locked(page, order, migratetype);
	return page;
}

#ifdef CONFIG_CMA
static struct page *__rmqueue_cma(struct zone *zone, unsigned int order)
{
	struct page *page = 0;

	if (IS_ENABLED(CONFIG_CMA))
		if (!zone->cma_alloc)
			page = __rmqueue_cma_fallback(zone, order);
	trace_mm_page_alloc_zone_locked(page, order, MIGRATE_CMA);
	return page;
}
#else
static inline struct page *__rmqueue_cma(struct zone *zone, unsigned int order)
{
	return NULL;
}
#endif

/*
 * Obtain a specified number of elements from the buddy allocator, all under
 * a single hold of the lock, for efficiency.  Add them to the supplied list.
 * Returns the number of new pages which were placed at *list.
 */
static int rmqueue_bulk(struct zone *zone, unsigned int order,
			unsigned long count, struct list_head *list,
			int migratetype, unsigned int alloc_flags)
{
	int i, alloced = 0;

	spin_lock(&zone->lock);
	for (i = 0; i < count; ++i) {
		struct page *page;

		/*
		 * If migrate type CMA is being requested only try to
		 * satisfy the request with CMA pages to try and increase
		 * CMA utlization.
		 */
		if (is_migrate_cma(migratetype))
			page = __rmqueue_cma(zone, order);
		else
			page = __rmqueue(zone, order, migratetype, alloc_flags);

		if (unlikely(page == NULL))
			break;

		if (unlikely(check_pcp_refill(page)))
			continue;

		/*
		 * Split buddy pages returned by expand() are received here in
		 * physical page order. The page is added to the tail of
		 * caller's list. From the callers perspective, the linked list
		 * is ordered by page number under some conditions. This is
		 * useful for IO devices that can forward direction from the
		 * head, thus also in the physical page order. This is useful
		 * for IO devices that can merge IO requests if the physical
		 * pages are ordered properly.
		 */
		list_add_tail(&page->lru, list);
		alloced++;
		if (is_migrate_cma(get_pcppage_migratetype(page)))
			__mod_zone_page_state(zone, NR_FREE_CMA_PAGES,
					      -(1 << order));
	}

	/*
	 * i pages were removed from the buddy list even if some leak due
	 * to check_pcp_refill failing so adjust NR_FREE_PAGES based
	 * on i. Do not confuse with 'alloced' which is the number of
	 * pages added to the pcp list.
	 */
	__mod_zone_page_state(zone, NR_FREE_PAGES, -(i << order));
	spin_unlock(&zone->lock);
	return alloced;
}

/*
 * Return the pcp list that corresponds to the migrate type if that list isn't
 * empty.
 * If the list is empty return NULL.
 */
static struct list_head *get_populated_pcp_list(struct zone *zone,
			unsigned int order, struct per_cpu_pages *pcp,
			int migratetype, unsigned int alloc_flags)
{
	struct list_head *list = &pcp->lists[migratetype];

	if (list_empty(list)) {
		pcp->count += rmqueue_bulk(zone, order,
				pcp->batch, list,
				migratetype, alloc_flags);

		if (list_empty(list))
			list = NULL;
	}
	return list;
}

#ifdef CONFIG_NUMA
/*
 * Called from the vmstat counter updater to drain pagesets of this
 * currently executing processor on remote nodes after they have
 * expired.
 *
 * Note that this function must be called with the thread pinned to
 * a single processor.
 */
void drain_zone_pages(struct zone *zone, struct per_cpu_pages *pcp)
{
	unsigned long flags;
	int to_drain, batch;

	local_irq_save(flags);
	batch = READ_ONCE(pcp->batch);
	to_drain = min(pcp->count, batch);
	if (to_drain > 0)
		free_pcppages_bulk(zone, to_drain, pcp);
	local_irq_restore(flags);
}
#endif

/*
 * Drain pcplists of the indicated processor and zone.
 *
 * The processor must either be the current processor and the
 * thread pinned to the current processor or a processor that
 * is not online.
 */
static void drain_pages_zone(unsigned int cpu, struct zone *zone)
{
	unsigned long flags;
	struct per_cpu_pageset *pset;
	struct per_cpu_pages *pcp;

	local_irq_save(flags);
	pset = per_cpu_ptr(zone->pageset, cpu);

	pcp = &pset->pcp;
	if (pcp->count)
		free_pcppages_bulk(zone, pcp->count, pcp);
	local_irq_restore(flags);
}

/*
 * Drain pcplists of all zones on the indicated processor.
 *
 * The processor must either be the current processor and the
 * thread pinned to the current processor or a processor that
 * is not online.
 */
static void drain_pages(unsigned int cpu)
{
	struct zone *zone;

	for_each_populated_zone(zone) {
		drain_pages_zone(cpu, zone);
	}
}

/*
 * Spill all of this CPU's per-cpu pages back into the buddy allocator.
 *
 * The CPU has to be pinned. When zone parameter is non-NULL, spill just
 * the single zone's pages.
 */
void drain_local_pages(struct zone *zone)
{
	int cpu = smp_processor_id();

	if (zone)
		drain_pages_zone(cpu, zone);
	else
		drain_pages(cpu);
}

static void drain_local_pages_wq(struct work_struct *work)
{
	/*
	 * drain_all_pages doesn't use proper cpu hotplug protection so
	 * we can race with cpu offline when the WQ can move this from
	 * a cpu pinned worker to an unbound one. We can operate on a different
	 * cpu which is allright but we also have to make sure to not move to
	 * a different one.
	 */
	preempt_disable();
	drain_local_pages(NULL);
	preempt_enable();
}

/*
 * Spill all the per-cpu pages from all CPUs back into the buddy allocator.
 *
 * When zone parameter is non-NULL, spill just the single zone's pages.
 *
 * Note that this can be extremely slow as the draining happens in a workqueue.
 */
void drain_all_pages(struct zone *zone)
{
	int cpu;

	/*
	 * Allocate in the BSS so we wont require allocation in
	 * direct reclaim path for CONFIG_CPUMASK_OFFSTACK=y
	 */
	static cpumask_t cpus_with_pcps;

	/*
	 * Make sure nobody triggers this path before mm_percpu_wq is fully
	 * initialized.
	 */
	if (WARN_ON_ONCE(!mm_percpu_wq))
		return;

	/*
	 * Do not drain if one is already in progress unless it's specific to
	 * a zone. Such callers are primarily CMA and memory hotplug and need
	 * the drain to be complete when the call returns.
	 */
	if (unlikely(!mutex_trylock(&pcpu_drain_mutex))) {
		if (!zone)
			return;
		mutex_lock(&pcpu_drain_mutex);
	}

	/*
	 * We don't care about racing with CPU hotplug event
	 * as offline notification will cause the notified
	 * cpu to drain that CPU pcps and on_each_cpu_mask
	 * disables preemption as part of its processing
	 */
	for_each_online_cpu(cpu) {
		struct per_cpu_pageset *pcp;
		struct zone *z;
		bool has_pcps = false;

		if (zone) {
			pcp = per_cpu_ptr(zone->pageset, cpu);
			if (pcp->pcp.count)
				has_pcps = true;
		} else {
			for_each_populated_zone(z) {
				pcp = per_cpu_ptr(z->pageset, cpu);
				if (pcp->pcp.count) {
					has_pcps = true;
					break;
				}
			}
		}

		if (has_pcps)
			cpumask_set_cpu(cpu, &cpus_with_pcps);
		else
			cpumask_clear_cpu(cpu, &cpus_with_pcps);
	}

	for_each_cpu(cpu, &cpus_with_pcps) {
		struct work_struct *work = per_cpu_ptr(&pcpu_drain, cpu);
		INIT_WORK(work, drain_local_pages_wq);
		queue_work_on(cpu, mm_percpu_wq, work);
	}
	for_each_cpu(cpu, &cpus_with_pcps)
		flush_work(per_cpu_ptr(&pcpu_drain, cpu));

	mutex_unlock(&pcpu_drain_mutex);
}

#ifdef CONFIG_HIBERNATION

/*
 * Touch the watchdog for every WD_PAGE_COUNT pages.
 */
#define WD_PAGE_COUNT	(128*1024)

void mark_free_pages(struct zone *zone)
{
	unsigned long pfn, max_zone_pfn, page_count = WD_PAGE_COUNT;
	unsigned long flags;
	unsigned int order, t;
	struct page *page;

	if (zone_is_empty(zone))
		return;

	spin_lock_irqsave(&zone->lock, flags);

	max_zone_pfn = zone_end_pfn(zone);
	for (pfn = zone->zone_start_pfn; pfn < max_zone_pfn; pfn++)
		if (pfn_valid(pfn)) {
			page = pfn_to_page(pfn);

			if (!--page_count) {
				touch_nmi_watchdog();
				page_count = WD_PAGE_COUNT;
			}

			if (page_zone(page) != zone)
				continue;

			if (!swsusp_page_is_forbidden(page))
				swsusp_unset_page_free(page);
		}

	for_each_migratetype_order(order, t) {
		list_for_each_entry(page,
				&zone->free_area[order].free_list[t], lru) {
			unsigned long i;

			pfn = page_to_pfn(page);
			for (i = 0; i < (1UL << order); i++) {
				if (!--page_count) {
					touch_nmi_watchdog();
					page_count = WD_PAGE_COUNT;
				}
				swsusp_set_page_free(pfn_to_page(pfn + i));
			}
		}
	}
	spin_unlock_irqrestore(&zone->lock, flags);
}
#endif /* CONFIG_PM */

static bool free_unref_page_prepare(struct page *page, unsigned long pfn)
{
	int migratetype;

	if (!free_pcp_prepare(page))
		return false;

	migratetype = get_pfnblock_migratetype(page, pfn);
	set_pcppage_migratetype(page, migratetype);
	return true;
}

static void free_unref_page_commit(struct page *page, unsigned long pfn)
{
	struct zone *zone = page_zone(page);
	struct per_cpu_pages *pcp;
	int migratetype;

	migratetype = get_pcppage_migratetype(page);
	__count_vm_event(PGFREE);

	/*
	 * We only track unmovable, reclaimable and movable on pcp lists.
	 * Free ISOLATE pages back to the allocator because they are being
	 * offlined but treat HIGHATOMIC as movable pages so we can get those
	 * areas back if necessary. Otherwise, we may have to free
	 * excessively into the page allocator
	 */
	if (migratetype >= MIGRATE_PCPTYPES) {
		if (unlikely(is_migrate_isolate(migratetype))) {
			free_one_page(zone, page, pfn, 0, migratetype);
			return;
		}
		migratetype = MIGRATE_MOVABLE;
	}

	pcp = &this_cpu_ptr(zone->pageset)->pcp;
	list_add(&page->lru, &pcp->lists[migratetype]);
	pcp->count++;
	if (pcp->count >= pcp->high) {
		unsigned long batch = READ_ONCE(pcp->batch);
		free_pcppages_bulk(zone, batch, pcp);
	}
}

/*
 * Free a 0-order page
 */
void free_unref_page(struct page *page)
{
	unsigned long flags;
	unsigned long pfn = page_to_pfn(page);

	if (!free_unref_page_prepare(page, pfn))
		return;

	local_irq_save(flags);
	free_unref_page_commit(page, pfn);
	local_irq_restore(flags);
}

/*
 * Free a list of 0-order pages
 */
void free_unref_page_list(struct list_head *list)
{
	struct page *page, *next;
	unsigned long flags, pfn;
	int batch_count = 0;

	/* Prepare pages for freeing */
	list_for_each_entry_safe(page, next, list, lru) {
		pfn = page_to_pfn(page);
		if (!free_unref_page_prepare(page, pfn))
			list_del(&page->lru);
		set_page_private(page, pfn);
	}

	local_irq_save(flags);
	list_for_each_entry_safe(page, next, list, lru) {
		unsigned long pfn = page_private(page);

		set_page_private(page, 0);
		trace_mm_page_free_batched(page);
		free_unref_page_commit(page, pfn);

		/*
		 * Guard against excessive IRQ disabled times when we get
		 * a large list of pages to free.
		 */
		if (++batch_count == SWAP_CLUSTER_MAX) {
			local_irq_restore(flags);
			batch_count = 0;
			local_irq_save(flags);
		}
	}
	local_irq_restore(flags);
}

/*
 * split_page takes a non-compound higher-order page, and splits it into
 * n (1<<order) sub-pages: page[0..n]
 * Each sub-page must be freed individually.
 *
 * Note: this is probably too low level an operation for use in drivers.
 * Please consult with lkml before using this in your driver.
 */
void split_page(struct page *page, unsigned int order)
{
	int i;

	VM_BUG_ON_PAGE(PageCompound(page), page);
	VM_BUG_ON_PAGE(!page_count(page), page);

	for (i = 1; i < (1 << order); i++)
		set_page_refcounted(page + i);
	split_page_owner(page, order);
}
EXPORT_SYMBOL_GPL(split_page);

int __isolate_free_page(struct page *page, unsigned int order)
{
	unsigned long watermark;
	struct zone *zone;
	int mt;

	BUG_ON(!PageBuddy(page));

	zone = page_zone(page);
	mt = get_pageblock_migratetype(page);

	if (!is_migrate_isolate(mt)) {
		/*
		 * Obey watermarks as if the page was being allocated. We can
		 * emulate a high-order watermark check with a raised order-0
		 * watermark, because we already know our high-order page
		 * exists.
		 */
		watermark = zone->_watermark[WMARK_MIN] + (1UL << order);
		if (!zone_watermark_ok(zone, 0, watermark, 0, ALLOC_CMA))
			return 0;

		__mod_zone_freepage_state(zone, -(1UL << order), mt);
	}

	/* Remove page from free list */
	list_del(&page->lru);
	zone->free_area[order].nr_free--;
	rmv_page_order(page);

	/*
	 * Set the pageblock if the isolated page is at least half of a
	 * pageblock
	 */
	if (order >= pageblock_order - 1) {
		struct page *endpage = page + (1 << order) - 1;
		for (; page < endpage; page += pageblock_nr_pages) {
			int mt = get_pageblock_migratetype(page);
			if (!is_migrate_isolate(mt) && !is_migrate_cma(mt)
			    && !is_migrate_highatomic(mt))
				set_pageblock_migratetype(page,
							  MIGRATE_MOVABLE);
		}
	}


	return 1UL << order;
}

/*
 * Update NUMA hit/miss statistics
 *
 * Must be called with interrupts disabled.
 */
static inline void zone_statistics(struct zone *preferred_zone, struct zone *z)
{
#ifdef CONFIG_NUMA
	enum numa_stat_item local_stat = NUMA_LOCAL;

	/* skip numa counters update if numa stats is disabled */
	if (!static_branch_likely(&vm_numa_stat_key))
		return;

	if (zone_to_nid(z) != numa_node_id())
		local_stat = NUMA_OTHER;

	if (zone_to_nid(z) == zone_to_nid(preferred_zone))
		__inc_numa_state(z, NUMA_HIT);
	else {
		__inc_numa_state(z, NUMA_MISS);
		__inc_numa_state(preferred_zone, NUMA_FOREIGN);
	}
	__inc_numa_state(z, local_stat);
#endif
}

/* Remove page from the per-cpu list, caller must protect the list */
static struct page *__rmqueue_pcplist(struct zone *zone, int migratetype,
			unsigned int alloc_flags,
			struct per_cpu_pages *pcp,
			gfp_t gfp_flags)
{
	struct page *page = NULL;
	struct list_head *list = NULL;

	do {
		/* First try to get CMA pages */
		if (migratetype == MIGRATE_MOVABLE &&
				gfp_flags & __GFP_CMA) {
			list = get_populated_pcp_list(zone, 0, pcp,
					get_cma_migrate_type(), alloc_flags);
		}

		if (list == NULL) {
			/*
			 * Either CMA is not suitable or there are no
			 * free CMA pages.
			 */
			list = get_populated_pcp_list(zone, 0, pcp,
					migratetype, alloc_flags);
			if (unlikely(list == NULL) ||
					unlikely(list_empty(list)))
				return NULL;

		}

		page = list_first_entry(list, struct page, lru);
		list_del(&page->lru);
		pcp->count--;
	} while (check_new_pcp(page));

	return page;
}

/* Lock and remove page from the per-cpu list */
static struct page *rmqueue_pcplist(struct zone *preferred_zone,
			struct zone *zone, unsigned int order,
			gfp_t gfp_flags, int migratetype,
			unsigned int alloc_flags)
{
	struct per_cpu_pages *pcp;
	struct page *page;
	unsigned long flags;

	local_irq_save(flags);
	pcp = &this_cpu_ptr(zone->pageset)->pcp;
	page = __rmqueue_pcplist(zone,  migratetype, alloc_flags, pcp,
				 gfp_flags);
	if (page) {
		__count_zid_vm_events(PGALLOC, page_zonenum(page), 1 << order);
		zone_statistics(preferred_zone, zone);
	}
	local_irq_restore(flags);
	return page;
}

/*
 * Allocate a page from the given zone. Use pcplists for order-0 allocations.
 */
static inline
struct page *rmqueue(struct zone *preferred_zone,
			struct zone *zone, unsigned int order,
			gfp_t gfp_flags, unsigned int alloc_flags,
			int migratetype)
{
	unsigned long flags;
	struct page *page;

	if (likely(order == 0)) {
		page = rmqueue_pcplist(preferred_zone, zone, order,
				gfp_flags, migratetype, alloc_flags);
		goto out;
	}

	/*
	 * We most definitely don't want callers attempting to
	 * allocate greater than order-1 page units with __GFP_NOFAIL.
	 */
	WARN_ON_ONCE((gfp_flags & __GFP_NOFAIL) && (order > 1));
	spin_lock_irqsave(&zone->lock, flags);

	do {
		page = NULL;

		if (alloc_flags & ALLOC_HARDER) {
			page = __rmqueue_smallest(zone, order, MIGRATE_HIGHATOMIC);
			if (page)
				trace_mm_page_alloc_zone_locked(page, order, migratetype);
		}

		if (!page && migratetype == MIGRATE_MOVABLE &&
				gfp_flags & __GFP_CMA)
			page = __rmqueue_cma(zone, order);

		if (!page)
			page = __rmqueue(zone, order, migratetype, alloc_flags);
	} while (page && check_new_pages(page, order));

	spin_unlock(&zone->lock);
	if (!page)
		goto failed;
	__mod_zone_freepage_state(zone, -(1 << order),
				  get_pcppage_migratetype(page));

	__count_zid_vm_events(PGALLOC, page_zonenum(page), 1 << order);
	zone_statistics(preferred_zone, zone);
	local_irq_restore(flags);

out:
	/* Separate test+clear to avoid unnecessary atomics */
	if (test_bit(ZONE_BOOSTED_WATERMARK, &zone->flags)) {
		clear_bit(ZONE_BOOSTED_WATERMARK, &zone->flags);
		wakeup_kswapd(zone, 0, 0, zone_idx(zone));
	}

	VM_BUG_ON_PAGE(page && bad_range(zone, page), page);
	return page;

failed:
	local_irq_restore(flags);
	return NULL;
}

#ifdef CONFIG_FAIL_PAGE_ALLOC

static struct {
	struct fault_attr attr;

	bool ignore_gfp_highmem;
	bool ignore_gfp_reclaim;
	u32 min_order;
} fail_page_alloc = {
	.attr = FAULT_ATTR_INITIALIZER,
	.ignore_gfp_reclaim = true,
	.ignore_gfp_highmem = true,
	.min_order = 1,
};

static int __init setup_fail_page_alloc(char *str)
{
	return setup_fault_attr(&fail_page_alloc.attr, str);
}
__setup("fail_page_alloc=", setup_fail_page_alloc);

static bool should_fail_alloc_page(gfp_t gfp_mask, unsigned int order)
{
	if (order < fail_page_alloc.min_order)
		return false;
	if (gfp_mask & __GFP_NOFAIL)
		return false;
	if (fail_page_alloc.ignore_gfp_highmem && (gfp_mask & __GFP_HIGHMEM))
		return false;
	if (fail_page_alloc.ignore_gfp_reclaim &&
			(gfp_mask & __GFP_DIRECT_RECLAIM))
		return false;

	return should_fail(&fail_page_alloc.attr, 1 << order);
}

#ifdef CONFIG_FAULT_INJECTION_DEBUG_FS

static int __init fail_page_alloc_debugfs(void)
{
	umode_t mode = S_IFREG | 0600;
	struct dentry *dir;

	dir = fault_create_debugfs_attr("fail_page_alloc", NULL,
					&fail_page_alloc.attr);
	if (IS_ERR(dir))
		return PTR_ERR(dir);

	if (!debugfs_create_bool("ignore-gfp-wait", mode, dir,
				&fail_page_alloc.ignore_gfp_reclaim))
		goto fail;
	if (!debugfs_create_bool("ignore-gfp-highmem", mode, dir,
				&fail_page_alloc.ignore_gfp_highmem))
		goto fail;
	if (!debugfs_create_u32("min-order", mode, dir,
				&fail_page_alloc.min_order))
		goto fail;

	return 0;
fail:
	debugfs_remove_recursive(dir);

	return -ENOMEM;
}

late_initcall(fail_page_alloc_debugfs);

#endif /* CONFIG_FAULT_INJECTION_DEBUG_FS */

#else /* CONFIG_FAIL_PAGE_ALLOC */

static inline bool should_fail_alloc_page(gfp_t gfp_mask, unsigned int order)
{
	return false;
}

#endif /* CONFIG_FAIL_PAGE_ALLOC */

static inline long __zone_watermark_unusable_free(struct zone *z,
				unsigned int order, unsigned int alloc_flags)
{
	const bool alloc_harder = (alloc_flags & (ALLOC_HARDER|ALLOC_OOM));
	long unusable_free = (1 << order) - 1;

	/*
	 * If the caller does not have rights to ALLOC_HARDER then subtract
	 * the high-atomic reserves. This will over-estimate the size of the
	 * atomic reserve but it avoids a search.
	 */
	if (likely(!alloc_harder))
		unusable_free += z->nr_reserved_highatomic;

#ifdef CONFIG_CMA
	/* If allocation can't use CMA areas don't use free CMA pages */
	if (!(alloc_flags & ALLOC_CMA))
		unusable_free += zone_page_state(z, NR_FREE_CMA_PAGES);
#endif

	return unusable_free;
}

/*
 * Return true if free base pages are above 'mark'. For high-order checks it
 * will return true of the order-0 watermark is reached and there is at least
 * one free page of a suitable size. Checking now avoids taking the zone lock
 * to check in the allocation paths if no pages are free.
 */
bool __zone_watermark_ok(struct zone *z, unsigned int order, unsigned long mark,
			 int classzone_idx, unsigned int alloc_flags,
			 long free_pages)
{
	long min = mark;
	int o;
	const bool alloc_harder = (alloc_flags & (ALLOC_HARDER|ALLOC_OOM));

	/* free_pages may go negative - that's OK */
	free_pages -= __zone_watermark_unusable_free(z, order, alloc_flags);

	if (alloc_flags & ALLOC_HIGH)
		min -= min / 2;

	if (unlikely(alloc_harder)) {
		/*
		 * OOM victims can try even harder than normal ALLOC_HARDER
		 * users on the grounds that it's definitely going to be in
		 * the exit path shortly and free memory. Any allocation it
		 * makes during the free path will be small and short-lived.
		 */
		if (alloc_flags & ALLOC_OOM)
			min -= min / 2;
		else
			min -= min / 4;
	}

	/*
	 * Check watermarks for an order-0 allocation request. If these
	 * are not met, then a high-order request also cannot go ahead
	 * even if a suitable page happened to be free.
	 */
	if (free_pages <= min + z->lowmem_reserve[classzone_idx])
		return false;

	/* If this is an order-0 request then the watermark is fine */
	if (!order)
		return true;

	/* For a high-order request, check at least one suitable page is free */
	for (o = order; o < MAX_ORDER; o++) {
		struct free_area *area = &z->free_area[o];
		int mt;

		if (!area->nr_free)
			continue;

		for (mt = 0; mt < MIGRATE_PCPTYPES; mt++) {
#ifdef CONFIG_CMA
			/*
			 * Note that this check is needed only
			 * when MIGRATE_CMA < MIGRATE_PCPTYPES.
			 */
			if (mt == MIGRATE_CMA)
				continue;
#endif
			if (!list_empty(&area->free_list[mt]))
				return true;
		}

#ifdef CONFIG_CMA
		if ((alloc_flags & ALLOC_CMA) &&
		    !list_empty(&area->free_list[MIGRATE_CMA])) {
			return true;
		}
#endif
		if (alloc_harder &&
			!list_empty(&area->free_list[MIGRATE_HIGHATOMIC]))
			return true;
	}
	return false;
}

bool zone_watermark_ok(struct zone *z, unsigned int order, unsigned long mark,
		      int classzone_idx, unsigned int alloc_flags)
{
	return __zone_watermark_ok(z, order, mark, classzone_idx, alloc_flags,
					zone_page_state(z, NR_FREE_PAGES));
}

static inline bool zone_watermark_fast(struct zone *z, unsigned int order,
		unsigned long mark, int classzone_idx, unsigned int alloc_flags)
{
	long free_pages;

	free_pages = zone_page_state(z, NR_FREE_PAGES);

	/*
	 * Fast check for order-0 only. If this fails then the reserves
	 * need to be calculated.
	 */
	if (!order) {
		long usable_free;
		long reserved;

		usable_free = free_pages;
		reserved = __zone_watermark_unusable_free(z, 0, alloc_flags);

		/* reserved may over estimate high-atomic reserves. */
		usable_free -= min(usable_free, reserved);
		if (usable_free > mark + z->lowmem_reserve[classzone_idx])
			return true;
	}

	return __zone_watermark_ok(z, order, mark, classzone_idx, alloc_flags,
					free_pages);
}

bool zone_watermark_ok_safe(struct zone *z, unsigned int order,
			unsigned long mark, int classzone_idx)
{
	long free_pages = zone_page_state(z, NR_FREE_PAGES);

	if (z->percpu_drift_mark && free_pages < z->percpu_drift_mark)
		free_pages = zone_page_state_snapshot(z, NR_FREE_PAGES);

	return __zone_watermark_ok(z, order, mark, classzone_idx, 0,
								free_pages);
}

#ifdef CONFIG_NUMA
static bool zone_allows_reclaim(struct zone *local_zone, struct zone *zone)
{
	return node_distance(zone_to_nid(local_zone), zone_to_nid(zone)) <=
				RECLAIM_DISTANCE;
}
#else	/* CONFIG_NUMA */
static bool zone_allows_reclaim(struct zone *local_zone, struct zone *zone)
{
	return true;
}
#endif	/* CONFIG_NUMA */

/*
 * The restriction on ZONE_DMA32 as being a suitable zone to use to avoid
 * fragmentation is subtle. If the preferred zone was HIGHMEM then
 * premature use of a lower zone may cause lowmem pressure problems that
 * are worse than fragmentation. If the next zone is ZONE_DMA then it is
 * probably too small. It only makes sense to spread allocations to avoid
 * fragmentation between the Normal and DMA32 zones.
 */
static inline unsigned int
alloc_flags_nofragment(struct zone *zone, gfp_t gfp_mask)
{
	unsigned int alloc_flags = 0;

	if (gfp_mask & __GFP_KSWAPD_RECLAIM)
		alloc_flags |= ALLOC_KSWAPD;

#ifdef CONFIG_ZONE_DMA32
	if (!zone)
		return alloc_flags;

	if (zone_idx(zone) != ZONE_NORMAL)
		return alloc_flags;

	/*
	 * If ZONE_DMA32 exists, assume it is the one after ZONE_NORMAL and
	 * the pointer is within zone->zone_pgdat->node_zones[]. Also assume
	 * on UMA that if Normal is populated then so is DMA32.
	 */
	BUILD_BUG_ON(ZONE_NORMAL - ZONE_DMA32 != 1);
	if (nr_online_nodes > 1 && !populated_zone(--zone))
		return alloc_flags;

	alloc_flags |= ALLOC_NOFRAGMENT;
#endif /* CONFIG_ZONE_DMA32 */
	return alloc_flags;
}

/*
 * get_page_from_freelist goes through the zonelist trying to allocate
 * a page.
 */
static struct page *
get_page_from_freelist(gfp_t gfp_mask, unsigned int order, int alloc_flags,
						const struct alloc_context *ac)
{
	struct zoneref *z;
	struct zone *zone;
	struct pglist_data *last_pgdat_dirty_limit = NULL;
	bool no_fallback;

retry:
	/*
	 * Scan zonelist, looking for a zone with enough free.
	 * See also __cpuset_node_allowed() comment in kernel/cpuset.c.
	 */
	no_fallback = alloc_flags & ALLOC_NOFRAGMENT;
	z = ac->preferred_zoneref;
	for_next_zone_zonelist_nodemask(zone, z, ac->zonelist, ac->high_zoneidx,
								ac->nodemask) {
		struct page *page;
		unsigned long mark;

		if (cpusets_enabled() &&
			(alloc_flags & ALLOC_CPUSET) &&
			!__cpuset_zone_allowed(zone, gfp_mask))
				continue;
		/*
		 * When allocating a page cache page for writing, we
		 * want to get it from a node that is within its dirty
		 * limit, such that no single node holds more than its
		 * proportional share of globally allowed dirty pages.
		 * The dirty limits take into account the node's
		 * lowmem reserves and high watermark so that kswapd
		 * should be able to balance it without having to
		 * write pages from its LRU list.
		 *
		 * XXX: For now, allow allocations to potentially
		 * exceed the per-node dirty limit in the slowpath
		 * (spread_dirty_pages unset) before going into reclaim,
		 * which is important when on a NUMA setup the allowed
		 * nodes are together not big enough to reach the
		 * global limit.  The proper fix for these situations
		 * will require awareness of nodes in the
		 * dirty-throttling and the flusher threads.
		 */
		if (ac->spread_dirty_pages) {
			if (last_pgdat_dirty_limit == zone->zone_pgdat)
				continue;

			if (!node_dirty_ok(zone->zone_pgdat)) {
				last_pgdat_dirty_limit = zone->zone_pgdat;
				continue;
			}
		}

		if (no_fallback && nr_online_nodes > 1 &&
		    zone != ac->preferred_zoneref->zone) {
			int local_nid;

			/*
			 * If moving to a remote node, retry but allow
			 * fragmenting fallbacks. Locality is more important
			 * than fragmentation avoidance.
			 */
			local_nid = zone_to_nid(ac->preferred_zoneref->zone);
			if (zone_to_nid(zone) != local_nid) {
				alloc_flags &= ~ALLOC_NOFRAGMENT;
				goto retry;
			}
		}

		mark = wmark_pages(zone, alloc_flags & ALLOC_WMARK_MASK);
		/*
		 * Allow high, atomic, harder order-0 allocation requests
		 * to skip the ->watermark_boost for min watermark check.
		 * In doing so, check for:
		 *  1) ALLOC_WMARK_MIN - Allow to wake up kswapd in the
		 *			 slow path.
		 *  2) ALLOC_HIGH - Allow high priority requests.
		 *  3) ALLOC_HARDER - Allow (__GFP_ATOMIC && !__GFP_NOMEMALLOC),
		 *			of the others.
		 */
		if (unlikely(!order && !(alloc_flags & ALLOC_WMARK_MASK) &&
		     (alloc_flags & (ALLOC_HARDER | ALLOC_HIGH)))) {
			mark = zone->_watermark[WMARK_MIN];
		}
		if (!zone_watermark_fast(zone, order, mark,
				       ac_classzone_idx(ac), alloc_flags)) {
			int ret;

#ifdef CONFIG_DEFERRED_STRUCT_PAGE_INIT
			/*
			 * Watermark failed for this zone, but see if we can
			 * grow this zone if it contains deferred pages.
			 */
			if (static_branch_unlikely(&deferred_pages)) {
				if (_deferred_grow_zone(zone, order))
					goto try_this_zone;
			}
#endif
			/* Checked here to keep the fast path fast */
			BUILD_BUG_ON(ALLOC_NO_WATERMARKS < NR_WMARK);
			if (alloc_flags & ALLOC_NO_WATERMARKS)
				goto try_this_zone;

			if (node_reclaim_mode == 0 ||
			    !zone_allows_reclaim(ac->preferred_zoneref->zone, zone))
				continue;

			ret = node_reclaim(zone->zone_pgdat, gfp_mask, order);
			switch (ret) {
			case NODE_RECLAIM_NOSCAN:
				/* did not scan */
				continue;
			case NODE_RECLAIM_FULL:
				/* scanned but unreclaimable */
				continue;
			default:
				/* did we reclaim enough */
				if (zone_watermark_ok(zone, order, mark,
						ac_classzone_idx(ac), alloc_flags))
					goto try_this_zone;

				continue;
			}
		}

try_this_zone:
		page = rmqueue(ac->preferred_zoneref->zone, zone, order,
				gfp_mask, alloc_flags, ac->migratetype);
		if (page) {
			prep_new_page(page, order, gfp_mask, alloc_flags);

			/*
			 * If this is a high-order atomic allocation then check
			 * if the pageblock should be reserved for the future
			 */
			if (unlikely(order && (alloc_flags & ALLOC_HARDER)))
				reserve_highatomic_pageblock(page, zone, order);

			return page;
		} else {
#ifdef CONFIG_DEFERRED_STRUCT_PAGE_INIT
			/* Try again if zone has deferred pages */
			if (static_branch_unlikely(&deferred_pages)) {
				if (_deferred_grow_zone(zone, order))
					goto try_this_zone;
			}
#endif
		}
	}

	/*
	 * It's possible on a UMA machine to get through all zones that are
	 * fragmented. If avoiding fragmentation, reset and try again.
	 */
	if (no_fallback) {
		alloc_flags &= ~ALLOC_NOFRAGMENT;
		goto retry;
	}

	return NULL;
}

/*
 * Large machines with many possible nodes should not always dump per-node
 * meminfo in irq context.
 */
static inline bool should_suppress_show_mem(void)
{
	bool ret = false;

#if NODES_SHIFT > 8
	ret = in_interrupt();
#endif
	return ret;
}

static void warn_alloc_show_mem(gfp_t gfp_mask, nodemask_t *nodemask)
{
	unsigned int filter = SHOW_MEM_FILTER_NODES;
	static DEFINE_RATELIMIT_STATE(show_mem_rs, HZ, 1);

	if (should_suppress_show_mem() || !__ratelimit(&show_mem_rs))
		return;

	/*
	 * This documents exceptions given to allocations in certain
	 * contexts that are allowed to allocate outside current's set
	 * of allowed nodes.
	 */
	if (!(gfp_mask & __GFP_NOMEMALLOC))
		if (tsk_is_oom_victim(current) ||
		    (current->flags & (PF_MEMALLOC | PF_EXITING)))
			filter &= ~SHOW_MEM_FILTER_NODES;
	if (in_interrupt() || !(gfp_mask & __GFP_DIRECT_RECLAIM))
		filter &= ~SHOW_MEM_FILTER_NODES;

	show_mem(filter, nodemask);
	show_mem_call_notifiers();
}

void warn_alloc(gfp_t gfp_mask, nodemask_t *nodemask, const char *fmt, ...)
{
	struct va_format vaf;
	va_list args;
	static DEFINE_RATELIMIT_STATE(nopage_rs, DEFAULT_RATELIMIT_INTERVAL,
				      DEFAULT_RATELIMIT_BURST);

	if ((gfp_mask & __GFP_NOWARN) || !__ratelimit(&nopage_rs))
		return;

	va_start(args, fmt);
	vaf.fmt = fmt;
	vaf.va = &args;
	pr_warn("%s: %pV, mode:%#x(%pGg), fatal_signal:%d, nodemask=%*pbl\n",
			current->comm, &vaf, gfp_mask, &gfp_mask,
			fatal_signal_pending(current) ? 1 : 0,
			nodemask_pr_args(nodemask));
	va_end(args);

	cpuset_print_current_mems_allowed();

	dump_stack();
	warn_alloc_show_mem(gfp_mask, nodemask);
}

static inline struct page *
__alloc_pages_cpuset_fallback(gfp_t gfp_mask, unsigned int order,
			      unsigned int alloc_flags,
			      const struct alloc_context *ac)
{
	struct page *page;

	page = get_page_from_freelist(gfp_mask, order,
			alloc_flags|ALLOC_CPUSET, ac);
	/*
	 * fallback to ignore cpuset restriction if our nodes
	 * are depleted
	 */
	if (!page)
		page = get_page_from_freelist(gfp_mask, order,
				alloc_flags, ac);

	return page;
}

static inline struct page *
__alloc_pages_may_oom(gfp_t gfp_mask, unsigned int order,
	const struct alloc_context *ac, unsigned long *did_some_progress)
{
	struct oom_control oc = {
		.zonelist = ac->zonelist,
		.nodemask = ac->nodemask,
		.memcg = NULL,
		.gfp_mask = gfp_mask,
		.order = order,
	};
	struct page *page;

	*did_some_progress = 0;

	/*
	 * Acquire the oom lock.  If that fails, somebody else is
	 * making progress for us.
	 */
	if (!mutex_trylock(&oom_lock)) {
		*did_some_progress = 1;
		schedule_timeout_uninterruptible(1);
		return NULL;
	}

	/*
	 * Go through the zonelist yet one more time, keep very high watermark
	 * here, this is only to catch a parallel oom killing, we must fail if
	 * we're still under heavy pressure. But make sure that this reclaim
	 * attempt shall not depend on __GFP_DIRECT_RECLAIM && !__GFP_NORETRY
	 * allocation which will never fail due to oom_lock already held.
	 */
	page = get_page_from_freelist((gfp_mask | __GFP_HARDWALL) &
				      ~__GFP_DIRECT_RECLAIM, order,
				      ALLOC_WMARK_HIGH|ALLOC_CPUSET, ac);
	if (page)
		goto out;

	/* Coredumps can quickly deplete all memory reserves */
	if (current->flags & PF_DUMPCORE)
		goto out;
	/* The OOM killer will not help higher order allocs */
	if (order > PAGE_ALLOC_COSTLY_ORDER)
		goto out;
	/*
	 * We have already exhausted all our reclaim opportunities without any
	 * success so it is time to admit defeat. We will skip the OOM killer
	 * because it is very likely that the caller has a more reasonable
	 * fallback than shooting a random task.
	 */
	if (gfp_mask & __GFP_RETRY_MAYFAIL)
		goto out;
	/* The OOM killer does not needlessly kill tasks for lowmem */
	if (ac->high_zoneidx < ZONE_NORMAL)
		goto out;
	if (pm_suspended_storage())
		goto out;
	/*
	 * XXX: GFP_NOFS allocations should rather fail than rely on
	 * other request to make a forward progress.
	 * We are in an unfortunate situation where out_of_memory cannot
	 * do much for this context but let's try it to at least get
	 * access to memory reserved if the current task is killed (see
	 * out_of_memory). Once filesystems are ready to handle allocation
	 * failures more gracefully we should just bail out here.
	 */

	/* The OOM killer may not free memory on a specific node */
	if (gfp_mask & __GFP_THISNODE)
		goto out;

	/* Exhausted what can be done so it's blame time */
	if (out_of_memory(&oc) || WARN_ON_ONCE(gfp_mask & __GFP_NOFAIL)) {
		*did_some_progress = 1;

		/*
		 * Help non-failing allocations by giving them access to memory
		 * reserves
		 */
		if (gfp_mask & __GFP_NOFAIL)
			page = __alloc_pages_cpuset_fallback(gfp_mask, order,
					ALLOC_NO_WATERMARKS, ac);
	}
out:
	mutex_unlock(&oom_lock);
	return page;
}

/*
 * Maximum number of compaction retries wit a progress before OOM
 * killer is consider as the only way to move forward.
 */
#define MAX_COMPACT_RETRIES 16

#ifdef CONFIG_COMPACTION
/* Try memory compaction for high-order allocations before reclaim */
static struct page *
__alloc_pages_direct_compact(gfp_t gfp_mask, unsigned int order,
		unsigned int alloc_flags, const struct alloc_context *ac,
		enum compact_priority prio, enum compact_result *compact_result)
{
	struct page *page = NULL;
	unsigned long pflags;
	unsigned int noreclaim_flag;

	if (!order)
		return NULL;

	psi_memstall_enter(&pflags);
	noreclaim_flag = memalloc_noreclaim_save();

	*compact_result = try_to_compact_pages(gfp_mask, order, alloc_flags, ac,
								prio, &page);

	memalloc_noreclaim_restore(noreclaim_flag);
	psi_memstall_leave(&pflags);

	/*
	 * At least in one zone compaction wasn't deferred or skipped, so let's
	 * count a compaction stall
	 */
	count_vm_event(COMPACTSTALL);

	/* Prep a captured page if available */
	if (page)
		prep_new_page(page, order, gfp_mask, alloc_flags);

	/* Try get a page from the freelist if available */
	if (!page)
		page = get_page_from_freelist(gfp_mask, order, alloc_flags, ac);

	if (page) {
		struct zone *zone = page_zone(page);

		zone->compact_blockskip_flush = false;
		compaction_defer_reset(zone, order, true);
		count_vm_event(COMPACTSUCCESS);
		return page;
	}

	/*
	 * It's bad if compaction run occurs and fails. The most likely reason
	 * is that pages exist, but not enough to satisfy watermarks.
	 */
	count_vm_event(COMPACTFAIL);

	cond_resched();

	return NULL;
}

#ifdef CONFIG_HAVE_LOW_MEMORY_KILLER
static inline bool
should_compact_lmk_retry(struct alloc_context *ac, int order, int alloc_flags)
{
	struct zone *zone;
	struct zoneref *z;

	/* Let costly order requests check for compaction progress */
	if (order > PAGE_ALLOC_COSTLY_ORDER)
		return false;

	/*
	 * For (0 < order < PAGE_ALLOC_COSTLY_ORDER) allow the shrinkers
	 * to run and free up memory. Do not let these allocations fail
	 * if shrinkers can free up memory. This is similar to
	 * should_compact_retry implementation for !CONFIG_COMPACTION.
	 */
	for_each_zone_zonelist_nodemask(zone, z, ac->zonelist,
				ac->high_zoneidx, ac->nodemask) {
		unsigned long available;

		available = zone_reclaimable_pages(zone);
		available +=
			zone_page_state_snapshot(zone, NR_FREE_PAGES);

		if (__zone_watermark_ok(zone, 0, min_wmark_pages(zone),
			ac_classzone_idx(ac), alloc_flags, available))
			return true;
	}

	return false;
}
#else
static inline bool
should_compact_lmk_retry(struct alloc_context *ac, int order, int alloc_flags)
{
	return false;
}
#endif

static inline bool
should_compact_retry(struct alloc_context *ac, int order, int alloc_flags,
		     enum compact_result compact_result,
		     enum compact_priority *compact_priority,
		     int *compaction_retries)
{
	int max_retries = MAX_COMPACT_RETRIES;
	int min_priority;
	bool ret = false;
	int retries = *compaction_retries;
	enum compact_priority priority = *compact_priority;

	if (!order)
		return false;

	if (should_compact_lmk_retry(ac, order, alloc_flags))
		return true;

	if (compaction_made_progress(compact_result))
		(*compaction_retries)++;

	/*
	 * compaction considers all the zone as desperately out of memory
	 * so it doesn't really make much sense to retry except when the
	 * failure could be caused by insufficient priority
	 */
	if (compaction_failed(compact_result))
		goto check_priority;

	/*
	 * make sure the compaction wasn't deferred or didn't bail out early
	 * due to locks contention before we declare that we should give up.
	 * But do not retry if the given zonelist is not suitable for
	 * compaction.
	 */
	if (compaction_withdrawn(compact_result)) {
		ret = compaction_zonelist_suitable(ac, order, alloc_flags);
		goto out;
	}

	/*
	 * !costly requests are much more important than __GFP_RETRY_MAYFAIL
	 * costly ones because they are de facto nofail and invoke OOM
	 * killer to move on while costly can fail and users are ready
	 * to cope with that. 1/4 retries is rather arbitrary but we
	 * would need much more detailed feedback from compaction to
	 * make a better decision.
	 */
	if (order > PAGE_ALLOC_COSTLY_ORDER)
		max_retries /= 4;
	if (*compaction_retries <= max_retries) {
		ret = true;
		goto out;
	}

	/*
	 * Make sure there are attempts at the highest priority if we exhausted
	 * all retries or failed at the lower priorities.
	 */
check_priority:
	min_priority = (order > PAGE_ALLOC_COSTLY_ORDER) ?
			MIN_COMPACT_COSTLY_PRIORITY : MIN_COMPACT_PRIORITY;

	if (*compact_priority > min_priority) {
		(*compact_priority)--;
		*compaction_retries = 0;
		ret = true;
	}
out:
	trace_compact_retry(order, priority, compact_result, retries, max_retries, ret);
	return ret;
}
#else
static inline struct page *
__alloc_pages_direct_compact(gfp_t gfp_mask, unsigned int order,
		unsigned int alloc_flags, const struct alloc_context *ac,
		enum compact_priority prio, enum compact_result *compact_result)
{
	*compact_result = COMPACT_SKIPPED;
	return NULL;
}

static inline bool
should_compact_retry(struct alloc_context *ac, unsigned int order, int alloc_flags,
		     enum compact_result compact_result,
		     enum compact_priority *compact_priority,
		     int *compaction_retries)
{
	struct zone *zone;
	struct zoneref *z;

	if (!order || order > PAGE_ALLOC_COSTLY_ORDER)
		return false;

	/*
	 * There are setups with compaction disabled which would prefer to loop
	 * inside the allocator rather than hit the oom killer prematurely.
	 * Let's give them a good hope and keep retrying while the order-0
	 * watermarks are OK.
	 */
	for_each_zone_zonelist_nodemask(zone, z, ac->zonelist, ac->high_zoneidx,
					ac->nodemask) {
		if (zone_watermark_ok(zone, 0, min_wmark_pages(zone),
					ac_classzone_idx(ac), alloc_flags))
			return true;
	}
	return false;
}
#endif /* CONFIG_COMPACTION */

#ifdef CONFIG_LOCKDEP
static struct lockdep_map __fs_reclaim_map =
	STATIC_LOCKDEP_MAP_INIT("fs_reclaim", &__fs_reclaim_map);

static bool __need_fs_reclaim(gfp_t gfp_mask)
{
	gfp_mask = current_gfp_context(gfp_mask);

	/* no reclaim without waiting on it */
	if (!(gfp_mask & __GFP_DIRECT_RECLAIM))
		return false;

	/* this guy won't enter reclaim */
	if (current->flags & PF_MEMALLOC)
		return false;

	/* We're only interested __GFP_FS allocations for now */
	if (!(gfp_mask & __GFP_FS))
		return false;

	if (gfp_mask & __GFP_NOLOCKDEP)
		return false;

	return true;
}

void __fs_reclaim_acquire(void)
{
	lock_map_acquire(&__fs_reclaim_map);
}

void __fs_reclaim_release(void)
{
	lock_map_release(&__fs_reclaim_map);
}

void fs_reclaim_acquire(gfp_t gfp_mask)
{
	if (__need_fs_reclaim(gfp_mask))
		__fs_reclaim_acquire();
}
EXPORT_SYMBOL_GPL(fs_reclaim_acquire);

void fs_reclaim_release(gfp_t gfp_mask)
{
	if (__need_fs_reclaim(gfp_mask))
		__fs_reclaim_release();
}
EXPORT_SYMBOL_GPL(fs_reclaim_release);
#endif

/*
 * Zonelists may change due to hotplug during allocation. Detect when zonelists
 * have been rebuilt so allocation retries. Reader side does not lock and
 * retries the allocation if zonelist changes. Writer side is protected by the
 * embedded spin_lock.
 */
static DEFINE_SEQLOCK(zonelist_update_seq);

static unsigned int zonelist_iter_begin(void)
{
	if (IS_ENABLED(CONFIG_MEMORY_HOTREMOVE))
		return read_seqbegin(&zonelist_update_seq);

	return 0;
}

static unsigned int check_retry_zonelist(unsigned int seq)
{
	if (IS_ENABLED(CONFIG_MEMORY_HOTREMOVE))
		return read_seqretry(&zonelist_update_seq, seq);

	return seq;
}

/* Perform direct synchronous page reclaim */
static int
__perform_reclaim(gfp_t gfp_mask, unsigned int order,
					const struct alloc_context *ac)
{
	struct reclaim_state reclaim_state;
	int progress;
	unsigned int noreclaim_flag;
	unsigned long pflags;

	cond_resched();

	/* We now go into synchronous reclaim */
	cpuset_memory_pressure_bump();
	psi_memstall_enter(&pflags);
	fs_reclaim_acquire(gfp_mask);
	noreclaim_flag = memalloc_noreclaim_save();
	reclaim_state.reclaimed_slab = 0;
	current->reclaim_state = &reclaim_state;

	progress = try_to_free_pages(ac->zonelist, order, gfp_mask,
								ac->nodemask);

	current->reclaim_state = NULL;
	memalloc_noreclaim_restore(noreclaim_flag);
	fs_reclaim_release(gfp_mask);
	psi_memstall_leave(&pflags);

	cond_resched();

	return progress;
}

/* The really slow allocator path where we enter direct reclaim */
static inline struct page *
__alloc_pages_direct_reclaim(gfp_t gfp_mask, unsigned int order,
		unsigned int alloc_flags, const struct alloc_context *ac,
		unsigned long *did_some_progress)
{
	struct page *page = NULL;
	bool drained = false;

	*did_some_progress = __perform_reclaim(gfp_mask, order, ac);
	if (unlikely(!(*did_some_progress)))
		return NULL;

retry:
	page = get_page_from_freelist(gfp_mask, order, alloc_flags, ac);

	/*
	 * If an allocation failed after direct reclaim, it could be because
	 * pages are pinned on the per-cpu lists or in high alloc reserves.
	 * Shrink them them and try again
	 */
	if (!page && !drained) {
		unreserve_highatomic_pageblock(ac, false);
		if (!need_memory_boosting(NULL))
			drain_all_pages(NULL);
		drained = true;
		goto retry;
	}

	return page;
}

static void wake_all_kswapds(unsigned int order, gfp_t gfp_mask,
			     const struct alloc_context *ac)
{
	struct zoneref *z;
	struct zone *zone;
	pg_data_t *last_pgdat = NULL;
	enum zone_type high_zoneidx = ac->high_zoneidx;

	for_each_zone_zonelist_nodemask(zone, z, ac->zonelist, high_zoneidx,
					ac->nodemask) {
		if (last_pgdat != zone->zone_pgdat)
			wakeup_kswapd(zone, gfp_mask, order, high_zoneidx);
		last_pgdat = zone->zone_pgdat;
	}
}

static inline unsigned int
gfp_to_alloc_flags(gfp_t gfp_mask)
{
	unsigned int alloc_flags = ALLOC_WMARK_MIN | ALLOC_CPUSET;

	/* __GFP_HIGH is assumed to be the same as ALLOC_HIGH to save a branch. */
	BUILD_BUG_ON(__GFP_HIGH != (__force gfp_t) ALLOC_HIGH);

	/*
	 * The caller may dip into page reserves a bit more if the caller
	 * cannot run direct reclaim, or if the caller has realtime scheduling
	 * policy or is asking for __GFP_HIGH memory.  GFP_ATOMIC requests will
	 * set both ALLOC_HARDER (__GFP_ATOMIC) and ALLOC_HIGH (__GFP_HIGH).
	 */
	alloc_flags |= (__force int) (gfp_mask & __GFP_HIGH);

	if (gfp_mask & __GFP_ATOMIC) {
		/*
		 * Not worth trying to allocate harder for __GFP_NOMEMALLOC even
		 * if it can't schedule.
		 */
		if (!(gfp_mask & __GFP_NOMEMALLOC))
			alloc_flags |= ALLOC_HARDER;
		/*
		 * Ignore cpuset mems for GFP_ATOMIC rather than fail, see the
		 * comment for __cpuset_node_allowed().
		 */
		alloc_flags &= ~ALLOC_CPUSET;
	} else if (unlikely(rt_task(current)) && !in_interrupt())
		alloc_flags |= ALLOC_HARDER;

	if (gfp_mask & __GFP_KSWAPD_RECLAIM)
		alloc_flags |= ALLOC_KSWAPD;

#ifdef CONFIG_CMA
	if ((gfpflags_to_migratetype(gfp_mask) == MIGRATE_MOVABLE) &&
				(gfp_mask & __GFP_CMA))
		alloc_flags |= ALLOC_CMA;
#endif
	return alloc_flags;
}

static bool oom_reserves_allowed(struct task_struct *tsk)
{
	if (!tsk_is_oom_victim(tsk))
		return false;

	/*
	 * !MMU doesn't have oom reaper so give access to memory reserves
	 * only to the thread with TIF_MEMDIE set
	 */
	if (!IS_ENABLED(CONFIG_MMU) && !test_thread_flag(TIF_MEMDIE))
		return false;

	return true;
}

/*
 * Distinguish requests which really need access to full memory
 * reserves from oom victims which can live with a portion of it
 */
static inline int __gfp_pfmemalloc_flags(gfp_t gfp_mask)
{
	if (unlikely(gfp_mask & __GFP_NOMEMALLOC))
		return 0;
	if (gfp_mask & __GFP_MEMALLOC)
		return ALLOC_NO_WATERMARKS;
	if (in_serving_softirq() && (current->flags & PF_MEMALLOC))
		return ALLOC_NO_WATERMARKS;
	if (!in_interrupt()) {
		if (current->flags & PF_MEMALLOC)
			return ALLOC_NO_WATERMARKS;
		else if (oom_reserves_allowed(current))
			return ALLOC_OOM;
	}

	return 0;
}

bool gfp_pfmemalloc_allowed(gfp_t gfp_mask)
{
	return !!__gfp_pfmemalloc_flags(gfp_mask);
}

/*
 * Checks whether it makes sense to retry the reclaim to make a forward progress
 * for the given allocation request.
 *
 * We give up when we either have tried MAX_RECLAIM_RETRIES in a row
 * without success, or when we couldn't even meet the watermark if we
 * reclaimed all remaining pages on the LRU lists.
 *
 * Returns true if a retry is viable or false to enter the oom path.
 */
static inline bool
should_reclaim_retry(gfp_t gfp_mask, unsigned order,
		     struct alloc_context *ac, int alloc_flags,
		     bool did_some_progress, int *no_progress_loops)
{
	struct zone *zone;
	struct zoneref *z;

	/*
	 * Costly allocations might have made a progress but this doesn't mean
	 * their order will become available due to high fragmentation so
	 * always increment the no progress counter for them
	 */
	if ((did_some_progress && order <= PAGE_ALLOC_COSTLY_ORDER) ||
			IS_ENABLED(CONFIG_HAVE_LOW_MEMORY_KILLER))
		*no_progress_loops = 0;
	else
		(*no_progress_loops)++;

	/*
	 * Make sure we converge to OOM if we cannot make any progress
	 * several times in the row.
	 */
	if (*no_progress_loops > MAX_RECLAIM_RETRIES) {
		/* Before OOM, exhaust highatomic_reserve */
		return unreserve_highatomic_pageblock(ac, true);
	}

	/*
	 * Keep reclaiming pages while there is a chance this will lead
	 * somewhere.  If none of the target zones can satisfy our allocation
	 * request even if all reclaimable pages are considered then we are
	 * screwed and have to go OOM.
	 */
	for_each_zone_zonelist_nodemask(zone, z, ac->zonelist, ac->high_zoneidx,
					ac->nodemask) {
		unsigned long available;
		unsigned long reclaimable;
		unsigned long min_wmark = min_wmark_pages(zone);
		bool wmark;

		available = reclaimable = zone_reclaimable_pages(zone);
		available += zone_page_state_snapshot(zone, NR_FREE_PAGES);

		/*
		 * Would the allocation succeed if we reclaimed all
		 * reclaimable pages?
		 */
		wmark = __zone_watermark_ok(zone, order, min_wmark,
				ac_classzone_idx(ac), alloc_flags, available);
		trace_reclaim_retry_zone(z, order, reclaimable,
				available, min_wmark, *no_progress_loops, wmark);
		if (wmark) {
			/*
			 * If we didn't make any progress and have a lot of
			 * dirty + writeback pages then we should wait for
			 * an IO to complete to slow down the reclaim and
			 * prevent from pre mature OOM
			 */
			if (!did_some_progress) {
				unsigned long write_pending;

				write_pending = zone_page_state_snapshot(zone,
							NR_ZONE_WRITE_PENDING);

				if (2 * write_pending > reclaimable) {
					congestion_wait(BLK_RW_ASYNC, HZ/10);
					return true;
				}
			}

			/*
			 * Memory allocation/reclaim might be called from a WQ
			 * context and the current implementation of the WQ
			 * concurrency control doesn't recognize that
			 * a particular WQ is congested if the worker thread is
			 * looping without ever sleeping. Therefore we have to
			 * do a short sleep here rather than calling
			 * cond_resched().
			 */
			if (current->flags & PF_WQ_WORKER)
				schedule_timeout_uninterruptible(1);
			else
				cond_resched();

			return true;
		}
	}

	return false;
}

static inline bool
check_retry_cpuset(int cpuset_mems_cookie, struct alloc_context *ac)
{
	/*
	 * It's possible that cpuset's mems_allowed and the nodemask from
	 * mempolicy don't intersect. This should be normally dealt with by
	 * policy_nodemask(), but it's possible to race with cpuset update in
	 * such a way the check therein was true, and then it became false
	 * before we got our cpuset_mems_cookie here.
	 * This assumes that for all allocations, ac->nodemask can come only
	 * from MPOL_BIND mempolicy (whose documented semantics is to be ignored
	 * when it does not intersect with the cpuset restrictions) or the
	 * caller can deal with a violated nodemask.
	 */
	if (cpusets_enabled() && ac->nodemask &&
			!cpuset_nodemask_valid_mems_allowed(ac->nodemask)) {
		ac->nodemask = NULL;
		return true;
	}

	/*
	 * When updating a task's mems_allowed or mempolicy nodemask, it is
	 * possible to race with parallel threads in such a way that our
	 * allocation can fail while the mask is being updated. If we are about
	 * to fail, check if the cpuset changed during allocation and if so,
	 * retry.
	 */
	if (read_mems_allowed_retry(cpuset_mems_cookie))
		return true;

	return false;
}

static inline struct page *
__alloc_pages_slowpath(gfp_t gfp_mask, unsigned int order,
						struct alloc_context *ac)
{
	bool can_direct_reclaim = gfp_mask & __GFP_DIRECT_RECLAIM;
	const bool costly_order = order > PAGE_ALLOC_COSTLY_ORDER;
	struct page *page = NULL;
	unsigned int alloc_flags;
	unsigned long did_some_progress = 0;
	enum compact_priority compact_priority;
	enum compact_result compact_result;
	int compaction_retries;
	int no_progress_loops;
	unsigned int cpuset_mems_cookie;
	unsigned int zonelist_iter_cookie;
	int reserve_flags;
	unsigned long pages_reclaimed = 0;
	int retry_loop_count = 0;
	unsigned long jiffies_s = jiffies;
	u64 utime, stime_s, stime_e, stime_d;

	task_cputime(current, &utime, &stime_s);

	/*
	 * We also sanity check to catch abuse of atomic reserves being used by
	 * callers that are not in atomic context.
	 */
	if (WARN_ON_ONCE((gfp_mask & (__GFP_ATOMIC|__GFP_DIRECT_RECLAIM)) ==
				(__GFP_ATOMIC|__GFP_DIRECT_RECLAIM)))
		gfp_mask &= ~__GFP_ATOMIC;

restart:
	compaction_retries = 0;
	no_progress_loops = 0;
	compact_priority = DEF_COMPACT_PRIORITY;
	cpuset_mems_cookie = read_mems_allowed_begin();
	zonelist_iter_cookie = zonelist_iter_begin();

	/*
	 * The fast path uses conservative alloc_flags to succeed only until
	 * kswapd needs to be woken up, and to avoid the cost of setting up
	 * alloc_flags precisely. So we do that now.
	 */
	alloc_flags = gfp_to_alloc_flags(gfp_mask);

	/*
	 * We need to recalculate the starting point for the zonelist iterator
	 * because we might have used different nodemask in the fast path, or
	 * there was a cpuset modification and we are retrying - otherwise we
	 * could end up iterating over non-eligible zones endlessly.
	 */
	ac->preferred_zoneref = first_zones_zonelist(ac->zonelist,
					ac->high_zoneidx, ac->nodemask);
	if (!ac->preferred_zoneref->zone)
		goto nopage;

	if (alloc_flags & ALLOC_KSWAPD)
		wake_all_kswapds(order, gfp_mask, ac);

	/*
	 * The adjusted alloc_flags might result in immediate success, so try
	 * that first
	 */
	page = get_page_from_freelist(gfp_mask, order, alloc_flags, ac);
	if (page)
		goto got_pg;

	/*
	 * For costly allocations, try direct compaction first, as it's likely
	 * that we have enough base pages and don't need to reclaim. For non-
	 * movable high-order allocations, do that as well, as compaction will
	 * try prevent permanent fragmentation by migrating from blocks of the
	 * same migratetype.
	 * Don't try this for allocations that are allowed to ignore
	 * watermarks, as the ALLOC_NO_WATERMARKS attempt didn't yet happen.
	 */
	if (can_direct_reclaim &&
			(costly_order ||
			   (order > 0 && ac->migratetype != MIGRATE_MOVABLE))
			&& !gfp_pfmemalloc_allowed(gfp_mask)) {
		page = __alloc_pages_direct_compact(gfp_mask, order,
						alloc_flags, ac,
						INIT_COMPACT_PRIORITY,
						&compact_result);
		if (page)
			goto got_pg;

		/*
		 * Checks for costly allocations with __GFP_NORETRY, which
		 * includes THP page fault allocations
		 */
		if (costly_order && (gfp_mask & __GFP_NORETRY)) {
			/*
			 * If compaction is deferred for high-order allocations,
			 * it is because sync compaction recently failed. If
			 * this is the case and the caller requested a THP
			 * allocation, we do not want to heavily disrupt the
			 * system, so we fail the allocation instead of entering
			 * direct reclaim.
			 */
			if (compact_result == COMPACT_DEFERRED)
				goto nopage;

			/*
			 * Looks like reclaim/compaction is worth trying, but
			 * sync compaction could be very expensive, so keep
			 * using async compaction.
			 */
			compact_priority = INIT_COMPACT_PRIORITY;
		}
	}

retry:
	retry_loop_count++;
	/* Ensure kswapd doesn't accidentally go to sleep as long as we loop */
	if (alloc_flags & ALLOC_KSWAPD)
		wake_all_kswapds(order, gfp_mask, ac);

	reserve_flags = __gfp_pfmemalloc_flags(gfp_mask);
	if (reserve_flags)
		alloc_flags = reserve_flags;

	/*
	 * Reset the nodemask and zonelist iterators if memory policies can be
	 * ignored. These allocations are high priority and system rather than
	 * user oriented.
	 */
	if (!(alloc_flags & ALLOC_CPUSET) || reserve_flags) {
		ac->nodemask = NULL;
		ac->preferred_zoneref = first_zones_zonelist(ac->zonelist,
					ac->high_zoneidx, ac->nodemask);
	}

	/* Attempt with potentially adjusted zonelist and alloc_flags */
	page = get_page_from_freelist(gfp_mask, order, alloc_flags, ac);
	if (page)
		goto got_pg;

	/* Caller is not willing to reclaim, we can't balance anything */
	if (!can_direct_reclaim)
		goto nopage;

	/* Avoid recursion of direct reclaim */
	if (current->flags & PF_MEMALLOC)
		goto nopage;

	if (fatal_signal_pending(current) && !(gfp_mask & __GFP_NOFAIL) &&
			(gfp_mask & __GFP_FS))
		goto nopage;

	/* Try direct reclaim and then allocating */
	page = __alloc_pages_direct_reclaim(gfp_mask, order, alloc_flags, ac,
							&did_some_progress);
	pages_reclaimed += did_some_progress;
	if (page)
		goto got_pg;

	/* Try direct compaction and then allocating */
	page = __alloc_pages_direct_compact(gfp_mask, order, alloc_flags, ac,
					compact_priority, &compact_result);
	if (page)
		goto got_pg;

	/* Do not loop if specifically requested */
	if (gfp_mask & __GFP_NORETRY)
		goto nopage;

	/*
	 * Do not retry costly high order allocations unless they are
	 * __GFP_RETRY_MAYFAIL
	 */
	if (costly_order && !(gfp_mask & __GFP_RETRY_MAYFAIL))
		goto nopage;

	if (should_reclaim_retry(gfp_mask, order, ac, alloc_flags,
				 did_some_progress > 0, &no_progress_loops))
		goto retry;

	/*
	 * It doesn't make any sense to retry for the compaction if the order-0
	 * reclaim is not able to make any progress because the current
	 * implementation of the compaction depends on the sufficient amount
	 * of free memory (see __compaction_suitable)
	 */
	if ((did_some_progress > 0 ||
			IS_ENABLED(CONFIG_HAVE_LOW_MEMORY_KILLER)) &&
			should_compact_retry(ac, order, alloc_flags,
				compact_result, &compact_priority,
				&compaction_retries))
		goto retry;

	if (order <= PAGE_ALLOC_COSTLY_ORDER && should_ulmk_retry(gfp_mask))
		goto retry;

	/*
	 * Deal with possible cpuset update races or zonelist updates to avoid
	 * a unnecessary OOM kill.
	 */
	if (check_retry_cpuset(cpuset_mems_cookie, ac) ||
	    check_retry_zonelist(zonelist_iter_cookie))
		goto restart;

	/* Reclaim has failed us, start killing things */
	page = __alloc_pages_may_oom(gfp_mask, order, ac, &did_some_progress);
	if (page)
		goto got_pg;

	/* Avoid allocations with no watermarks from looping endlessly */
	if (tsk_is_oom_victim(current) &&
	    (alloc_flags == ALLOC_OOM ||
	     (gfp_mask & __GFP_NOMEMALLOC)))
		goto nopage;

	/* Retry as long as the OOM killer is making progress */
	if (did_some_progress) {
		no_progress_loops = 0;
		goto retry;
	}

nopage:
	/*
	 * Deal with possible cpuset update races or zonelist updates to avoid
	 * a unnecessary OOM kill.
	 */
	if (check_retry_cpuset(cpuset_mems_cookie, ac) ||
	    check_retry_zonelist(zonelist_iter_cookie))
		goto restart;

	/*
	 * Make sure that __GFP_NOFAIL request doesn't leak out and make sure
	 * we always retry
	 */
	if (gfp_mask & __GFP_NOFAIL) {
		/*
		 * All existing users of the __GFP_NOFAIL are blockable, so warn
		 * of any new users that actually require GFP_NOWAIT
		 */
		if (WARN_ON_ONCE(!can_direct_reclaim))
			goto fail;

		/*
		 * PF_MEMALLOC request from this context is rather bizarre
		 * because we cannot reclaim anything and only can loop waiting
		 * for somebody to do a work for us
		 */
		WARN_ON_ONCE(current->flags & PF_MEMALLOC);

		/*
		 * non failing costly orders are a hard requirement which we
		 * are not prepared for much so let's warn about these users
		 * so that we can identify them and convert them to something
		 * else.
		 */
		WARN_ON_ONCE(order > PAGE_ALLOC_COSTLY_ORDER);

		/*
		 * Help non-failing allocations by giving them access to memory
		 * reserves but do not use ALLOC_NO_WATERMARKS because this
		 * could deplete whole memory reserves which would just make
		 * the situation worse
		 */
		page = __alloc_pages_cpuset_fallback(gfp_mask, order, ALLOC_HARDER, ac);
		if (page)
			goto got_pg;

		cond_resched();
		goto retry;
	}
fail:
	warn_alloc(gfp_mask, ac->nodemask,
			"page allocation failure: order:%u", order);
got_pg:
	task_cputime(current, &utime, &stime_e);
	stime_d = stime_e - stime_s;
	if (stime_d / NSEC_PER_MSEC > 256) {
		pg_data_t *pgdat;

		unsigned long a_anon = 0;
		unsigned long in_anon = 0;
		unsigned long a_file = 0;
		unsigned long in_file = 0;
		for_each_online_pgdat(pgdat) {
			a_anon += node_page_state(pgdat, NR_ACTIVE_ANON);
			in_anon += node_page_state(pgdat, NR_INACTIVE_ANON);
			a_file += node_page_state(pgdat, NR_ACTIVE_FILE);
			in_file += node_page_state(pgdat, NR_INACTIVE_FILE);
		}
		pr_info("alloc stall: timeJS(ms):%u|%llu rec:%lu|%lu ret:%d o:%d gfp:%#x(%pGg) AaiFai:%lukB|%lukB|%lukB|%lukB\n",
			jiffies_to_msecs(jiffies - jiffies_s),
			stime_d / NSEC_PER_MSEC,
			did_some_progress, pages_reclaimed, retry_loop_count,
			order, gfp_mask, &gfp_mask,
			a_anon << (PAGE_SHIFT-10), in_anon << (PAGE_SHIFT-10),
			a_file << (PAGE_SHIFT-10), in_file << (PAGE_SHIFT-10));
	}
	return page;
}

static inline bool prepare_alloc_pages(gfp_t gfp_mask, unsigned int order,
		int preferred_nid, nodemask_t *nodemask,
		struct alloc_context *ac, gfp_t *alloc_mask,
		unsigned int *alloc_flags)
{
	ac->high_zoneidx = gfp_zone(gfp_mask);
	ac->zonelist = node_zonelist(preferred_nid, gfp_mask);
	ac->nodemask = nodemask;
	ac->migratetype = gfpflags_to_migratetype(gfp_mask);

	if (cpusets_enabled()) {
		*alloc_mask |= __GFP_HARDWALL;
		if (!ac->nodemask)
			ac->nodemask = &cpuset_current_mems_allowed;
		else
			*alloc_flags |= ALLOC_CPUSET;
	}

	fs_reclaim_acquire(gfp_mask);
	fs_reclaim_release(gfp_mask);

	might_sleep_if(gfp_mask & __GFP_DIRECT_RECLAIM);

	if (should_fail_alloc_page(gfp_mask, order))
		return false;

	if (IS_ENABLED(CONFIG_CMA) && ac->migratetype == MIGRATE_MOVABLE &&
			(gfp_mask & __GFP_CMA))
		*alloc_flags |= ALLOC_CMA;

	return true;
}

/* Determine whether to spread dirty pages and what the first usable zone */
static inline void finalise_ac(gfp_t gfp_mask, struct alloc_context *ac)
{
	/* Dirty zone balancing only done in the fast path */
	ac->spread_dirty_pages = (gfp_mask & __GFP_WRITE);

	/*
	 * The preferred zone is used for statistics but crucially it is
	 * also used as the starting point for the zonelist iterator. It
	 * may get reset for allocations that ignore memory policies.
	 */
	ac->preferred_zoneref = first_zones_zonelist(ac->zonelist,
					ac->high_zoneidx, ac->nodemask);
}

/*
 * This is the 'heart' of the zoned buddy allocator.
 */
struct page *
__alloc_pages_nodemask(gfp_t gfp_mask, unsigned int order, int preferred_nid,
							nodemask_t *nodemask)
{
	struct page *page;
	unsigned int alloc_flags = ALLOC_WMARK_LOW;
	gfp_t alloc_mask; /* The gfp_t that was actually used for allocation */
	struct alloc_context ac = { };

	/*
	 * There are several places where we assume that the order value is sane
	 * so bail out early if the request is out of bound.
	 */
	if (unlikely(order >= MAX_ORDER)) {
		WARN_ON_ONCE(!(gfp_mask & __GFP_NOWARN));
		return NULL;
	}

	gfp_mask &= gfp_allowed_mask;
	alloc_mask = gfp_mask;
	if (!prepare_alloc_pages(gfp_mask, order, preferred_nid, nodemask, &ac, &alloc_mask, &alloc_flags))
		return NULL;

	finalise_ac(gfp_mask, &ac);

	/*
	 * Forbid the first pass from falling back to types that fragment
	 * memory until all local zones are considered.
	 */
	alloc_flags |= alloc_flags_nofragment(ac.preferred_zoneref->zone, gfp_mask);

	/* First allocation attempt */
	page = get_page_from_freelist(alloc_mask, order, alloc_flags, &ac);
	if (likely(page))
		goto out;

	/*
	 * Apply scoped allocation constraints. This is mainly about GFP_NOFS
	 * resp. GFP_NOIO which has to be inherited for all allocation requests
	 * from a particular context which has been marked by
	 * memalloc_no{fs,io}_{save,restore}.
	 */
	alloc_mask = current_gfp_context(gfp_mask);
	ac.spread_dirty_pages = false;

	/*
	 * Restore the original nodemask if it was potentially replaced with
	 * &cpuset_current_mems_allowed to optimize the fast-path attempt.
	 */
	if (unlikely(ac.nodemask != nodemask))
		ac.nodemask = nodemask;

	page = __alloc_pages_slowpath(alloc_mask, order, &ac);

out:
	if (memcg_kmem_enabled() && (gfp_mask & __GFP_ACCOUNT) && page &&
	    unlikely(memcg_kmem_charge(page, gfp_mask, order) != 0)) {
		__free_pages(page, order);
		page = NULL;
	}

	trace_mm_page_alloc(page, order, alloc_mask, ac.migratetype);

	return page;
}
EXPORT_SYMBOL(__alloc_pages_nodemask);

/*
 * Common helper functions. Never use with __GFP_HIGHMEM because the returned
 * address cannot represent highmem pages. Use alloc_pages and then kmap if
 * you need to access high mem.
 */
unsigned long __get_free_pages(gfp_t gfp_mask, unsigned int order)
{
	struct page *page;

	page = alloc_pages(gfp_mask & ~__GFP_HIGHMEM, order);
	if (!page)
		return 0;
	return (unsigned long) page_address(page);
}
EXPORT_SYMBOL(__get_free_pages);

unsigned long get_zeroed_page(gfp_t gfp_mask)
{
	return __get_free_pages(gfp_mask | __GFP_ZERO, 0);
}
EXPORT_SYMBOL(get_zeroed_page);

static inline void free_the_page(struct page *page, unsigned int order)
{
	if (order == 0)		/* Via pcp? */
		free_unref_page(page);
	else
		__free_pages_ok(page, order);
}

void __free_pages(struct page *page, unsigned int order)
{
	if (put_page_testzero(page))
		free_the_page(page, order);
}
EXPORT_SYMBOL(__free_pages);

void free_pages(unsigned long addr, unsigned int order)
{
	if (addr != 0) {
		VM_BUG_ON(!virt_addr_valid((void *)addr));
		__free_pages(virt_to_page((void *)addr), order);
	}
}

EXPORT_SYMBOL(free_pages);

/*
 * Page Fragment:
 *  An arbitrary-length arbitrary-offset area of memory which resides
 *  within a 0 or higher order page.  Multiple fragments within that page
 *  are individually refcounted, in the page's reference counter.
 *
 * The page_frag functions below provide a simple allocation framework for
 * page fragments.  This is used by the network stack and network device
 * drivers to provide a backing region of memory for use as either an
 * sk_buff->head, or to be used in the "frags" portion of skb_shared_info.
 */
static struct page *__page_frag_cache_refill(struct page_frag_cache *nc,
					     gfp_t gfp_mask)
{
	struct page *page = NULL;
	gfp_t gfp = gfp_mask;

#if (PAGE_SIZE < PAGE_FRAG_CACHE_MAX_SIZE)
	gfp_mask |= __GFP_COMP | __GFP_NOWARN | __GFP_NORETRY |
		    __GFP_NOMEMALLOC;
	page = alloc_pages_node(NUMA_NO_NODE, gfp_mask,
				PAGE_FRAG_CACHE_MAX_ORDER);
	nc->size = page ? PAGE_FRAG_CACHE_MAX_SIZE : PAGE_SIZE;
#endif
	if (unlikely(!page))
		page = alloc_pages_node(NUMA_NO_NODE, gfp, 0);

	nc->va = page ? page_address(page) : NULL;

	return page;
}

void __page_frag_cache_drain(struct page *page, unsigned int count)
{
	VM_BUG_ON_PAGE(page_ref_count(page) == 0, page);

	if (page_ref_sub_and_test(page, count))
		free_the_page(page, compound_order(page));
}
EXPORT_SYMBOL(__page_frag_cache_drain);

void *page_frag_alloc(struct page_frag_cache *nc,
		      unsigned int fragsz, gfp_t gfp_mask)
{
	unsigned int size = PAGE_SIZE;
	struct page *page;
	int offset;

	if (unlikely(!nc->va)) {
refill:
		page = __page_frag_cache_refill(nc, gfp_mask);
		if (!page)
			return NULL;

#if (PAGE_SIZE < PAGE_FRAG_CACHE_MAX_SIZE)
		/* if size can vary use size else just use PAGE_SIZE */
		size = nc->size;
#endif
		/* Even if we own the page, we do not use atomic_set().
		 * This would break get_page_unless_zero() users.
		 */
		page_ref_add(page, PAGE_FRAG_CACHE_MAX_SIZE);

		/* reset page count bias and offset to start of new frag */
		nc->pfmemalloc = page_is_pfmemalloc(page);
		nc->pagecnt_bias = PAGE_FRAG_CACHE_MAX_SIZE + 1;
		nc->offset = size;
	}

	offset = nc->offset - fragsz;
	if (unlikely(offset < 0)) {
		page = virt_to_page(nc->va);

		if (!page_ref_sub_and_test(page, nc->pagecnt_bias))
			goto refill;

		if (unlikely(nc->pfmemalloc)) {
			free_the_page(page, compound_order(page));
			goto refill;
		}

#if (PAGE_SIZE < PAGE_FRAG_CACHE_MAX_SIZE)
		/* if size can vary use size else just use PAGE_SIZE */
		size = nc->size;
#endif
		/* OK, page count is 0, we can safely set it */
		set_page_count(page, PAGE_FRAG_CACHE_MAX_SIZE + 1);

		/* reset page count bias and offset to start of new frag */
		nc->pagecnt_bias = PAGE_FRAG_CACHE_MAX_SIZE + 1;
		offset = size - fragsz;
		if (unlikely(offset < 0)) {
			/*
			 * The caller is trying to allocate a fragment
			 * with fragsz > PAGE_SIZE but the cache isn't big
			 * enough to satisfy the request, this may
			 * happen in low memory conditions.
			 * We don't release the cache page because
			 * it could make memory pressure worse
			 * so we simply return NULL here.
			 */
			return NULL;
		}
	}

	nc->pagecnt_bias--;
	nc->offset = offset;

	return nc->va + offset;
}
EXPORT_SYMBOL(page_frag_alloc);

/*
 * Frees a page fragment allocated out of either a compound or order 0 page.
 */
void page_frag_free(void *addr)
{
	struct page *page = virt_to_head_page(addr);

	if (unlikely(put_page_testzero(page)))
		free_the_page(page, compound_order(page));
}
EXPORT_SYMBOL(page_frag_free);

static void *make_alloc_exact(unsigned long addr, unsigned int order,
		size_t size)
{
	if (addr) {
		unsigned long alloc_end = addr + (PAGE_SIZE << order);
		unsigned long used = addr + PAGE_ALIGN(size);

		split_page(virt_to_page((void *)addr), order);
		while (used < alloc_end) {
			free_page(used);
			used += PAGE_SIZE;
		}
	}
	return (void *)addr;
}

/**
 * alloc_pages_exact - allocate an exact number physically-contiguous pages.
 * @size: the number of bytes to allocate
 * @gfp_mask: GFP flags for the allocation
 *
 * This function is similar to alloc_pages(), except that it allocates the
 * minimum number of pages to satisfy the request.  alloc_pages() can only
 * allocate memory in power-of-two pages.
 *
 * This function is also limited by MAX_ORDER.
 *
 * Memory allocated by this function must be released by free_pages_exact().
 */
void *alloc_pages_exact(size_t size, gfp_t gfp_mask)
{
	unsigned int order = get_order(size);
	unsigned long addr;

	addr = __get_free_pages(gfp_mask, order);
	return make_alloc_exact(addr, order, size);
}
EXPORT_SYMBOL(alloc_pages_exact);

/**
 * alloc_pages_exact_nid - allocate an exact number of physically-contiguous
 *			   pages on a node.
 * @nid: the preferred node ID where memory should be allocated
 * @size: the number of bytes to allocate
 * @gfp_mask: GFP flags for the allocation
 *
 * Like alloc_pages_exact(), but try to allocate on node nid first before falling
 * back.
 */
void * __meminit alloc_pages_exact_nid(int nid, size_t size, gfp_t gfp_mask)
{
	unsigned int order = get_order(size);
	struct page *p = alloc_pages_node(nid, gfp_mask, order);
	if (!p)
		return NULL;
	return make_alloc_exact((unsigned long)page_address(p), order, size);
}

/**
 * free_pages_exact - release memory allocated via alloc_pages_exact()
 * @virt: the value returned by alloc_pages_exact.
 * @size: size of allocation, same value as passed to alloc_pages_exact().
 *
 * Release the memory allocated by a previous call to alloc_pages_exact.
 */
void free_pages_exact(void *virt, size_t size)
{
	unsigned long addr = (unsigned long)virt;
	unsigned long end = addr + PAGE_ALIGN(size);

	while (addr < end) {
		free_page(addr);
		addr += PAGE_SIZE;
	}
}
EXPORT_SYMBOL(free_pages_exact);

/**
 * nr_free_zone_pages - count number of pages beyond high watermark
 * @offset: The zone index of the highest zone
 *
 * nr_free_zone_pages() counts the number of counts pages which are beyond the
 * high watermark within all zones at or below a given zone index.  For each
 * zone, the number of pages is calculated as:
 *
 *     nr_free_zone_pages = managed_pages - high_pages
 */
static unsigned long nr_free_zone_pages(int offset)
{
	struct zoneref *z;
	struct zone *zone;

	/* Just pick one node, since fallback list is circular */
	unsigned long sum = 0;

	struct zonelist *zonelist = node_zonelist(numa_node_id(), GFP_KERNEL);

	for_each_zone_zonelist(zone, z, zonelist, offset) {
		unsigned long size = zone->managed_pages;
		unsigned long high = high_wmark_pages(zone);
		if (size > high)
			sum += size - high;
	}

	return sum;
}

/**
 * nr_free_buffer_pages - count number of pages beyond high watermark
 *
 * nr_free_buffer_pages() counts the number of pages which are beyond the high
 * watermark within ZONE_DMA and ZONE_NORMAL.
 */
unsigned long nr_free_buffer_pages(void)
{
	return nr_free_zone_pages(gfp_zone(GFP_USER));
}
EXPORT_SYMBOL_GPL(nr_free_buffer_pages);

/**
 * nr_free_pagecache_pages - count number of pages beyond high watermark
 *
 * nr_free_pagecache_pages() counts the number of pages which are beyond the
 * high watermark within all zones.
 */
unsigned long nr_free_pagecache_pages(void)
{
	return nr_free_zone_pages(gfp_zone(GFP_HIGHUSER_MOVABLE));
}

static inline void show_node(struct zone *zone)
{
	if (IS_ENABLED(CONFIG_NUMA))
		printk("Node %d ", zone_to_nid(zone));
}

long si_mem_available(void)
{
	long available;
	unsigned long pagecache;
	unsigned long wmark_low = 0;
	unsigned long pages[NR_LRU_LISTS];
	unsigned long reclaimable;
	struct zone *zone;
	int lru;

	for (lru = LRU_BASE; lru < NR_LRU_LISTS; lru++)
		pages[lru] = global_node_page_state(NR_LRU_BASE + lru);

	for_each_zone(zone)
		wmark_low += low_wmark_pages(zone);

	/*
	 * Estimate the amount of memory available for userspace allocations,
	 * without causing swapping.
	 */
	available = global_zone_page_state(NR_FREE_PAGES) - totalreserve_pages;

	/*
	 * Not all the page cache can be freed, otherwise the system will
	 * start swapping. Assume at least half of the page cache, or the
	 * low watermark worth of cache, needs to stay.
	 */
	pagecache = pages[LRU_ACTIVE_FILE] + pages[LRU_INACTIVE_FILE];
	pagecache -= min(pagecache / 2, wmark_low);
	available += pagecache;

	/*
	 * Part of the reclaimable slab and other kernel memory consists of
	 * items that are in use, and cannot be freed. Cap this estimate at the
	 * low watermark.
	 */
	reclaimable = global_node_page_state(NR_SLAB_RECLAIMABLE) +
			global_node_page_state(NR_KERNEL_MISC_RECLAIMABLE);
	available += reclaimable - min(reclaimable / 2, wmark_low);

#ifdef CONFIG_ION_RBIN_HEAP
	available += atomic_read(&rbin_cached_pages);
#endif
	if (available < 0)
		available = 0;
	return available;
}
EXPORT_SYMBOL_GPL(si_mem_available);

void si_meminfo(struct sysinfo *val)
{
	val->totalram = totalram_pages;
#ifdef CONFIG_ION_RBIN_HEAP
	val->totalram += totalrbin_pages;
#endif
	val->sharedram = global_node_page_state(NR_SHMEM);
	val->freeram = global_zone_page_state(NR_FREE_PAGES);
	val->bufferram = nr_blockdev_pages();
	val->totalhigh = totalhigh_pages;
	val->freehigh = nr_free_highpages();
	val->mem_unit = PAGE_SIZE;
}

EXPORT_SYMBOL(si_meminfo);

#ifdef CONFIG_NUMA
void si_meminfo_node(struct sysinfo *val, int nid)
{
	int zone_type;		/* needs to be signed */
	unsigned long managed_pages = 0;
	unsigned long managed_highpages = 0;
	unsigned long free_highpages = 0;
	pg_data_t *pgdat = NODE_DATA(nid);

	for (zone_type = 0; zone_type < MAX_NR_ZONES; zone_type++)
		managed_pages += pgdat->node_zones[zone_type].managed_pages;
	val->totalram = managed_pages;
	val->sharedram = node_page_state(pgdat, NR_SHMEM);
	val->freeram = sum_zone_node_page_state(nid, NR_FREE_PAGES);
#ifdef CONFIG_HIGHMEM
	for (zone_type = 0; zone_type < MAX_NR_ZONES; zone_type++) {
		struct zone *zone = &pgdat->node_zones[zone_type];

		if (is_highmem(zone)) {
			managed_highpages += zone->managed_pages;
			free_highpages += zone_page_state(zone, NR_FREE_PAGES);
		}
	}
	val->totalhigh = managed_highpages;
	val->freehigh = free_highpages;
#else
	val->totalhigh = managed_highpages;
	val->freehigh = free_highpages;
#endif
	val->mem_unit = PAGE_SIZE;
}
#endif

/*
 * Determine whether the node should be displayed or not, depending on whether
 * SHOW_MEM_FILTER_NODES was passed to show_free_areas().
 */
static bool show_mem_node_skip(unsigned int flags, int nid, nodemask_t *nodemask)
{
	if (!(flags & SHOW_MEM_FILTER_NODES))
		return false;

	/*
	 * no node mask - aka implicit memory numa policy. Do not bother with
	 * the synchronization - read_mems_allowed_begin - because we do not
	 * have to be precise here.
	 */
	if (!nodemask)
		nodemask = &cpuset_current_mems_allowed;

	return !node_isset(nid, *nodemask);
}

#define K(x) ((x) << (PAGE_SHIFT-10))

static void show_migration_types(unsigned char type)
{
	static const char types[MIGRATE_TYPES] = {
		[MIGRATE_UNMOVABLE]	= 'U',
		[MIGRATE_MOVABLE]	= 'M',
		[MIGRATE_RECLAIMABLE]	= 'E',
		[MIGRATE_HIGHATOMIC]	= 'H',
#ifdef CONFIG_CMA
		[MIGRATE_CMA]		= 'C',
#endif
#ifdef CONFIG_MEMORY_ISOLATION
		[MIGRATE_ISOLATE]	= 'I',
#endif
	};
	char tmp[MIGRATE_TYPES + 1];
	char *p = tmp;
	int i;

	for (i = 0; i < MIGRATE_TYPES; i++) {
		if (type & (1 << i))
			*p++ = types[i];
	}

	*p = '\0';
	printk(KERN_CONT "(%s) ", tmp);
}

/*
 * Show free area list (used inside shift_scroll-lock stuff)
 * We also calculate the percentage fragmentation. We do this by counting the
 * memory on each free list with the exception of the first item on the list.
 *
 * Bits in @filter:
 * SHOW_MEM_FILTER_NODES: suppress nodes that are not allowed by current's
 *   cpuset.
 */
void show_free_areas(unsigned int filter, nodemask_t *nodemask)
{
	unsigned long free_pcp = 0;
	int cpu;
	struct zone *zone;
	pg_data_t *pgdat;

	for_each_populated_zone(zone) {
		if (show_mem_node_skip(filter, zone_to_nid(zone), nodemask))
			continue;

		for_each_online_cpu(cpu)
			free_pcp += per_cpu_ptr(zone->pageset, cpu)->pcp.count;
	}

	printk("active_anon:%lu inactive_anon:%lu isolated_anon:%lu\n"
		" active_file:%lu inactive_file:%lu isolated_file:%lu\n"
		" unevictable:%lu dirty:%lu writeback:%lu unstable:%lu\n"
		" slab_reclaimable:%lu slab_unreclaimable:%lu\n"
		" mapped:%lu shmem:%lu pagetables:%lu bounce:%lu\n"
		" free:%lu free_pcp:%lu free_cma:%lu\n",
		global_node_page_state(NR_ACTIVE_ANON),
		global_node_page_state(NR_INACTIVE_ANON),
		global_node_page_state(NR_ISOLATED_ANON),
		global_node_page_state(NR_ACTIVE_FILE),
		global_node_page_state(NR_INACTIVE_FILE),
		global_node_page_state(NR_ISOLATED_FILE),
		global_node_page_state(NR_UNEVICTABLE),
		global_node_page_state(NR_FILE_DIRTY),
		global_node_page_state(NR_WRITEBACK),
		global_node_page_state(NR_UNSTABLE_NFS),
		global_node_page_state(NR_SLAB_RECLAIMABLE),
		global_node_page_state(NR_SLAB_UNRECLAIMABLE),
		global_node_page_state(NR_FILE_MAPPED),
		global_node_page_state(NR_SHMEM),
		global_zone_page_state(NR_PAGETABLE),
		global_zone_page_state(NR_BOUNCE),
		global_zone_page_state(NR_FREE_PAGES),
		free_pcp,
		global_zone_page_state(NR_FREE_CMA_PAGES));

	for_each_online_pgdat(pgdat) {
		if (show_mem_node_skip(filter, pgdat->node_id, nodemask))
			continue;

		printk("Node %d"
			" active_anon:%lukB"
			" inactive_anon:%lukB"
			" active_file:%lukB"
			" inactive_file:%lukB"
			" unevictable:%lukB"
			" isolated(anon):%lukB"
			" isolated(file):%lukB"
			" mapped:%lukB"
			" dirty:%lukB"
			" writeback:%lukB"
			" shmem:%lukB"
#ifdef CONFIG_TRANSPARENT_HUGEPAGE
			" shmem_thp: %lukB"
			" shmem_pmdmapped: %lukB"
			" anon_thp: %lukB"
#endif
			" writeback_tmp:%lukB"
			" unstable:%lukB"
			" all_unreclaimable? %s"
			"\n",
			pgdat->node_id,
			K(node_page_state(pgdat, NR_ACTIVE_ANON)),
			K(node_page_state(pgdat, NR_INACTIVE_ANON)),
			K(node_page_state(pgdat, NR_ACTIVE_FILE)),
			K(node_page_state(pgdat, NR_INACTIVE_FILE)),
			K(node_page_state(pgdat, NR_UNEVICTABLE)),
			K(node_page_state(pgdat, NR_ISOLATED_ANON)),
			K(node_page_state(pgdat, NR_ISOLATED_FILE)),
			K(node_page_state(pgdat, NR_FILE_MAPPED)),
			K(node_page_state(pgdat, NR_FILE_DIRTY)),
			K(node_page_state(pgdat, NR_WRITEBACK)),
			K(node_page_state(pgdat, NR_SHMEM)),
#ifdef CONFIG_TRANSPARENT_HUGEPAGE
			K(node_page_state(pgdat, NR_SHMEM_THPS) * HPAGE_PMD_NR),
			K(node_page_state(pgdat, NR_SHMEM_PMDMAPPED)
					* HPAGE_PMD_NR),
			K(node_page_state(pgdat, NR_ANON_THPS) * HPAGE_PMD_NR),
#endif
			K(node_page_state(pgdat, NR_WRITEBACK_TEMP)),
			K(node_page_state(pgdat, NR_UNSTABLE_NFS)),
			pgdat->kswapd_failures >= MAX_RECLAIM_RETRIES ?
				"yes" : "no");
	}

	for_each_populated_zone(zone) {
		int i;

		if (show_mem_node_skip(filter, zone_to_nid(zone), nodemask))
			continue;

		free_pcp = 0;
		for_each_online_cpu(cpu)
			free_pcp += per_cpu_ptr(zone->pageset, cpu)->pcp.count;

		show_node(zone);
		printk(KERN_CONT
			"%s"
			" free:%lukB"
			" min:%lukB"
			" low:%lukB"
			" high:%lukB"
			" active_anon:%lukB"
			" inactive_anon:%lukB"
			" active_file:%lukB"
			" inactive_file:%lukB"
			" unevictable:%lukB"
			" writepending:%lukB"
			" present:%lukB"
			" managed:%lukB"
			" mlocked:%lukB"
			" kernel_stack:%lukB"
#ifdef CONFIG_SHADOW_CALL_STACK
			" shadow_call_stack:%lukB"
#endif
			" pagetables:%lukB"
			" bounce:%lukB"
			" free_pcp:%lukB"
			" local_pcp:%ukB"
			" free_cma:%lukB"
			"\n",
			zone->name,
			K(zone_page_state(zone, NR_FREE_PAGES)),
			K(min_wmark_pages(zone)),
			K(low_wmark_pages(zone)),
			K(high_wmark_pages(zone)),
			K(zone_page_state(zone, NR_ZONE_ACTIVE_ANON)),
			K(zone_page_state(zone, NR_ZONE_INACTIVE_ANON)),
			K(zone_page_state(zone, NR_ZONE_ACTIVE_FILE)),
			K(zone_page_state(zone, NR_ZONE_INACTIVE_FILE)),
			K(zone_page_state(zone, NR_ZONE_UNEVICTABLE)),
			K(zone_page_state(zone, NR_ZONE_WRITE_PENDING)),
			K(zone->present_pages),
			K(zone->managed_pages),
			K(zone_page_state(zone, NR_MLOCK)),
			zone_page_state(zone, NR_KERNEL_STACK_KB),
#ifdef CONFIG_SHADOW_CALL_STACK
			zone_page_state(zone, NR_KERNEL_SCS_BYTES) / 1024,
#endif
			K(zone_page_state(zone, NR_PAGETABLE)),
			K(zone_page_state(zone, NR_BOUNCE)),
			K(free_pcp),
			K(this_cpu_read(zone->pageset->pcp.count)),
			K(zone_page_state(zone, NR_FREE_CMA_PAGES)));
		printk("lowmem_reserve[]:");
		for (i = 0; i < MAX_NR_ZONES; i++)
			printk(KERN_CONT " %ld", zone->lowmem_reserve[i]);
		printk(KERN_CONT "\n");
	}

	for_each_populated_zone(zone) {
		unsigned int order;
		unsigned long nr[MAX_ORDER], flags, total = 0;
		unsigned char types[MAX_ORDER];

		if (show_mem_node_skip(filter, zone_to_nid(zone), nodemask))
			continue;
		show_node(zone);
		printk(KERN_CONT "%s: ", zone->name);

		spin_lock_irqsave(&zone->lock, flags);
		for (order = 0; order < MAX_ORDER; order++) {
			struct free_area *area = &zone->free_area[order];
			int type;

			nr[order] = area->nr_free;
			total += nr[order] << order;

			types[order] = 0;
			for (type = 0; type < MIGRATE_TYPES; type++) {
				if (!list_empty(&area->free_list[type]))
					types[order] |= 1 << type;
			}
		}
		spin_unlock_irqrestore(&zone->lock, flags);
		for (order = 0; order < MAX_ORDER; order++) {
			printk(KERN_CONT "%lu*%lukB ",
			       nr[order], K(1UL) << order);
			if (nr[order])
				show_migration_types(types[order]);
		}
		printk(KERN_CONT "= %lukB\n", K(total));
	}

	hugetlb_show_meminfo();

	printk("%ld total pagecache pages\n", global_node_page_state(NR_FILE_PAGES));

	show_swap_cache_info();
}

static void zoneref_set_zone(struct zone *zone, struct zoneref *zoneref)
{
	zoneref->zone = zone;
	zoneref->zone_idx = zone_idx(zone);
}

/*
 * Builds allocation fallback zone lists.
 *
 * Add all populated zones of a node to the zonelist.
 */
static int build_zonerefs_node(pg_data_t *pgdat, struct zoneref *zonerefs)
{
	struct zone *zone;
	enum zone_type zone_type = MAX_NR_ZONES;
	int nr_zones = 0;

	do {
		zone_type--;
		zone = pgdat->node_zones + zone_type;
		if (populated_zone(zone)) {
			zoneref_set_zone(zone, &zonerefs[nr_zones++]);
			check_highest_zone(zone_type);
		}
	} while (zone_type);

	return nr_zones;
}

#ifdef CONFIG_NUMA

static int __parse_numa_zonelist_order(char *s)
{
	/*
	 * We used to support different zonlists modes but they turned
	 * out to be just not useful. Let's keep the warning in place
	 * if somebody still use the cmd line parameter so that we do
	 * not fail it silently
	 */
	if (!(*s == 'd' || *s == 'D' || *s == 'n' || *s == 'N')) {
		pr_warn("Ignoring unsupported numa_zonelist_order value:  %s\n", s);
		return -EINVAL;
	}
	return 0;
}

static __init int setup_numa_zonelist_order(char *s)
{
	if (!s)
		return 0;

	return __parse_numa_zonelist_order(s);
}
early_param("numa_zonelist_order", setup_numa_zonelist_order);

char numa_zonelist_order[] = "Node";

/*
 * sysctl handler for numa_zonelist_order
 */
int numa_zonelist_order_handler(struct ctl_table *table, int write,
		void __user *buffer, size_t *length,
		loff_t *ppos)
{
	char *str;
	int ret;

	if (!write)
		return proc_dostring(table, write, buffer, length, ppos);
	str = memdup_user_nul(buffer, 16);
	if (IS_ERR(str))
		return PTR_ERR(str);

	ret = __parse_numa_zonelist_order(str);
	kfree(str);
	return ret;
}


#define MAX_NODE_LOAD (nr_online_nodes)
static int node_load[MAX_NUMNODES];

/**
 * find_next_best_node - find the next node that should appear in a given node's fallback list
 * @node: node whose fallback list we're appending
 * @used_node_mask: nodemask_t of already used nodes
 *
 * We use a number of factors to determine which is the next node that should
 * appear on a given node's fallback list.  The node should not have appeared
 * already in @node's fallback list, and it should be the next closest node
 * according to the distance array (which contains arbitrary distance values
 * from each node to each node in the system), and should also prefer nodes
 * with no CPUs, since presumably they'll have very little allocation pressure
 * on them otherwise.
 * It returns -1 if no node is found.
 */
static int find_next_best_node(int node, nodemask_t *used_node_mask)
{
	int n, val;
	int min_val = INT_MAX;
	int best_node = NUMA_NO_NODE;
	const struct cpumask *tmp = cpumask_of_node(0);

	/* Use the local node if we haven't already */
	if (!node_isset(node, *used_node_mask)) {
		node_set(node, *used_node_mask);
		return node;
	}

	for_each_node_state(n, N_MEMORY) {

		/* Don't want a node to appear more than once */
		if (node_isset(n, *used_node_mask))
			continue;

		/* Use the distance array to find the distance */
		val = node_distance(node, n);

		/* Penalize nodes under us ("prefer the next node") */
		val += (n < node);

		/* Give preference to headless and unused nodes */
		tmp = cpumask_of_node(n);
		if (!cpumask_empty(tmp))
			val += PENALTY_FOR_NODE_WITH_CPUS;

		/* Slight preference for less loaded node */
		val *= (MAX_NODE_LOAD*MAX_NUMNODES);
		val += node_load[n];

		if (val < min_val) {
			min_val = val;
			best_node = n;
		}
	}

	if (best_node >= 0)
		node_set(best_node, *used_node_mask);

	return best_node;
}


/*
 * Build zonelists ordered by node and zones within node.
 * This results in maximum locality--normal zone overflows into local
 * DMA zone, if any--but risks exhausting DMA zone.
 */
static void build_zonelists_in_node_order(pg_data_t *pgdat, int *node_order,
		unsigned nr_nodes)
{
	struct zoneref *zonerefs;
	int i;

	zonerefs = pgdat->node_zonelists[ZONELIST_FALLBACK]._zonerefs;

	for (i = 0; i < nr_nodes; i++) {
		int nr_zones;

		pg_data_t *node = NODE_DATA(node_order[i]);

		nr_zones = build_zonerefs_node(node, zonerefs);
		zonerefs += nr_zones;
	}
	zonerefs->zone = NULL;
	zonerefs->zone_idx = 0;
}

/*
 * Build gfp_thisnode zonelists
 */
static void build_thisnode_zonelists(pg_data_t *pgdat)
{
	struct zoneref *zonerefs;
	int nr_zones;

	zonerefs = pgdat->node_zonelists[ZONELIST_NOFALLBACK]._zonerefs;
	nr_zones = build_zonerefs_node(pgdat, zonerefs);
	zonerefs += nr_zones;
	zonerefs->zone = NULL;
	zonerefs->zone_idx = 0;
}

/*
 * Build zonelists ordered by zone and nodes within zones.
 * This results in conserving DMA zone[s] until all Normal memory is
 * exhausted, but results in overflowing to remote node while memory
 * may still exist in local DMA zone.
 */

static void build_zonelists(pg_data_t *pgdat)
{
	static int node_order[MAX_NUMNODES];
	int node, load, nr_nodes = 0;
	nodemask_t used_mask;
	int local_node, prev_node;

	/* NUMA-aware ordering of nodes */
	local_node = pgdat->node_id;
	load = nr_online_nodes;
	prev_node = local_node;
	nodes_clear(used_mask);

	memset(node_order, 0, sizeof(node_order));
	while ((node = find_next_best_node(local_node, &used_mask)) >= 0) {
		/*
		 * We don't want to pressure a particular node.
		 * So adding penalty to the first node in same
		 * distance group to make it round-robin.
		 */
		if (node_distance(local_node, node) !=
		    node_distance(local_node, prev_node))
			node_load[node] = load;

		node_order[nr_nodes++] = node;
		prev_node = node;
		load--;
	}

	build_zonelists_in_node_order(pgdat, node_order, nr_nodes);
	build_thisnode_zonelists(pgdat);
}

#ifdef CONFIG_HAVE_MEMORYLESS_NODES
/*
 * Return node id of node used for "local" allocations.
 * I.e., first node id of first zone in arg node's generic zonelist.
 * Used for initializing percpu 'numa_mem', which is used primarily
 * for kernel allocations, so use GFP_KERNEL flags to locate zonelist.
 */
int local_memory_node(int node)
{
	struct zoneref *z;

	z = first_zones_zonelist(node_zonelist(node, GFP_KERNEL),
				   gfp_zone(GFP_KERNEL),
				   NULL);
	return zone_to_nid(z->zone);
}
#endif

static void setup_min_unmapped_ratio(void);
static void setup_min_slab_ratio(void);
#else	/* CONFIG_NUMA */

static void build_zonelists(pg_data_t *pgdat)
{
	int node, local_node;
	struct zoneref *zonerefs;
	int nr_zones;

	local_node = pgdat->node_id;

	zonerefs = pgdat->node_zonelists[ZONELIST_FALLBACK]._zonerefs;
	nr_zones = build_zonerefs_node(pgdat, zonerefs);
	zonerefs += nr_zones;

	/*
	 * Now we build the zonelist so that it contains the zones
	 * of all the other nodes.
	 * We don't want to pressure a particular node, so when
	 * building the zones for node N, we make sure that the
	 * zones coming right after the local ones are those from
	 * node N+1 (modulo N)
	 */
	for (node = local_node + 1; node < MAX_NUMNODES; node++) {
		if (!node_online(node))
			continue;
		nr_zones = build_zonerefs_node(NODE_DATA(node), zonerefs);
		zonerefs += nr_zones;
	}
	for (node = 0; node < local_node; node++) {
		if (!node_online(node))
			continue;
		nr_zones = build_zonerefs_node(NODE_DATA(node), zonerefs);
		zonerefs += nr_zones;
	}

	zonerefs->zone = NULL;
	zonerefs->zone_idx = 0;
}

#endif	/* CONFIG_NUMA */

/*
 * Boot pageset table. One per cpu which is going to be used for all
 * zones and all nodes. The parameters will be set in such a way
 * that an item put on a list will immediately be handed over to
 * the buddy list. This is safe since pageset manipulation is done
 * with interrupts disabled.
 *
 * The boot_pagesets must be kept even after bootup is complete for
 * unused processors and/or zones. They do play a role for bootstrapping
 * hotplugged processors.
 *
 * zoneinfo_show() and maybe other functions do
 * not check if the processor is online before following the pageset pointer.
 * Other parts of the kernel may not check if the zone is available.
 */
static void setup_pageset(struct per_cpu_pageset *p, unsigned long batch);
static DEFINE_PER_CPU(struct per_cpu_pageset, boot_pageset);
static DEFINE_PER_CPU(struct per_cpu_nodestat, boot_nodestats);

static void __build_all_zonelists(void *data)
{
	int nid;
	int __maybe_unused cpu;
	pg_data_t *self = data;

	write_seqlock(&zonelist_update_seq);

#ifdef CONFIG_NUMA
	memset(node_load, 0, sizeof(node_load));
#endif

	/*
	 * This node is hotadded and no memory is yet present.   So just
	 * building zonelists is fine - no need to touch other nodes.
	 */
	if (self && !node_online(self->node_id)) {
		build_zonelists(self);
	} else {
		for_each_online_node(nid) {
			pg_data_t *pgdat = NODE_DATA(nid);

			build_zonelists(pgdat);
		}

#ifdef CONFIG_HAVE_MEMORYLESS_NODES
		/*
		 * We now know the "local memory node" for each node--
		 * i.e., the node of the first zone in the generic zonelist.
		 * Set up numa_mem percpu variable for on-line cpus.  During
		 * boot, only the boot cpu should be on-line;  we'll init the
		 * secondary cpus' numa_mem as they come on-line.  During
		 * node/memory hotplug, we'll fixup all on-line cpus.
		 */
		for_each_online_cpu(cpu)
			set_cpu_numa_mem(cpu, local_memory_node(cpu_to_node(cpu)));
#endif
	}

	write_sequnlock(&zonelist_update_seq);
}

static noinline void __init
build_all_zonelists_init(void)
{
	int cpu;

	__build_all_zonelists(NULL);

	/*
	 * Initialize the boot_pagesets that are going to be used
	 * for bootstrapping processors. The real pagesets for
	 * each zone will be allocated later when the per cpu
	 * allocator is available.
	 *
	 * boot_pagesets are used also for bootstrapping offline
	 * cpus if the system is already booted because the pagesets
	 * are needed to initialize allocators on a specific cpu too.
	 * F.e. the percpu allocator needs the page allocator which
	 * needs the percpu allocator in order to allocate its pagesets
	 * (a chicken-egg dilemma).
	 */
	for_each_possible_cpu(cpu)
		setup_pageset(&per_cpu(boot_pageset, cpu), 0);

	mminit_verify_zonelist();
	cpuset_init_current_mems_allowed();
}

/*
 * unless system_state == SYSTEM_BOOTING.
 *
 * __ref due to call of __init annotated helper build_all_zonelists_init
 * [protected by SYSTEM_BOOTING].
 */
void __ref build_all_zonelists(pg_data_t *pgdat)
{
	if (system_state == SYSTEM_BOOTING) {
		build_all_zonelists_init();
	} else {
		__build_all_zonelists(pgdat);
		/* cpuset refresh routine should be here */
	}
	vm_total_pages = nr_free_pagecache_pages();
	/*
	 * Disable grouping by mobility if the number of pages in the
	 * system is too low to allow the mechanism to work. It would be
	 * more accurate, but expensive to check per-zone. This check is
	 * made on memory-hotadd so a system can start with mobility
	 * disabled and enable it later
	 */
	if (vm_total_pages < (pageblock_nr_pages * MIGRATE_TYPES))
		page_group_by_mobility_disabled = 1;
	else
		page_group_by_mobility_disabled = 0;

	pr_info("Built %i zonelists, mobility grouping %s.  Total pages: %ld\n",
		nr_online_nodes,
		page_group_by_mobility_disabled ? "off" : "on",
		vm_total_pages);
#ifdef CONFIG_NUMA
	pr_info("Policy zone: %s\n", zone_names[policy_zone]);
#endif
}

/*
 * Initially all pages are reserved - free ones are freed
 * up by free_all_bootmem() once the early boot process is
 * done. Non-atomic initialization, single-pass.
 */
void __meminit memmap_init_zone(unsigned long size, int nid, unsigned long zone,
		unsigned long start_pfn, enum meminit_context context,
		struct vmem_altmap *altmap)
{
	unsigned long end_pfn = start_pfn + size;
	pg_data_t *pgdat = NODE_DATA(nid);
	unsigned long pfn;
	unsigned long nr_initialised = 0;
	struct page *page;
#ifdef CONFIG_HAVE_MEMBLOCK_NODE_MAP
	struct memblock_region *r = NULL, *tmp;
#endif

	if (highest_memmap_pfn < end_pfn - 1)
		highest_memmap_pfn = end_pfn - 1;

	/*
	 * Honor reservation requested by the driver for this ZONE_DEVICE
	 * memory
	 */
	if (altmap && start_pfn == altmap->base_pfn)
		start_pfn += altmap->reserve;

	for (pfn = start_pfn; pfn < end_pfn; pfn++) {
		/*
		 * There can be holes in boot-time mem_map[]s handed to this
		 * function.  They do not exist on hotplugged memory.
		 */
		if (context != MEMINIT_EARLY)
			goto not_early;

		if (!early_pfn_valid(pfn))
			continue;
		if (!early_pfn_in_nid(pfn, nid))
			continue;
		if (!update_defer_init(pgdat, pfn, end_pfn, &nr_initialised))
			break;

#ifdef CONFIG_HAVE_MEMBLOCK_NODE_MAP
		/*
		 * Check given memblock attribute by firmware which can affect
		 * kernel memory layout.  If zone==ZONE_MOVABLE but memory is
		 * mirrored, it's an overlapped memmap init. skip it.
		 */
		if (mirrored_kernelcore && zone == ZONE_MOVABLE) {
			if (!r || pfn >= memblock_region_memory_end_pfn(r)) {
				for_each_memblock(memory, tmp)
					if (pfn < memblock_region_memory_end_pfn(tmp))
						break;
				r = tmp;
			}
			if (pfn >= memblock_region_memory_base_pfn(r) &&
			    memblock_is_mirror(r)) {
				/* already initialized as NORMAL */
				pfn = memblock_region_memory_end_pfn(r);
				continue;
			}
		}
#endif

not_early:
		page = pfn_to_page(pfn);
		__init_single_page(page, pfn, zone, nid);
		if (context == MEMINIT_HOTPLUG)
			SetPageReserved(page);

		/*
		 * Mark the block movable so that blocks are reserved for
		 * movable at startup. This will force kernel allocations
		 * to reserve their blocks rather than leaking throughout
		 * the address space during boot when many long-lived
		 * kernel allocations are made.
		 *
		 * bitmap is created for zone's valid pfn range. but memmap
		 * can be created for invalid pages (for alignment)
		 * check here not to call set_pageblock_migratetype() against
		 * pfn out of zone.
		 *
		 * Please note that MEMINIT_HOTPLUG path doesn't clear memmap
		 * because this is done early in sparse_add_one_section
		 */
		if (!(pfn & (pageblock_nr_pages - 1))) {
			set_pageblock_migratetype(page, MIGRATE_MOVABLE);
			cond_resched();
		}
	}
}

static void __meminit zone_init_free_lists(struct zone *zone)
{
	unsigned int order, t;
	for_each_migratetype_order(order, t) {
		INIT_LIST_HEAD(&zone->free_area[order].free_list[t]);
		zone->free_area[order].nr_free = 0;
	}
}

#ifndef __HAVE_ARCH_MEMMAP_INIT
#define memmap_init(size, nid, zone, start_pfn) \
	memmap_init_zone((size), (nid), (zone), (start_pfn), \
			 MEMINIT_EARLY, NULL)
#endif

static int zone_batchsize(struct zone *zone)
{
#ifdef CONFIG_MMU
	int batch;

	/*
	 * The per-cpu-pages pools are set to around 1000th of the
	 * size of the zone.
	 */
	batch = zone->managed_pages / 1024;
	/* But no more than a meg. */
	if (batch * PAGE_SIZE > 1024 * 1024)
		batch = (1024 * 1024) / PAGE_SIZE;
	batch /= 4;		/* We effectively *= 4 below */
	if (batch < 1)
		batch = 1;

	/*
	 * Clamp the batch to a 2^n - 1 value. Having a power
	 * of 2 value was found to be more likely to have
	 * suboptimal cache aliasing properties in some cases.
	 *
	 * For example if 2 tasks are alternately allocating
	 * batches of pages, one task can end up with a lot
	 * of pages of one half of the possible page colors
	 * and the other with pages of the other colors.
	 */
	batch = rounddown_pow_of_two(batch + batch/2) - 1;

	return batch;

#else
	/* The deferral and batching of frees should be suppressed under NOMMU
	 * conditions.
	 *
	 * The problem is that NOMMU needs to be able to allocate large chunks
	 * of contiguous memory as there's no hardware page translation to
	 * assemble apparent contiguous memory from discontiguous pages.
	 *
	 * Queueing large contiguous runs of pages for batching, however,
	 * causes the pages to actually be freed in smaller chunks.  As there
	 * can be a significant delay between the individual batches being
	 * recycled, this leads to the once large chunks of space being
	 * fragmented and becoming unavailable for high-order allocations.
	 */
	return 0;
#endif
}

/*
 * pcp->high and pcp->batch values are related and dependent on one another:
 * ->batch must never be higher then ->high.
 * The following function updates them in a safe manner without read side
 * locking.
 *
 * Any new users of pcp->batch and pcp->high should ensure they can cope with
 * those fields changing asynchronously (acording the the above rule).
 *
 * mutex_is_locked(&pcp_batch_high_lock) required when calling this function
 * outside of boot time (or some other assurance that no concurrent updaters
 * exist).
 */
static void pageset_update(struct per_cpu_pages *pcp, unsigned long high,
		unsigned long batch)
{
       /* start with a fail safe value for batch */
	pcp->batch = 1;
	smp_wmb();

       /* Update high, then batch, in order */
	pcp->high = high;
	smp_wmb();

	pcp->batch = batch;
}

/* a companion to pageset_set_high() */
static void pageset_set_batch(struct per_cpu_pageset *p, unsigned long batch)
{
	pageset_update(&p->pcp, 6 * batch, max(1UL, 1 * batch));
}

static void pageset_init(struct per_cpu_pageset *p)
{
	struct per_cpu_pages *pcp;
	int migratetype;

	memset(p, 0, sizeof(*p));

	pcp = &p->pcp;
	pcp->count = 0;
	for (migratetype = 0; migratetype < MIGRATE_PCPTYPES; migratetype++)
		INIT_LIST_HEAD(&pcp->lists[migratetype]);
}

static void setup_pageset(struct per_cpu_pageset *p, unsigned long batch)
{
	pageset_init(p);
	pageset_set_batch(p, batch);
}

/*
 * pageset_set_high() sets the high water mark for hot per_cpu_pagelist
 * to the value high for the pageset p.
 */
static void pageset_set_high(struct per_cpu_pageset *p,
				unsigned long high)
{
	unsigned long batch = max(1UL, high / 4);
	if ((high / 4) > (PAGE_SHIFT * 8))
		batch = PAGE_SHIFT * 8;

	pageset_update(&p->pcp, high, batch);
}

static void pageset_set_high_and_batch(struct zone *zone,
				       struct per_cpu_pageset *pcp)
{
	if (percpu_pagelist_fraction)
		pageset_set_high(pcp,
			(zone->managed_pages /
				percpu_pagelist_fraction));
	else
		pageset_set_batch(pcp, zone_batchsize(zone));
}

static void __meminit zone_pageset_init(struct zone *zone, int cpu)
{
	struct per_cpu_pageset *pcp = per_cpu_ptr(zone->pageset, cpu);

	pageset_init(pcp);
	pageset_set_high_and_batch(zone, pcp);
}

void __meminit setup_zone_pageset(struct zone *zone)
{
	int cpu;
	zone->pageset = alloc_percpu(struct per_cpu_pageset);
	for_each_possible_cpu(cpu)
		zone_pageset_init(zone, cpu);
}

/*
 * Allocate per cpu pagesets and initialize them.
 * Before this call only boot pagesets were available.
 */
void __init setup_per_cpu_pageset(void)
{
	struct pglist_data *pgdat;
	struct zone *zone;

	for_each_populated_zone(zone)
		setup_zone_pageset(zone);

	for_each_online_pgdat(pgdat)
		pgdat->per_cpu_nodestats =
			alloc_percpu(struct per_cpu_nodestat);
}

static __meminit void zone_pcp_init(struct zone *zone)
{
	/*
	 * per cpu subsystem is not up at this point. The following code
	 * relies on the ability of the linker to provide the
	 * offset of a (static) per cpu variable into the per cpu area.
	 */
	zone->pageset = &boot_pageset;

	if (populated_zone(zone))
		printk(KERN_DEBUG "  %s zone: %lu pages, LIFO batch:%u\n",
			zone->name, zone->present_pages,
					 zone_batchsize(zone));
}

void __meminit init_currently_empty_zone(struct zone *zone,
					unsigned long zone_start_pfn,
					unsigned long size)
{
	struct pglist_data *pgdat = zone->zone_pgdat;
	int zone_idx = zone_idx(zone) + 1;

	if (zone_idx > pgdat->nr_zones)
		pgdat->nr_zones = zone_idx;

	zone->zone_start_pfn = zone_start_pfn;

	mminit_dprintk(MMINIT_TRACE, "memmap_init",
			"Initialising map node %d zone %lu pfns %lu -> %lu\n",
			pgdat->node_id,
			(unsigned long)zone_idx(zone),
			zone_start_pfn, (zone_start_pfn + size));

	zone_init_free_lists(zone);
	zone->initialized = 1;
}

#ifdef CONFIG_HAVE_MEMBLOCK_NODE_MAP
#ifndef CONFIG_HAVE_ARCH_EARLY_PFN_TO_NID

/*
 * Required by SPARSEMEM. Given a PFN, return what node the PFN is on.
 */
int __meminit __early_pfn_to_nid(unsigned long pfn,
					struct mminit_pfnnid_cache *state)
{
	unsigned long start_pfn, end_pfn;
	int nid;

	if (state->last_start <= pfn && pfn < state->last_end)
		return state->last_nid;

	nid = memblock_search_pfn_nid(pfn, &start_pfn, &end_pfn);
	if (nid != -1) {
		state->last_start = start_pfn;
		state->last_end = end_pfn;
		state->last_nid = nid;
	}

	return nid;
}
#endif /* CONFIG_HAVE_ARCH_EARLY_PFN_TO_NID */

/**
 * free_bootmem_with_active_regions - Call memblock_free_early_nid for each active range
 * @nid: The node to free memory on. If MAX_NUMNODES, all nodes are freed.
 * @max_low_pfn: The highest PFN that will be passed to memblock_free_early_nid
 *
 * If an architecture guarantees that all ranges registered contain no holes
 * and may be freed, this this function may be used instead of calling
 * memblock_free_early_nid() manually.
 */
void __init free_bootmem_with_active_regions(int nid, unsigned long max_low_pfn)
{
	unsigned long start_pfn, end_pfn;
	int i, this_nid;

	for_each_mem_pfn_range(i, nid, &start_pfn, &end_pfn, &this_nid) {
		start_pfn = min(start_pfn, max_low_pfn);
		end_pfn = min(end_pfn, max_low_pfn);

		if (start_pfn < end_pfn)
			memblock_free_early_nid(PFN_PHYS(start_pfn),
					(end_pfn - start_pfn) << PAGE_SHIFT,
					this_nid);
	}
}

/**
 * sparse_memory_present_with_active_regions - Call memory_present for each active range
 * @nid: The node to call memory_present for. If MAX_NUMNODES, all nodes will be used.
 *
 * If an architecture guarantees that all ranges registered contain no holes and may
 * be freed, this function may be used instead of calling memory_present() manually.
 */
void __init sparse_memory_present_with_active_regions(int nid)
{
	unsigned long start_pfn, end_pfn;
	int i, this_nid;

	for_each_mem_pfn_range(i, nid, &start_pfn, &end_pfn, &this_nid)
		memory_present(this_nid, start_pfn, end_pfn);
}

/**
 * get_pfn_range_for_nid - Return the start and end page frames for a node
 * @nid: The nid to return the range for. If MAX_NUMNODES, the min and max PFN are returned.
 * @start_pfn: Passed by reference. On return, it will have the node start_pfn.
 * @end_pfn: Passed by reference. On return, it will have the node end_pfn.
 *
 * It returns the start and end page frame of a node based on information
 * provided by memblock_set_node(). If called for a node
 * with no available memory, a warning is printed and the start and end
 * PFNs will be 0.
 */
void __meminit get_pfn_range_for_nid(unsigned int nid,
			unsigned long *start_pfn, unsigned long *end_pfn)
{
	unsigned long this_start_pfn, this_end_pfn;
	int i;

	*start_pfn = -1UL;
	*end_pfn = 0;

	for_each_mem_pfn_range(i, nid, &this_start_pfn, &this_end_pfn, NULL) {
		*start_pfn = min(*start_pfn, this_start_pfn);
		*end_pfn = max(*end_pfn, this_end_pfn);
	}

	if (*start_pfn == -1UL)
		*start_pfn = 0;
}

/*
 * This finds a zone that can be used for ZONE_MOVABLE pages. The
 * assumption is made that zones within a node are ordered in monotonic
 * increasing memory addresses so that the "highest" populated zone is used
 */
static void __init find_usable_zone_for_movable(void)
{
	int zone_index;
	for (zone_index = MAX_NR_ZONES - 1; zone_index >= 0; zone_index--) {
		if (zone_index == ZONE_MOVABLE)
			continue;

		if (arch_zone_highest_possible_pfn[zone_index] >
				arch_zone_lowest_possible_pfn[zone_index])
			break;
	}

	VM_BUG_ON(zone_index == -1);
	movable_zone = zone_index;
}

/*
 * The zone ranges provided by the architecture do not include ZONE_MOVABLE
 * because it is sized independent of architecture. Unlike the other zones,
 * the starting point for ZONE_MOVABLE is not fixed. It may be different
 * in each node depending on the size of each node and how evenly kernelcore
 * is distributed. This helper function adjusts the zone ranges
 * provided by the architecture for a given node by using the end of the
 * highest usable zone for ZONE_MOVABLE. This preserves the assumption that
 * zones within a node are in order of monotonic increases memory addresses
 */
static void __meminit adjust_zone_range_for_zone_movable(int nid,
					unsigned long zone_type,
					unsigned long node_start_pfn,
					unsigned long node_end_pfn,
					unsigned long *zone_start_pfn,
					unsigned long *zone_end_pfn)
{
	/* Only adjust if ZONE_MOVABLE is on this node */
	if (zone_movable_pfn[nid]) {
		/* Size ZONE_MOVABLE */
		if (zone_type == ZONE_MOVABLE) {
			*zone_start_pfn = zone_movable_pfn[nid];
			*zone_end_pfn = min(node_end_pfn,
				arch_zone_highest_possible_pfn[movable_zone]);

		/* Adjust for ZONE_MOVABLE starting within this range */
		} else if (!mirrored_kernelcore &&
			*zone_start_pfn < zone_movable_pfn[nid] &&
			*zone_end_pfn > zone_movable_pfn[nid]) {
			*zone_end_pfn = zone_movable_pfn[nid];

		/* Check if this whole range is within ZONE_MOVABLE */
		} else if (*zone_start_pfn >= zone_movable_pfn[nid])
			*zone_start_pfn = *zone_end_pfn;
	}
}

/*
 * Return the number of pages a zone spans in a node, including holes
 * present_pages = zone_spanned_pages_in_node() - zone_absent_pages_in_node()
 */
static unsigned long __meminit zone_spanned_pages_in_node(int nid,
					unsigned long zone_type,
					unsigned long node_start_pfn,
					unsigned long node_end_pfn,
					unsigned long *zone_start_pfn,
					unsigned long *zone_end_pfn,
					unsigned long *ignored)
{
	unsigned long zone_low = arch_zone_lowest_possible_pfn[zone_type];
	unsigned long zone_high = arch_zone_highest_possible_pfn[zone_type];
	/* When hotadd a new node from cpu_up(), the node should be empty */
	if (!node_start_pfn && !node_end_pfn)
		return 0;

	/* Get the start and end of the zone */
	*zone_start_pfn = clamp(node_start_pfn, zone_low, zone_high);
	*zone_end_pfn = clamp(node_end_pfn, zone_low, zone_high);
	adjust_zone_range_for_zone_movable(nid, zone_type,
				node_start_pfn, node_end_pfn,
				zone_start_pfn, zone_end_pfn);

	/* Check that this node has pages within the zone's required range */
	if (*zone_end_pfn < node_start_pfn || *zone_start_pfn > node_end_pfn)
		return 0;

	/* Move the zone boundaries inside the node if necessary */
	*zone_end_pfn = min(*zone_end_pfn, node_end_pfn);
	*zone_start_pfn = max(*zone_start_pfn, node_start_pfn);

	/* Return the spanned pages */
	return *zone_end_pfn - *zone_start_pfn;
}

/*
 * Return the number of holes in a range on a node. If nid is MAX_NUMNODES,
 * then all holes in the requested range will be accounted for.
 */
unsigned long __meminit __absent_pages_in_range(int nid,
				unsigned long range_start_pfn,
				unsigned long range_end_pfn)
{
	unsigned long nr_absent = range_end_pfn - range_start_pfn;
	unsigned long start_pfn, end_pfn;
	int i;

	for_each_mem_pfn_range(i, nid, &start_pfn, &end_pfn, NULL) {
		start_pfn = clamp(start_pfn, range_start_pfn, range_end_pfn);
		end_pfn = clamp(end_pfn, range_start_pfn, range_end_pfn);
		nr_absent -= end_pfn - start_pfn;
	}
	return nr_absent;
}

/**
 * absent_pages_in_range - Return number of page frames in holes within a range
 * @start_pfn: The start PFN to start searching for holes
 * @end_pfn: The end PFN to stop searching for holes
 *
 * It returns the number of pages frames in memory holes within a range.
 */
unsigned long __init absent_pages_in_range(unsigned long start_pfn,
							unsigned long end_pfn)
{
	return __absent_pages_in_range(MAX_NUMNODES, start_pfn, end_pfn);
}

/* Return the number of page frames in holes in a zone on a node */
static unsigned long __meminit zone_absent_pages_in_node(int nid,
					unsigned long zone_type,
					unsigned long node_start_pfn,
					unsigned long node_end_pfn,
					unsigned long *ignored)
{
	unsigned long zone_low = arch_zone_lowest_possible_pfn[zone_type];
	unsigned long zone_high = arch_zone_highest_possible_pfn[zone_type];
	unsigned long zone_start_pfn, zone_end_pfn;
	unsigned long nr_absent;

	/* When hotadd a new node from cpu_up(), the node should be empty */
	if (!node_start_pfn && !node_end_pfn)
		return 0;

	zone_start_pfn = clamp(node_start_pfn, zone_low, zone_high);
	zone_end_pfn = clamp(node_end_pfn, zone_low, zone_high);

	adjust_zone_range_for_zone_movable(nid, zone_type,
			node_start_pfn, node_end_pfn,
			&zone_start_pfn, &zone_end_pfn);
	nr_absent = __absent_pages_in_range(nid, zone_start_pfn, zone_end_pfn);

	/*
	 * ZONE_MOVABLE handling.
	 * Treat pages to be ZONE_MOVABLE in ZONE_NORMAL as absent pages
	 * and vice versa.
	 */
	if (mirrored_kernelcore && zone_movable_pfn[nid]) {
		unsigned long start_pfn, end_pfn;
		struct memblock_region *r;

		for_each_memblock(memory, r) {
			start_pfn = clamp(memblock_region_memory_base_pfn(r),
					  zone_start_pfn, zone_end_pfn);
			end_pfn = clamp(memblock_region_memory_end_pfn(r),
					zone_start_pfn, zone_end_pfn);

			if (zone_type == ZONE_MOVABLE &&
			    memblock_is_mirror(r))
				nr_absent += end_pfn - start_pfn;

			if (zone_type == ZONE_NORMAL &&
			    !memblock_is_mirror(r))
				nr_absent += end_pfn - start_pfn;
		}
	}

	return nr_absent;
}

#else /* CONFIG_HAVE_MEMBLOCK_NODE_MAP */
static inline unsigned long __meminit zone_spanned_pages_in_node(int nid,
					unsigned long zone_type,
					unsigned long node_start_pfn,
					unsigned long node_end_pfn,
					unsigned long *zone_start_pfn,
					unsigned long *zone_end_pfn,
					unsigned long *zones_size)
{
	unsigned int zone;

	*zone_start_pfn = node_start_pfn;
	for (zone = 0; zone < zone_type; zone++)
		*zone_start_pfn += zones_size[zone];

	*zone_end_pfn = *zone_start_pfn + zones_size[zone_type];

	return zones_size[zone_type];
}

static inline unsigned long __meminit zone_absent_pages_in_node(int nid,
						unsigned long zone_type,
						unsigned long node_start_pfn,
						unsigned long node_end_pfn,
						unsigned long *zholes_size)
{
	if (!zholes_size)
		return 0;

	return zholes_size[zone_type];
}

#endif /* CONFIG_HAVE_MEMBLOCK_NODE_MAP */

static void __meminit calculate_node_totalpages(struct pglist_data *pgdat,
						unsigned long node_start_pfn,
						unsigned long node_end_pfn,
						unsigned long *zones_size,
						unsigned long *zholes_size)
{
	unsigned long realtotalpages = 0, totalpages = 0;
	enum zone_type i;

	for (i = 0; i < MAX_NR_ZONES; i++) {
		struct zone *zone = pgdat->node_zones + i;
		unsigned long zone_start_pfn, zone_end_pfn;
		unsigned long size, real_size;

		size = zone_spanned_pages_in_node(pgdat->node_id, i,
						  node_start_pfn,
						  node_end_pfn,
						  &zone_start_pfn,
						  &zone_end_pfn,
						  zones_size);
		real_size = size - zone_absent_pages_in_node(pgdat->node_id, i,
						  node_start_pfn, node_end_pfn,
						  zholes_size);
		if (size)
			zone->zone_start_pfn = zone_start_pfn;
		else
			zone->zone_start_pfn = 0;
		zone->spanned_pages = size;
		zone->present_pages = real_size;

		totalpages += size;
		realtotalpages += real_size;
	}

	pgdat->node_spanned_pages = totalpages;
	pgdat->node_present_pages = realtotalpages;
	printk(KERN_DEBUG "On node %d totalpages: %lu\n", pgdat->node_id,
							realtotalpages);
}

#ifndef CONFIG_SPARSEMEM
/*
 * Calculate the size of the zone->blockflags rounded to an unsigned long
 * Start by making sure zonesize is a multiple of pageblock_order by rounding
 * up. Then use 1 NR_PAGEBLOCK_BITS worth of bits per pageblock, finally
 * round what is now in bits to nearest long in bits, then return it in
 * bytes.
 */
static unsigned long __init usemap_size(unsigned long zone_start_pfn, unsigned long zonesize)
{
	unsigned long usemapsize;

	zonesize += zone_start_pfn & (pageblock_nr_pages-1);
	usemapsize = roundup(zonesize, pageblock_nr_pages);
	usemapsize = usemapsize >> pageblock_order;
	usemapsize *= NR_PAGEBLOCK_BITS;
	usemapsize = roundup(usemapsize, 8 * sizeof(unsigned long));

	return usemapsize / 8;
}

static void __ref setup_usemap(struct pglist_data *pgdat,
				struct zone *zone,
				unsigned long zone_start_pfn,
				unsigned long zonesize)
{
	unsigned long usemapsize = usemap_size(zone_start_pfn, zonesize);
	zone->pageblock_flags = NULL;
	if (usemapsize)
		zone->pageblock_flags =
			memblock_virt_alloc_node_nopanic(usemapsize,
							 pgdat->node_id);
}
#else
static inline void setup_usemap(struct pglist_data *pgdat, struct zone *zone,
				unsigned long zone_start_pfn, unsigned long zonesize) {}
#endif /* CONFIG_SPARSEMEM */

#ifdef CONFIG_HUGETLB_PAGE_SIZE_VARIABLE

/* Initialise the number of pages represented by NR_PAGEBLOCK_BITS */
void __init set_pageblock_order(void)
{
	unsigned int order;

	/* Check that pageblock_nr_pages has not already been setup */
	if (pageblock_order)
		return;

	if (HPAGE_SHIFT > PAGE_SHIFT)
		order = HUGETLB_PAGE_ORDER;
	else
		order = MAX_ORDER - 1;

	/*
	 * Assume the largest contiguous order of interest is a huge page.
	 * This value may be variable depending on boot parameters on IA64 and
	 * powerpc.
	 */
	pageblock_order = order;
}
#else /* CONFIG_HUGETLB_PAGE_SIZE_VARIABLE */

/*
 * When CONFIG_HUGETLB_PAGE_SIZE_VARIABLE is not set, set_pageblock_order()
 * is unused as pageblock_order is set at compile-time. See
 * include/linux/pageblock-flags.h for the values of pageblock_order based on
 * the kernel config
 */
void __init set_pageblock_order(void)
{
}

#endif /* CONFIG_HUGETLB_PAGE_SIZE_VARIABLE */

static unsigned long __init calc_memmap_size(unsigned long spanned_pages,
						unsigned long present_pages)
{
	unsigned long pages = spanned_pages;

	/*
	 * Provide a more accurate estimation if there are holes within
	 * the zone and SPARSEMEM is in use. If there are holes within the
	 * zone, each populated memory region may cost us one or two extra
	 * memmap pages due to alignment because memmap pages for each
	 * populated regions may not be naturally aligned on page boundary.
	 * So the (present_pages >> 4) heuristic is a tradeoff for that.
	 */
	if (spanned_pages > present_pages + (present_pages >> 4) &&
	    IS_ENABLED(CONFIG_SPARSEMEM))
		pages = present_pages;

	return PAGE_ALIGN(pages * sizeof(struct page)) >> PAGE_SHIFT;
}

#ifdef CONFIG_TRANSPARENT_HUGEPAGE
static void pgdat_init_split_queue(struct pglist_data *pgdat)
{
	spin_lock_init(&pgdat->split_queue_lock);
	INIT_LIST_HEAD(&pgdat->split_queue);
	pgdat->split_queue_len = 0;
}
#else
static void pgdat_init_split_queue(struct pglist_data *pgdat) {}
#endif

#ifdef CONFIG_COMPACTION
static void pgdat_init_kcompactd(struct pglist_data *pgdat)
{
	init_waitqueue_head(&pgdat->kcompactd_wait);
}
#else
static void pgdat_init_kcompactd(struct pglist_data *pgdat) {}
#endif

static void __meminit pgdat_init_internals(struct pglist_data *pgdat)
{
	pgdat_resize_init(pgdat);

	pgdat_init_split_queue(pgdat);
	pgdat_init_kcompactd(pgdat);

	init_waitqueue_head(&pgdat->kswapd_wait);
	init_waitqueue_head(&pgdat->pfmemalloc_wait);

	pgdat_page_ext_init(pgdat);
	spin_lock_init(&pgdat->lru_lock);
	lruvec_init(node_lruvec(pgdat));
}

static void __meminit zone_init_internals(struct zone *zone, enum zone_type idx, int nid,
							unsigned long remaining_pages)
{
	zone->managed_pages = remaining_pages;
	zone_set_nid(zone, nid);
	zone->name = zone_names[idx];
	zone->zone_pgdat = NODE_DATA(nid);
	spin_lock_init(&zone->lock);
	zone_seqlock_init(zone);
	zone_pcp_init(zone);
}

/*
 * Set up the zone data structures
 * - init pgdat internals
 * - init all zones belonging to this node
 *
 * NOTE: this function is only called during memory hotplug
 */
#ifdef CONFIG_MEMORY_HOTPLUG
void __ref free_area_init_core_hotplug(int nid)
{
	enum zone_type z;
	pg_data_t *pgdat = NODE_DATA(nid);

	pgdat_init_internals(pgdat);
	for (z = 0; z < MAX_NR_ZONES; z++)
		zone_init_internals(&pgdat->node_zones[z], z, nid, 0);
}
#endif

/*
 * Set up the zone data structures:
 *   - mark all pages reserved
 *   - mark all memory queues empty
 *   - clear the memory bitmaps
 *
 * NOTE: pgdat should get zeroed by caller.
 * NOTE: this function is only called during early init.
 */
static void __init free_area_init_core(struct pglist_data *pgdat)
{
	enum zone_type j;
	int nid = pgdat->node_id;

	pgdat_init_internals(pgdat);
	pgdat->per_cpu_nodestats = &boot_nodestats;

	for (j = 0; j < MAX_NR_ZONES; j++) {
		struct zone *zone = pgdat->node_zones + j;
		unsigned long size, freesize, memmap_pages;
		unsigned long zone_start_pfn = zone->zone_start_pfn;

		size = zone->spanned_pages;
		freesize = zone->present_pages;

		/*
		 * Adjust freesize so that it accounts for how much memory
		 * is used by this zone for memmap. This affects the watermark
		 * and per-cpu initialisations
		 */
		memmap_pages = calc_memmap_size(size, freesize);
		if (!is_highmem_idx(j)) {
			if (freesize >= memmap_pages) {
				freesize -= memmap_pages;
				if (memmap_pages)
					printk(KERN_DEBUG
					       "  %s zone: %lu pages used for memmap\n",
					       zone_names[j], memmap_pages);
			} else
				pr_warn("  %s zone: %lu pages exceeds freesize %lu\n",
					zone_names[j], memmap_pages, freesize);
		}

		/* Account for reserved pages */
		if (j == 0 && freesize > dma_reserve) {
			freesize -= dma_reserve;
			printk(KERN_DEBUG "  %s zone: %lu pages reserved\n",
					zone_names[0], dma_reserve);
		}

		if (!is_highmem_idx(j))
			nr_kernel_pages += freesize;
		/* Charge for highmem memmap if there are enough kernel pages */
		else if (nr_kernel_pages > memmap_pages * 2)
			nr_kernel_pages -= memmap_pages;
		nr_all_pages += freesize;

		/*
		 * Set an approximate value for lowmem here, it will be adjusted
		 * when the bootmem allocator frees pages into the buddy system.
		 * And all highmem pages will be managed by the buddy system.
		 */
		zone_init_internals(zone, j, nid, freesize);

		if (!size)
			continue;

		set_pageblock_order();
		setup_usemap(pgdat, zone, zone_start_pfn, size);
		init_currently_empty_zone(zone, zone_start_pfn, size);
		memmap_init(size, nid, j, zone_start_pfn);
	}
}

#ifdef CONFIG_FLAT_NODE_MEM_MAP
static void __ref alloc_node_mem_map(struct pglist_data *pgdat)
{
	unsigned long __maybe_unused start = 0;
	unsigned long __maybe_unused offset = 0;

	/* Skip empty nodes */
	if (!pgdat->node_spanned_pages)
		return;

	start = pgdat->node_start_pfn & ~(MAX_ORDER_NR_PAGES - 1);
	offset = pgdat->node_start_pfn - start;
	/* ia64 gets its own node_mem_map, before this, without bootmem */
	if (!pgdat->node_mem_map) {
		unsigned long size, end;
		struct page *map;

		/*
		 * The zone's endpoints aren't required to be MAX_ORDER
		 * aligned but the node_mem_map endpoints must be in order
		 * for the buddy allocator to function correctly.
		 */
		end = pgdat_end_pfn(pgdat);
		end = ALIGN(end, MAX_ORDER_NR_PAGES);
		size =  (end - start) * sizeof(struct page);
		map = memblock_virt_alloc_node_nopanic(size, pgdat->node_id);
		pgdat->node_mem_map = map + offset;
	}
	pr_debug("%s: node %d, pgdat %08lx, node_mem_map %08lx\n",
				__func__, pgdat->node_id, (unsigned long)pgdat,
				(unsigned long)pgdat->node_mem_map);
#ifndef CONFIG_NEED_MULTIPLE_NODES
	/*
	 * With no DISCONTIG, the global mem_map is just set as node 0's
	 */
	if (pgdat == NODE_DATA(0)) {
		mem_map = NODE_DATA(0)->node_mem_map;
#if defined(CONFIG_HAVE_MEMBLOCK_NODE_MAP) || defined(CONFIG_FLATMEM)
		if (page_to_pfn(mem_map) != pgdat->node_start_pfn)
			mem_map -= offset;
#endif /* CONFIG_HAVE_MEMBLOCK_NODE_MAP */
	}
#endif
}
#else
static void __ref alloc_node_mem_map(struct pglist_data *pgdat) { }
#endif /* CONFIG_FLAT_NODE_MEM_MAP */

#ifdef CONFIG_DEFERRED_STRUCT_PAGE_INIT
static inline void pgdat_set_deferred_range(pg_data_t *pgdat)
{
	/*
	 * We start only with one section of pages, more pages are added as
	 * needed until the rest of deferred pages are initialized.
	 */
	pgdat->static_init_pgcnt = min_t(unsigned long, PAGES_PER_SECTION,
						pgdat->node_spanned_pages);
	pgdat->first_deferred_pfn = ULONG_MAX;
}
#else
static inline void pgdat_set_deferred_range(pg_data_t *pgdat) {}
#endif

void __init free_area_init_node(int nid, unsigned long *zones_size,
				   unsigned long node_start_pfn,
				   unsigned long *zholes_size)
{
	pg_data_t *pgdat = NODE_DATA(nid);
	unsigned long start_pfn = 0;
	unsigned long end_pfn = 0;

	/* pg_data_t should be reset to zero when it's allocated */
	WARN_ON(pgdat->nr_zones || pgdat->kswapd_classzone_idx);

	pgdat->node_id = nid;
	pgdat->node_start_pfn = node_start_pfn;
	pgdat->per_cpu_nodestats = NULL;
#ifdef CONFIG_HAVE_MEMBLOCK_NODE_MAP
	get_pfn_range_for_nid(nid, &start_pfn, &end_pfn);
	pr_info("Initmem setup node %d [mem %#018Lx-%#018Lx]\n", nid,
		(u64)start_pfn << PAGE_SHIFT,
		end_pfn ? ((u64)end_pfn << PAGE_SHIFT) - 1 : 0);
#else
	start_pfn = node_start_pfn;
#endif
	calculate_node_totalpages(pgdat, start_pfn, end_pfn,
				  zones_size, zholes_size);

	alloc_node_mem_map(pgdat);
	pgdat_set_deferred_range(pgdat);

	free_area_init_core(pgdat);
}

#if defined(CONFIG_HAVE_MEMBLOCK) && !defined(CONFIG_FLAT_NODE_MEM_MAP)

/*
 * Zero all valid struct pages in range [spfn, epfn), return number of struct
 * pages zeroed
 */
static u64 zero_pfn_range(unsigned long spfn, unsigned long epfn)
{
	unsigned long pfn;
	u64 pgcnt = 0;

	for (pfn = spfn; pfn < epfn; pfn++) {
		if (!pfn_valid(ALIGN_DOWN(pfn, pageblock_nr_pages))) {
			pfn = ALIGN_DOWN(pfn, pageblock_nr_pages)
				+ pageblock_nr_pages - 1;
			continue;
		}
		mm_zero_struct_page(pfn_to_page(pfn));
		pgcnt++;
	}

	return pgcnt;
}

/*
 * Only struct pages that are backed by physical memory are zeroed and
 * initialized by going through __init_single_page(). But, there are some
 * struct pages which are reserved in memblock allocator and their fields
 * may be accessed (for example page_to_pfn() on some configuration accesses
 * flags). We must explicitly zero those struct pages.
 *
 * This function also addresses a similar issue where struct pages are left
 * uninitialized because the physical address range is not covered by
 * memblock.memory or memblock.reserved. That could happen when memblock
 * layout is manually configured via memmap=, or when the highest physical
 * address (max_pfn) does not end on a section boundary.
 */
void __init zero_resv_unavail(void)
{
	phys_addr_t start, end;
	u64 i, pgcnt;
	phys_addr_t next = 0;

	/*
	 * Loop through unavailable ranges not covered by memblock.memory.
	 */
	pgcnt = 0;
	for_each_mem_range(i, &memblock.memory, NULL,
			NUMA_NO_NODE, MEMBLOCK_NONE, &start, &end, NULL) {
		if (next < start)
			pgcnt += zero_pfn_range(PFN_DOWN(next), PFN_UP(start));
		next = end;
	}

	/*
	 * Early sections always have a fully populated memmap for the whole
	 * section - see pfn_valid(). If the last section has holes at the
	 * end and that section is marked "online", the memmap will be
	 * considered initialized. Make sure that memmap has a well defined
	 * state.
	 */
	pgcnt += zero_pfn_range(PFN_DOWN(next),
				round_up(max_pfn, PAGES_PER_SECTION));

	/*
	 * Struct pages that do not have backing memory. This could be because
	 * firmware is using some of this memory, or for some other reasons.
	 */
	if (pgcnt)
		pr_info("Zeroed struct page in unavailable ranges: %lld pages", pgcnt);
}
#endif /* CONFIG_HAVE_MEMBLOCK && !CONFIG_FLAT_NODE_MEM_MAP */

#ifdef CONFIG_HAVE_MEMBLOCK_NODE_MAP

#if MAX_NUMNODES > 1
/*
 * Figure out the number of possible node ids.
 */
void __init setup_nr_node_ids(void)
{
	unsigned int highest;

	highest = find_last_bit(node_possible_map.bits, MAX_NUMNODES);
	nr_node_ids = highest + 1;
}
#endif

/**
 * node_map_pfn_alignment - determine the maximum internode alignment
 *
 * This function should be called after node map is populated and sorted.
 * It calculates the maximum power of two alignment which can distinguish
 * all the nodes.
 *
 * For example, if all nodes are 1GiB and aligned to 1GiB, the return value
 * would indicate 1GiB alignment with (1 << (30 - PAGE_SHIFT)).  If the
 * nodes are shifted by 256MiB, 256MiB.  Note that if only the last node is
 * shifted, 1GiB is enough and this function will indicate so.
 *
 * This is used to test whether pfn -> nid mapping of the chosen memory
 * model has fine enough granularity to avoid incorrect mapping for the
 * populated node map.
 *
 * Returns the determined alignment in pfn's.  0 if there is no alignment
 * requirement (single node).
 */
unsigned long __init node_map_pfn_alignment(void)
{
	unsigned long accl_mask = 0, last_end = 0;
	unsigned long start, end, mask;
	int last_nid = -1;
	int i, nid;

	for_each_mem_pfn_range(i, MAX_NUMNODES, &start, &end, &nid) {
		if (!start || last_nid < 0 || last_nid == nid) {
			last_nid = nid;
			last_end = end;
			continue;
		}

		/*
		 * Start with a mask granular enough to pin-point to the
		 * start pfn and tick off bits one-by-one until it becomes
		 * too coarse to separate the current node from the last.
		 */
		mask = ~((1 << __ffs(start)) - 1);
		while (mask && last_end <= (start & (mask << 1)))
			mask <<= 1;

		/* accumulate all internode masks */
		accl_mask |= mask;
	}

	/* convert mask to number of pages */
	return ~accl_mask + 1;
}

/* Find the lowest pfn for a node */
static unsigned long __init find_min_pfn_for_node(int nid)
{
	unsigned long min_pfn = ULONG_MAX;
	unsigned long start_pfn;
	int i;

	for_each_mem_pfn_range(i, nid, &start_pfn, NULL, NULL)
		min_pfn = min(min_pfn, start_pfn);

	if (min_pfn == ULONG_MAX) {
		pr_warn("Could not find start_pfn for node %d\n", nid);
		return 0;
	}

	return min_pfn;
}

/**
 * find_min_pfn_with_active_regions - Find the minimum PFN registered
 *
 * It returns the minimum PFN based on information provided via
 * memblock_set_node().
 */
unsigned long __init find_min_pfn_with_active_regions(void)
{
	return find_min_pfn_for_node(MAX_NUMNODES);
}

/*
 * early_calculate_totalpages()
 * Sum pages in active regions for movable zone.
 * Populate N_MEMORY for calculating usable_nodes.
 */
static unsigned long __init early_calculate_totalpages(void)
{
	unsigned long totalpages = 0;
	unsigned long start_pfn, end_pfn;
	int i, nid;

	for_each_mem_pfn_range(i, MAX_NUMNODES, &start_pfn, &end_pfn, &nid) {
		unsigned long pages = end_pfn - start_pfn;

		totalpages += pages;
		if (pages)
			node_set_state(nid, N_MEMORY);
	}
	return totalpages;
}

/*
 * Find the PFN the Movable zone begins in each node. Kernel memory
 * is spread evenly between nodes as long as the nodes have enough
 * memory. When they don't, some nodes will have more kernelcore than
 * others
 */
static void __init find_zone_movable_pfns_for_nodes(void)
{
	int i, nid;
	unsigned long usable_startpfn;
	unsigned long kernelcore_node, kernelcore_remaining;
	/* save the state before borrow the nodemask */
	nodemask_t saved_node_state = node_states[N_MEMORY];
	unsigned long totalpages = early_calculate_totalpages();
	int usable_nodes = nodes_weight(node_states[N_MEMORY]);
	struct memblock_region *r;

	/* Need to find movable_zone earlier when movable_node is specified. */
	find_usable_zone_for_movable();

	/*
	 * If movable_node is specified, ignore kernelcore and movablecore
	 * options.
	 */
	if (movable_node_is_enabled()) {
		for_each_memblock(memory, r) {
			if (!memblock_is_hotpluggable(r))
				continue;

			nid = r->nid;

			usable_startpfn = PFN_DOWN(r->base);
			zone_movable_pfn[nid] = zone_movable_pfn[nid] ?
				min(usable_startpfn, zone_movable_pfn[nid]) :
				usable_startpfn;
		}

		goto out2;
	}

	/*
	 * If kernelcore=mirror is specified, ignore movablecore option
	 */
	if (mirrored_kernelcore) {
		bool mem_below_4gb_not_mirrored = false;

		for_each_memblock(memory, r) {
			if (memblock_is_mirror(r))
				continue;

			nid = r->nid;

			usable_startpfn = memblock_region_memory_base_pfn(r);

			if (usable_startpfn < 0x100000) {
				mem_below_4gb_not_mirrored = true;
				continue;
			}

			zone_movable_pfn[nid] = zone_movable_pfn[nid] ?
				min(usable_startpfn, zone_movable_pfn[nid]) :
				usable_startpfn;
		}

		if (mem_below_4gb_not_mirrored)
			pr_warn("This configuration results in unmirrored kernel memory.");

		goto out2;
	}

	/*
	 * If kernelcore=nn% or movablecore=nn% was specified, calculate the
	 * amount of necessary memory.
	 */
	if (required_kernelcore_percent)
		required_kernelcore = (totalpages * 100 * required_kernelcore_percent) /
				       10000UL;
	if (required_movablecore_percent)
		required_movablecore = (totalpages * 100 * required_movablecore_percent) /
					10000UL;

	/*
	 * If movablecore= was specified, calculate what size of
	 * kernelcore that corresponds so that memory usable for
	 * any allocation type is evenly spread. If both kernelcore
	 * and movablecore are specified, then the value of kernelcore
	 * will be used for required_kernelcore if it's greater than
	 * what movablecore would have allowed.
	 */
	if (required_movablecore) {
		unsigned long corepages;

		/*
		 * Round-up so that ZONE_MOVABLE is at least as large as what
		 * was requested by the user
		 */
		required_movablecore =
			roundup(required_movablecore, MAX_ORDER_NR_PAGES);
		required_movablecore = min(totalpages, required_movablecore);
		corepages = totalpages - required_movablecore;

		required_kernelcore = max(required_kernelcore, corepages);
	}

	/*
	 * If kernelcore was not specified or kernelcore size is larger
	 * than totalpages, there is no ZONE_MOVABLE.
	 */
	if (!required_kernelcore || required_kernelcore >= totalpages)
		goto out;

	/* usable_startpfn is the lowest possible pfn ZONE_MOVABLE can be at */
	usable_startpfn = arch_zone_lowest_possible_pfn[movable_zone];

restart:
	/* Spread kernelcore memory as evenly as possible throughout nodes */
	kernelcore_node = required_kernelcore / usable_nodes;
	for_each_node_state(nid, N_MEMORY) {
		unsigned long start_pfn, end_pfn;

		/*
		 * Recalculate kernelcore_node if the division per node
		 * now exceeds what is necessary to satisfy the requested
		 * amount of memory for the kernel
		 */
		if (required_kernelcore < kernelcore_node)
			kernelcore_node = required_kernelcore / usable_nodes;

		/*
		 * As the map is walked, we track how much memory is usable
		 * by the kernel using kernelcore_remaining. When it is
		 * 0, the rest of the node is usable by ZONE_MOVABLE
		 */
		kernelcore_remaining = kernelcore_node;

		/* Go through each range of PFNs within this node */
		for_each_mem_pfn_range(i, nid, &start_pfn, &end_pfn, NULL) {
			unsigned long size_pages;

			start_pfn = max(start_pfn, zone_movable_pfn[nid]);
			if (start_pfn >= end_pfn)
				continue;

			/* Account for what is only usable for kernelcore */
			if (start_pfn < usable_startpfn) {
				unsigned long kernel_pages;
				kernel_pages = min(end_pfn, usable_startpfn)
								- start_pfn;

				kernelcore_remaining -= min(kernel_pages,
							kernelcore_remaining);
				required_kernelcore -= min(kernel_pages,
							required_kernelcore);

				/* Continue if range is now fully accounted */
				if (end_pfn <= usable_startpfn) {

					/*
					 * Push zone_movable_pfn to the end so
					 * that if we have to rebalance
					 * kernelcore across nodes, we will
					 * not double account here
					 */
					zone_movable_pfn[nid] = end_pfn;
					continue;
				}
				start_pfn = usable_startpfn;
			}

			/*
			 * The usable PFN range for ZONE_MOVABLE is from
			 * start_pfn->end_pfn. Calculate size_pages as the
			 * number of pages used as kernelcore
			 */
			size_pages = end_pfn - start_pfn;
			if (size_pages > kernelcore_remaining)
				size_pages = kernelcore_remaining;
			zone_movable_pfn[nid] = start_pfn + size_pages;

			/*
			 * Some kernelcore has been met, update counts and
			 * break if the kernelcore for this node has been
			 * satisfied
			 */
			required_kernelcore -= min(required_kernelcore,
								size_pages);
			kernelcore_remaining -= size_pages;
			if (!kernelcore_remaining)
				break;
		}
	}

	/*
	 * If there is still required_kernelcore, we do another pass with one
	 * less node in the count. This will push zone_movable_pfn[nid] further
	 * along on the nodes that still have memory until kernelcore is
	 * satisfied
	 */
	usable_nodes--;
	if (usable_nodes && required_kernelcore > usable_nodes)
		goto restart;

out2:
	/* Align start of ZONE_MOVABLE on all nids to MAX_ORDER_NR_PAGES */
	for (nid = 0; nid < MAX_NUMNODES; nid++) {
		unsigned long start_pfn, end_pfn;

		zone_movable_pfn[nid] =
			roundup(zone_movable_pfn[nid], MAX_ORDER_NR_PAGES);

		get_pfn_range_for_nid(nid, &start_pfn, &end_pfn);
		if (zone_movable_pfn[nid] >= end_pfn)
			zone_movable_pfn[nid] = 0;
	}

out:
	/* restore the node_state */
	node_states[N_MEMORY] = saved_node_state;
}

/* Any regular or high memory on that node ? */
static void check_for_memory(pg_data_t *pgdat, int nid)
{
	enum zone_type zone_type;

	if (N_MEMORY == N_NORMAL_MEMORY)
		return;

	for (zone_type = 0; zone_type <= ZONE_MOVABLE - 1; zone_type++) {
		struct zone *zone = &pgdat->node_zones[zone_type];
		if (populated_zone(zone)) {
			node_set_state(nid, N_HIGH_MEMORY);
			if (N_NORMAL_MEMORY != N_HIGH_MEMORY &&
			    zone_type <= ZONE_NORMAL)
				node_set_state(nid, N_NORMAL_MEMORY);
			break;
		}
	}
}

/**
 * free_area_init_nodes - Initialise all pg_data_t and zone data
 * @max_zone_pfn: an array of max PFNs for each zone
 *
 * This will call free_area_init_node() for each active node in the system.
 * Using the page ranges provided by memblock_set_node(), the size of each
 * zone in each node and their holes is calculated. If the maximum PFN
 * between two adjacent zones match, it is assumed that the zone is empty.
 * For example, if arch_max_dma_pfn == arch_max_dma32_pfn, it is assumed
 * that arch_max_dma32_pfn has no pages. It is also assumed that a zone
 * starts where the previous one ended. For example, ZONE_DMA32 starts
 * at arch_max_dma_pfn.
 */
void __init free_area_init_nodes(unsigned long *max_zone_pfn)
{
	unsigned long start_pfn, end_pfn;
	int i, nid;

	/* Record where the zone boundaries are */
	memset(arch_zone_lowest_possible_pfn, 0,
				sizeof(arch_zone_lowest_possible_pfn));
	memset(arch_zone_highest_possible_pfn, 0,
				sizeof(arch_zone_highest_possible_pfn));

	start_pfn = find_min_pfn_with_active_regions();

	for (i = 0; i < MAX_NR_ZONES; i++) {
		if (i == ZONE_MOVABLE)
			continue;

		end_pfn = max(max_zone_pfn[i], start_pfn);
		arch_zone_lowest_possible_pfn[i] = start_pfn;
		arch_zone_highest_possible_pfn[i] = end_pfn;

		start_pfn = end_pfn;
	}

	/* Find the PFNs that ZONE_MOVABLE begins at in each node */
	memset(zone_movable_pfn, 0, sizeof(zone_movable_pfn));
	find_zone_movable_pfns_for_nodes();

	/* Print out the zone ranges */
	pr_info("Zone ranges:\n");
	for (i = 0; i < MAX_NR_ZONES; i++) {
		if (i == ZONE_MOVABLE)
			continue;
		pr_info("  %-8s ", zone_names[i]);
		if (arch_zone_lowest_possible_pfn[i] ==
				arch_zone_highest_possible_pfn[i])
			pr_cont("empty\n");
		else
			pr_cont("[mem %#018Lx-%#018Lx]\n",
				(u64)arch_zone_lowest_possible_pfn[i]
					<< PAGE_SHIFT,
				((u64)arch_zone_highest_possible_pfn[i]
					<< PAGE_SHIFT) - 1);
	}

	/* Print out the PFNs ZONE_MOVABLE begins at in each node */
	pr_info("Movable zone start for each node\n");
	for (i = 0; i < MAX_NUMNODES; i++) {
		if (zone_movable_pfn[i])
			pr_info("  Node %d: %#018Lx\n", i,
			       (u64)zone_movable_pfn[i] << PAGE_SHIFT);
	}

	/* Print out the early node map */
	pr_info("Early memory node ranges\n");
	for_each_mem_pfn_range(i, MAX_NUMNODES, &start_pfn, &end_pfn, &nid)
		pr_info("  node %3d: [mem %#018Lx-%#018Lx]\n", nid,
			(u64)start_pfn << PAGE_SHIFT,
			((u64)end_pfn << PAGE_SHIFT) - 1);

	/* Initialise every node */
	mminit_verify_pageflags_layout();
	setup_nr_node_ids();
	zero_resv_unavail();
	for_each_online_node(nid) {
		pg_data_t *pgdat = NODE_DATA(nid);
		free_area_init_node(nid, NULL,
				find_min_pfn_for_node(nid), NULL);

		/* Any memory on that node */
		if (pgdat->node_present_pages)
			node_set_state(nid, N_MEMORY);
		check_for_memory(pgdat, nid);
	}
}

static int __init cmdline_parse_core(char *p, unsigned long *core,
				     unsigned long *percent)
{
	unsigned long long coremem;
	char *endptr;

	if (!p)
		return -EINVAL;

	/* Value may be a percentage of total memory, otherwise bytes */
	coremem = simple_strtoull(p, &endptr, 0);
	if (*endptr == '%') {
		/* Paranoid check for percent values greater than 100 */
		WARN_ON(coremem > 100);

		*percent = coremem;
	} else {
		coremem = memparse(p, &p);
		/* Paranoid check that UL is enough for the coremem value */
		WARN_ON((coremem >> PAGE_SHIFT) > ULONG_MAX);

		*core = coremem >> PAGE_SHIFT;
		*percent = 0UL;
	}
	return 0;
}

/*
 * kernelcore=size sets the amount of memory for use for allocations that
 * cannot be reclaimed or migrated.
 */
static int __init cmdline_parse_kernelcore(char *p)
{
	/* parse kernelcore=mirror */
	if (parse_option_str(p, "mirror")) {
		mirrored_kernelcore = true;
		return 0;
	}

	return cmdline_parse_core(p, &required_kernelcore,
				  &required_kernelcore_percent);
}

/*
 * movablecore=size sets the amount of memory for use for allocations that
 * can be reclaimed or migrated.
 */
static int __init cmdline_parse_movablecore(char *p)
{
	return cmdline_parse_core(p, &required_movablecore,
				  &required_movablecore_percent);
}

early_param("kernelcore", cmdline_parse_kernelcore);
early_param("movablecore", cmdline_parse_movablecore);

#endif /* CONFIG_HAVE_MEMBLOCK_NODE_MAP */

void adjust_managed_page_count(struct page *page, long count)
{
	spin_lock(&managed_page_count_lock);
	page_zone(page)->managed_pages += count;
	totalram_pages += count;
#ifdef CONFIG_HIGHMEM
	if (PageHighMem(page))
		totalhigh_pages += count;
#endif
	spin_unlock(&managed_page_count_lock);
}
EXPORT_SYMBOL(adjust_managed_page_count);

unsigned long free_reserved_area(void *start, void *end, int poison, char *s)
{
	void *pos;
	unsigned long pages = 0;

	free_memsize_reserved(__pa(start), end - start);
	start = (void *)PAGE_ALIGN((unsigned long)start);
	end = (void *)((unsigned long)end & PAGE_MASK);
	for (pos = start; pos < end; pos += PAGE_SIZE, pages++) {
		struct page *page = virt_to_page(pos);
		void *direct_map_addr;

		/*
		 * 'direct_map_addr' might be different from 'pos'
		 * because some architectures' virt_to_page()
		 * work with aliases.  Getting the direct map
		 * address ensures that we get a _writeable_
		 * alias for the memset().
		 */
		direct_map_addr = page_address(page);
		if ((unsigned int)poison <= 0xFF)
			memset(direct_map_addr, poison, PAGE_SIZE);

		free_reserved_page(page);
	}

	if (pages && s)
		pr_info("Freeing %s memory: %ldK\n",
			s, pages << (PAGE_SHIFT - 10));

#ifdef CONFIG_HAVE_MEMBLOCK
		memblock_dbg("memblock_free: [%#016llx-%#016llx] %pS\n",
			(u64)__pa(start), (u64)__pa(end), (void *)_RET_IP_);
#endif

	return pages;
}
EXPORT_SYMBOL(free_reserved_area);

#ifdef	CONFIG_HIGHMEM
void free_highmem_page(struct page *page)
{
	__free_reserved_page(page);
	totalram_pages++;
	page_zone(page)->managed_pages++;
	totalhigh_pages++;
}
#endif


void __init mem_init_print_info(const char *str)
{
	unsigned long physpages, codesize, datasize, rosize, bss_size;
	unsigned long init_code_size, init_data_size;

	physpages = get_num_physpages();
	codesize = _etext - _stext;
	datasize = _edata - _sdata;
	rosize = __end_rodata - __start_rodata;
	bss_size = __bss_stop - __bss_start;
	init_data_size = __init_end - __init_begin;
	init_code_size = _einittext - _sinittext;

	/*
	 * Detect special cases and adjust section sizes accordingly:
	 * 1) .init.* may be embedded into .data sections
	 * 2) .init.text.* may be out of [__init_begin, __init_end],
	 *    please refer to arch/tile/kernel/vmlinux.lds.S.
	 * 3) .rodata.* may be embedded into .text or .data sections.
	 */
#define adj_init_size(start, end, size, pos, adj) \
	do { \
		if (&start[0] <= &pos[0] && &pos[0] < &end[0] && size > adj) \
			size -= adj; \
	} while (0)

	adj_init_size(__init_begin, __init_end, init_data_size,
		     _sinittext, init_code_size);
	adj_init_size(_stext, _etext, codesize, _sinittext, init_code_size);
	adj_init_size(_sdata, _edata, datasize, __init_begin, init_data_size);
	adj_init_size(_stext, _etext, codesize, __start_rodata, rosize);
	adj_init_size(_sdata, _edata, datasize, __start_rodata, rosize);

#undef	adj_init_size

	pr_info("Memory: %luK/%luK available (%luK kernel code, %luK rwdata, %luK rodata, %luK init, %luK bss, %luK reserved, %luK cma-reserved"
#ifdef	CONFIG_HIGHMEM
		", %luK highmem"
#endif
		"%s%s)\n",
		nr_free_pages() << (PAGE_SHIFT - 10),
		physpages << (PAGE_SHIFT - 10),
		codesize >> 10, datasize >> 10, rosize >> 10,
		(init_data_size + init_code_size) >> 10, bss_size >> 10,
		(physpages - totalram_pages - totalcma_pages) << (PAGE_SHIFT - 10),
		totalcma_pages << (PAGE_SHIFT - 10),
#ifdef	CONFIG_HIGHMEM
		totalhigh_pages << (PAGE_SHIFT - 10),
#endif
		str ? ", " : "", str ? str : "");
}

/**
 * set_dma_reserve - set the specified number of pages reserved in the first zone
 * @new_dma_reserve: The number of pages to mark reserved
 *
 * The per-cpu batchsize and zone watermarks are determined by managed_pages.
 * In the DMA zone, a significant percentage may be consumed by kernel image
 * and other unfreeable allocations which can skew the watermarks badly. This
 * function may optionally be used to account for unfreeable pages in the
 * first zone (e.g., ZONE_DMA). The effect will be lower watermarks and
 * smaller per-cpu batchsize.
 */
void __init set_dma_reserve(unsigned long new_dma_reserve)
{
	dma_reserve = new_dma_reserve;
}

void __init free_area_init(unsigned long *zones_size)
{
	zero_resv_unavail();
	free_area_init_node(0, zones_size,
			__pa(PAGE_OFFSET) >> PAGE_SHIFT, NULL);
}

static int page_alloc_cpu_dead(unsigned int cpu)
{

	lru_add_drain_cpu(cpu);
	drain_pages(cpu);

	/*
	 * Spill the event counters of the dead processor
	 * into the current processors event counters.
	 * This artificially elevates the count of the current
	 * processor.
	 */
	vm_events_fold_cpu(cpu);

	/*
	 * Zero the differential counters of the dead processor
	 * so that the vm statistics are consistent.
	 *
	 * This is only okay since the processor is dead and cannot
	 * race with what we are doing.
	 */
	cpu_vm_stats_fold(cpu);
	return 0;
}

void __init page_alloc_init(void)
{
	int ret;

	ret = cpuhp_setup_state_nocalls(CPUHP_PAGE_ALLOC_DEAD,
					"mm/page_alloc:dead", NULL,
					page_alloc_cpu_dead);
	WARN_ON(ret < 0);
}

/*
 * calculate_totalreserve_pages - called when sysctl_lowmem_reserve_ratio
 *	or min_free_kbytes changes.
 */
static void calculate_totalreserve_pages(void)
{
	struct pglist_data *pgdat;
	unsigned long reserve_pages = 0;
	enum zone_type i, j;

	for_each_online_pgdat(pgdat) {

		pgdat->totalreserve_pages = 0;

		for (i = 0; i < MAX_NR_ZONES; i++) {
			struct zone *zone = pgdat->node_zones + i;
			long max = 0;

			/* Find valid and maximum lowmem_reserve in the zone */
			for (j = i; j < MAX_NR_ZONES; j++) {
				if (zone->lowmem_reserve[j] > max)
					max = zone->lowmem_reserve[j];
			}

			/* we treat the high watermark as reserved pages. */
			max += high_wmark_pages(zone);

			if (max > zone->managed_pages)
				max = zone->managed_pages;

			pgdat->totalreserve_pages += max;

			reserve_pages += max;
		}
	}
	totalreserve_pages = reserve_pages;
}

/*
 * setup_per_zone_lowmem_reserve - called whenever
 *	sysctl_lowmem_reserve_ratio changes.  Ensures that each zone
 *	has a correct pages reserved value, so an adequate number of
 *	pages are left in the zone after a successful __alloc_pages().
 */
static void setup_per_zone_lowmem_reserve(void)
{
	struct pglist_data *pgdat;
	enum zone_type j, idx;

	for_each_online_pgdat(pgdat) {
		for (j = 0; j < MAX_NR_ZONES; j++) {
			struct zone *zone = pgdat->node_zones + j;
			unsigned long managed_pages = zone->managed_pages;

			zone->lowmem_reserve[j] = 0;

			idx = j;
			while (idx) {
				struct zone *lower_zone;

				idx--;
				lower_zone = pgdat->node_zones + idx;

				if (sysctl_lowmem_reserve_ratio[idx] < 1) {
					sysctl_lowmem_reserve_ratio[idx] = 0;
					lower_zone->lowmem_reserve[j] = 0;
				} else {
					lower_zone->lowmem_reserve[j] =
						managed_pages / sysctl_lowmem_reserve_ratio[idx];
				}
				managed_pages += lower_zone->managed_pages;
			}
		}
	}

	/* update totalreserve_pages */
	calculate_totalreserve_pages();
}

static void __setup_per_zone_wmarks(void)
{
	unsigned long pages_min = min_free_kbytes >> (PAGE_SHIFT - 10);
	unsigned long pages_low = extra_free_kbytes >> (PAGE_SHIFT - 10);
	unsigned long lowmem_pages = 0;
	struct zone *zone;
	unsigned long flags;

	/* Calculate total number of !ZONE_HIGHMEM pages */
	for_each_zone(zone) {
		if (!is_highmem(zone))
			lowmem_pages += zone->managed_pages;
	}

	for_each_zone(zone) {
		u64 min, low;

		spin_lock_irqsave(&zone->lock, flags);
		min = (u64)pages_min * zone->managed_pages;
		do_div(min, lowmem_pages);
		low = (u64)pages_low * zone->managed_pages;
		do_div(low, vm_total_pages);

		if (is_highmem(zone)) {
			/*
			 * __GFP_HIGH and PF_MEMALLOC allocations usually don't
			 * need highmem pages, so cap pages_min to a small
			 * value here.
			 *
			 * The WMARK_HIGH-WMARK_LOW and (WMARK_LOW-WMARK_MIN)
			 * deltas control asynch page reclaim, and so should
			 * not be capped for highmem.
			 */
			unsigned long min_pages;

			min_pages = zone->managed_pages / 1024;
			min_pages = clamp(min_pages, SWAP_CLUSTER_MAX, 128UL);
			zone->_watermark[WMARK_MIN] = min_pages;
		} else {
			/*
			 * If it's a lowmem zone, reserve a number of pages
			 * proportionate to the zone's size.
			 */
			zone->_watermark[WMARK_MIN] = min;
		}

		/*
		 * Set the kswapd watermarks distance according to the
		 * scale factor in proportion to available memory, but
		 * ensure a minimum size on small systems.
		 */
		min = max_t(u64, min >> 2,
			    mult_frac(zone->managed_pages,
				      watermark_scale_factor, 10000));

		zone->watermark_boost = 0;
		zone->_watermark[WMARK_LOW]  = min_wmark_pages(zone) +
					low + min;
		zone->_watermark[WMARK_HIGH] = min_wmark_pages(zone) +
					low + min * 2;

		spin_unlock_irqrestore(&zone->lock, flags);
	}

	/* update totalreserve_pages */
	calculate_totalreserve_pages();
}

/**
 * setup_per_zone_wmarks - called when min_free_kbytes changes
 * or when memory is hot-{added|removed}
 *
 * Ensures that the watermark[min,low,high] values for each zone are set
 * correctly with respect to min_free_kbytes.
 */
void setup_per_zone_wmarks(void)
{
	static DEFINE_SPINLOCK(lock);

	spin_lock(&lock);
	__setup_per_zone_wmarks();
	spin_unlock(&lock);
}

/*
 * Initialise min_free_kbytes.
 *
 * For small machines we want it small (128k min).  For large machines
 * we want it large (64MB max).  But it is not linear, because network
 * bandwidth does not increase linearly with machine size.  We use
 *
 *	min_free_kbytes = 4 * sqrt(lowmem_kbytes), for better accuracy:
 *	min_free_kbytes = sqrt(lowmem_kbytes * 16)
 *
 * which yields
 *
 * 16MB:	512k
 * 32MB:	724k
 * 64MB:	1024k
 * 128MB:	1448k
 * 256MB:	2048k
 * 512MB:	2896k
 * 1024MB:	4096k
 * 2048MB:	5792k
 * 4096MB:	8192k
 * 8192MB:	11584k
 * 16384MB:	16384k
 */
int __meminit init_per_zone_wmark_min(void)
{
	unsigned long lowmem_kbytes;
	int new_min_free_kbytes;

	lowmem_kbytes = nr_free_buffer_pages() * (PAGE_SIZE >> 10);
	new_min_free_kbytes = int_sqrt(lowmem_kbytes * 16);

	if (new_min_free_kbytes > user_min_free_kbytes) {
		min_free_kbytes = new_min_free_kbytes;
		if (min_free_kbytes < 128)
			min_free_kbytes = 128;
		if (min_free_kbytes > 65536)
			min_free_kbytes = 65536;
	} else {
		pr_warn("min_free_kbytes is not updated to %d because user defined value %d is preferred\n",
				new_min_free_kbytes, user_min_free_kbytes);
	}
	setup_per_zone_wmarks();
	refresh_zone_stat_thresholds();
	setup_per_zone_lowmem_reserve();

#ifdef CONFIG_NUMA
	setup_min_unmapped_ratio();
	setup_min_slab_ratio();
#endif

	khugepaged_min_free_kbytes_update();

	return 0;
}
postcore_initcall(init_per_zone_wmark_min)

/*
 * min_free_kbytes_sysctl_handler - just a wrapper around proc_dointvec() so
 *	that we can call two helper functions whenever min_free_kbytes
 *	or extra_free_kbytes changes.
 */
int min_free_kbytes_sysctl_handler(struct ctl_table *table, int write,
	void __user *buffer, size_t *length, loff_t *ppos)
{
	int rc;

	rc = proc_dointvec_minmax(table, write, buffer, length, ppos);
	if (rc)
		return rc;

	if (write) {
		user_min_free_kbytes = min_free_kbytes;
		setup_per_zone_wmarks();
	}
	return 0;
}

int watermark_boost_factor_sysctl_handler(struct ctl_table *table, int write,
	void __user *buffer, size_t *length, loff_t *ppos)
{
	int rc;

	rc = proc_dointvec_minmax(table, write, buffer, length, ppos);
	if (rc)
		return rc;

	return 0;
}

int kswapd_threads_sysctl_handler(struct ctl_table *table, int write,
	void __user *buffer, size_t *length, loff_t *ppos)
{
	int rc;

	rc = proc_dointvec_minmax(table, write, buffer, length, ppos);
	if (rc)
		return rc;

	if (write)
		update_kswapd_threads();

	return 0;
}

int watermark_scale_factor_sysctl_handler(struct ctl_table *table, int write,
	void __user *buffer, size_t *length, loff_t *ppos)
{
	int rc;

	rc = proc_dointvec_minmax(table, write, buffer, length, ppos);
	if (rc)
		return rc;

	if (write)
		setup_per_zone_wmarks();

	return 0;
}

#ifdef CONFIG_NUMA
static void setup_min_unmapped_ratio(void)
{
	pg_data_t *pgdat;
	struct zone *zone;

	for_each_online_pgdat(pgdat)
		pgdat->min_unmapped_pages = 0;

	for_each_zone(zone)
		zone->zone_pgdat->min_unmapped_pages += (zone->managed_pages *
				sysctl_min_unmapped_ratio) / 100;
}


int sysctl_min_unmapped_ratio_sysctl_handler(struct ctl_table *table, int write,
	void __user *buffer, size_t *length, loff_t *ppos)
{
	int rc;

	rc = proc_dointvec_minmax(table, write, buffer, length, ppos);
	if (rc)
		return rc;

	setup_min_unmapped_ratio();

	return 0;
}

static void setup_min_slab_ratio(void)
{
	pg_data_t *pgdat;
	struct zone *zone;

	for_each_online_pgdat(pgdat)
		pgdat->min_slab_pages = 0;

	for_each_zone(zone)
		zone->zone_pgdat->min_slab_pages += (zone->managed_pages *
				sysctl_min_slab_ratio) / 100;
}

int sysctl_min_slab_ratio_sysctl_handler(struct ctl_table *table, int write,
	void __user *buffer, size_t *length, loff_t *ppos)
{
	int rc;

	rc = proc_dointvec_minmax(table, write, buffer, length, ppos);
	if (rc)
		return rc;

	setup_min_slab_ratio();

	return 0;
}
#endif

/*
 * lowmem_reserve_ratio_sysctl_handler - just a wrapper around
 *	proc_dointvec() so that we can call setup_per_zone_lowmem_reserve()
 *	whenever sysctl_lowmem_reserve_ratio changes.
 *
 * The reserve ratio obviously has absolutely no relation with the
 * minimum watermarks. The lowmem reserve ratio can only make sense
 * if in function of the boot time zone sizes.
 */
int lowmem_reserve_ratio_sysctl_handler(struct ctl_table *table, int write,
	void __user *buffer, size_t *length, loff_t *ppos)
{
	proc_dointvec_minmax(table, write, buffer, length, ppos);
	setup_per_zone_lowmem_reserve();
	return 0;
}

/*
 * percpu_pagelist_fraction - changes the pcp->high for each zone on each
 * cpu.  It is the fraction of total pages in each zone that a hot per cpu
 * pagelist can have before it gets flushed back to buddy allocator.
 */
int percpu_pagelist_fraction_sysctl_handler(struct ctl_table *table, int write,
	void __user *buffer, size_t *length, loff_t *ppos)
{
	struct zone *zone;
	int old_percpu_pagelist_fraction;
	int ret;

	mutex_lock(&pcp_batch_high_lock);
	old_percpu_pagelist_fraction = percpu_pagelist_fraction;

	ret = proc_dointvec_minmax(table, write, buffer, length, ppos);
	if (!write || ret < 0)
		goto out;

	/* Sanity checking to avoid pcp imbalance */
	if (percpu_pagelist_fraction &&
	    percpu_pagelist_fraction < MIN_PERCPU_PAGELIST_FRACTION) {
		percpu_pagelist_fraction = old_percpu_pagelist_fraction;
		ret = -EINVAL;
		goto out;
	}

	/* No change? */
	if (percpu_pagelist_fraction == old_percpu_pagelist_fraction)
		goto out;

	for_each_populated_zone(zone) {
		unsigned int cpu;

		for_each_possible_cpu(cpu)
			pageset_set_high_and_batch(zone,
					per_cpu_ptr(zone->pageset, cpu));
	}
out:
	mutex_unlock(&pcp_batch_high_lock);
	return ret;
}

#ifdef CONFIG_NUMA
int hashdist = HASHDIST_DEFAULT;

static int __init set_hashdist(char *str)
{
	if (!str)
		return 0;
	hashdist = simple_strtoul(str, &str, 0);
	return 1;
}
__setup("hashdist=", set_hashdist);
#endif

#ifndef __HAVE_ARCH_RESERVED_KERNEL_PAGES
/*
 * Returns the number of pages that arch has reserved but
 * is not known to alloc_large_system_hash().
 */
static unsigned long __init arch_reserved_kernel_pages(void)
{
	return 0;
}
#endif

/*
 * Adaptive scale is meant to reduce sizes of hash tables on large memory
 * machines. As memory size is increased the scale is also increased but at
 * slower pace.  Starting from ADAPT_SCALE_BASE (64G), every time memory
 * quadruples the scale is increased by one, which means the size of hash table
 * only doubles, instead of quadrupling as well.
 * Because 32-bit systems cannot have large physical memory, where this scaling
 * makes sense, it is disabled on such platforms.
 */
#if __BITS_PER_LONG > 32
#define ADAPT_SCALE_BASE	(64ul << 30)
#define ADAPT_SCALE_SHIFT	2
#define ADAPT_SCALE_NPAGES	(ADAPT_SCALE_BASE >> PAGE_SHIFT)
#endif

/*
 * allocate a large system hash table from bootmem
 * - it is assumed that the hash table must contain an exact power-of-2
 *   quantity of entries
 * - limit is the number of hash buckets, not the total allocation size
 */
void *__init alloc_large_system_hash(const char *tablename,
				     unsigned long bucketsize,
				     unsigned long numentries,
				     int scale,
				     int flags,
				     unsigned int *_hash_shift,
				     unsigned int *_hash_mask,
				     unsigned long low_limit,
				     unsigned long high_limit)
{
	unsigned long long max = high_limit;
	unsigned long log2qty, size;
	void *table = NULL;
	gfp_t gfp_flags;

	/* allow the kernel cmdline to have a say */
	if (!numentries) {
		/* round applicable memory size up to nearest megabyte */
		numentries = nr_kernel_pages;
		numentries -= arch_reserved_kernel_pages();

		/* It isn't necessary when PAGE_SIZE >= 1MB */
		if (PAGE_SHIFT < 20)
			numentries = round_up(numentries, (1<<20)/PAGE_SIZE);

#if __BITS_PER_LONG > 32
		if (!high_limit) {
			unsigned long adapt;

			for (adapt = ADAPT_SCALE_NPAGES; adapt < numentries;
			     adapt <<= ADAPT_SCALE_SHIFT)
				scale++;
		}
#endif

		/* limit to 1 bucket per 2^scale bytes of low memory */
		if (scale > PAGE_SHIFT)
			numentries >>= (scale - PAGE_SHIFT);
		else
			numentries <<= (PAGE_SHIFT - scale);

		/* Make sure we've got at least a 0-order allocation.. */
		if (unlikely(flags & HASH_SMALL)) {
			/* Makes no sense without HASH_EARLY */
			WARN_ON(!(flags & HASH_EARLY));
			if (!(numentries >> *_hash_shift)) {
				numentries = 1UL << *_hash_shift;
				BUG_ON(!numentries);
			}
		} else if (unlikely((numentries * bucketsize) < PAGE_SIZE))
			numentries = PAGE_SIZE / bucketsize;
	}
	numentries = roundup_pow_of_two(numentries);

	/* limit allocation size to 1/16 total memory by default */
	if (max == 0) {
		max = ((unsigned long long)nr_all_pages << PAGE_SHIFT) >> 4;
		do_div(max, bucketsize);
	}
	max = min(max, 0x80000000ULL);

	if (numentries < low_limit)
		numentries = low_limit;
	if (numentries > max)
		numentries = max;

	log2qty = ilog2(numentries);

	gfp_flags = (flags & HASH_ZERO) ? GFP_ATOMIC | __GFP_ZERO : GFP_ATOMIC;
	do {
		size = bucketsize << log2qty;
		if (flags & HASH_EARLY) {
			if (flags & HASH_ZERO)
				table = memblock_virt_alloc_nopanic(size, 0);
			else
				table = memblock_virt_alloc_raw(size, 0);
		} else if (hashdist) {
			table = __vmalloc(size, gfp_flags, PAGE_KERNEL);
		} else {
			/*
			 * If bucketsize is not a power-of-two, we may free
			 * some pages at the end of hash table which
			 * alloc_pages_exact() automatically does
			 */
			if (get_order(size) < MAX_ORDER) {
				table = alloc_pages_exact(size, gfp_flags);
				kmemleak_alloc(table, size, 1, gfp_flags);
			}
		}
	} while (!table && size > PAGE_SIZE && --log2qty);

	if (!table)
		panic("Failed to allocate %s hash table\n", tablename);

	pr_info("%s hash table entries: %ld (order: %d, %lu bytes)\n",
		tablename, 1UL << log2qty, ilog2(size) - PAGE_SHIFT, size);

	if (_hash_shift)
		*_hash_shift = log2qty;
	if (_hash_mask)
		*_hash_mask = (1 << log2qty) - 1;

	return table;
}

/*
 * This function checks whether pageblock includes unmovable pages or not.
 * If @count is not zero, it is okay to include less @count unmovable pages
 *
 * PageLRU check without isolation or lru_lock could race so that
 * MIGRATE_MOVABLE block might include unmovable pages. And __PageMovable
 * check without lock_page also may miss some movable non-lru pages at
 * race condition. So you can't expect this function should be exact.
 */
bool has_unmovable_pages(struct zone *zone, struct page *page, int count,
			 int migratetype,
			 bool skip_hwpoisoned_pages)
{
	unsigned long pfn, iter, found;

	/*
	 * TODO we could make this much more efficient by not checking every
	 * page in the range if we know all of them are in MOVABLE_ZONE and
	 * that the movable zone guarantees that pages are migratable but
	 * the later is not the case right now unfortunatelly. E.g. movablecore
	 * can still lead to having bootmem allocations in zone_movable.
	 */

	/*
	 * CMA allocations (alloc_contig_range) really need to mark isolate
	 * CMA pageblocks even when they are not movable in fact so consider
	 * them movable here.
	 */
	if (is_migrate_cma(migratetype) &&
			is_migrate_cma(get_pageblock_migratetype(page)))
		return false;

	pfn = page_to_pfn(page);
	for (found = 0, iter = 0; iter < pageblock_nr_pages; iter++) {
		unsigned long check = pfn + iter;

		if (!pfn_valid_within(check))
			continue;

		page = pfn_to_page(check);

		if (PageReserved(page))
			goto unmovable;

		/*
		 * If the zone is movable and we have ruled out all reserved
		 * pages then it should be reasonably safe to assume the rest
		 * is movable.
		 */
		if (zone_idx(zone) == ZONE_MOVABLE)
			continue;

		/*
		 * Hugepages are not in LRU lists, but they're movable.
		 * We need not scan over tail pages bacause we don't
		 * handle each tail page individually in migration.
		 */
		if (PageHuge(page)) {
			struct page *head = compound_head(page);
			unsigned int skip_pages;

			if (!hugepage_migration_supported(page_hstate(head)))
				goto unmovable;

			skip_pages = (1 << compound_order(head)) - (page - head);
			iter += skip_pages - 1;
			continue;
		}

		/*
		 * We can't use page_count without pin a page
		 * because another CPU can free compound page.
		 * This check already skips compound tails of THP
		 * because their page->_refcount is zero at all time.
		 */
		if (!page_ref_count(page)) {
			if (PageBuddy(page))
				iter += (1 << page_order(page)) - 1;
			continue;
		}

		/*
		 * The HWPoisoned page may be not in buddy system, and
		 * page_count() is not 0.
		 */
		if (skip_hwpoisoned_pages && PageHWPoison(page))
			continue;

		if (__PageMovable(page))
			continue;

		if (!PageLRU(page))
			found++;
		/*
		 * If there are RECLAIMABLE pages, we need to check
		 * it.  But now, memory offline itself doesn't call
		 * shrink_node_slabs() and it still to be fixed.
		 */
		/*
		 * If the page is not RAM, page_count()should be 0.
		 * we don't need more check. This is an _used_ not-movable page.
		 *
		 * The problematic thing here is PG_reserved pages. PG_reserved
		 * is set to both of a memory hole page and a _used_ kernel
		 * page at boot.
		 */
		if (found > count)
			goto unmovable;
	}
	return false;
unmovable:
	WARN_ON_ONCE(zone_idx(zone) == ZONE_MOVABLE);
	return true;
}

#if (defined(CONFIG_MEMORY_ISOLATION) && defined(CONFIG_COMPACTION)) || defined(CONFIG_CMA)

static unsigned long pfn_max_align_down(unsigned long pfn)
{
	return pfn & ~(max_t(unsigned long, MAX_ORDER_NR_PAGES,
			     pageblock_nr_pages) - 1);
}

static unsigned long pfn_max_align_up(unsigned long pfn)
{
	return ALIGN(pfn, max_t(unsigned long, MAX_ORDER_NR_PAGES,
				pageblock_nr_pages));
}

/* [start, end) must belong to a single zone. */
static int __alloc_contig_migrate_range(struct compact_control *cc,
					unsigned long start, unsigned long end)
{
	/* This function is based on compact_zone() from compaction.c. */
	unsigned long nr_reclaimed;
	unsigned long pfn = start;
	unsigned int tries = 0;
	int ret = 0;

	migrate_prep();

	while (pfn < end || !list_empty(&cc->migratepages)) {
		if (fatal_signal_pending(current)) {
			ret = -EINTR;
			break;
		}

		if (list_empty(&cc->migratepages)) {
			cc->nr_migratepages = 0;
			pfn = isolate_migratepages_range(cc, pfn, end);
			if (!pfn) {
				ret = -EINTR;
				break;
			}
			tries = 0;
		} else if (++tries == 5) {
			ret = ret < 0 ? ret : -EBUSY;
			break;
		}

		nr_reclaimed = reclaim_clean_pages_from_list(cc->zone,
							&cc->migratepages);
		cc->nr_migratepages -= nr_reclaimed;

		ret = migrate_pages(&cc->migratepages, alloc_migrate_target,
				    NULL, 0, cc->mode, MR_CONTIG_RANGE);
	}
	if (ret < 0) {
		putback_movable_pages(&cc->migratepages);
		return ret;
	}
	return 0;
}

/**
 * alloc_contig_range() -- tries to allocate given range of pages
 * @start:	start PFN to allocate
 * @end:	one-past-the-last PFN to allocate
 * @migratetype:	migratetype of the underlaying pageblocks (either
 *			#MIGRATE_MOVABLE or #MIGRATE_CMA).  All pageblocks
 *			in range must have the same migratetype and it must
 *			be either of the two.
 * @gfp_mask:	GFP mask to use during compaction
 *
 * The PFN range does not have to be pageblock or MAX_ORDER_NR_PAGES
 * aligned.  The PFN range must belong to a single zone.
 *
 * The first thing this routine does is attempt to MIGRATE_ISOLATE all
 * pageblocks in the range.  Once isolated, the pageblocks should not
 * be modified by others.
 *
 * Returns zero on success or negative error code.  On success all
 * pages which PFN is in [start, end) are allocated for the caller and
 * need to be freed with free_contig_range().
 */
int alloc_contig_range(unsigned long start, unsigned long end,
		       unsigned migratetype, gfp_t gfp_mask)
{
	unsigned long outer_start, outer_end;
	unsigned int order;
	int ret = 0;

	struct compact_control cc = {
		.nr_migratepages = 0,
		.order = -1,
		.zone = page_zone(pfn_to_page(start)),
		.mode = MIGRATE_SYNC,
		.ignore_skip_hint = true,
		.no_set_skip_hint = true,
		.gfp_mask = current_gfp_context(gfp_mask),
	};
	INIT_LIST_HEAD(&cc.migratepages);

	/*
	 * What we do here is we mark all pageblocks in range as
	 * MIGRATE_ISOLATE.  Because pageblock and max order pages may
	 * have different sizes, and due to the way page allocator
	 * work, we align the range to biggest of the two pages so
	 * that page allocator won't try to merge buddies from
	 * different pageblocks and change MIGRATE_ISOLATE to some
	 * other migration type.
	 *
	 * Once the pageblocks are marked as MIGRATE_ISOLATE, we
	 * migrate the pages from an unaligned range (ie. pages that
	 * we are interested in).  This will put all the pages in
	 * range back to page allocator as MIGRATE_ISOLATE.
	 *
	 * When this is done, we take the pages in range from page
	 * allocator removing them from the buddy system.  This way
	 * page allocator will never consider using them.
	 *
	 * This lets us mark the pageblocks back as
	 * MIGRATE_CMA/MIGRATE_MOVABLE so that free pages in the
	 * aligned range but not in the unaligned, original range are
	 * put back to page allocator so that buddy can use them.
	 */

	ret = start_isolate_page_range(pfn_max_align_down(start),
				       pfn_max_align_up(end), migratetype,
				       false);
	if (ret)
		return ret;

#ifdef CONFIG_CMA
	cc.zone->cma_alloc = 1;
#endif
	/*
	 * In case of -EBUSY, we'd like to know which page causes problem.
	 * So, just fall through. test_pages_isolated() has a tracepoint
	 * which will report the busy page.
	 *
	 * It is possible that busy pages could become available before
	 * the call to test_pages_isolated, and the range will actually be
	 * allocated.  So, if we fall through be sure to clear ret so that
	 * -EBUSY is not accidentally used or returned to caller.
	 */
	ret = __alloc_contig_migrate_range(&cc, start, end);
	if (ret && ret != -EBUSY)
		goto done;
	ret =0;

	/*
	 * Pages from [start, end) are within a MAX_ORDER_NR_PAGES
	 * aligned blocks that are marked as MIGRATE_ISOLATE.  What's
	 * more, all pages in [start, end) are free in page allocator.
	 * What we are going to do is to allocate all pages from
	 * [start, end) (that is remove them from page allocator).
	 *
	 * The only problem is that pages at the beginning and at the
	 * end of interesting range may be not aligned with pages that
	 * page allocator holds, ie. they can be part of higher order
	 * pages.  Because of this, we reserve the bigger range and
	 * once this is done free the pages we are not interested in.
	 *
	 * We don't have to hold zone->lock here because the pages are
	 * isolated thus they won't get removed from buddy.
	 */

	lru_add_drain_all();
	drain_all_pages(cc.zone);

	order = 0;
	outer_start = start;
	while (!PageBuddy(pfn_to_page(outer_start))) {
		if (++order >= MAX_ORDER) {
			outer_start = start;
			break;
		}
		outer_start &= ~0UL << order;
	}

	if (outer_start != start) {
		order = page_order(pfn_to_page(outer_start));

		/*
		 * outer_start page could be small order buddy page and
		 * it doesn't include start page. Adjust outer_start
		 * in this case to report failed page properly
		 * on tracepoint in test_pages_isolated()
		 */
		if (outer_start + (1UL << order) <= start)
			outer_start = start;
	}

	/* Make sure the range is really isolated. */
	if (test_pages_isolated(outer_start, end, false)) {
		pr_info_ratelimited("%s: [%lx, %lx) PFNs busy\n",
			__func__, outer_start, end);
		ret = -EBUSY;
		goto done;
	}

	/* Grab isolated pages from freelists. */
	outer_end = isolate_freepages_range(&cc, outer_start, end);
	if (!outer_end) {
		ret = -EBUSY;
		goto done;
	}

	/* Free head and tail (if any) */
	if (start != outer_start)
		free_contig_range(outer_start, start - outer_start);
	if (end != outer_end)
		free_contig_range(end, outer_end - end);

done:
	undo_isolate_page_range(pfn_max_align_down(start),
				pfn_max_align_up(end), migratetype);
#ifdef CONFIG_CMA
	cc.zone->cma_alloc = 0;
#endif
	return ret;
}

void free_contig_range(unsigned long pfn, unsigned nr_pages)
{
	unsigned int count = 0;

	for (; nr_pages--; pfn++) {
		struct page *page = pfn_to_page(pfn);

		count += page_count(page) != 1;
		__free_page(page);
	}
	WARN(count != 0, "%d pages are still in use!\n", count);
}
#endif

/*
 * The zone indicated has a new number of managed_pages; batch sizes and percpu
 * page high values need to be recalulated.
 */
void __meminit zone_pcp_update(struct zone *zone)
{
	unsigned cpu;
	mutex_lock(&pcp_batch_high_lock);
	for_each_possible_cpu(cpu)
		pageset_set_high_and_batch(zone,
				per_cpu_ptr(zone->pageset, cpu));
	mutex_unlock(&pcp_batch_high_lock);
}

void zone_pcp_reset(struct zone *zone)
{
	unsigned long flags;
	int cpu;
	struct per_cpu_pageset *pset;

	/* avoid races with drain_pages()  */
	local_irq_save(flags);
	if (zone->pageset != &boot_pageset) {
		for_each_online_cpu(cpu) {
			pset = per_cpu_ptr(zone->pageset, cpu);
			drain_zonestat(zone, pset);
		}
		free_percpu(zone->pageset);
		zone->pageset = &boot_pageset;
	}
	local_irq_restore(flags);
}

#ifdef CONFIG_MEMORY_HOTREMOVE
/*
 * All pages in the range must be in a single zone and isolated
 * before calling this.
 */
void
__offline_isolated_pages(unsigned long start_pfn, unsigned long end_pfn)
{
	struct page *page;
	struct zone *zone;
	unsigned int order, i;
	unsigned long pfn;
	unsigned long flags;
	/* find the first valid pfn */
	for (pfn = start_pfn; pfn < end_pfn; pfn++)
		if (pfn_valid(pfn))
			break;
	if (pfn == end_pfn)
		return;
	offline_mem_sections(pfn, end_pfn);
	zone = page_zone(pfn_to_page(pfn));
	spin_lock_irqsave(&zone->lock, flags);
	pfn = start_pfn;
	while (pfn < end_pfn) {
		if (!pfn_valid(pfn)) {
			pfn++;
			continue;
		}
		page = pfn_to_page(pfn);
		/*
		 * The HWPoisoned page may be not in buddy system, and
		 * page_count() is not 0.
		 */
		if (unlikely(!PageBuddy(page) && PageHWPoison(page))) {
			pfn++;
			SetPageReserved(page);
			continue;
		}

		BUG_ON(page_count(page));
		BUG_ON(!PageBuddy(page));
		order = page_order(page);
#ifdef CONFIG_DEBUG_VM
		pr_info("remove from free list %lx %d %lx\n",
			pfn, 1 << order, end_pfn);
#endif
		list_del(&page->lru);
		rmv_page_order(page);
		zone->free_area[order].nr_free--;
		for (i = 0; i < (1 << order); i++)
			SetPageReserved((page+i));
		pfn += (1 << order);
	}
	spin_unlock_irqrestore(&zone->lock, flags);
}
#endif

bool is_free_buddy_page(struct page *page)
{
	struct zone *zone = page_zone(page);
	unsigned long pfn = page_to_pfn(page);
	unsigned long flags;
	unsigned int order;

	spin_lock_irqsave(&zone->lock, flags);
	for (order = 0; order < MAX_ORDER; order++) {
		struct page *page_head = page - (pfn & ((1 << order) - 1));

		if (PageBuddy(page_head) && page_order(page_head) >= order)
			break;
	}
	spin_unlock_irqrestore(&zone->lock, flags);

	return order < MAX_ORDER;
}

#ifdef CONFIG_MEMORY_FAILURE
/*
 * Set PG_hwpoison flag if a given page is confirmed to be a free page.  This
 * test is performed under the zone lock to prevent a race against page
 * allocation.
 */
bool set_hwpoison_free_buddy_page(struct page *page)
{
	struct zone *zone = page_zone(page);
	unsigned long pfn = page_to_pfn(page);
	unsigned long flags;
	unsigned int order;
	bool hwpoisoned = false;

	spin_lock_irqsave(&zone->lock, flags);
	for (order = 0; order < MAX_ORDER; order++) {
		struct page *page_head = page - (pfn & ((1 << order) - 1));

		if (PageBuddy(page_head) && page_order(page_head) >= order) {
			if (!TestSetPageHWPoison(page))
				hwpoisoned = true;
			break;
		}
	}
	spin_unlock_irqrestore(&zone->lock, flags);

	return hwpoisoned;
}
#endif<|MERGE_RESOLUTION|>--- conflicted
+++ resolved
@@ -67,13 +67,9 @@
 #include <linux/ftrace.h>
 #include <linux/lockdep.h>
 #include <linux/nmi.h>
-<<<<<<< HEAD
 #include <linux/psi.h>
 #include <linux/sched/cputime.h>
-=======
 #include <linux/khugepaged.h>
->>>>>>> 30baa092
-
 #include <asm/sections.h>
 #include <asm/tlbflush.h>
 #include <asm/div64.h>
@@ -953,17 +949,17 @@
 	VM_BUG_ON_PAGE(pfn & ((1 << order) - 1), page);
 	VM_BUG_ON_PAGE(bad_range(zone, page), page);
 
-continue_merging:
-<<<<<<< HEAD
+
+
 	while (order < max_order - 1) {
 		if (compaction_capture(capc, page, order, migratetype)) {
 			__mod_zone_freepage_state(zone, -(1 << order),
 								migratetype);
 			return;
 		}
-=======
+
 	while (order < max_order) {
->>>>>>> 30baa092
+
 		buddy_pfn = __find_buddy_pfn(pfn, order);
 		buddy = page + (buddy_pfn - pfn);
 
@@ -1012,7 +1008,7 @@
 		goto continue_merging;
 	}
 
-done_merging:
+
 	set_page_order(page, order);
 
 	/*

/*
 *  linux/mm/vmalloc.c
 *
 *  Copyright (C) 1993  Linus Torvalds
 *  Support of BIGMEM added by Gerhard Wichert, Siemens AG, July 1999
 *  SMP-safe vmalloc/vfree/ioremap, Tigran Aivazian <tigran@veritas.com>, May 2000
 *  Major rework to support vmap/vunmap, Christoph Hellwig, SGI, August 2002
 *  Numa awareness, Christoph Lameter, SGI, June 2005
 */

#include <linux/vmalloc.h>
#include <linux/mm.h>
#include <linux/module.h>
#include <linux/highmem.h>
#include <linux/sched/signal.h>
#include <linux/slab.h>
#include <linux/spinlock.h>
#include <linux/interrupt.h>
#include <linux/proc_fs.h>
#include <linux/seq_file.h>
#include <linux/debugobjects.h>
#include <linux/kallsyms.h>
#include <linux/list.h>
#include <linux/notifier.h>
#include <linux/rbtree.h>
#include <linux/radix-tree.h>
#include <linux/rcupdate.h>
#include <linux/pfn.h>
#include <linux/kmemleak.h>
#include <linux/atomic.h>
#include <linux/compiler.h>
#include <linux/llist.h>
#include <linux/bitops.h>
<<<<<<< HEAD
#include <linux/rbtree_augmented.h>
=======
#include <linux/overflow.h>
>>>>>>> 30baa092

#include <linux/uaccess.h>
#include <asm/tlbflush.h>
#include <asm/shmparam.h>

#include "internal.h"

struct vfree_deferred {
	struct llist_head list;
	struct work_struct wq;
};
static DEFINE_PER_CPU(struct vfree_deferred, vfree_deferred);

static void __vunmap(const void *, int);

static void free_work(struct work_struct *w)
{
	struct vfree_deferred *p = container_of(w, struct vfree_deferred, wq);
	struct llist_node *t, *llnode;

	llist_for_each_safe(llnode, t, llist_del_all(&p->list))
		__vunmap((void *)llnode, 1);
}

/*** Page table manipulation functions ***/

static void vunmap_pte_range(pmd_t *pmd, unsigned long addr, unsigned long end)
{
	pte_t *pte;

	pte = pte_offset_kernel(pmd, addr);
	do {
		pte_t ptent = ptep_get_and_clear(&init_mm, addr, pte);
		WARN_ON(!pte_none(ptent) && !pte_present(ptent));
	} while (pte++, addr += PAGE_SIZE, addr != end);
}

static void vunmap_pmd_range(pud_t *pud, unsigned long addr, unsigned long end)
{
	pmd_t *pmd;
	unsigned long next;

	pmd = pmd_offset(pud, addr);
	do {
		next = pmd_addr_end(addr, end);
		if (pmd_clear_huge(pmd))
			continue;
		if (pmd_none_or_clear_bad(pmd))
			continue;
		vunmap_pte_range(pmd, addr, next);
	} while (pmd++, addr = next, addr != end);
}

static void vunmap_pud_range(p4d_t *p4d, unsigned long addr, unsigned long end)
{
	pud_t *pud;
	unsigned long next;

	pud = pud_offset(p4d, addr);
	do {
		next = pud_addr_end(addr, end);
		if (pud_clear_huge(pud))
			continue;
		if (pud_none_or_clear_bad(pud))
			continue;
		vunmap_pmd_range(pud, addr, next);
	} while (pud++, addr = next, addr != end);
}

static void vunmap_p4d_range(pgd_t *pgd, unsigned long addr, unsigned long end)
{
	p4d_t *p4d;
	unsigned long next;

	p4d = p4d_offset(pgd, addr);
	do {
		next = p4d_addr_end(addr, end);
		if (p4d_clear_huge(p4d))
			continue;
		if (p4d_none_or_clear_bad(p4d))
			continue;
		vunmap_pud_range(p4d, addr, next);
	} while (p4d++, addr = next, addr != end);
}

static void vunmap_page_range(unsigned long addr, unsigned long end)
{
	pgd_t *pgd;
	unsigned long next;

	BUG_ON(addr >= end);
	pgd = pgd_offset_k(addr);
	do {
		next = pgd_addr_end(addr, end);
		if (pgd_none_or_clear_bad(pgd))
			continue;
		vunmap_p4d_range(pgd, addr, next);
	} while (pgd++, addr = next, addr != end);
}

static int vmap_pte_range(pmd_t *pmd, unsigned long addr,
		unsigned long end, pgprot_t prot, struct page **pages, int *nr)
{
	pte_t *pte;

	/*
	 * nr is a running index into the array which helps higher level
	 * callers keep track of where we're up to.
	 */

	pte = pte_alloc_kernel(pmd, addr);
	if (!pte)
		return -ENOMEM;
	do {
		struct page *page = pages[*nr];

		if (WARN_ON(!pte_none(*pte)))
			return -EBUSY;
		if (WARN_ON(!page))
			return -ENOMEM;
		set_pte_at(&init_mm, addr, pte, mk_pte(page, prot));
		(*nr)++;
	} while (pte++, addr += PAGE_SIZE, addr != end);
	return 0;
}

static int vmap_pmd_range(pud_t *pud, unsigned long addr,
		unsigned long end, pgprot_t prot, struct page **pages, int *nr)
{
	pmd_t *pmd;
	unsigned long next;

	pmd = pmd_alloc(&init_mm, pud, addr);
	if (!pmd)
		return -ENOMEM;
	do {
		next = pmd_addr_end(addr, end);
		if (vmap_pte_range(pmd, addr, next, prot, pages, nr))
			return -ENOMEM;
	} while (pmd++, addr = next, addr != end);
	return 0;
}

static int vmap_pud_range(p4d_t *p4d, unsigned long addr,
		unsigned long end, pgprot_t prot, struct page **pages, int *nr)
{
	pud_t *pud;
	unsigned long next;

	pud = pud_alloc(&init_mm, p4d, addr);
	if (!pud)
		return -ENOMEM;
	do {
		next = pud_addr_end(addr, end);
		if (vmap_pmd_range(pud, addr, next, prot, pages, nr))
			return -ENOMEM;
	} while (pud++, addr = next, addr != end);
	return 0;
}

static int vmap_p4d_range(pgd_t *pgd, unsigned long addr,
		unsigned long end, pgprot_t prot, struct page **pages, int *nr)
{
	p4d_t *p4d;
	unsigned long next;

	p4d = p4d_alloc(&init_mm, pgd, addr);
	if (!p4d)
		return -ENOMEM;
	do {
		next = p4d_addr_end(addr, end);
		if (vmap_pud_range(p4d, addr, next, prot, pages, nr))
			return -ENOMEM;
	} while (p4d++, addr = next, addr != end);
	return 0;
}

/*
 * Set up page tables in kva (addr, end). The ptes shall have prot "prot", and
 * will have pfns corresponding to the "pages" array.
 *
 * Ie. pte at addr+N*PAGE_SIZE shall point to pfn corresponding to pages[N]
 */
static int vmap_page_range_noflush(unsigned long start, unsigned long end,
				   pgprot_t prot, struct page **pages)
{
	pgd_t *pgd;
	unsigned long next;
	unsigned long addr = start;
	int err = 0;
	int nr = 0;

	BUG_ON(addr >= end);
	pgd = pgd_offset_k(addr);
	do {
		next = pgd_addr_end(addr, end);
		err = vmap_p4d_range(pgd, addr, next, prot, pages, &nr);
		if (err)
			return err;
	} while (pgd++, addr = next, addr != end);

	return nr;
}

static int vmap_page_range(unsigned long start, unsigned long end,
			   pgprot_t prot, struct page **pages)
{
	int ret;

	ret = vmap_page_range_noflush(start, end, prot, pages);
	flush_cache_vmap(start, end);
	return ret;
}

int is_vmalloc_or_module_addr(const void *x)
{
	/*
	 * ARM, x86-64 and sparc64 put modules in a special place,
	 * and fall back on vmalloc() if that fails. Others
	 * just put it in the vmalloc space.
	 */
#if defined(CONFIG_MODULES) && defined(MODULES_VADDR)
	unsigned long addr = (unsigned long)x;
	if (addr >= MODULES_VADDR && addr < MODULES_END)
		return 1;
#endif
	return is_vmalloc_addr(x);
}

/*
 * Walk a vmap address to the struct page it maps.
 */
struct page *vmalloc_to_page(const void *vmalloc_addr)
{
	unsigned long addr = (unsigned long) vmalloc_addr;
	struct page *page = NULL;
	pgd_t *pgd = pgd_offset_k(addr);
	p4d_t *p4d;
	pud_t *pud;
	pmd_t *pmd;
	pte_t *ptep, pte;

	/*
	 * XXX we might need to change this if we add VIRTUAL_BUG_ON for
	 * architectures that do not vmalloc module space
	 */
	VIRTUAL_BUG_ON(!is_vmalloc_or_module_addr(vmalloc_addr));

	if (pgd_none(*pgd))
		return NULL;
	p4d = p4d_offset(pgd, addr);
	if (p4d_none(*p4d))
		return NULL;
	pud = pud_offset(p4d, addr);

	/*
	 * Don't dereference bad PUD or PMD (below) entries. This will also
	 * identify huge mappings, which we may encounter on architectures
	 * that define CONFIG_HAVE_ARCH_HUGE_VMAP=y. Such regions will be
	 * identified as vmalloc addresses by is_vmalloc_addr(), but are
	 * not [unambiguously] associated with a struct page, so there is
	 * no correct value to return for them.
	 */
	WARN_ON_ONCE(pud_bad(*pud));
	if (pud_none(*pud) || pud_bad(*pud))
		return NULL;
	pmd = pmd_offset(pud, addr);
	WARN_ON_ONCE(pmd_bad(*pmd));
	if (pmd_none(*pmd) || pmd_bad(*pmd))
		return NULL;

	ptep = pte_offset_map(pmd, addr);
	pte = *ptep;
	if (pte_present(pte))
		page = pte_page(pte);
	pte_unmap(ptep);
	return page;
}
EXPORT_SYMBOL(vmalloc_to_page);

/*
 * Map a vmalloc()-space virtual address to the physical page frame number.
 */
unsigned long vmalloc_to_pfn(const void *vmalloc_addr)
{
	return page_to_pfn(vmalloc_to_page(vmalloc_addr));
}
EXPORT_SYMBOL(vmalloc_to_pfn);


/*** Global kva allocator ***/

#define DEBUG_AUGMENT_PROPAGATE_CHECK 0
#define DEBUG_AUGMENT_LOWEST_MATCH_CHECK 0

#define VM_LAZY_FREE	0x02
#define VM_VM_AREA	0x04

static DEFINE_SPINLOCK(vmap_area_lock);
/* Export for kexec only */
LIST_HEAD(vmap_area_list);
static LLIST_HEAD(vmap_purge_list);
static struct rb_root vmap_area_root = RB_ROOT;
static bool vmap_initialized __read_mostly;

/*
 * This kmem_cache is used for vmap_area objects. Instead of
 * allocating from slab we reuse an object from this cache to
 * make things faster. Especially in "no edge" splitting of
 * free block.
 */
static struct kmem_cache *vmap_area_cachep;

/*
 * This linked list is used in pair with free_vmap_area_root.
 * It gives O(1) access to prev/next to perform fast coalescing.
 */
static LIST_HEAD(free_vmap_area_list);

/*
 * This augment red-black tree represents the free vmap space.
 * All vmap_area objects in this tree are sorted by va->va_start
 * address. It is used for allocation and merging when a vmap
 * object is released.
 *
 * Each vmap_area node contains a maximum available free block
 * of its sub-tree, right or left. Therefore it is possible to
 * find a lowest match of free area.
 */
static struct rb_root free_vmap_area_root = RB_ROOT;

static __always_inline unsigned long
va_size(struct vmap_area *va)
{
	return (va->va_end - va->va_start);
}

static __always_inline unsigned long
get_subtree_max_size(struct rb_node *node)
{
	struct vmap_area *va;

	va = rb_entry_safe(node, struct vmap_area, rb_node);
	return va ? va->subtree_max_size : 0;
}

/*
 * Gets called when remove the node and rotate.
 */
static __always_inline unsigned long
compute_subtree_max_size(struct vmap_area *va)
{
	return max3(va_size(va),
		get_subtree_max_size(va->rb_node.rb_left),
		get_subtree_max_size(va->rb_node.rb_right));
}

RB_DECLARE_CALLBACKS(static, free_vmap_area_rb_augment_cb,
	struct vmap_area, rb_node, unsigned long, subtree_max_size,
	compute_subtree_max_size)

static void purge_vmap_area_lazy(void);
static BLOCKING_NOTIFIER_HEAD(vmap_notify_list);
static unsigned long lazy_max_pages(void);

static atomic_long_t nr_vmalloc_pages;

unsigned long vmalloc_nr_pages(void)
{
	return atomic_long_read(&nr_vmalloc_pages);
}

#ifdef CONFIG_ENABLE_VMALLOC_SAVING
#define POSSIBLE_VMALLOC_START	PAGE_OFFSET

#define VMALLOC_BITMAP_SIZE	((VMALLOC_END - PAGE_OFFSET) >> \
					PAGE_SHIFT)
#define VMALLOC_TO_BIT(addr)	((addr - PAGE_OFFSET) >> PAGE_SHIFT)
#define BIT_TO_VMALLOC(i)	(PAGE_OFFSET + i * PAGE_SIZE)

unsigned long total_vmalloc_size;
unsigned long vmalloc_reserved;

DECLARE_BITMAP(possible_areas, VMALLOC_BITMAP_SIZE);

void mark_vmalloc_reserved_area(void *x, unsigned long size)
{
	unsigned long addr = (unsigned long)x;

	bitmap_set(possible_areas, VMALLOC_TO_BIT(addr), size >> PAGE_SHIFT);
	vmalloc_reserved += size;
}

int is_vmalloc_addr(const void *x)
{
	unsigned long addr = (unsigned long)x;

	if (addr < POSSIBLE_VMALLOC_START || addr >= VMALLOC_END)
		return 0;

	if (test_bit(VMALLOC_TO_BIT(addr), possible_areas))
		return 0;

	return 1;
}

static void calc_total_vmalloc_size(void)
{
	total_vmalloc_size = VMALLOC_END - POSSIBLE_VMALLOC_START -
		vmalloc_reserved;
}
#else
int is_vmalloc_addr(const void *x)
{
	unsigned long addr = (unsigned long)x;

	return addr >= VMALLOC_START && addr < VMALLOC_END;
}

static void calc_total_vmalloc_size(void) { }
#endif
EXPORT_SYMBOL(is_vmalloc_addr);

static atomic_long_t nr_vmalloc_pages;

static struct vmap_area *__find_vmap_area(unsigned long addr)
{
	struct rb_node *n = vmap_area_root.rb_node;

	while (n) {
		struct vmap_area *va;

		va = rb_entry(n, struct vmap_area, rb_node);
		if (addr < va->va_start)
			n = n->rb_left;
		else if (addr >= va->va_end)
			n = n->rb_right;
		else
			return va;
	}

	return NULL;
}

/*
 * This function returns back addresses of parent node
 * and its left or right link for further processing.
 */
static __always_inline struct rb_node **
find_va_links(struct vmap_area *va,
	struct rb_root *root, struct rb_node *from,
	struct rb_node **parent)
{
	struct vmap_area *tmp_va;
	struct rb_node **link;

	if (root) {
		link = &root->rb_node;
		if (unlikely(!*link)) {
			*parent = NULL;
			return link;
		}
	} else {
		link = &from;
	}

	/*
	 * Go to the bottom of the tree. When we hit the last point
	 * we end up with parent rb_node and correct direction, i name
	 * it link, where the new va->rb_node will be attached to.
	 */
	do {
		tmp_va = rb_entry(*link, struct vmap_area, rb_node);

		/*
		 * During the traversal we also do some sanity check.
		 * Trigger the BUG() if there are sides(left/right)
		 * or full overlaps.
		 */
		if (va->va_start < tmp_va->va_end &&
				va->va_end <= tmp_va->va_start)
			link = &(*link)->rb_left;
		else if (va->va_end > tmp_va->va_start &&
				va->va_start >= tmp_va->va_end)
			link = &(*link)->rb_right;
		else
			BUG();
	} while (*link);

	*parent = &tmp_va->rb_node;
	return link;
}

static __always_inline struct list_head *
get_va_next_sibling(struct rb_node *parent, struct rb_node **link)
{
	struct list_head *list;

	if (unlikely(!parent))
		/*
		 * The red-black tree where we try to find VA neighbors
		 * before merging or inserting is empty, i.e. it means
		 * there is no free vmap space. Normally it does not
		 * happen but we handle this case anyway.
		 */
		return NULL;

	list = &rb_entry(parent, struct vmap_area, rb_node)->list;
	return (&parent->rb_right == link ? list->next : list);
}

static __always_inline void
link_va(struct vmap_area *va, struct rb_root *root,
	struct rb_node *parent, struct rb_node **link, struct list_head *head)
{
	/*
	 * VA is still not in the list, but we can
	 * identify its future previous list_head node.
	 */
	if (likely(parent)) {
		head = &rb_entry(parent, struct vmap_area, rb_node)->list;
		if (&parent->rb_right != link)
			head = head->prev;
	}

	/* Insert to the rb-tree */
	rb_link_node(&va->rb_node, parent, link);
	if (root == &free_vmap_area_root) {
		/*
		 * Some explanation here. Just perform simple insertion
		 * to the tree. We do not set va->subtree_max_size to
		 * its current size before calling rb_insert_augmented().
		 * It is because of we populate the tree from the bottom
		 * to parent levels when the node _is_ in the tree.
		 *
		 * Therefore we set subtree_max_size to zero after insertion,
		 * to let __augment_tree_propagate_from() puts everything to
		 * the correct order later on.
		 */
		rb_insert_augmented(&va->rb_node,
			root, &free_vmap_area_rb_augment_cb);
		va->subtree_max_size = 0;
	} else {
		rb_insert_color(&va->rb_node, root);
	}

	/* Address-sort this list */
	list_add(&va->list, head);
}

static __always_inline void
unlink_va(struct vmap_area *va, struct rb_root *root)
{
	/*
	 * During merging a VA node can be empty, therefore
	 * not linked with the tree nor list. Just check it.
	 */
	if (!RB_EMPTY_NODE(&va->rb_node)) {
		if (root == &free_vmap_area_root)
			rb_erase_augmented(&va->rb_node,
				root, &free_vmap_area_rb_augment_cb);
		else
			rb_erase(&va->rb_node, root);

		list_del(&va->list);
		RB_CLEAR_NODE(&va->rb_node);
	}
}

#if DEBUG_AUGMENT_PROPAGATE_CHECK
static void
augment_tree_propagate_check(struct rb_node *n)
{
	struct vmap_area *va;
	struct rb_node *node;
	unsigned long size;
	bool found = false;

	if (n == NULL)
		return;

	va = rb_entry(n, struct vmap_area, rb_node);
	size = va->subtree_max_size;
	node = n;

	while (node) {
		va = rb_entry(node, struct vmap_area, rb_node);

		if (get_subtree_max_size(node->rb_left) == size) {
			node = node->rb_left;
		} else {
			if (va_size(va) == size) {
				found = true;
				break;
			}

			node = node->rb_right;
		}
	}

	if (!found) {
		va = rb_entry(n, struct vmap_area, rb_node);
		pr_emerg("tree is corrupted: %lu, %lu\n",
			va_size(va), va->subtree_max_size);
	}

	augment_tree_propagate_check(n->rb_left);
	augment_tree_propagate_check(n->rb_right);
}
#endif

/*
 * This function populates subtree_max_size from bottom to upper
 * levels starting from VA point. The propagation must be done
 * when VA size is modified by changing its va_start/va_end. Or
 * in case of newly inserting of VA to the tree.
 *
 * It means that __augment_tree_propagate_from() must be called:
 * - After VA has been inserted to the tree(free path);
 * - After VA has been shrunk(allocation path);
 * - After VA has been increased(merging path).
 *
 * Please note that, it does not mean that upper parent nodes
 * and their subtree_max_size are recalculated all the time up
 * to the root node.
 *
 *       4--8
 *        /\
 *       /  \
 *      /    \
 *    2--2  8--8
 *
 * For example if we modify the node 4, shrinking it to 2, then
 * no any modification is required. If we shrink the node 2 to 1
 * its subtree_max_size is updated only, and set to 1. If we shrink
 * the node 8 to 6, then its subtree_max_size is set to 6 and parent
 * node becomes 4--6.
 */
static __always_inline void
augment_tree_propagate_from(struct vmap_area *va)
{
	struct rb_node *node = &va->rb_node;
	unsigned long new_va_sub_max_size;

	while (node) {
		va = rb_entry(node, struct vmap_area, rb_node);
		new_va_sub_max_size = compute_subtree_max_size(va);

		/*
		 * If the newly calculated maximum available size of the
		 * subtree is equal to the current one, then it means that
		 * the tree is propagated correctly. So we have to stop at
		 * this point to save cycles.
		 */
		if (va->subtree_max_size == new_va_sub_max_size)
			break;

		va->subtree_max_size = new_va_sub_max_size;
		node = rb_parent(&va->rb_node);
	}

#if DEBUG_AUGMENT_PROPAGATE_CHECK
	augment_tree_propagate_check(free_vmap_area_root.rb_node);
#endif
}

static void
insert_vmap_area(struct vmap_area *va,
	struct rb_root *root, struct list_head *head)
{
	struct rb_node **link;
	struct rb_node *parent;

	link = find_va_links(va, root, NULL, &parent);
	link_va(va, root, parent, link, head);
}

static void
insert_vmap_area_augment(struct vmap_area *va,
	struct rb_node *from, struct rb_root *root,
	struct list_head *head)
{
	struct rb_node **link;
	struct rb_node *parent;

	if (from)
		link = find_va_links(va, NULL, from, &parent);
	else
		link = find_va_links(va, root, NULL, &parent);

	link_va(va, root, parent, link, head);
	augment_tree_propagate_from(va);
}

/*
 * Merge de-allocated chunk of VA memory with previous
 * and next free blocks. If coalesce is not done a new
 * free area is inserted. If VA has been merged, it is
 * freed.
 */
static __always_inline void
merge_or_add_vmap_area(struct vmap_area *va,
	struct rb_root *root, struct list_head *head)
{
	struct vmap_area *sibling;
	struct list_head *next;
	struct rb_node **link;
	struct rb_node *parent;
	bool merged = false;

	/*
	 * Find a place in the tree where VA potentially will be
	 * inserted, unless it is merged with its sibling/siblings.
	 */
	link = find_va_links(va, root, NULL, &parent);

	/*
	 * Get next node of VA to check if merging can be done.
	 */
	next = get_va_next_sibling(parent, link);
	if (unlikely(next == NULL))
		goto insert;

	/*
	 * start            end
	 * |                |
	 * |<------VA------>|<-----Next----->|
	 *                  |                |
	 *                  start            end
	 */
	if (next != head) {
		sibling = list_entry(next, struct vmap_area, list);
		if (sibling->va_start == va->va_end) {
			sibling->va_start = va->va_start;

			/* Check and update the tree if needed. */
			augment_tree_propagate_from(sibling);

			/* Remove this VA, it has been merged. */
			unlink_va(va, root);

			/* Free vmap_area object. */
			kmem_cache_free(vmap_area_cachep, va);

			/* Point to the new merged area. */
			va = sibling;
			merged = true;
		}
	}

	/*
	 * start            end
	 * |                |
	 * |<-----Prev----->|<------VA------>|
	 *                  |                |
	 *                  start            end
	 */
	if (next->prev != head) {
		sibling = list_entry(next->prev, struct vmap_area, list);
		if (sibling->va_end == va->va_start) {
			sibling->va_end = va->va_end;

			/* Check and update the tree if needed. */
			augment_tree_propagate_from(sibling);

			/* Remove this VA, it has been merged. */
			unlink_va(va, root);

			/* Free vmap_area object. */
			kmem_cache_free(vmap_area_cachep, va);

			return;
		}
	}

insert:
	if (!merged) {
		link_va(va, root, parent, link, head);
		augment_tree_propagate_from(va);
	}
}

static __always_inline bool
is_within_this_va(struct vmap_area *va, unsigned long size,
	unsigned long align, unsigned long vstart)
{
	unsigned long nva_start_addr;

	if (va->va_start > vstart)
		nva_start_addr = ALIGN(va->va_start, align);
	else
		nva_start_addr = ALIGN(vstart, align);

	/* Can be overflowed due to big size or alignment. */
	if (nva_start_addr + size < nva_start_addr ||
			nva_start_addr < vstart)
		return false;

	return (nva_start_addr + size <= va->va_end);
}

/*
 * Find the first free block(lowest start address) in the tree,
 * that will accomplish the request corresponding to passing
 * parameters.
 */
static __always_inline struct vmap_area *
find_vmap_lowest_match(unsigned long size,
	unsigned long align, unsigned long vstart)
{
	struct vmap_area *va;
	struct rb_node *node;
	unsigned long length;

	/* Start from the root. */
	node = free_vmap_area_root.rb_node;

	/* Adjust the search size for alignment overhead. */
	length = size + align - 1;

	while (node) {
		va = rb_entry(node, struct vmap_area, rb_node);

		if (get_subtree_max_size(node->rb_left) >= length &&
				vstart < va->va_start) {
			node = node->rb_left;
		} else {
			if (is_within_this_va(va, size, align, vstart))
				return va;

			/*
			 * Does not make sense to go deeper towards the right
			 * sub-tree if it does not have a free block that is
			 * equal or bigger to the requested search length.
			 */
			if (get_subtree_max_size(node->rb_right) >= length) {
				node = node->rb_right;
				continue;
			}

			/*
			 * OK. We roll back and find the fist right sub-tree,
			 * that will satisfy the search criteria. It can happen
			 * only once due to "vstart" restriction.
			 */
			while ((node = rb_parent(node))) {
				va = rb_entry(node, struct vmap_area, rb_node);
				if (is_within_this_va(va, size, align, vstart))
					return va;

				if (get_subtree_max_size(node->rb_right) >= length &&
						vstart <= va->va_start) {
					node = node->rb_right;
					break;
				}
			}
		}
	}

	return NULL;
}

#if DEBUG_AUGMENT_LOWEST_MATCH_CHECK
#include <linux/random.h>

static struct vmap_area *
find_vmap_lowest_linear_match(unsigned long size,
	unsigned long align, unsigned long vstart)
{
	struct vmap_area *va;

	list_for_each_entry(va, &free_vmap_area_list, list) {
		if (!is_within_this_va(va, size, align, vstart))
			continue;

		return va;
	}

	return NULL;
}

static void
find_vmap_lowest_match_check(unsigned long size)
{
	struct vmap_area *va_1, *va_2;
	unsigned long vstart;
	unsigned int rnd;

	get_random_bytes(&rnd, sizeof(rnd));
	vstart = VMALLOC_START + rnd;

	va_1 = find_vmap_lowest_match(size, 1, vstart);
	va_2 = find_vmap_lowest_linear_match(size, 1, vstart);

	if (va_1 != va_2)
		pr_emerg("not lowest: t: 0x%p, l: 0x%p, v: 0x%lx\n",
			va_1, va_2, vstart);
}
#endif

enum fit_type {
	NOTHING_FIT = 0,
	FL_FIT_TYPE = 1,	/* full fit */
	LE_FIT_TYPE = 2,	/* left edge fit */
	RE_FIT_TYPE = 3,	/* right edge fit */
	NE_FIT_TYPE = 4		/* no edge fit */
};

static __always_inline enum fit_type
classify_va_fit_type(struct vmap_area *va,
	unsigned long nva_start_addr, unsigned long size)
{
	enum fit_type type;

	/* Check if it is within VA. */
	if (nva_start_addr < va->va_start ||
			nva_start_addr + size > va->va_end)
		return NOTHING_FIT;

	/* Now classify. */
	if (va->va_start == nva_start_addr) {
		if (va->va_end == nva_start_addr + size)
			type = FL_FIT_TYPE;
		else
			type = LE_FIT_TYPE;
	} else if (va->va_end == nva_start_addr + size) {
		type = RE_FIT_TYPE;
	} else {
		type = NE_FIT_TYPE;
	}

	return type;
}

static __always_inline int
adjust_va_to_fit_type(struct vmap_area *va,
	unsigned long nva_start_addr, unsigned long size,
	enum fit_type type)
{
	struct vmap_area *lva = NULL;

	if (type == FL_FIT_TYPE) {
		/*
		 * No need to split VA, it fully fits.
		 *
		 * |               |
		 * V      NVA      V
		 * |---------------|
		 */
		unlink_va(va, &free_vmap_area_root);
		kmem_cache_free(vmap_area_cachep, va);
	} else if (type == LE_FIT_TYPE) {
		/*
		 * Split left edge of fit VA.
		 *
		 * |       |
		 * V  NVA  V   R
		 * |-------|-------|
		 */
		va->va_start += size;
	} else if (type == RE_FIT_TYPE) {
		/*
		 * Split right edge of fit VA.
		 *
		 *         |       |
		 *     L   V  NVA  V
		 * |-------|-------|
		 */
		va->va_end = nva_start_addr;
	} else if (type == NE_FIT_TYPE) {
		/*
		 * Split no edge of fit VA.
		 *
		 *     |       |
		 *   L V  NVA  V R
		 * |---|-------|---|
		 */
		lva = kmem_cache_alloc(vmap_area_cachep, GFP_NOWAIT);
		if (unlikely(!lva))
			return -1;

		/*
		 * Build the remainder.
		 */
		lva->va_start = va->va_start;
		lva->va_end = nva_start_addr;

		/*
		 * Shrink this VA to remaining size.
		 */
		va->va_start = nva_start_addr + size;
	} else {
		return -1;
	}

	if (type != FL_FIT_TYPE) {
		augment_tree_propagate_from(va);

		if (lva)	/* type == NE_FIT_TYPE */
			insert_vmap_area_augment(lva, &va->rb_node,
				&free_vmap_area_root, &free_vmap_area_list);
	}

	return 0;
}

/*
 * Returns a start address of the newly allocated area, if success.
 * Otherwise a vend is returned that indicates failure.
 */
static __always_inline unsigned long
__alloc_vmap_area(unsigned long size, unsigned long align,
	unsigned long vstart, unsigned long vend, int node)
{
	unsigned long nva_start_addr;
	struct vmap_area *va;
	enum fit_type type;
	int ret;

	va = find_vmap_lowest_match(size, align, vstart);
	if (unlikely(!va))
		return vend;

	if (va->va_start > vstart)
		nva_start_addr = ALIGN(va->va_start, align);
	else
		nva_start_addr = ALIGN(vstart, align);

	/* Check the "vend" restriction. */
	if (nva_start_addr + size > vend)
		return vend;

	/* Classify what we have found. */
	type = classify_va_fit_type(va, nva_start_addr, size);
	if (WARN_ON_ONCE(type == NOTHING_FIT))
		return vend;

	/* Update the free vmap_area. */
	ret = adjust_va_to_fit_type(va, nva_start_addr, size, type);
	if (ret)
		return vend;

#if DEBUG_AUGMENT_LOWEST_MATCH_CHECK
	find_vmap_lowest_match_check(size);
#endif

	return nva_start_addr;
}

/*
 * Allocate a region of KVA of the specified size and alignment, within the
 * vstart and vend.
 */
static struct vmap_area *alloc_vmap_area(unsigned long size,
				unsigned long align,
				unsigned long vstart, unsigned long vend,
				int node, gfp_t gfp_mask)
{
	struct vmap_area *va;
	unsigned long addr;
	int purged = 0;

	BUG_ON(!size);
	BUG_ON(offset_in_page(size));
	BUG_ON(!is_power_of_2(align));

	if (unlikely(!vmap_initialized))
		return ERR_PTR(-EBUSY);

	might_sleep();

	va = kmem_cache_alloc_node(vmap_area_cachep,
			gfp_mask & GFP_RECLAIM_MASK, node);
	if (unlikely(!va))
		return ERR_PTR(-ENOMEM);

	/*
	 * Only scan the relevant parts containing pointers to other objects
	 * to avoid false negatives.
	 */
	kmemleak_scan_area(&va->rb_node, SIZE_MAX, gfp_mask & GFP_RECLAIM_MASK);

retry:
	spin_lock(&vmap_area_lock);

	/*
	 * If an allocation fails, the "vend" address is
	 * returned. Therefore trigger the overflow path.
	 */
	addr = __alloc_vmap_area(size, align, vstart, vend, node);
	if (unlikely(addr == vend))
		goto overflow;

	va->va_start = addr;
	va->va_end = addr + size;
	va->flags = 0;
	insert_vmap_area(va, &vmap_area_root, &vmap_area_list);

	spin_unlock(&vmap_area_lock);

	BUG_ON(!IS_ALIGNED(va->va_start, align));
	BUG_ON(va->va_start < vstart);
	BUG_ON(va->va_end > vend);

	return va;

overflow:
	spin_unlock(&vmap_area_lock);
	if (!purged) {
		purge_vmap_area_lazy();
		purged = 1;
		goto retry;
	}

	if (gfpflags_allow_blocking(gfp_mask)) {
		unsigned long freed = 0;
		blocking_notifier_call_chain(&vmap_notify_list, 0, &freed);
		if (freed > 0) {
			purged = 0;
			goto retry;
		}
	}

	if (!(gfp_mask & __GFP_NOWARN) && printk_ratelimit())
		pr_warn("vmap allocation for size %lu failed: use vmalloc=<size> to increase size\n",
			size);

	kmem_cache_free(vmap_area_cachep, va);
	return ERR_PTR(-EBUSY);
}

int register_vmap_purge_notifier(struct notifier_block *nb)
{
	return blocking_notifier_chain_register(&vmap_notify_list, nb);
}
EXPORT_SYMBOL_GPL(register_vmap_purge_notifier);

int unregister_vmap_purge_notifier(struct notifier_block *nb)
{
	return blocking_notifier_chain_unregister(&vmap_notify_list, nb);
}
EXPORT_SYMBOL_GPL(unregister_vmap_purge_notifier);

static void __free_vmap_area(struct vmap_area *va)
{
	BUG_ON(RB_EMPTY_NODE(&va->rb_node));

	/*
	 * Remove from the busy tree/list.
	 */
	unlink_va(va, &vmap_area_root);

	/*
	 * Merge VA with its neighbors, otherwise just add it.
	 */
	merge_or_add_vmap_area(va,
		&free_vmap_area_root, &free_vmap_area_list);
}

/*
 * Free a region of KVA allocated by alloc_vmap_area
 */
static void free_vmap_area(struct vmap_area *va)
{
	spin_lock(&vmap_area_lock);
	__free_vmap_area(va);
	spin_unlock(&vmap_area_lock);
}

/*
 * Clear the pagetable entries of a given vmap_area
 */
static void unmap_vmap_area(struct vmap_area *va)
{
	vunmap_page_range(va->va_start, va->va_end);
}

/*
 * lazy_max_pages is the maximum amount of virtual address space we gather up
 * before attempting to purge with a TLB flush.
 *
 * There is a tradeoff here: a larger number will cover more kernel page tables
 * and take slightly longer to purge, but it will linearly reduce the number of
 * global TLB flushes that must be performed. It would seem natural to scale
 * this number up linearly with the number of CPUs (because vmapping activity
 * could also scale linearly with the number of CPUs), however it is likely
 * that in practice, workloads might be constrained in other ways that mean
 * vmap activity will not scale linearly with CPUs. Also, I want to be
 * conservative and not introduce a big latency on huge systems, so go with
 * a less aggressive log scale. It will still be an improvement over the old
 * code, and it will be simple to change the scale factor if we find that it
 * becomes a problem on bigger systems.
 */
static unsigned long lazy_max_pages(void)
{
	unsigned int log;

	log = fls(num_online_cpus());

	return log * (1UL * CONFIG_VMAP_LAZY_PURGING_FACTOR *
					1024 * 1024 / PAGE_SIZE);
}

static atomic_long_t vmap_lazy_nr = ATOMIC_LONG_INIT(0);

/*
 * Serialize vmap purging.  There is no actual criticial section protected
 * by this look, but we want to avoid concurrent calls for performance
 * reasons and to make the pcpu_get_vm_areas more deterministic.
 */
static DEFINE_MUTEX(vmap_purge_lock);

/* for per-CPU blocks */
static void purge_fragmented_blocks_allcpus(void);

/*
 * called before a call to iounmap() if the caller wants vm_area_struct's
 * immediately freed.
 */
void set_iounmap_nonlazy(void)
{
	atomic_long_set(&vmap_lazy_nr, lazy_max_pages()+1);
}

/*
 * Purges all lazily-freed vmap areas.
 */
static bool __purge_vmap_area_lazy(unsigned long start, unsigned long end)
{
	unsigned long resched_threshold;
	struct llist_node *valist;
	struct vmap_area *va;
	struct vmap_area *n_va;
	unsigned long flush_all_threshold = VMALLOC_END - VMALLOC_START;

	lockdep_assert_held(&vmap_purge_lock);

	valist = llist_del_all(&vmap_purge_list);
	if (unlikely(valist == NULL))
		return false;

	/*
	 * TODO: to calculate a flush range without looping.
	 * The list can be up to lazy_max_pages() elements.
	 */
	llist_for_each_entry(va, valist, purge_list) {
		if (va->va_start < start)
			start = va->va_start;
		if (va->va_end > end)
			end = va->va_end;
	}

	if (end - start <= flush_all_threshold)
		flush_tlb_kernel_range(start, end);
	else
		flush_tlb_all();
	resched_threshold = lazy_max_pages() << 1;

	spin_lock(&vmap_area_lock);
	llist_for_each_entry_safe(va, n_va, valist, purge_list) {
		unsigned long nr = (va->va_end - va->va_start) >> PAGE_SHIFT;

		__free_vmap_area(va);
		atomic_long_sub(nr, &vmap_lazy_nr);

		if (atomic_long_read(&vmap_lazy_nr) < resched_threshold)
			cond_resched_lock(&vmap_area_lock);
	}
	spin_unlock(&vmap_area_lock);
	return true;
}

/*
 * Kick off a purge of the outstanding lazy areas. Don't bother if somebody
 * is already purging.
 */
static void try_purge_vmap_area_lazy(void)
{
	if (mutex_trylock(&vmap_purge_lock)) {
		__purge_vmap_area_lazy(ULONG_MAX, 0);
		mutex_unlock(&vmap_purge_lock);
	}
}

/*
 * Kick off a purge of the outstanding lazy areas.
 */
static void purge_vmap_area_lazy(void)
{
	mutex_lock(&vmap_purge_lock);
	purge_fragmented_blocks_allcpus();
	__purge_vmap_area_lazy(ULONG_MAX, 0);
	mutex_unlock(&vmap_purge_lock);
}

/*
 * Free a vmap area, caller ensuring that the area has been unmapped
 * and flush_cache_vunmap had been called for the correct range
 * previously.
 */
static void free_vmap_area_noflush(struct vmap_area *va)
{
	unsigned long nr_lazy;

	nr_lazy = atomic_long_add_return((va->va_end - va->va_start) >>
				PAGE_SHIFT, &vmap_lazy_nr);

	/* After this point, we may free va at any time */
	llist_add(&va->purge_list, &vmap_purge_list);

	if (unlikely(nr_lazy > lazy_max_pages()))
		try_purge_vmap_area_lazy();
}

/*
 * Free and unmap a vmap area
 */
static void free_unmap_vmap_area(struct vmap_area *va)
{
	flush_cache_vunmap(va->va_start, va->va_end);
	unmap_vmap_area(va);
	if (debug_pagealloc_enabled())
		flush_tlb_kernel_range(va->va_start, va->va_end);

	free_vmap_area_noflush(va);
}

static struct vmap_area *find_vmap_area(unsigned long addr)
{
	struct vmap_area *va;

	spin_lock(&vmap_area_lock);
	va = __find_vmap_area(addr);
	spin_unlock(&vmap_area_lock);

	return va;
}

/*** Per cpu kva allocator ***/

/*
 * vmap space is limited especially on 32 bit architectures. Ensure there is
 * room for at least 16 percpu vmap blocks per CPU.
 */
/*
 * If we had a constant VMALLOC_START and VMALLOC_END, we'd like to be able
 * to #define VMALLOC_SPACE		(VMALLOC_END-VMALLOC_START). Guess
 * instead (we just need a rough idea)
 */
#if BITS_PER_LONG == 32
#define VMALLOC_SPACE		(128UL*1024*1024)
#else
#define VMALLOC_SPACE		(128UL*1024*1024*1024)
#endif

#define VMALLOC_PAGES		(VMALLOC_SPACE / PAGE_SIZE)
#define VMAP_MAX_ALLOC		BITS_PER_LONG	/* 256K with 4K pages */
#define VMAP_BBMAP_BITS_MAX	1024	/* 4MB with 4K pages */
#define VMAP_BBMAP_BITS_MIN	(VMAP_MAX_ALLOC*2)
#define VMAP_MIN(x, y)		((x) < (y) ? (x) : (y)) /* can't use min() */
#define VMAP_MAX(x, y)		((x) > (y) ? (x) : (y)) /* can't use max() */
#define VMAP_BBMAP_BITS		\
		VMAP_MIN(VMAP_BBMAP_BITS_MAX,	\
		VMAP_MAX(VMAP_BBMAP_BITS_MIN,	\
			VMALLOC_PAGES / roundup_pow_of_two(NR_CPUS) / 16))

#define VMAP_BLOCK_SIZE		(VMAP_BBMAP_BITS * PAGE_SIZE)

struct vmap_block_queue {
	spinlock_t lock;
	struct list_head free;
};

struct vmap_block {
	spinlock_t lock;
	struct vmap_area *va;
	unsigned long free, dirty;
	unsigned long dirty_min, dirty_max; /*< dirty range */
	struct list_head free_list;
	struct rcu_head rcu_head;
	struct list_head purge;
};

/* Queue of free and dirty vmap blocks, for allocation and flushing purposes */
static DEFINE_PER_CPU(struct vmap_block_queue, vmap_block_queue);

/*
 * Radix tree of vmap blocks, indexed by address, to quickly find a vmap block
 * in the free path. Could get rid of this if we change the API to return a
 * "cookie" from alloc, to be passed to free. But no big deal yet.
 */
static DEFINE_SPINLOCK(vmap_block_tree_lock);
static RADIX_TREE(vmap_block_tree, GFP_ATOMIC);

/*
 * We should probably have a fallback mechanism to allocate virtual memory
 * out of partially filled vmap blocks. However vmap block sizing should be
 * fairly reasonable according to the vmalloc size, so it shouldn't be a
 * big problem.
 */

static unsigned long addr_to_vb_idx(unsigned long addr)
{
	addr -= VMALLOC_START & ~(VMAP_BLOCK_SIZE-1);
	addr /= VMAP_BLOCK_SIZE;
	return addr;
}

static void *vmap_block_vaddr(unsigned long va_start, unsigned long pages_off)
{
	unsigned long addr;

	addr = va_start + (pages_off << PAGE_SHIFT);
	BUG_ON(addr_to_vb_idx(addr) != addr_to_vb_idx(va_start));
	return (void *)addr;
}

/**
 * new_vmap_block - allocates new vmap_block and occupies 2^order pages in this
 *                  block. Of course pages number can't exceed VMAP_BBMAP_BITS
 * @order:    how many 2^order pages should be occupied in newly allocated block
 * @gfp_mask: flags for the page level allocator
 *
 * Returns: virtual address in a newly allocated block or ERR_PTR(-errno)
 */
static void *new_vmap_block(unsigned int order, gfp_t gfp_mask)
{
	struct vmap_block_queue *vbq;
	struct vmap_block *vb;
	struct vmap_area *va;
	unsigned long vb_idx;
	int node, err;
	void *vaddr;

	node = numa_node_id();

	vb = kmalloc_node(sizeof(struct vmap_block),
			gfp_mask & GFP_RECLAIM_MASK, node);
	if (unlikely(!vb))
		return ERR_PTR(-ENOMEM);

	va = alloc_vmap_area(VMAP_BLOCK_SIZE, VMAP_BLOCK_SIZE,
					VMALLOC_START, VMALLOC_END,
					node, gfp_mask);
	if (IS_ERR(va)) {
		kfree(vb);
		return ERR_CAST(va);
	}

	err = radix_tree_preload(gfp_mask);
	if (unlikely(err)) {
		kfree(vb);
		free_vmap_area(va);
		return ERR_PTR(err);
	}

	vaddr = vmap_block_vaddr(va->va_start, 0);
	spin_lock_init(&vb->lock);
	vb->va = va;
	/* At least something should be left free */
	BUG_ON(VMAP_BBMAP_BITS <= (1UL << order));
	vb->free = VMAP_BBMAP_BITS - (1UL << order);
	vb->dirty = 0;
	vb->dirty_min = VMAP_BBMAP_BITS;
	vb->dirty_max = 0;
	INIT_LIST_HEAD(&vb->free_list);

	vb_idx = addr_to_vb_idx(va->va_start);
	spin_lock(&vmap_block_tree_lock);
	err = radix_tree_insert(&vmap_block_tree, vb_idx, vb);
	spin_unlock(&vmap_block_tree_lock);
	BUG_ON(err);
	radix_tree_preload_end();

	vbq = &get_cpu_var(vmap_block_queue);
	spin_lock(&vbq->lock);
	list_add_tail_rcu(&vb->free_list, &vbq->free);
	spin_unlock(&vbq->lock);
	put_cpu_var(vmap_block_queue);

	return vaddr;
}

static void free_vmap_block(struct vmap_block *vb)
{
	struct vmap_block *tmp;
	unsigned long vb_idx;

	vb_idx = addr_to_vb_idx(vb->va->va_start);
	spin_lock(&vmap_block_tree_lock);
	tmp = radix_tree_delete(&vmap_block_tree, vb_idx);
	spin_unlock(&vmap_block_tree_lock);
	BUG_ON(tmp != vb);

	free_vmap_area_noflush(vb->va);
	kfree_rcu(vb, rcu_head);
}

static void purge_fragmented_blocks(int cpu)
{
	LIST_HEAD(purge);
	struct vmap_block *vb;
	struct vmap_block *n_vb;
	struct vmap_block_queue *vbq = &per_cpu(vmap_block_queue, cpu);

	rcu_read_lock();
	list_for_each_entry_rcu(vb, &vbq->free, free_list) {

		if (!(vb->free + vb->dirty == VMAP_BBMAP_BITS && vb->dirty != VMAP_BBMAP_BITS))
			continue;

		spin_lock(&vb->lock);
		if (vb->free + vb->dirty == VMAP_BBMAP_BITS && vb->dirty != VMAP_BBMAP_BITS) {
			vb->free = 0; /* prevent further allocs after releasing lock */
			vb->dirty = VMAP_BBMAP_BITS; /* prevent purging it again */
			vb->dirty_min = 0;
			vb->dirty_max = VMAP_BBMAP_BITS;
			spin_lock(&vbq->lock);
			list_del_rcu(&vb->free_list);
			spin_unlock(&vbq->lock);
			spin_unlock(&vb->lock);
			list_add_tail(&vb->purge, &purge);
		} else
			spin_unlock(&vb->lock);
	}
	rcu_read_unlock();

	list_for_each_entry_safe(vb, n_vb, &purge, purge) {
		list_del(&vb->purge);
		free_vmap_block(vb);
	}
}

static void purge_fragmented_blocks_allcpus(void)
{
	int cpu;

	for_each_possible_cpu(cpu)
		purge_fragmented_blocks(cpu);
}

static void *vb_alloc(unsigned long size, gfp_t gfp_mask)
{
	struct vmap_block_queue *vbq;
	struct vmap_block *vb;
	void *vaddr = NULL;
	unsigned int order;

	BUG_ON(offset_in_page(size));
	BUG_ON(size > PAGE_SIZE*VMAP_MAX_ALLOC);
	if (WARN_ON(size == 0)) {
		/*
		 * Allocating 0 bytes isn't what caller wants since
		 * get_order(0) returns funny result. Just warn and terminate
		 * early.
		 */
		return NULL;
	}
	order = get_order(size);

	rcu_read_lock();
	vbq = &get_cpu_var(vmap_block_queue);
	list_for_each_entry_rcu(vb, &vbq->free, free_list) {
		unsigned long pages_off;

		spin_lock(&vb->lock);
		if (vb->free < (1UL << order)) {
			spin_unlock(&vb->lock);
			continue;
		}

		pages_off = VMAP_BBMAP_BITS - vb->free;
		vaddr = vmap_block_vaddr(vb->va->va_start, pages_off);
		vb->free -= 1UL << order;
		if (vb->free == 0) {
			spin_lock(&vbq->lock);
			list_del_rcu(&vb->free_list);
			spin_unlock(&vbq->lock);
		}

		spin_unlock(&vb->lock);
		break;
	}

	put_cpu_var(vmap_block_queue);
	rcu_read_unlock();

	/* Allocate new block if nothing was found */
	if (!vaddr)
		vaddr = new_vmap_block(order, gfp_mask);

	return vaddr;
}

static void vb_free(const void *addr, unsigned long size)
{
	unsigned long offset;
	unsigned long vb_idx;
	unsigned int order;
	struct vmap_block *vb;

	BUG_ON(offset_in_page(size));
	BUG_ON(size > PAGE_SIZE*VMAP_MAX_ALLOC);

	flush_cache_vunmap((unsigned long)addr, (unsigned long)addr + size);

	order = get_order(size);

	offset = (unsigned long)addr & (VMAP_BLOCK_SIZE - 1);
	offset >>= PAGE_SHIFT;

	vb_idx = addr_to_vb_idx((unsigned long)addr);
	rcu_read_lock();
	vb = radix_tree_lookup(&vmap_block_tree, vb_idx);
	rcu_read_unlock();
	BUG_ON(!vb);

	vunmap_page_range((unsigned long)addr, (unsigned long)addr + size);

	if (debug_pagealloc_enabled())
		flush_tlb_kernel_range((unsigned long)addr,
					(unsigned long)addr + size);

	spin_lock(&vb->lock);

	/* Expand dirty range */
	vb->dirty_min = min(vb->dirty_min, offset);
	vb->dirty_max = max(vb->dirty_max, offset + (1UL << order));

	vb->dirty += 1UL << order;
	if (vb->dirty == VMAP_BBMAP_BITS) {
		BUG_ON(vb->free);
		spin_unlock(&vb->lock);
		free_vmap_block(vb);
	} else
		spin_unlock(&vb->lock);
}

/**
 * vm_unmap_aliases - unmap outstanding lazy aliases in the vmap layer
 *
 * The vmap/vmalloc layer lazily flushes kernel virtual mappings primarily
 * to amortize TLB flushing overheads. What this means is that any page you
 * have now, may, in a former life, have been mapped into kernel virtual
 * address by the vmap layer and so there might be some CPUs with TLB entries
 * still referencing that page (additional to the regular 1:1 kernel mapping).
 *
 * vm_unmap_aliases flushes all such lazy mappings. After it returns, we can
 * be sure that none of the pages we have control over will have any aliases
 * from the vmap layer.
 */
void vm_unmap_aliases(void)
{
	unsigned long start = ULONG_MAX, end = 0;
	int cpu;
	int flush = 0;

	if (unlikely(!vmap_initialized))
		return;

	might_sleep();

	for_each_possible_cpu(cpu) {
		struct vmap_block_queue *vbq = &per_cpu(vmap_block_queue, cpu);
		struct vmap_block *vb;

		rcu_read_lock();
		list_for_each_entry_rcu(vb, &vbq->free, free_list) {
			spin_lock(&vb->lock);
			if (vb->dirty) {
				unsigned long va_start = vb->va->va_start;
				unsigned long s, e;

				s = va_start + (vb->dirty_min << PAGE_SHIFT);
				e = va_start + (vb->dirty_max << PAGE_SHIFT);

				start = min(s, start);
				end   = max(e, end);

				flush = 1;
			}
			spin_unlock(&vb->lock);
		}
		rcu_read_unlock();
	}

	mutex_lock(&vmap_purge_lock);
	purge_fragmented_blocks_allcpus();
	if (!__purge_vmap_area_lazy(start, end) && flush)
		flush_tlb_kernel_range(start, end);
	mutex_unlock(&vmap_purge_lock);
}
EXPORT_SYMBOL_GPL(vm_unmap_aliases);

/**
 * vm_unmap_ram - unmap linear kernel address space set up by vm_map_ram
 * @mem: the pointer returned by vm_map_ram
 * @count: the count passed to that vm_map_ram call (cannot unmap partial)
 */
void vm_unmap_ram(const void *mem, unsigned int count)
{
	unsigned long size = (unsigned long)count << PAGE_SHIFT;
	unsigned long addr = (unsigned long)mem;
	struct vmap_area *va;

	might_sleep();
	BUG_ON(!addr);
	BUG_ON(addr < VMALLOC_START);
	BUG_ON(addr > VMALLOC_END);
	BUG_ON(!PAGE_ALIGNED(addr));

	if (likely(count <= VMAP_MAX_ALLOC)) {
		debug_check_no_locks_freed(mem, size);
		vb_free(mem, size);
		return;
	}

	va = find_vmap_area(addr);
	BUG_ON(!va);
	debug_check_no_locks_freed((void *)va->va_start,
				    (va->va_end - va->va_start));
	free_unmap_vmap_area(va);
}
EXPORT_SYMBOL(vm_unmap_ram);

/**
 * vm_map_ram - map pages linearly into kernel virtual address (vmalloc space)
 * @pages: an array of pointers to the pages to be mapped
 * @count: number of pages
 * @node: prefer to allocate data structures on this node
 * @prot: memory protection to use. PAGE_KERNEL for regular RAM
 *
 * If you use this function for less than VMAP_MAX_ALLOC pages, it could be
 * faster than vmap so it's good.  But if you mix long-life and short-life
 * objects with vm_map_ram(), it could consume lots of address space through
 * fragmentation (especially on a 32bit machine).  You could see failures in
 * the end.  Please use this function for short-lived objects.
 *
 * Returns: a pointer to the address that has been mapped, or %NULL on failure
 */
void *vm_map_ram(struct page **pages, unsigned int count, int node, pgprot_t prot)
{
	unsigned long size = (unsigned long)count << PAGE_SHIFT;
	unsigned long addr;
	void *mem;

	if (likely(count <= VMAP_MAX_ALLOC)) {
		mem = vb_alloc(size, GFP_KERNEL);
		if (IS_ERR(mem))
			return NULL;
		addr = (unsigned long)mem;
	} else {
		struct vmap_area *va;
		va = alloc_vmap_area(size, PAGE_SIZE,
				VMALLOC_START, VMALLOC_END, node, GFP_KERNEL);
		if (IS_ERR(va))
			return NULL;

		addr = va->va_start;
		mem = (void *)addr;
	}
	if (vmap_page_range(addr, addr + size, prot, pages) < 0) {
		vm_unmap_ram(mem, count);
		return NULL;
	}
	return mem;
}
EXPORT_SYMBOL(vm_map_ram);

static struct vm_struct *vmlist __initdata;

/**
 * vm_area_check_early - check if vmap area is already mapped
 * @vm: vm_struct to be checked
 *
 * This function is used to check if the vmap area has been
 * mapped already. @vm->addr, @vm->size and @vm->flags should
 * contain proper values.
 *
 */
int __init vm_area_check_early(struct vm_struct *vm)
{
	struct vm_struct *tmp, **p;

	BUG_ON(vmap_initialized);
	for (p = &vmlist; (tmp = *p) != NULL; p = &tmp->next) {
		if (tmp->addr >= vm->addr) {
			if (tmp->addr < vm->addr + vm->size)
				return 1;
		} else {
			if (tmp->addr + tmp->size > vm->addr)
				return 1;
		}
	}
	return 0;
}

/**
 * vm_area_add_early - add vmap area early during boot
 * @vm: vm_struct to add
 *
 * This function is used to add fixed kernel vm area to vmlist before
 * vmalloc_init() is called.  @vm->addr, @vm->size, and @vm->flags
 * should contain proper values and the other fields should be zero.
 *
 * DO NOT USE THIS FUNCTION UNLESS YOU KNOW WHAT YOU'RE DOING.
 */
void __init vm_area_add_early(struct vm_struct *vm)
{
	struct vm_struct *tmp, **p;

	BUG_ON(vmap_initialized);
	for (p = &vmlist; (tmp = *p) != NULL; p = &tmp->next) {
		if (tmp->addr >= vm->addr) {
			BUG_ON(tmp->addr < vm->addr + vm->size);
			break;
		} else
			BUG_ON(tmp->addr + tmp->size > vm->addr);
	}
	vm->next = *p;
	*p = vm;
}

/**
 * vm_area_register_early - register vmap area early during boot
 * @vm: vm_struct to register
 * @align: requested alignment
 *
 * This function is used to register kernel vm area before
 * vmalloc_init() is called.  @vm->size and @vm->flags should contain
 * proper values on entry and other fields should be zero.  On return,
 * vm->addr contains the allocated address.
 *
 * DO NOT USE THIS FUNCTION UNLESS YOU KNOW WHAT YOU'RE DOING.
 */
void __init vm_area_register_early(struct vm_struct *vm, size_t align)
{
	static size_t vm_init_off __initdata;
	unsigned long addr;

	addr = ALIGN(VMALLOC_START + vm_init_off, align);
	vm_init_off = PFN_ALIGN(addr + vm->size) - VMALLOC_START;

	vm->addr = (void *)addr;

	vm_area_add_early(vm);
}

static void vmap_init_free_space(void)
{
	unsigned long vmap_start = 1;
	const unsigned long vmap_end = ULONG_MAX;
	struct vmap_area *busy, *free;

	/*
	 *     B     F     B     B     B     F
	 * -|-----|.....|-----|-----|-----|.....|-
	 *  |           The KVA space           |
	 *  |<--------------------------------->|
	 */
	list_for_each_entry(busy, &vmap_area_list, list) {
		if (busy->va_start - vmap_start > 0) {
			free = kmem_cache_zalloc(vmap_area_cachep, GFP_NOWAIT);
			if (!WARN_ON_ONCE(!free)) {
				free->va_start = vmap_start;
				free->va_end = busy->va_start;

				insert_vmap_area_augment(free, NULL,
					&free_vmap_area_root,
						&free_vmap_area_list);
			}
		}

		vmap_start = busy->va_end;
	}

	if (vmap_end - vmap_start > 0) {
		free = kmem_cache_zalloc(vmap_area_cachep, GFP_NOWAIT);
		if (!WARN_ON_ONCE(!free)) {
			free->va_start = vmap_start;
			free->va_end = vmap_end;

			insert_vmap_area_augment(free, NULL,
				&free_vmap_area_root,
					&free_vmap_area_list);
		}
	}
}

void __init vmalloc_init(void)
{
	struct vmap_area *va;
	struct vm_struct *tmp;
	int i;

	/*
	 * Create the cache for vmap_area objects.
	 */
	vmap_area_cachep = KMEM_CACHE(vmap_area, SLAB_PANIC);

	for_each_possible_cpu(i) {
		struct vmap_block_queue *vbq;
		struct vfree_deferred *p;

		vbq = &per_cpu(vmap_block_queue, i);
		spin_lock_init(&vbq->lock);
		INIT_LIST_HEAD(&vbq->free);
		p = &per_cpu(vfree_deferred, i);
		init_llist_head(&p->list);
		INIT_WORK(&p->wq, free_work);
	}

	/* Import existing vmlist entries. */
	for (tmp = vmlist; tmp; tmp = tmp->next) {
		va = kmem_cache_zalloc(vmap_area_cachep, GFP_NOWAIT);
		if (WARN_ON_ONCE(!va))
			continue;

		va->flags = VM_VM_AREA;
		va->va_start = (unsigned long)tmp->addr;
		va->va_end = va->va_start + tmp->size;
		va->vm = tmp;
		insert_vmap_area(va, &vmap_area_root, &vmap_area_list);
	}

	/*
	 * Now we can initialize a free vmap space.
	 */
	vmap_init_free_space();
	calc_total_vmalloc_size();
	vmap_initialized = true;
}

/**
 * map_kernel_range_noflush - map kernel VM area with the specified pages
 * @addr: start of the VM area to map
 * @size: size of the VM area to map
 * @prot: page protection flags to use
 * @pages: pages to map
 *
 * Map PFN_UP(@size) pages at @addr.  The VM area @addr and @size
 * specify should have been allocated using get_vm_area() and its
 * friends.
 *
 * NOTE:
 * This function does NOT do any cache flushing.  The caller is
 * responsible for calling flush_cache_vmap() on to-be-mapped areas
 * before calling this function.
 *
 * RETURNS:
 * The number of pages mapped on success, -errno on failure.
 */
int map_kernel_range_noflush(unsigned long addr, unsigned long size,
			     pgprot_t prot, struct page **pages)
{
	return vmap_page_range_noflush(addr, addr + size, prot, pages);
}

/**
 * unmap_kernel_range_noflush - unmap kernel VM area
 * @addr: start of the VM area to unmap
 * @size: size of the VM area to unmap
 *
 * Unmap PFN_UP(@size) pages at @addr.  The VM area @addr and @size
 * specify should have been allocated using get_vm_area() and its
 * friends.
 *
 * NOTE:
 * This function does NOT do any cache flushing.  The caller is
 * responsible for calling flush_cache_vunmap() on to-be-mapped areas
 * before calling this function and flush_tlb_kernel_range() after.
 */
void unmap_kernel_range_noflush(unsigned long addr, unsigned long size)
{
	vunmap_page_range(addr, addr + size);
}
EXPORT_SYMBOL_GPL(unmap_kernel_range_noflush);

/**
 * unmap_kernel_range - unmap kernel VM area and flush cache and TLB
 * @addr: start of the VM area to unmap
 * @size: size of the VM area to unmap
 *
 * Similar to unmap_kernel_range_noflush() but flushes vcache before
 * the unmapping and tlb after.
 */
void unmap_kernel_range(unsigned long addr, unsigned long size)
{
	unsigned long end = addr + size;

	flush_cache_vunmap(addr, end);
	vunmap_page_range(addr, end);
	flush_tlb_kernel_range(addr, end);
}
EXPORT_SYMBOL_GPL(unmap_kernel_range);

int map_vm_area(struct vm_struct *area, pgprot_t prot, struct page **pages)
{
	unsigned long addr = (unsigned long)area->addr;
	unsigned long end = addr + get_vm_area_size(area);
	int err;

	err = vmap_page_range(addr, end, prot, pages);

	return err > 0 ? 0 : err;
}
EXPORT_SYMBOL_GPL(map_vm_area);

static void setup_vmalloc_vm(struct vm_struct *vm, struct vmap_area *va,
			      unsigned long flags, const void *caller)
{
	spin_lock(&vmap_area_lock);
	vm->flags = flags;
	vm->addr = (void *)va->va_start;
	vm->size = va->va_end - va->va_start;
	vm->caller = caller;
	va->vm = vm;
	va->flags |= VM_VM_AREA;
	spin_unlock(&vmap_area_lock);
}

static void clear_vm_uninitialized_flag(struct vm_struct *vm)
{
	/*
	 * Before removing VM_UNINITIALIZED,
	 * we should make sure that vm has proper values.
	 * Pair with smp_rmb() in show_numa_info().
	 */
	smp_wmb();
	vm->flags &= ~VM_UNINITIALIZED;
}

static struct vm_struct *__get_vm_area_node(unsigned long size,
		unsigned long align, unsigned long flags, unsigned long start,
		unsigned long end, int node, gfp_t gfp_mask, const void *caller)
{
	struct vmap_area *va;
	struct vm_struct *area;

	BUG_ON(in_interrupt());
	size = PAGE_ALIGN(size);
	if (unlikely(!size))
		return NULL;

	if (flags & VM_IOREMAP)
		align = 1ul << clamp_t(int, get_count_order_long(size),
				       PAGE_SHIFT, IOREMAP_MAX_ORDER);

	area = kzalloc_node(sizeof(*area), gfp_mask & GFP_RECLAIM_MASK, node);
	if (unlikely(!area))
		return NULL;

	if (!(flags & VM_NO_GUARD))
		size += PAGE_SIZE;

	va = alloc_vmap_area(size, align, start, end, node, gfp_mask);
	if (IS_ERR(va)) {
		kfree(area);
		return NULL;
	}

	setup_vmalloc_vm(area, va, flags, caller);

	return area;
}

struct vm_struct *__get_vm_area(unsigned long size, unsigned long flags,
				unsigned long start, unsigned long end)
{
	return __get_vm_area_node(size, 1, flags, start, end, NUMA_NO_NODE,
				  GFP_KERNEL, __builtin_return_address(0));
}
EXPORT_SYMBOL_GPL(__get_vm_area);

struct vm_struct *__get_vm_area_caller(unsigned long size, unsigned long flags,
				       unsigned long start, unsigned long end,
				       const void *caller)
{
	return __get_vm_area_node(size, 1, flags, start, end, NUMA_NO_NODE,
				  GFP_KERNEL, caller);
}

/**
 *	get_vm_area  -  reserve a contiguous kernel virtual area
 *	@size:		size of the area
 *	@flags:		%VM_IOREMAP for I/O mappings or VM_ALLOC
 *
 *	Search an area of @size in the kernel virtual mapping area,
 *	and reserved it for out purposes.  Returns the area descriptor
 *	on success or %NULL on failure.
 */
struct vm_struct *get_vm_area(unsigned long size, unsigned long flags)
{
#ifdef CONFIG_ENABLE_VMALLOC_SAVING
	return __get_vm_area_node(size, 1, flags, PAGE_OFFSET, VMALLOC_END,
				  NUMA_NO_NODE, GFP_KERNEL,
				  __builtin_return_address(0));
#else
	return __get_vm_area_node(size, 1, flags, VMALLOC_START, VMALLOC_END,
				  NUMA_NO_NODE, GFP_KERNEL,
				  __builtin_return_address(0));
#endif
}

struct vm_struct *get_vm_area_caller(unsigned long size, unsigned long flags,
				const void *caller)
{
#ifdef CONFIG_ENABLE_VMALLOC_SAVING
	return __get_vm_area_node(size, 1, flags, PAGE_OFFSET, VMALLOC_END,
				  NUMA_NO_NODE, GFP_KERNEL, caller);
#else
	return __get_vm_area_node(size, 1, flags, VMALLOC_START, VMALLOC_END,
				  NUMA_NO_NODE, GFP_KERNEL, caller);
#endif
}

/**
 *	find_vm_area  -  find a continuous kernel virtual area
 *	@addr:		base address
 *
 *	Search for the kernel VM area starting at @addr, and return it.
 *	It is up to the caller to do all required locking to keep the returned
 *	pointer valid.
 */
struct vm_struct *find_vm_area(const void *addr)
{
	struct vmap_area *va;

	va = find_vmap_area((unsigned long)addr);
	if (va && va->flags & VM_VM_AREA)
		return va->vm;

	return NULL;
}

static struct vm_struct *__remove_vm_area(struct vmap_area *va)
{
	struct vm_struct *vm = va->vm;

	spin_lock(&vmap_area_lock);
	va->vm = NULL;
	va->flags &= ~VM_VM_AREA;
	va->flags |= VM_LAZY_FREE;
	spin_unlock(&vmap_area_lock);

	kasan_free_shadow(vm);
	free_unmap_vmap_area(va);

	return vm;
}

/**
 *	remove_vm_area  -  find and remove a continuous kernel virtual area
 *	@addr:		base address
 *
 *	Search for the kernel VM area starting at @addr, and remove it.
 *	This function returns the found VM area, but using it is NOT safe
 *	on SMP machines, except for its size or flags.
 */
struct vm_struct *remove_vm_area(const void *addr)
{
	struct vm_struct *vm = NULL;
	struct vmap_area *va;

	va = find_vmap_area((unsigned long)addr);
	if (va && va->flags & VM_VM_AREA)
		vm = __remove_vm_area(va);

	return vm;
}

static void __vunmap(const void *addr, int deallocate_pages)
{
	struct vm_struct *area;
	struct vmap_area *va;

	if (!addr)
		return;

	if (WARN(!PAGE_ALIGNED(addr), "Trying to vfree() bad address (%p)\n",
			addr))
		return;

<<<<<<< HEAD
	va = find_vmap_area((unsigned long)addr);
	if (unlikely(!va || !(va->flags & VM_VM_AREA))) {
=======
	area = find_vm_area(addr);
	if (unlikely(!area)) {
>>>>>>> 30baa092
		WARN(1, KERN_ERR "Trying to vfree() nonexistent vm area (%p)\n",
				addr);
		return;
	}

	area = va->vm;
	debug_check_no_locks_freed(addr, get_vm_area_size(area));
	debug_check_no_obj_freed(addr, get_vm_area_size(area));

	__remove_vm_area(va);
	if (deallocate_pages) {
		int i;

		for (i = 0; i < area->nr_pages; i++) {
			struct page *page = area->pages[i];

			BUG_ON(!page);
			__free_pages(page, 0);
		}
		atomic_long_sub(area->nr_pages, &nr_vmalloc_pages);

		kvfree(area->pages);
	}

	kfree(area);
}

static inline void __vfree_deferred(const void *addr)
{
	/*
	 * Use raw_cpu_ptr() because this can be called from preemptible
	 * context. Preemption is absolutely fine here, because the llist_add()
	 * implementation is lockless, so it works even if we are adding to
	 * nother cpu's list.  schedule_work() should be fine with this too.
	 */
	struct vfree_deferred *p = raw_cpu_ptr(&vfree_deferred);

	if (llist_add((struct llist_node *)addr, &p->list))
		schedule_work(&p->wq);
}

/**
 *	vfree_atomic  -  release memory allocated by vmalloc()
 *	@addr:		memory base address
 *
 *	This one is just like vfree() but can be called in any atomic context
 *	except NMIs.
 */
void vfree_atomic(const void *addr)
{
	BUG_ON(in_nmi());

	kmemleak_free(addr);

	if (!addr)
		return;
	__vfree_deferred(addr);
}

/**
 *	vfree  -  release memory allocated by vmalloc()
 *	@addr:		memory base address
 *
 *	Free the virtually continuous memory area starting at @addr, as
 *	obtained from vmalloc(), vmalloc_32() or __vmalloc(). If @addr is
 *	NULL, no operation is performed.
 *
 *	Must not be called in NMI context (strictly speaking, only if we don't
 *	have CONFIG_ARCH_HAVE_NMI_SAFE_CMPXCHG, but making the calling
 *	conventions for vfree() arch-depenedent would be a really bad idea)
 *
 *	NOTE: assumes that the object at @addr has a size >= sizeof(llist_node)
 */
void vfree(const void *addr)
{
	BUG_ON(in_nmi());

	kmemleak_free(addr);

	if (!addr)
		return;
	if (unlikely(in_interrupt()))
		__vfree_deferred(addr);
	else
		__vunmap(addr, 1);
}
EXPORT_SYMBOL(vfree);

/**
 *	vunmap  -  release virtual mapping obtained by vmap()
 *	@addr:		memory base address
 *
 *	Free the virtually contiguous memory area starting at @addr,
 *	which was created from the page array passed to vmap().
 *
 *	Must not be called in interrupt context.
 */
void vunmap(const void *addr)
{
	BUG_ON(in_interrupt());
	might_sleep();
	if (addr)
		__vunmap(addr, 0);
}
EXPORT_SYMBOL(vunmap);

/**
 *	vmap  -  map an array of pages into virtually contiguous space
 *	@pages:		array of page pointers
 *	@count:		number of pages to map
 *	@flags:		vm_area->flags
 *	@prot:		page protection for the mapping
 *
 *	Maps @count pages from @pages into contiguous kernel virtual
 *	space.
 */
void *vmap(struct page **pages, unsigned int count,
		unsigned long flags, pgprot_t prot)
{
	struct vm_struct *area;
	unsigned long size;		/* In bytes */

	might_sleep();

	if (count > totalram_pages)
		return NULL;

	size = (unsigned long)count << PAGE_SHIFT;
	area = get_vm_area_caller(size, flags, __builtin_return_address(0));
	if (!area)
		return NULL;

	if (map_vm_area(area, prot, pages)) {
		vunmap(area->addr);
		return NULL;
	}

	return area->addr;
}
EXPORT_SYMBOL(vmap);

static void *__vmalloc_node(unsigned long size, unsigned long align,
			    gfp_t gfp_mask, pgprot_t prot,
			    int node, const void *caller);
static void *__vmalloc_area_node(struct vm_struct *area, gfp_t gfp_mask,
				 pgprot_t prot, int node)
{
	struct page **pages;
	unsigned int nr_pages, array_size, i;
	const gfp_t nested_gfp = (gfp_mask & GFP_RECLAIM_MASK) | __GFP_ZERO;
	const gfp_t alloc_mask = gfp_mask | __GFP_NOWARN;
	const gfp_t highmem_mask = (gfp_mask & (GFP_DMA | GFP_DMA32)) ?
					0 :
					__GFP_HIGHMEM;

	nr_pages = get_vm_area_size(area) >> PAGE_SHIFT;
	array_size = (nr_pages * sizeof(struct page *));

	/* Please note that the recursion is strictly bounded. */
	if (array_size > PAGE_SIZE) {
		pages = __vmalloc_node(array_size, 1, nested_gfp|highmem_mask,
				PAGE_KERNEL, node, area->caller);
	} else {
		pages = kmalloc_node(array_size, nested_gfp, node);
	}

	if (!pages) {
		remove_vm_area(area->addr);
		kfree(area);
		return NULL;
	}

	area->pages = pages;
	area->nr_pages = nr_pages;

	for (i = 0; i < area->nr_pages; i++) {
		struct page *page;

		if (node == NUMA_NO_NODE)
			page = alloc_page(alloc_mask|highmem_mask);
		else
			page = alloc_pages_node(node, alloc_mask|highmem_mask, 0);

		if (unlikely(!page)) {
			/* Successfully allocated i pages, free them in __vunmap() */
			area->nr_pages = i;
			atomic_long_add(area->nr_pages, &nr_vmalloc_pages);
			goto fail;
		}
		area->pages[i] = page;
		if (gfpflags_allow_blocking(gfp_mask|highmem_mask))
			cond_resched();
	}
	atomic_long_add(area->nr_pages, &nr_vmalloc_pages);

	if (map_vm_area(area, prot, pages))
		goto fail;
	return area->addr;

fail:
	warn_alloc(gfp_mask, NULL,
			  "vmalloc: allocation failure, allocated %ld of %ld bytes",
			  (area->nr_pages*PAGE_SIZE), area->size);
	vfree(area->addr);
	return NULL;
}

/**
 *	__vmalloc_node_range  -  allocate virtually contiguous memory
 *	@size:		allocation size
 *	@align:		desired alignment
 *	@start:		vm area range start
 *	@end:		vm area range end
 *	@gfp_mask:	flags for the page level allocator
 *	@prot:		protection mask for the allocated pages
 *	@vm_flags:	additional vm area flags (e.g. %VM_NO_GUARD)
 *	@node:		node to use for allocation or NUMA_NO_NODE
 *	@caller:	caller's return address
 *
 *	Allocate enough pages to cover @size from the page level
 *	allocator with @gfp_mask flags.  Map them into contiguous
 *	kernel virtual space, using a pagetable protection of @prot.
 */
void *__vmalloc_node_range(unsigned long size, unsigned long align,
			unsigned long start, unsigned long end, gfp_t gfp_mask,
			pgprot_t prot, unsigned long vm_flags, int node,
			const void *caller)
{
	struct vm_struct *area;
	void *addr;
	unsigned long real_size = size;

	size = PAGE_ALIGN(size);
	if (!size || (size >> PAGE_SHIFT) > totalram_pages)
		goto fail;

	area = __get_vm_area_node(size, align, VM_ALLOC | VM_UNINITIALIZED |
				vm_flags, start, end, node, gfp_mask, caller);
	if (!area)
		goto fail;

	addr = __vmalloc_area_node(area, gfp_mask, prot, node);
	if (!addr)
		return NULL;

	/*
	 * First make sure the mappings are removed from all page-tables
	 * before they are freed.
	 */
	vmalloc_sync_unmappings();

	/*
	 * In this function, newly allocated vm_struct has VM_UNINITIALIZED
	 * flag. It means that vm_struct is not fully initialized.
	 * Now, it is fully initialized, so remove this flag here.
	 */
	clear_vm_uninitialized_flag(area);

	kmemleak_vmalloc(area, size, gfp_mask);

	return addr;

fail:
	warn_alloc(gfp_mask, NULL,
			  "vmalloc: allocation failure: %lu bytes", real_size);
	return NULL;
}

/**
 *	__vmalloc_node  -  allocate virtually contiguous memory
 *	@size:		allocation size
 *	@align:		desired alignment
 *	@gfp_mask:	flags for the page level allocator
 *	@prot:		protection mask for the allocated pages
 *	@node:		node to use for allocation or NUMA_NO_NODE
 *	@caller:	caller's return address
 *
 *	Allocate enough pages to cover @size from the page level
 *	allocator with @gfp_mask flags.  Map them into contiguous
 *	kernel virtual space, using a pagetable protection of @prot.
 *
 *	Reclaim modifiers in @gfp_mask - __GFP_NORETRY, __GFP_RETRY_MAYFAIL
 *	and __GFP_NOFAIL are not supported
 *
 *	Any use of gfp flags outside of GFP_KERNEL should be consulted
 *	with mm people.
 *
 */
static void *__vmalloc_node(unsigned long size, unsigned long align,
			    gfp_t gfp_mask, pgprot_t prot,
			    int node, const void *caller)
{
#ifdef CONFIG_ENABLE_VMALLOC_SAVING
	return __vmalloc_node_range(size, align, PAGE_OFFSET, VMALLOC_END,
				gfp_mask, prot, 0, node, caller);
#else
	return __vmalloc_node_range(size, align, VMALLOC_START, VMALLOC_END,
				gfp_mask, prot, 0, node, caller);
#endif
}

void *__vmalloc(unsigned long size, gfp_t gfp_mask, pgprot_t prot)
{
	return __vmalloc_node(size, 1, gfp_mask, prot, NUMA_NO_NODE,
				__builtin_return_address(0));
}
EXPORT_SYMBOL(__vmalloc);

static inline void *__vmalloc_node_flags(unsigned long size,
					int node, gfp_t flags)
{
	return __vmalloc_node(size, 1, flags, PAGE_KERNEL,
					node, __builtin_return_address(0));
}


void *__vmalloc_node_flags_caller(unsigned long size, int node, gfp_t flags,
				  void *caller)
{
	return __vmalloc_node(size, 1, flags, PAGE_KERNEL, node, caller);
}

/**
 *	vmalloc  -  allocate virtually contiguous memory
 *	@size:		allocation size
 *	Allocate enough pages to cover @size from the page level
 *	allocator and map them into contiguous kernel virtual space.
 *
 *	For tight control over page level allocator and protection flags
 *	use __vmalloc() instead.
 */
void *vmalloc(unsigned long size)
{
	return __vmalloc_node_flags(size, NUMA_NO_NODE,
				    GFP_KERNEL);
}
EXPORT_SYMBOL(vmalloc);

/**
 *	vzalloc - allocate virtually contiguous memory with zero fill
 *	@size:	allocation size
 *	Allocate enough pages to cover @size from the page level
 *	allocator and map them into contiguous kernel virtual space.
 *	The memory allocated is set to zero.
 *
 *	For tight control over page level allocator and protection flags
 *	use __vmalloc() instead.
 */
void *vzalloc(unsigned long size)
{
	return __vmalloc_node_flags(size, NUMA_NO_NODE,
				GFP_KERNEL | __GFP_ZERO);
}
EXPORT_SYMBOL(vzalloc);

/**
 * vmalloc_user - allocate zeroed virtually contiguous memory for userspace
 * @size: allocation size
 *
 * The resulting memory area is zeroed so it can be mapped to userspace
 * without leaking data.
 */
void *vmalloc_user(unsigned long size)
{
	struct vm_struct *area;
	void *ret;

	ret = __vmalloc_node(size, SHMLBA,
			     GFP_KERNEL | __GFP_ZERO,
			     PAGE_KERNEL, NUMA_NO_NODE,
			     __builtin_return_address(0));
	if (ret) {
		area = find_vm_area(ret);
		area->flags |= VM_USERMAP;
	}
	return ret;
}
EXPORT_SYMBOL(vmalloc_user);

/**
 *	vmalloc_node  -  allocate memory on a specific node
 *	@size:		allocation size
 *	@node:		numa node
 *
 *	Allocate enough pages to cover @size from the page level
 *	allocator and map them into contiguous kernel virtual space.
 *
 *	For tight control over page level allocator and protection flags
 *	use __vmalloc() instead.
 */
void *vmalloc_node(unsigned long size, int node)
{
	return __vmalloc_node(size, 1, GFP_KERNEL, PAGE_KERNEL,
					node, __builtin_return_address(0));
}
EXPORT_SYMBOL(vmalloc_node);

/**
 * vzalloc_node - allocate memory on a specific node with zero fill
 * @size:	allocation size
 * @node:	numa node
 *
 * Allocate enough pages to cover @size from the page level
 * allocator and map them into contiguous kernel virtual space.
 * The memory allocated is set to zero.
 *
 * For tight control over page level allocator and protection flags
 * use __vmalloc_node() instead.
 */
void *vzalloc_node(unsigned long size, int node)
{
	return __vmalloc_node_flags(size, node,
			 GFP_KERNEL | __GFP_ZERO);
}
EXPORT_SYMBOL(vzalloc_node);

/**
 *	vmalloc_exec  -  allocate virtually contiguous, executable memory
 *	@size:		allocation size
 *
 *	Kernel-internal function to allocate enough pages to cover @size
 *	the page level allocator and map them into contiguous and
 *	executable kernel virtual space.
 *
 *	For tight control over page level allocator and protection flags
 *	use __vmalloc() instead.
 */

void *vmalloc_exec(unsigned long size)
{
	return __vmalloc_node(size, 1, GFP_KERNEL, PAGE_KERNEL_EXEC,
			      NUMA_NO_NODE, __builtin_return_address(0));
}

#if defined(CONFIG_64BIT) && defined(CONFIG_ZONE_DMA32)
#define GFP_VMALLOC32 (GFP_DMA32 | GFP_KERNEL)
#elif defined(CONFIG_64BIT) && defined(CONFIG_ZONE_DMA)
#define GFP_VMALLOC32 (GFP_DMA | GFP_KERNEL)
#else
/*
 * 64b systems should always have either DMA or DMA32 zones. For others
 * GFP_DMA32 should do the right thing and use the normal zone.
 */
#define GFP_VMALLOC32 GFP_DMA32 | GFP_KERNEL
#endif

/**
 *	vmalloc_32  -  allocate virtually contiguous memory (32bit addressable)
 *	@size:		allocation size
 *
 *	Allocate enough 32bit PA addressable pages to cover @size from the
 *	page level allocator and map them into contiguous kernel virtual space.
 */
void *vmalloc_32(unsigned long size)
{
	return __vmalloc_node(size, 1, GFP_VMALLOC32, PAGE_KERNEL,
			      NUMA_NO_NODE, __builtin_return_address(0));
}
EXPORT_SYMBOL(vmalloc_32);

/**
 * vmalloc_32_user - allocate zeroed virtually contiguous 32bit memory
 *	@size:		allocation size
 *
 * The resulting memory area is 32bit addressable and zeroed so it can be
 * mapped to userspace without leaking data.
 */
void *vmalloc_32_user(unsigned long size)
{
	struct vm_struct *area;
	void *ret;

	ret = __vmalloc_node(size, 1, GFP_VMALLOC32 | __GFP_ZERO, PAGE_KERNEL,
			     NUMA_NO_NODE, __builtin_return_address(0));
	if (ret) {
		area = find_vm_area(ret);
		area->flags |= VM_USERMAP;
	}
	return ret;
}
EXPORT_SYMBOL(vmalloc_32_user);

/*
 * small helper routine , copy contents to buf from addr.
 * If the page is not present, fill zero.
 */

static int aligned_vread(char *buf, char *addr, unsigned long count)
{
	struct page *p;
	int copied = 0;

	while (count) {
		unsigned long offset, length;

		offset = offset_in_page(addr);
		length = PAGE_SIZE - offset;
		if (length > count)
			length = count;
		p = vmalloc_to_page(addr);
		/*
		 * To do safe access to this _mapped_ area, we need
		 * lock. But adding lock here means that we need to add
		 * overhead of vmalloc()/vfree() calles for this _debug_
		 * interface, rarely used. Instead of that, we'll use
		 * kmap() and get small overhead in this access function.
		 */
		if (p) {
			/*
			 * we can expect USER0 is not used (see vread/vwrite's
			 * function description)
			 */
			void *map = kmap_atomic(p);
			memcpy(buf, map + offset, length);
			kunmap_atomic(map);
		} else
			memset(buf, 0, length);

		addr += length;
		buf += length;
		copied += length;
		count -= length;
	}
	return copied;
}

static int aligned_vwrite(char *buf, char *addr, unsigned long count)
{
	struct page *p;
	int copied = 0;

	while (count) {
		unsigned long offset, length;

		offset = offset_in_page(addr);
		length = PAGE_SIZE - offset;
		if (length > count)
			length = count;
		p = vmalloc_to_page(addr);
		/*
		 * To do safe access to this _mapped_ area, we need
		 * lock. But adding lock here means that we need to add
		 * overhead of vmalloc()/vfree() calles for this _debug_
		 * interface, rarely used. Instead of that, we'll use
		 * kmap() and get small overhead in this access function.
		 */
		if (p) {
			/*
			 * we can expect USER0 is not used (see vread/vwrite's
			 * function description)
			 */
			void *map = kmap_atomic(p);
			memcpy(map + offset, buf, length);
			kunmap_atomic(map);
		}
		addr += length;
		buf += length;
		copied += length;
		count -= length;
	}
	return copied;
}

/**
 *	vread() -  read vmalloc area in a safe way.
 *	@buf:		buffer for reading data
 *	@addr:		vm address.
 *	@count:		number of bytes to be read.
 *
 *	Returns # of bytes which addr and buf should be increased.
 *	(same number to @count). Returns 0 if [addr...addr+count) doesn't
 *	includes any intersect with alive vmalloc area.
 *
 *	This function checks that addr is a valid vmalloc'ed area, and
 *	copy data from that area to a given buffer. If the given memory range
 *	of [addr...addr+count) includes some valid address, data is copied to
 *	proper area of @buf. If there are memory holes, they'll be zero-filled.
 *	IOREMAP area is treated as memory hole and no copy is done.
 *
 *	If [addr...addr+count) doesn't includes any intersects with alive
 *	vm_struct area, returns 0. @buf should be kernel's buffer.
 *
 *	Note: In usual ops, vread() is never necessary because the caller
 *	should know vmalloc() area is valid and can use memcpy().
 *	This is for routines which have to access vmalloc area without
 *	any informaion, as /dev/kmem.
 *
 */

long vread(char *buf, char *addr, unsigned long count)
{
	struct vmap_area *va;
	struct vm_struct *vm;
	char *vaddr, *buf_start = buf;
	unsigned long buflen = count;
	unsigned long n;

	/* Don't allow overflow */
	if ((unsigned long) addr + count < count)
		count = -(unsigned long) addr;

	spin_lock(&vmap_area_lock);
	list_for_each_entry(va, &vmap_area_list, list) {
		if (!count)
			break;

		if (!(va->flags & VM_VM_AREA))
			continue;

		vm = va->vm;
		vaddr = (char *) vm->addr;
		if (addr >= vaddr + get_vm_area_size(vm))
			continue;
		while (addr < vaddr) {
			if (count == 0)
				goto finished;
			*buf = '\0';
			buf++;
			addr++;
			count--;
		}
		n = vaddr + get_vm_area_size(vm) - addr;
		if (n > count)
			n = count;
		if (!(vm->flags & VM_IOREMAP))
			aligned_vread(buf, addr, n);
		else /* IOREMAP area is treated as memory hole */
			memset(buf, 0, n);
		buf += n;
		addr += n;
		count -= n;
	}
finished:
	spin_unlock(&vmap_area_lock);

	if (buf == buf_start)
		return 0;
	/* zero-fill memory holes */
	if (buf != buf_start + buflen)
		memset(buf, 0, buflen - (buf - buf_start));

	return buflen;
}

/**
 *	vwrite() -  write vmalloc area in a safe way.
 *	@buf:		buffer for source data
 *	@addr:		vm address.
 *	@count:		number of bytes to be read.
 *
 *	Returns # of bytes which addr and buf should be incresed.
 *	(same number to @count).
 *	If [addr...addr+count) doesn't includes any intersect with valid
 *	vmalloc area, returns 0.
 *
 *	This function checks that addr is a valid vmalloc'ed area, and
 *	copy data from a buffer to the given addr. If specified range of
 *	[addr...addr+count) includes some valid address, data is copied from
 *	proper area of @buf. If there are memory holes, no copy to hole.
 *	IOREMAP area is treated as memory hole and no copy is done.
 *
 *	If [addr...addr+count) doesn't includes any intersects with alive
 *	vm_struct area, returns 0. @buf should be kernel's buffer.
 *
 *	Note: In usual ops, vwrite() is never necessary because the caller
 *	should know vmalloc() area is valid and can use memcpy().
 *	This is for routines which have to access vmalloc area without
 *	any informaion, as /dev/kmem.
 */

long vwrite(char *buf, char *addr, unsigned long count)
{
	struct vmap_area *va;
	struct vm_struct *vm;
	char *vaddr;
	unsigned long n, buflen;
	int copied = 0;

	/* Don't allow overflow */
	if ((unsigned long) addr + count < count)
		count = -(unsigned long) addr;
	buflen = count;

	spin_lock(&vmap_area_lock);
	list_for_each_entry(va, &vmap_area_list, list) {
		if (!count)
			break;

		if (!(va->flags & VM_VM_AREA))
			continue;

		vm = va->vm;
		vaddr = (char *) vm->addr;
		if (addr >= vaddr + get_vm_area_size(vm))
			continue;
		while (addr < vaddr) {
			if (count == 0)
				goto finished;
			buf++;
			addr++;
			count--;
		}
		n = vaddr + get_vm_area_size(vm) - addr;
		if (n > count)
			n = count;
		if (!(vm->flags & VM_IOREMAP)) {
			aligned_vwrite(buf, addr, n);
			copied++;
		}
		buf += n;
		addr += n;
		count -= n;
	}
finished:
	spin_unlock(&vmap_area_lock);
	if (!copied)
		return 0;
	return buflen;
}

/**
 *	remap_vmalloc_range_partial  -  map vmalloc pages to userspace
 *	@vma:		vma to cover
 *	@uaddr:		target user address to start at
 *	@kaddr:		virtual address of vmalloc kernel memory
 *	@pgoff:		offset from @kaddr to start at
 *	@size:		size of map area
 *
 *	Returns:	0 for success, -Exxx on failure
 *
 *	This function checks that @kaddr is a valid vmalloc'ed area,
 *	and that it is big enough to cover the range starting at
 *	@uaddr in @vma. Will return failure if that criteria isn't
 *	met.
 *
 *	Similar to remap_pfn_range() (see mm/memory.c)
 */
int remap_vmalloc_range_partial(struct vm_area_struct *vma, unsigned long uaddr,
				void *kaddr, unsigned long pgoff,
				unsigned long size)
{
	struct vm_struct *area;
	unsigned long off;
	unsigned long end_index;

	if (check_shl_overflow(pgoff, PAGE_SHIFT, &off))
		return -EINVAL;

	size = PAGE_ALIGN(size);

	if (!PAGE_ALIGNED(uaddr) || !PAGE_ALIGNED(kaddr))
		return -EINVAL;

	area = find_vm_area(kaddr);
	if (!area)
		return -EINVAL;

	if (!(area->flags & VM_USERMAP))
		return -EINVAL;

	if (check_add_overflow(size, off, &end_index) ||
	    end_index > get_vm_area_size(area))
		return -EINVAL;
	kaddr += off;

	do {
		struct page *page = vmalloc_to_page(kaddr);
		int ret;

		ret = vm_insert_page(vma, uaddr, page);
		if (ret)
			return ret;

		uaddr += PAGE_SIZE;
		kaddr += PAGE_SIZE;
		size -= PAGE_SIZE;
	} while (size > 0);

	vma->vm_flags |= VM_DONTEXPAND | VM_DONTDUMP;

	return 0;
}
EXPORT_SYMBOL(remap_vmalloc_range_partial);

/**
 *	remap_vmalloc_range  -  map vmalloc pages to userspace
 *	@vma:		vma to cover (map full range of vma)
 *	@addr:		vmalloc memory
 *	@pgoff:		number of pages into addr before first page to map
 *
 *	Returns:	0 for success, -Exxx on failure
 *
 *	This function checks that addr is a valid vmalloc'ed area, and
 *	that it is big enough to cover the vma. Will return failure if
 *	that criteria isn't met.
 *
 *	Similar to remap_pfn_range() (see mm/memory.c)
 */
int remap_vmalloc_range(struct vm_area_struct *vma, void *addr,
						unsigned long pgoff)
{
	return remap_vmalloc_range_partial(vma, vma->vm_start,
					   addr, pgoff,
					   vma->vm_end - vma->vm_start);
}
EXPORT_SYMBOL(remap_vmalloc_range);

/*
 * Implement stubs for vmalloc_sync_[un]mappings () if the architecture chose
 * not to have one.
 *
 * The purpose of this function is to make sure the vmalloc area
 * mappings are identical in all page-tables in the system.
 */
void __weak vmalloc_sync_mappings(void)
{
}

void __weak vmalloc_sync_unmappings(void)
{
}

static int f(pte_t *pte, pgtable_t table, unsigned long addr, void *data)
{
	pte_t ***p = data;

	if (p) {
		*(*p) = pte;
		(*p)++;
	}
	return 0;
}

/**
 *	alloc_vm_area - allocate a range of kernel address space
 *	@size:		size of the area
 *	@ptes:		returns the PTEs for the address space
 *
 *	Returns:	NULL on failure, vm_struct on success
 *
 *	This function reserves a range of kernel address space, and
 *	allocates pagetables to map that range.  No actual mappings
 *	are created.
 *
 *	If @ptes is non-NULL, pointers to the PTEs (in init_mm)
 *	allocated for the VM area are returned.
 */
struct vm_struct *alloc_vm_area(size_t size, pte_t **ptes)
{
	struct vm_struct *area;

	area = get_vm_area_caller(size, VM_IOREMAP,
				__builtin_return_address(0));
	if (area == NULL)
		return NULL;

	/*
	 * This ensures that page tables are constructed for this region
	 * of kernel virtual address space and mapped into init_mm.
	 */
	if (apply_to_page_range(&init_mm, (unsigned long)area->addr,
				size, f, ptes ? &ptes : NULL)) {
		free_vm_area(area);
		return NULL;
	}

	return area;
}
EXPORT_SYMBOL_GPL(alloc_vm_area);

void free_vm_area(struct vm_struct *area)
{
	struct vm_struct *ret;
	ret = remove_vm_area(area->addr);
	BUG_ON(ret != area);
	kfree(area);
}
EXPORT_SYMBOL_GPL(free_vm_area);

#ifdef CONFIG_SMP
static struct vmap_area *node_to_va(struct rb_node *n)
{
	return rb_entry_safe(n, struct vmap_area, rb_node);
}

/**
 * pvm_find_va_enclose_addr - find the vmap_area @addr belongs to
 * @addr: target address
 *
 * Returns: vmap_area if it is found. If there is no such area
 *   the first highest(reverse order) vmap_area is returned
 *   i.e. va->va_start < addr && va->va_end < addr or NULL
 *   if there are no any areas before @addr.
 */
static struct vmap_area *
pvm_find_va_enclose_addr(unsigned long addr)
{
	struct vmap_area *va, *tmp;
	struct rb_node *n;

	n = free_vmap_area_root.rb_node;
	va = NULL;

	while (n) {
		tmp = rb_entry(n, struct vmap_area, rb_node);
		if (tmp->va_start <= addr) {
			va = tmp;
			if (tmp->va_end >= addr)
				break;

			n = n->rb_right;
		} else {
			n = n->rb_left;
		}
	}

	return va;
}

/**
 * pvm_determine_end_from_reverse - find the highest aligned address
 * of free block below VMALLOC_END
 * @va:
 *   in - the VA we start the search(reverse order);
 *   out - the VA with the highest aligned end address.
 *
 * Returns: determined end address within vmap_area
 */
static unsigned long
pvm_determine_end_from_reverse(struct vmap_area **va, unsigned long align)
{
	unsigned long vmalloc_end = VMALLOC_END & ~(align - 1);
	unsigned long addr;

	if (likely(*va)) {
		list_for_each_entry_from_reverse((*va),
				&free_vmap_area_list, list) {
			addr = min((*va)->va_end & ~(align - 1), vmalloc_end);
			if ((*va)->va_start < addr)
				return addr;
		}
	}

	return 0;
}

/**
 * pcpu_get_vm_areas - allocate vmalloc areas for percpu allocator
 * @offsets: array containing offset of each area
 * @sizes: array containing size of each area
 * @nr_vms: the number of areas to allocate
 * @align: alignment, all entries in @offsets and @sizes must be aligned to this
 *
 * Returns: kmalloc'd vm_struct pointer array pointing to allocated
 *	    vm_structs on success, %NULL on failure
 *
 * Percpu allocator wants to use congruent vm areas so that it can
 * maintain the offsets among percpu areas.  This function allocates
 * congruent vmalloc areas for it with GFP_KERNEL.  These areas tend to
 * be scattered pretty far, distance between two areas easily going up
 * to gigabytes.  To avoid interacting with regular vmallocs, these
 * areas are allocated from top.
 *
 * Despite its complicated look, this allocator is rather simple. It
 * does everything top-down and scans free blocks from the end looking
 * for matching base. While scanning, if any of the areas do not fit the
 * base address is pulled down to fit the area. Scanning is repeated till
 * all the areas fit and then all necessary data structures are inserted
 * and the result is returned.
 */
struct vm_struct **pcpu_get_vm_areas(const unsigned long *offsets,
				     const size_t *sizes, int nr_vms,
				     size_t align)
{
	const unsigned long vmalloc_start = ALIGN(VMALLOC_START, align);
	const unsigned long vmalloc_end = VMALLOC_END & ~(align - 1);
	struct vmap_area **vas, *va;
	struct vm_struct **vms;
	int area, area2, last_area, term_area;
	unsigned long base, start, size, end, last_end;
	bool purged = false;
	enum fit_type type;

	/* verify parameters and allocate data structures */
	BUG_ON(offset_in_page(align) || !is_power_of_2(align));
	for (last_area = 0, area = 0; area < nr_vms; area++) {
		start = offsets[area];
		end = start + sizes[area];

		/* is everything aligned properly? */
		BUG_ON(!IS_ALIGNED(offsets[area], align));
		BUG_ON(!IS_ALIGNED(sizes[area], align));

		/* detect the area with the highest address */
		if (start > offsets[last_area])
			last_area = area;

		for (area2 = area + 1; area2 < nr_vms; area2++) {
			unsigned long start2 = offsets[area2];
			unsigned long end2 = start2 + sizes[area2];

			BUG_ON(start2 < end && start < end2);
		}
	}
	last_end = offsets[last_area] + sizes[last_area];

	if (vmalloc_end - vmalloc_start < last_end) {
		WARN_ON(true);
		return NULL;
	}

	vms = kcalloc(nr_vms, sizeof(vms[0]), GFP_KERNEL);
	vas = kcalloc(nr_vms, sizeof(vas[0]), GFP_KERNEL);
	if (!vas || !vms)
		goto err_free2;

	for (area = 0; area < nr_vms; area++) {
		vas[area] = kmem_cache_zalloc(vmap_area_cachep, GFP_KERNEL);
		vms[area] = kzalloc(sizeof(struct vm_struct), GFP_KERNEL);
		if (!vas[area] || !vms[area])
			goto err_free;
	}
retry:
	spin_lock(&vmap_area_lock);

	/* start scanning - we scan from the top, begin with the last area */
	area = term_area = last_area;
	start = offsets[area];
	end = start + sizes[area];

	va = pvm_find_va_enclose_addr(vmalloc_end);
	base = pvm_determine_end_from_reverse(&va, align) - end;

	while (true) {
		/*
		 * base might have underflowed, add last_end before
		 * comparing.
		 */
		if (base + last_end < vmalloc_start + last_end)
			goto overflow;

		/*
		 * Fitting base has not been found.
		 */
		if (va == NULL)
			goto overflow;

		/*
		 * If required width exeeds current VA block, move
		 * base downwards and then recheck.
		 */
		if (base + end > va->va_end) {
			base = pvm_determine_end_from_reverse(&va, align) - end;
			term_area = area;
			continue;
		}

		/*
		 * If this VA does not fit, move base downwards and recheck.
		 */
		if (base + start < va->va_start) {
			va = node_to_va(rb_prev(&va->rb_node));
			base = pvm_determine_end_from_reverse(&va, align) - end;
			term_area = area;
			continue;
		}

		/*
		 * This area fits, move on to the previous one.  If
		 * the previous one is the terminal one, we're done.
		 */
		area = (area + nr_vms - 1) % nr_vms;
		if (area == term_area)
			break;

		start = offsets[area];
		end = start + sizes[area];
		va = pvm_find_va_enclose_addr(base + end);
	}

	/* we've found a fitting base, insert all va's */
	for (area = 0; area < nr_vms; area++) {
		int ret;

		start = base + offsets[area];
		size = sizes[area];

		va = pvm_find_va_enclose_addr(start);
		if (WARN_ON_ONCE(va == NULL))
			/* It is a BUG(), but trigger recovery instead. */
			goto recovery;

		type = classify_va_fit_type(va, start, size);
		if (WARN_ON_ONCE(type == NOTHING_FIT))
			/* It is a BUG(), but trigger recovery instead. */
			goto recovery;

		ret = adjust_va_to_fit_type(va, start, size, type);
		if (unlikely(ret))
			goto recovery;

		/* Allocated area. */
		va = vas[area];
		va->va_start = start;
		va->va_end = start + size;

		insert_vmap_area(va, &vmap_area_root, &vmap_area_list);
	}

	spin_unlock(&vmap_area_lock);

	/* insert all vm's */
	for (area = 0; area < nr_vms; area++)
		setup_vmalloc_vm(vms[area], vas[area], VM_ALLOC,
				 pcpu_get_vm_areas);

	kfree(vas);
	return vms;

recovery:
	/* Remove previously inserted areas. */
	while (area--) {
		__free_vmap_area(vas[area]);
		vas[area] = NULL;
	}

overflow:
	spin_unlock(&vmap_area_lock);
	if (!purged) {
		purge_vmap_area_lazy();
		purged = true;

		/* Before "retry", check if we recover. */
		for (area = 0; area < nr_vms; area++) {
			if (vas[area])
				continue;

			vas[area] = kmem_cache_zalloc(
				vmap_area_cachep, GFP_KERNEL);
			if (!vas[area])
				goto err_free;
		}

		goto retry;
	}

err_free:
	for (area = 0; area < nr_vms; area++) {
		if (vas[area])
			kmem_cache_free(vmap_area_cachep, vas[area]);

		kfree(vms[area]);
	}
err_free2:
	kfree(vas);
	kfree(vms);
	return NULL;
}

/**
 * pcpu_free_vm_areas - free vmalloc areas for percpu allocator
 * @vms: vm_struct pointer array returned by pcpu_get_vm_areas()
 * @nr_vms: the number of allocated areas
 *
 * Free vm_structs and the array allocated by pcpu_get_vm_areas().
 */
void pcpu_free_vm_areas(struct vm_struct **vms, int nr_vms)
{
	int i;

	for (i = 0; i < nr_vms; i++)
		free_vm_area(vms[i]);
	kfree(vms);
}
#endif	/* CONFIG_SMP */

#ifdef CONFIG_PROC_FS
static void *s_start(struct seq_file *m, loff_t *pos)
	__acquires(&vmap_area_lock)
{
	spin_lock(&vmap_area_lock);
	return seq_list_start(&vmap_area_list, *pos);
}

static void *s_next(struct seq_file *m, void *p, loff_t *pos)
{
	return seq_list_next(p, &vmap_area_list, pos);
}

static void s_stop(struct seq_file *m, void *p)
	__releases(&vmap_area_lock)
{
	spin_unlock(&vmap_area_lock);
}

static void show_numa_info(struct seq_file *m, struct vm_struct *v)
{
	if (IS_ENABLED(CONFIG_NUMA)) {
		unsigned int nr, *counters = m->private;

		if (!counters)
			return;

		if (v->flags & VM_UNINITIALIZED)
			return;
		/* Pair with smp_wmb() in clear_vm_uninitialized_flag() */
		smp_rmb();

		memset(counters, 0, nr_node_ids * sizeof(unsigned int));

		for (nr = 0; nr < v->nr_pages; nr++)
			counters[page_to_nid(v->pages[nr])]++;

		for_each_node_state(nr, N_HIGH_MEMORY)
			if (counters[nr])
				seq_printf(m, " N%u=%u", nr, counters[nr]);
	}
}

static int s_show(struct seq_file *m, void *p)
{
	struct vmap_area *va;
	struct vm_struct *v;

	va = list_entry(p, struct vmap_area, list);

	/*
	 * s_show can encounter race with remove_vm_area, !VM_VM_AREA on
	 * behalf of vmap area is being tear down or vm_map_ram allocation.
	 */
	if (!(va->flags & VM_VM_AREA)) {
		seq_printf(m, "0x%pK-0x%pK %7ld %s\n",
			(void *)va->va_start, (void *)va->va_end,
			va->va_end - va->va_start,
			va->flags & VM_LAZY_FREE ? "unpurged vm_area" : "vm_map_ram");

		return 0;
	}

	v = va->vm;

	if (v->flags & VM_LOWMEM)
		return 0;

	seq_printf(m, "0x%pK-0x%pK %7ld",
		v->addr, v->addr + v->size, v->size);

	if (v->caller)
		seq_printf(m, " %pS", v->caller);

	if (v->nr_pages)
		seq_printf(m, " pages=%d", v->nr_pages);

	if (v->phys_addr)
		seq_printf(m, " phys=%pa", &v->phys_addr);

	if (v->flags & VM_IOREMAP)
		seq_puts(m, " ioremap");

	if (v->flags & VM_ALLOC)
		seq_puts(m, " vmalloc");

	if (v->flags & VM_MAP)
		seq_puts(m, " vmap");

	if (v->flags & VM_USERMAP)
		seq_puts(m, " user");

	if (is_vmalloc_addr(v->pages))
		seq_puts(m, " vpages");

	if (v->flags & VM_LOWMEM)
		seq_puts(m, " lowmem");

	show_numa_info(m, v);
	seq_putc(m, '\n');
	return 0;
}

static const struct seq_operations vmalloc_op = {
	.start = s_start,
	.next = s_next,
	.stop = s_stop,
	.show = s_show,
};

static int vmalloc_size_notifier(struct notifier_block *nb,
					unsigned long action, void *data)
{
	struct seq_file *s;

	s = (struct seq_file *)data;
	if (s != NULL)
		seq_printf(s, "VmallocAPIsize: %8lu kB\n",
			   atomic_long_read(&nr_vmalloc_pages)
				 << (PAGE_SHIFT - 10));
	else
		pr_cont("VmallocAPIsize:%lukB ",
			atomic_long_read(&nr_vmalloc_pages)
				<< (PAGE_SHIFT - 10));
	return 0;
}

static struct notifier_block vmalloc_size_nb = {
	.notifier_call = vmalloc_size_notifier,
};

static int __init proc_vmalloc_init(void)
{
	if (IS_ENABLED(CONFIG_NUMA))
		proc_create_seq_private("vmallocinfo", 0400, NULL,
				&vmalloc_op,
				nr_node_ids * sizeof(unsigned int), NULL);
	else
		proc_create_seq("vmallocinfo", 0400, NULL, &vmalloc_op);
	atomic_long_set(&nr_vmalloc_pages, 0);
	show_mem_extra_notifier_register(&vmalloc_size_nb);
	return 0;
}
module_init(proc_vmalloc_init);

#endif
<|MERGE_RESOLUTION|>--- conflicted
+++ resolved
@@ -31,12 +31,8 @@
 #include <linux/compiler.h>
 #include <linux/llist.h>
 #include <linux/bitops.h>
-<<<<<<< HEAD
 #include <linux/rbtree_augmented.h>
-=======
 #include <linux/overflow.h>
->>>>>>> 30baa092
-
 #include <linux/uaccess.h>
 #include <asm/tlbflush.h>
 #include <asm/shmparam.h>
@@ -2219,13 +2215,13 @@
 			addr))
 		return;
 
-<<<<<<< HEAD
+
 	va = find_vmap_area((unsigned long)addr);
 	if (unlikely(!va || !(va->flags & VM_VM_AREA))) {
-=======
+
 	area = find_vm_area(addr);
 	if (unlikely(!area)) {
->>>>>>> 30baa092
+
 		WARN(1, KERN_ERR "Trying to vfree() nonexistent vm area (%p)\n",
 				addr);
 		return;

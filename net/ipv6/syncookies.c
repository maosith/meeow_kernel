--- conflicted
+++ resolved
@@ -280,7 +280,7 @@
 	}
 
 	req->rsk_window_clamp = tp->window_clamp ? :dst_metric(dst, RTAX_WINDOW);
-<<<<<<< HEAD
+
 #ifdef CONFIG_MPTCP
 	tp->ops->select_initial_window(sk, tcp_full_space(sk), req->mss,
 				       &req->rsk_rcv_wnd, &req->rsk_window_clamp,
@@ -288,7 +288,7 @@
 				       dst_metric(dst, RTAX_INITRWND));
 #else
 	tcp_select_initial_window(sk, tcp_full_space(sk), req->mss,
-=======
+
 	/* limit the window selection if the user enforce a smaller rx buffer */
 	full_space = tcp_full_space(sk);
 	if (sk->sk_userlocks & SOCK_RCVBUF_LOCK &&
@@ -296,7 +296,7 @@
 		req->rsk_window_clamp = full_space;
 
 	tcp_select_initial_window(sk, full_space, req->mss,
->>>>>>> 30baa092
+
 				  &req->rsk_rcv_wnd, &req->rsk_window_clamp,
 				  ireq->wscale_ok, &rcv_wscale,
 				  dst_metric(dst, RTAX_INITRWND));

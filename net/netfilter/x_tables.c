--- conflicted
+++ resolved
@@ -1385,10 +1385,10 @@
 	}
 
 	newinfo->initial_entries = private->initial_entries;
-<<<<<<< HEAD
+
 	rcu_assign_pointer(table->private, newinfo);
 	synchronize_rcu();
-=======
+
 	/*
 	 * Ensure contents of newinfo are visible before assigning to
 	 * private.
@@ -1417,7 +1417,7 @@
 			} while (seq == raw_read_seqcount(s));
 		}
 	}
->>>>>>> 30baa092
+
 
 #ifdef CONFIG_AUDIT
 	if (audit_enabled) {

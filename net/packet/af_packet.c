/*
 * INET		An implementation of the TCP/IP protocol suite for the LINUX
 *		operating system.  INET is implemented using the  BSD Socket
 *		interface as the means of communication with the user level.
 *
 *		PACKET - implements raw packet sockets.
 *
 * Authors:	Ross Biro
 *		Fred N. van Kempen, <waltje@uWalt.NL.Mugnet.ORG>
 *		Alan Cox, <gw4pts@gw4pts.ampr.org>
 *
 * Fixes:
 *		Alan Cox	:	verify_area() now used correctly
 *		Alan Cox	:	new skbuff lists, look ma no backlogs!
 *		Alan Cox	:	tidied skbuff lists.
 *		Alan Cox	:	Now uses generic datagram routines I
 *					added. Also fixed the peek/read crash
 *					from all old Linux datagram code.
 *		Alan Cox	:	Uses the improved datagram code.
 *		Alan Cox	:	Added NULL's for socket options.
 *		Alan Cox	:	Re-commented the code.
 *		Alan Cox	:	Use new kernel side addressing
 *		Rob Janssen	:	Correct MTU usage.
 *		Dave Platt	:	Counter leaks caused by incorrect
 *					interrupt locking and some slightly
 *					dubious gcc output. Can you read
 *					compiler: it said _VOLATILE_
 *	Richard Kooijman	:	Timestamp fixes.
 *		Alan Cox	:	New buffers. Use sk->mac.raw.
 *		Alan Cox	:	sendmsg/recvmsg support.
 *		Alan Cox	:	Protocol setting support
 *	Alexey Kuznetsov	:	Untied from IPv4 stack.
 *	Cyrus Durgin		:	Fixed kerneld for kmod.
 *	Michal Ostrowski        :       Module initialization cleanup.
 *         Ulises Alonso        :       Frame number limit removal and
 *                                      packet_set_ring memory leak.
 *		Eric Biederman	:	Allow for > 8 byte hardware addresses.
 *					The convention is that longer addresses
 *					will simply extend the hardware address
 *					byte arrays at the end of sockaddr_ll
 *					and packet_mreq.
 *		Johann Baudy	:	Added TX RING.
 *		Chetan Loke	:	Implemented TPACKET_V3 block abstraction
 *					layer.
 *					Copyright (C) 2011, <lokec@ccs.neu.edu>
 *
 *
 *		This program is free software; you can redistribute it and/or
 *		modify it under the terms of the GNU General Public License
 *		as published by the Free Software Foundation; either version
 *		2 of the License, or (at your option) any later version.
 *
 */

#include <linux/types.h>
#include <linux/mm.h>
#include <linux/capability.h>
#include <linux/fcntl.h>
#include <linux/socket.h>
#include <linux/in.h>
#include <linux/inet.h>
#include <linux/netdevice.h>
#include <linux/if_packet.h>
#include <linux/wireless.h>
#include <linux/kernel.h>
#include <linux/kmod.h>
#include <linux/slab.h>
#include <linux/vmalloc.h>
#include <net/net_namespace.h>
#include <net/ip.h>
#include <net/protocol.h>
#include <linux/skbuff.h>
#include <net/sock.h>
#include <linux/errno.h>
#include <linux/timer.h>
#include <linux/uaccess.h>
#include <asm/ioctls.h>
#include <asm/page.h>
#include <asm/cacheflush.h>
#include <asm/io.h>
#include <linux/proc_fs.h>
#include <linux/seq_file.h>
#include <linux/poll.h>
#include <linux/module.h>
#include <linux/init.h>
#include <linux/mutex.h>
#include <linux/if_vlan.h>
#include <linux/virtio_net.h>
#include <linux/errqueue.h>
#include <linux/net_tstamp.h>
#include <linux/percpu.h>
#ifdef CONFIG_INET
#include <net/inet_common.h>
#endif
#include <linux/bpf.h>
#include <net/compat.h>

#include "internal.h"

/*
   Assumptions:
   - if device has no dev->hard_header routine, it adds and removes ll header
     inside itself. In this case ll header is invisible outside of device,
     but higher levels still should reserve dev->hard_header_len.
     Some devices are enough clever to reallocate skb, when header
     will not fit to reserved space (tunnel), another ones are silly
     (PPP).
   - packet socket receives packets with pulled ll header,
     so that SOCK_RAW should push it back.

On receive:
-----------

Incoming, dev->hard_header!=NULL
   mac_header -> ll header
   data       -> data

Outgoing, dev->hard_header!=NULL
   mac_header -> ll header
   data       -> ll header

Incoming, dev->hard_header==NULL
   mac_header -> UNKNOWN position. It is very likely, that it points to ll
		 header.  PPP makes it, that is wrong, because introduce
		 assymetry between rx and tx paths.
   data       -> data

Outgoing, dev->hard_header==NULL
   mac_header -> data. ll header is still not built!
   data       -> data

Resume
  If dev->hard_header==NULL we are unlikely to restore sensible ll header.


On transmit:
------------

dev->hard_header != NULL
   mac_header -> ll header
   data       -> ll header

dev->hard_header == NULL (ll header is added by device, we cannot control it)
   mac_header -> data
   data       -> data

   We should set nh.raw on output to correct posistion,
   packet classifier depends on it.
 */

/* Private packet socket structures. */

/* identical to struct packet_mreq except it has
 * a longer address field.
 */
struct packet_mreq_max {
	int		mr_ifindex;
	unsigned short	mr_type;
	unsigned short	mr_alen;
	unsigned char	mr_address[MAX_ADDR_LEN];
};

union tpacket_uhdr {
	struct tpacket_hdr  *h1;
	struct tpacket2_hdr *h2;
	struct tpacket3_hdr *h3;
	void *raw;
};

static int packet_set_ring(struct sock *sk, union tpacket_req_u *req_u,
		int closing, int tx_ring);

#define V3_ALIGNMENT	(8)

#define BLK_HDR_LEN	(ALIGN(sizeof(struct tpacket_block_desc), V3_ALIGNMENT))

#define BLK_PLUS_PRIV(sz_of_priv) \
	(BLK_HDR_LEN + ALIGN((sz_of_priv), V3_ALIGNMENT))

#define BLOCK_STATUS(x)	((x)->hdr.bh1.block_status)
#define BLOCK_NUM_PKTS(x)	((x)->hdr.bh1.num_pkts)
#define BLOCK_O2FP(x)		((x)->hdr.bh1.offset_to_first_pkt)
#define BLOCK_LEN(x)		((x)->hdr.bh1.blk_len)
#define BLOCK_SNUM(x)		((x)->hdr.bh1.seq_num)
#define BLOCK_O2PRIV(x)	((x)->offset_to_priv)
#define BLOCK_PRIV(x)		((void *)((char *)(x) + BLOCK_O2PRIV(x)))

struct packet_sock;
static int tpacket_rcv(struct sk_buff *skb, struct net_device *dev,
		       struct packet_type *pt, struct net_device *orig_dev);

static void *packet_previous_frame(struct packet_sock *po,
		struct packet_ring_buffer *rb,
		int status);
static void packet_increment_head(struct packet_ring_buffer *buff);
static int prb_curr_blk_in_use(struct tpacket_block_desc *);
static void *prb_dispatch_next_block(struct tpacket_kbdq_core *,
			struct packet_sock *);
static void prb_retire_current_block(struct tpacket_kbdq_core *,
		struct packet_sock *, unsigned int status);
static int prb_queue_frozen(struct tpacket_kbdq_core *);
static void prb_open_block(struct tpacket_kbdq_core *,
		struct tpacket_block_desc *);
static void prb_retire_rx_blk_timer_expired(struct timer_list *);
static void _prb_refresh_rx_retire_blk_timer(struct tpacket_kbdq_core *);
static void prb_fill_rxhash(struct tpacket_kbdq_core *, struct tpacket3_hdr *);
static void prb_clear_rxhash(struct tpacket_kbdq_core *,
		struct tpacket3_hdr *);
static void prb_fill_vlan_info(struct tpacket_kbdq_core *,
		struct tpacket3_hdr *);
static void packet_flush_mclist(struct sock *sk);
static u16 packet_pick_tx_queue(struct sk_buff *skb);

struct packet_skb_cb {
	union {
		struct sockaddr_pkt pkt;
		union {
			/* Trick: alias skb original length with
			 * ll.sll_family and ll.protocol in order
			 * to save room.
			 */
			unsigned int origlen;
			struct sockaddr_ll ll;
		};
	} sa;
};

#define vio_le() virtio_legacy_is_little_endian()

#define PACKET_SKB_CB(__skb)	((struct packet_skb_cb *)((__skb)->cb))

#define GET_PBDQC_FROM_RB(x)	((struct tpacket_kbdq_core *)(&(x)->prb_bdqc))
#define GET_PBLOCK_DESC(x, bid)	\
	((struct tpacket_block_desc *)((x)->pkbdq[(bid)].buffer))
#define GET_CURR_PBLOCK_DESC_FROM_CORE(x)	\
	((struct tpacket_block_desc *)((x)->pkbdq[(x)->kactive_blk_num].buffer))
#define GET_NEXT_PRB_BLK_NUM(x) \
	(((x)->kactive_blk_num < ((x)->knum_blocks-1)) ? \
	((x)->kactive_blk_num+1) : 0)

static void __fanout_unlink(struct sock *sk, struct packet_sock *po);
static void __fanout_link(struct sock *sk, struct packet_sock *po);

static int packet_direct_xmit(struct sk_buff *skb)
{
	return dev_direct_xmit(skb, packet_pick_tx_queue(skb));
}

static struct net_device *packet_cached_dev_get(struct packet_sock *po)
{
	struct net_device *dev;

	rcu_read_lock();
	dev = rcu_dereference(po->cached_dev);
	if (likely(dev))
		dev_hold(dev);
	rcu_read_unlock();

	return dev;
}

static void packet_cached_dev_assign(struct packet_sock *po,
				     struct net_device *dev)
{
	rcu_assign_pointer(po->cached_dev, dev);
}

static void packet_cached_dev_reset(struct packet_sock *po)
{
	RCU_INIT_POINTER(po->cached_dev, NULL);
}

static bool packet_use_direct_xmit(const struct packet_sock *po)
{
	return po->xmit == packet_direct_xmit;
}

static u16 __packet_pick_tx_queue(struct net_device *dev, struct sk_buff *skb,
				  struct net_device *sb_dev)
{
	return dev_pick_tx_cpu_id(dev, skb, sb_dev, NULL);
}

static u16 packet_pick_tx_queue(struct sk_buff *skb)
{
	struct net_device *dev = skb->dev;
	const struct net_device_ops *ops = dev->netdev_ops;
	u16 queue_index;

	if (ops->ndo_select_queue) {
		queue_index = ops->ndo_select_queue(dev, skb, NULL,
						    __packet_pick_tx_queue);
		queue_index = netdev_cap_txqueue(dev, queue_index);
	} else {
		queue_index = __packet_pick_tx_queue(dev, skb, NULL);
	}

	return queue_index;
}

/* __register_prot_hook must be invoked through register_prot_hook
 * or from a context in which asynchronous accesses to the packet
 * socket is not possible (packet_create()).
 */
static void __register_prot_hook(struct sock *sk)
{
	struct packet_sock *po = pkt_sk(sk);

	if (!po->running) {
		if (po->fanout)
			__fanout_link(sk, po);
		else
			dev_add_pack(&po->prot_hook);

		sock_hold(sk);
		po->running = 1;
	}
}

static void register_prot_hook(struct sock *sk)
{
	lockdep_assert_held_once(&pkt_sk(sk)->bind_lock);
	__register_prot_hook(sk);
}

/* If the sync parameter is true, we will temporarily drop
 * the po->bind_lock and do a synchronize_net to make sure no
 * asynchronous packet processing paths still refer to the elements
 * of po->prot_hook.  If the sync parameter is false, it is the
 * callers responsibility to take care of this.
 */
static void __unregister_prot_hook(struct sock *sk, bool sync)
{
	struct packet_sock *po = pkt_sk(sk);

	lockdep_assert_held_once(&po->bind_lock);

	po->running = 0;

	if (po->fanout)
		__fanout_unlink(sk, po);
	else
		__dev_remove_pack(&po->prot_hook);

	__sock_put(sk);

	if (sync) {
		spin_unlock(&po->bind_lock);
		synchronize_net();
		spin_lock(&po->bind_lock);
	}
}

static void unregister_prot_hook(struct sock *sk, bool sync)
{
	struct packet_sock *po = pkt_sk(sk);

	if (po->running)
		__unregister_prot_hook(sk, sync);
}

static inline struct page * __pure pgv_to_page(void *addr)
{
	if (is_vmalloc_addr(addr))
		return vmalloc_to_page(addr);
	return virt_to_page(addr);
}

static void __packet_set_status(struct packet_sock *po, void *frame, int status)
{
	union tpacket_uhdr h;

	h.raw = frame;
	switch (po->tp_version) {
	case TPACKET_V1:
		h.h1->tp_status = status;
		flush_dcache_page(pgv_to_page(&h.h1->tp_status));
		break;
	case TPACKET_V2:
		h.h2->tp_status = status;
		flush_dcache_page(pgv_to_page(&h.h2->tp_status));
		break;
	case TPACKET_V3:
		h.h3->tp_status = status;
		flush_dcache_page(pgv_to_page(&h.h3->tp_status));
		break;
	default:
		WARN(1, "TPACKET version not supported.\n");
		BUG();
	}

	smp_wmb();
}

static int __packet_get_status(struct packet_sock *po, void *frame)
{
	union tpacket_uhdr h;

	smp_rmb();

	h.raw = frame;
	switch (po->tp_version) {
	case TPACKET_V1:
		flush_dcache_page(pgv_to_page(&h.h1->tp_status));
		return h.h1->tp_status;
	case TPACKET_V2:
		flush_dcache_page(pgv_to_page(&h.h2->tp_status));
		return h.h2->tp_status;
	case TPACKET_V3:
		flush_dcache_page(pgv_to_page(&h.h3->tp_status));
		return h.h3->tp_status;
	default:
		WARN(1, "TPACKET version not supported.\n");
		BUG();
		return 0;
	}
}

static __u32 tpacket_get_timestamp(struct sk_buff *skb, struct timespec *ts,
				   unsigned int flags)
{
	struct skb_shared_hwtstamps *shhwtstamps = skb_hwtstamps(skb);

	if (shhwtstamps &&
	    (flags & SOF_TIMESTAMPING_RAW_HARDWARE) &&
	    ktime_to_timespec_cond(shhwtstamps->hwtstamp, ts))
		return TP_STATUS_TS_RAW_HARDWARE;

	if (ktime_to_timespec_cond(skb->tstamp, ts))
		return TP_STATUS_TS_SOFTWARE;

	return 0;
}

static __u32 __packet_set_timestamp(struct packet_sock *po, void *frame,
				    struct sk_buff *skb)
{
	union tpacket_uhdr h;
	struct timespec ts;
	__u32 ts_status;

	if (!(ts_status = tpacket_get_timestamp(skb, &ts, po->tp_tstamp)))
		return 0;

	h.raw = frame;
	switch (po->tp_version) {
	case TPACKET_V1:
		h.h1->tp_sec = ts.tv_sec;
		h.h1->tp_usec = ts.tv_nsec / NSEC_PER_USEC;
		break;
	case TPACKET_V2:
		h.h2->tp_sec = ts.tv_sec;
		h.h2->tp_nsec = ts.tv_nsec;
		break;
	case TPACKET_V3:
		h.h3->tp_sec = ts.tv_sec;
		h.h3->tp_nsec = ts.tv_nsec;
		break;
	default:
		WARN(1, "TPACKET version not supported.\n");
		BUG();
	}

	/* one flush is safe, as both fields always lie on the same cacheline */
	flush_dcache_page(pgv_to_page(&h.h1->tp_sec));
	smp_wmb();

	return ts_status;
}

static void *packet_lookup_frame(struct packet_sock *po,
		struct packet_ring_buffer *rb,
		unsigned int position,
		int status)
{
	unsigned int pg_vec_pos, frame_offset;
	union tpacket_uhdr h;

	pg_vec_pos = position / rb->frames_per_block;
	frame_offset = position % rb->frames_per_block;

	h.raw = rb->pg_vec[pg_vec_pos].buffer +
		(frame_offset * rb->frame_size);

	if (status != __packet_get_status(po, h.raw))
		return NULL;

	return h.raw;
}

static void *packet_current_frame(struct packet_sock *po,
		struct packet_ring_buffer *rb,
		int status)
{
	return packet_lookup_frame(po, rb, rb->head, status);
}

static void prb_del_retire_blk_timer(struct tpacket_kbdq_core *pkc)
{
	del_timer_sync(&pkc->retire_blk_timer);
}

static void prb_shutdown_retire_blk_timer(struct packet_sock *po,
		struct sk_buff_head *rb_queue)
{
	struct tpacket_kbdq_core *pkc;

	pkc = GET_PBDQC_FROM_RB(&po->rx_ring);

	spin_lock_bh(&rb_queue->lock);
	pkc->delete_blk_timer = 1;
	spin_unlock_bh(&rb_queue->lock);

	prb_del_retire_blk_timer(pkc);
}

static void prb_setup_retire_blk_timer(struct packet_sock *po)
{
	struct tpacket_kbdq_core *pkc;

	pkc = GET_PBDQC_FROM_RB(&po->rx_ring);
	timer_setup(&pkc->retire_blk_timer, prb_retire_rx_blk_timer_expired,
		    0);
	pkc->retire_blk_timer.expires = jiffies;
}

static int prb_calc_retire_blk_tmo(struct packet_sock *po,
				int blk_size_in_bytes)
{
	struct net_device *dev;
	unsigned int mbits = 0, msec = 0, div = 0, tmo = 0;
	struct ethtool_link_ksettings ecmd;
	int err;

	rtnl_lock();
	dev = __dev_get_by_index(sock_net(&po->sk), po->ifindex);
	if (unlikely(!dev)) {
		rtnl_unlock();
		return DEFAULT_PRB_RETIRE_TOV;
	}
	err = __ethtool_get_link_ksettings(dev, &ecmd);
	rtnl_unlock();
	if (!err) {
		/*
		 * If the link speed is so slow you don't really
		 * need to worry about perf anyways
		 */
		if (ecmd.base.speed < SPEED_1000 ||
		    ecmd.base.speed == SPEED_UNKNOWN) {
			return DEFAULT_PRB_RETIRE_TOV;
		} else {
			msec = 1;
			div = ecmd.base.speed / 1000;
		}
	} else
		return DEFAULT_PRB_RETIRE_TOV;

	mbits = (blk_size_in_bytes * 8) / (1024 * 1024);

	if (div)
		mbits /= div;

	tmo = mbits * msec;

	if (div)
		return tmo+1;
	return tmo;
}

static void prb_init_ft_ops(struct tpacket_kbdq_core *p1,
			union tpacket_req_u *req_u)
{
	p1->feature_req_word = req_u->req3.tp_feature_req_word;
}

static void init_prb_bdqc(struct packet_sock *po,
			struct packet_ring_buffer *rb,
			struct pgv *pg_vec,
			union tpacket_req_u *req_u)
{
	struct tpacket_kbdq_core *p1 = GET_PBDQC_FROM_RB(rb);
	struct tpacket_block_desc *pbd;

	memset(p1, 0x0, sizeof(*p1));

	p1->knxt_seq_num = 1;
	p1->pkbdq = pg_vec;
	pbd = (struct tpacket_block_desc *)pg_vec[0].buffer;
	p1->pkblk_start	= pg_vec[0].buffer;
	p1->kblk_size = req_u->req3.tp_block_size;
	p1->knum_blocks	= req_u->req3.tp_block_nr;
	p1->hdrlen = po->tp_hdrlen;
	p1->version = po->tp_version;
	p1->last_kactive_blk_num = 0;
	po->stats.stats3.tp_freeze_q_cnt = 0;
	if (req_u->req3.tp_retire_blk_tov)
		p1->retire_blk_tov = req_u->req3.tp_retire_blk_tov;
	else
		p1->retire_blk_tov = prb_calc_retire_blk_tmo(po,
						req_u->req3.tp_block_size);
	p1->tov_in_jiffies = msecs_to_jiffies(p1->retire_blk_tov);
	p1->blk_sizeof_priv = req_u->req3.tp_sizeof_priv;

	p1->max_frame_len = p1->kblk_size - BLK_PLUS_PRIV(p1->blk_sizeof_priv);
	prb_init_ft_ops(p1, req_u);
	prb_setup_retire_blk_timer(po);
	prb_open_block(p1, pbd);
}

/*  Do NOT update the last_blk_num first.
 *  Assumes sk_buff_head lock is held.
 */
static void _prb_refresh_rx_retire_blk_timer(struct tpacket_kbdq_core *pkc)
{
	mod_timer(&pkc->retire_blk_timer,
			jiffies + pkc->tov_in_jiffies);
	pkc->last_kactive_blk_num = pkc->kactive_blk_num;
}

/*
 * Timer logic:
 * 1) We refresh the timer only when we open a block.
 *    By doing this we don't waste cycles refreshing the timer
 *	  on packet-by-packet basis.
 *
 * With a 1MB block-size, on a 1Gbps line, it will take
 * i) ~8 ms to fill a block + ii) memcpy etc.
 * In this cut we are not accounting for the memcpy time.
 *
 * So, if the user sets the 'tmo' to 10ms then the timer
 * will never fire while the block is still getting filled
 * (which is what we want). However, the user could choose
 * to close a block early and that's fine.
 *
 * But when the timer does fire, we check whether or not to refresh it.
 * Since the tmo granularity is in msecs, it is not too expensive
 * to refresh the timer, lets say every '8' msecs.
 * Either the user can set the 'tmo' or we can derive it based on
 * a) line-speed and b) block-size.
 * prb_calc_retire_blk_tmo() calculates the tmo.
 *
 */
static void prb_retire_rx_blk_timer_expired(struct timer_list *t)
{
	struct packet_sock *po =
		from_timer(po, t, rx_ring.prb_bdqc.retire_blk_timer);
	struct tpacket_kbdq_core *pkc = GET_PBDQC_FROM_RB(&po->rx_ring);
	unsigned int frozen;
	struct tpacket_block_desc *pbd;

	spin_lock(&po->sk.sk_receive_queue.lock);

	frozen = prb_queue_frozen(pkc);
	pbd = GET_CURR_PBLOCK_DESC_FROM_CORE(pkc);

	if (unlikely(pkc->delete_blk_timer))
		goto out;

	/* We only need to plug the race when the block is partially filled.
	 * tpacket_rcv:
	 *		lock(); increment BLOCK_NUM_PKTS; unlock()
	 *		copy_bits() is in progress ...
	 *		timer fires on other cpu:
	 *		we can't retire the current block because copy_bits
	 *		is in progress.
	 *
	 */
	if (BLOCK_NUM_PKTS(pbd)) {
		while (atomic_read(&pkc->blk_fill_in_prog)) {
			/* Waiting for skb_copy_bits to finish... */
			cpu_relax();
		}
	}

	if (pkc->last_kactive_blk_num == pkc->kactive_blk_num) {
		if (!frozen) {
			if (!BLOCK_NUM_PKTS(pbd)) {
				/* An empty block. Just refresh the timer. */
				goto refresh_timer;
			}
			prb_retire_current_block(pkc, po, TP_STATUS_BLK_TMO);
			if (!prb_dispatch_next_block(pkc, po))
				goto refresh_timer;
			else
				goto out;
		} else {
			/* Case 1. Queue was frozen because user-space was
			 *	   lagging behind.
			 */
			if (prb_curr_blk_in_use(pbd)) {
				/*
				 * Ok, user-space is still behind.
				 * So just refresh the timer.
				 */
				goto refresh_timer;
			} else {
			       /* Case 2. queue was frozen,user-space caught up,
				* now the link went idle && the timer fired.
				* We don't have a block to close.So we open this
				* block and restart the timer.
				* opening a block thaws the queue,restarts timer
				* Thawing/timer-refresh is a side effect.
				*/
				prb_open_block(pkc, pbd);
				goto out;
			}
		}
	}

refresh_timer:
	_prb_refresh_rx_retire_blk_timer(pkc);

out:
	spin_unlock(&po->sk.sk_receive_queue.lock);
}

static void prb_flush_block(struct tpacket_kbdq_core *pkc1,
		struct tpacket_block_desc *pbd1, __u32 status)
{
	/* Flush everything minus the block header */

#if ARCH_IMPLEMENTS_FLUSH_DCACHE_PAGE == 1
	u8 *start, *end;

	start = (u8 *)pbd1;

	/* Skip the block header(we know header WILL fit in 4K) */
	start += PAGE_SIZE;

	end = (u8 *)PAGE_ALIGN((unsigned long)pkc1->pkblk_end);
	for (; start < end; start += PAGE_SIZE)
		flush_dcache_page(pgv_to_page(start));

	smp_wmb();
#endif

	/* Now update the block status. */

	BLOCK_STATUS(pbd1) = status;

	/* Flush the block header */

#if ARCH_IMPLEMENTS_FLUSH_DCACHE_PAGE == 1
	start = (u8 *)pbd1;
	flush_dcache_page(pgv_to_page(start));

	smp_wmb();
#endif
}

/*
 * Side effect:
 *
 * 1) flush the block
 * 2) Increment active_blk_num
 *
 * Note:We DONT refresh the timer on purpose.
 *	Because almost always the next block will be opened.
 */
static void prb_close_block(struct tpacket_kbdq_core *pkc1,
		struct tpacket_block_desc *pbd1,
		struct packet_sock *po, unsigned int stat)
{
	__u32 status = TP_STATUS_USER | stat;

	struct tpacket3_hdr *last_pkt;
	struct tpacket_hdr_v1 *h1 = &pbd1->hdr.bh1;
	struct sock *sk = &po->sk;

	if (po->stats.stats3.tp_drops)
		status |= TP_STATUS_LOSING;

	last_pkt = (struct tpacket3_hdr *)pkc1->prev;
	last_pkt->tp_next_offset = 0;

	/* Get the ts of the last pkt */
	if (BLOCK_NUM_PKTS(pbd1)) {
		h1->ts_last_pkt.ts_sec = last_pkt->tp_sec;
		h1->ts_last_pkt.ts_nsec	= last_pkt->tp_nsec;
	} else {
		/* Ok, we tmo'd - so get the current time.
		 *
		 * It shouldn't really happen as we don't close empty
		 * blocks. See prb_retire_rx_blk_timer_expired().
		 */
		struct timespec ts;
		getnstimeofday(&ts);
		h1->ts_last_pkt.ts_sec = ts.tv_sec;
		h1->ts_last_pkt.ts_nsec	= ts.tv_nsec;
	}

	smp_wmb();

	/* Flush the block */
	prb_flush_block(pkc1, pbd1, status);

	sk->sk_data_ready(sk);

	pkc1->kactive_blk_num = GET_NEXT_PRB_BLK_NUM(pkc1);
}

static void prb_thaw_queue(struct tpacket_kbdq_core *pkc)
{
	pkc->reset_pending_on_curr_blk = 0;
}

/*
 * Side effect of opening a block:
 *
 * 1) prb_queue is thawed.
 * 2) retire_blk_timer is refreshed.
 *
 */
static void prb_open_block(struct tpacket_kbdq_core *pkc1,
	struct tpacket_block_desc *pbd1)
{
	struct timespec ts;
	struct tpacket_hdr_v1 *h1 = &pbd1->hdr.bh1;

	smp_rmb();

	/* We could have just memset this but we will lose the
	 * flexibility of making the priv area sticky
	 */

	BLOCK_SNUM(pbd1) = pkc1->knxt_seq_num++;
	BLOCK_NUM_PKTS(pbd1) = 0;
	BLOCK_LEN(pbd1) = BLK_PLUS_PRIV(pkc1->blk_sizeof_priv);

	getnstimeofday(&ts);

	h1->ts_first_pkt.ts_sec = ts.tv_sec;
	h1->ts_first_pkt.ts_nsec = ts.tv_nsec;

	pkc1->pkblk_start = (char *)pbd1;
	pkc1->nxt_offset = pkc1->pkblk_start + BLK_PLUS_PRIV(pkc1->blk_sizeof_priv);

	BLOCK_O2FP(pbd1) = (__u32)BLK_PLUS_PRIV(pkc1->blk_sizeof_priv);
	BLOCK_O2PRIV(pbd1) = BLK_HDR_LEN;

	pbd1->version = pkc1->version;
	pkc1->prev = pkc1->nxt_offset;
	pkc1->pkblk_end = pkc1->pkblk_start + pkc1->kblk_size;

	prb_thaw_queue(pkc1);
	_prb_refresh_rx_retire_blk_timer(pkc1);

	smp_wmb();
}

/*
 * Queue freeze logic:
 * 1) Assume tp_block_nr = 8 blocks.
 * 2) At time 't0', user opens Rx ring.
 * 3) Some time past 't0', kernel starts filling blocks starting from 0 .. 7
 * 4) user-space is either sleeping or processing block '0'.
 * 5) tpacket_rcv is currently filling block '7', since there is no space left,
 *    it will close block-7,loop around and try to fill block '0'.
 *    call-flow:
 *    __packet_lookup_frame_in_block
 *      prb_retire_current_block()
 *      prb_dispatch_next_block()
 *        |->(BLOCK_STATUS == USER) evaluates to true
 *    5.1) Since block-0 is currently in-use, we just freeze the queue.
 * 6) Now there are two cases:
 *    6.1) Link goes idle right after the queue is frozen.
 *         But remember, the last open_block() refreshed the timer.
 *         When this timer expires,it will refresh itself so that we can
 *         re-open block-0 in near future.
 *    6.2) Link is busy and keeps on receiving packets. This is a simple
 *         case and __packet_lookup_frame_in_block will check if block-0
 *         is free and can now be re-used.
 */
static void prb_freeze_queue(struct tpacket_kbdq_core *pkc,
				  struct packet_sock *po)
{
	pkc->reset_pending_on_curr_blk = 1;
	po->stats.stats3.tp_freeze_q_cnt++;
}

#define TOTAL_PKT_LEN_INCL_ALIGN(length) (ALIGN((length), V3_ALIGNMENT))

/*
 * If the next block is free then we will dispatch it
 * and return a good offset.
 * Else, we will freeze the queue.
 * So, caller must check the return value.
 */
static void *prb_dispatch_next_block(struct tpacket_kbdq_core *pkc,
		struct packet_sock *po)
{
	struct tpacket_block_desc *pbd;

	smp_rmb();

	/* 1. Get current block num */
	pbd = GET_CURR_PBLOCK_DESC_FROM_CORE(pkc);

	/* 2. If this block is currently in_use then freeze the queue */
	if (TP_STATUS_USER & BLOCK_STATUS(pbd)) {
		prb_freeze_queue(pkc, po);
		return NULL;
	}

	/*
	 * 3.
	 * open this block and return the offset where the first packet
	 * needs to get stored.
	 */
	prb_open_block(pkc, pbd);
	return (void *)pkc->nxt_offset;
}

static void prb_retire_current_block(struct tpacket_kbdq_core *pkc,
		struct packet_sock *po, unsigned int status)
{
	struct tpacket_block_desc *pbd = GET_CURR_PBLOCK_DESC_FROM_CORE(pkc);

	/* retire/close the current block */
	if (likely(TP_STATUS_KERNEL == BLOCK_STATUS(pbd))) {
		/*
		 * Plug the case where copy_bits() is in progress on
		 * cpu-0 and tpacket_rcv() got invoked on cpu-1, didn't
		 * have space to copy the pkt in the current block and
		 * called prb_retire_current_block()
		 *
		 * We don't need to worry about the TMO case because
		 * the timer-handler already handled this case.
		 */
		if (!(status & TP_STATUS_BLK_TMO)) {
			while (atomic_read(&pkc->blk_fill_in_prog)) {
				/* Waiting for skb_copy_bits to finish... */
				cpu_relax();
			}
		}
		prb_close_block(pkc, pbd, po, status);
		return;
	}
}

static int prb_curr_blk_in_use(struct tpacket_block_desc *pbd)
{
	return TP_STATUS_USER & BLOCK_STATUS(pbd);
}

static int prb_queue_frozen(struct tpacket_kbdq_core *pkc)
{
	return pkc->reset_pending_on_curr_blk;
}

static void prb_clear_blk_fill_status(struct packet_ring_buffer *rb)
	__releases(&pkc->blk_fill_in_prog_lock)
{
	struct tpacket_kbdq_core *pkc  = GET_PBDQC_FROM_RB(rb);
	atomic_dec(&pkc->blk_fill_in_prog);
}

static void prb_fill_rxhash(struct tpacket_kbdq_core *pkc,
			struct tpacket3_hdr *ppd)
{
	ppd->hv1.tp_rxhash = skb_get_hash(pkc->skb);
}

static void prb_clear_rxhash(struct tpacket_kbdq_core *pkc,
			struct tpacket3_hdr *ppd)
{
	ppd->hv1.tp_rxhash = 0;
}

static void prb_fill_vlan_info(struct tpacket_kbdq_core *pkc,
			struct tpacket3_hdr *ppd)
{
	if (skb_vlan_tag_present(pkc->skb)) {
		ppd->hv1.tp_vlan_tci = skb_vlan_tag_get(pkc->skb);
		ppd->hv1.tp_vlan_tpid = ntohs(pkc->skb->vlan_proto);
		ppd->tp_status = TP_STATUS_VLAN_VALID | TP_STATUS_VLAN_TPID_VALID;
	} else {
		ppd->hv1.tp_vlan_tci = 0;
		ppd->hv1.tp_vlan_tpid = 0;
		ppd->tp_status = TP_STATUS_AVAILABLE;
	}
}

static void prb_run_all_ft_ops(struct tpacket_kbdq_core *pkc,
			struct tpacket3_hdr *ppd)
{
	ppd->hv1.tp_padding = 0;
	prb_fill_vlan_info(pkc, ppd);

	if (pkc->feature_req_word & TP_FT_REQ_FILL_RXHASH)
		prb_fill_rxhash(pkc, ppd);
	else
		prb_clear_rxhash(pkc, ppd);
}

static void prb_fill_curr_block(char *curr,
				struct tpacket_kbdq_core *pkc,
				struct tpacket_block_desc *pbd,
				unsigned int len)
	__acquires(&pkc->blk_fill_in_prog_lock)
{
	struct tpacket3_hdr *ppd;

	ppd  = (struct tpacket3_hdr *)curr;
	ppd->tp_next_offset = TOTAL_PKT_LEN_INCL_ALIGN(len);
	pkc->prev = curr;
	pkc->nxt_offset += TOTAL_PKT_LEN_INCL_ALIGN(len);
	BLOCK_LEN(pbd) += TOTAL_PKT_LEN_INCL_ALIGN(len);
	BLOCK_NUM_PKTS(pbd) += 1;
	atomic_inc(&pkc->blk_fill_in_prog);
	prb_run_all_ft_ops(pkc, ppd);
}

/* Assumes caller has the sk->rx_queue.lock */
static void *__packet_lookup_frame_in_block(struct packet_sock *po,
					    struct sk_buff *skb,
						int status,
					    unsigned int len
					    )
{
	struct tpacket_kbdq_core *pkc;
	struct tpacket_block_desc *pbd;
	char *curr, *end;

	pkc = GET_PBDQC_FROM_RB(&po->rx_ring);
	pbd = GET_CURR_PBLOCK_DESC_FROM_CORE(pkc);

	/* Queue is frozen when user space is lagging behind */
	if (prb_queue_frozen(pkc)) {
		/*
		 * Check if that last block which caused the queue to freeze,
		 * is still in_use by user-space.
		 */
		if (prb_curr_blk_in_use(pbd)) {
			/* Can't record this packet */
			return NULL;
		} else {
			/*
			 * Ok, the block was released by user-space.
			 * Now let's open that block.
			 * opening a block also thaws the queue.
			 * Thawing is a side effect.
			 */
			prb_open_block(pkc, pbd);
		}
	}

	smp_mb();
	curr = pkc->nxt_offset;
	pkc->skb = skb;
	end = (char *)pbd + pkc->kblk_size;

	/* first try the current block */
	if (curr+TOTAL_PKT_LEN_INCL_ALIGN(len) < end) {
		prb_fill_curr_block(curr, pkc, pbd, len);
		return (void *)curr;
	}

	/* Ok, close the current block */
	prb_retire_current_block(pkc, po, 0);

	/* Now, try to dispatch the next block */
	curr = (char *)prb_dispatch_next_block(pkc, po);
	if (curr) {
		pbd = GET_CURR_PBLOCK_DESC_FROM_CORE(pkc);
		prb_fill_curr_block(curr, pkc, pbd, len);
		return (void *)curr;
	}

	/*
	 * No free blocks are available.user_space hasn't caught up yet.
	 * Queue was just frozen and now this packet will get dropped.
	 */
	return NULL;
}

static void *packet_current_rx_frame(struct packet_sock *po,
					    struct sk_buff *skb,
					    int status, unsigned int len)
{
	char *curr = NULL;
	switch (po->tp_version) {
	case TPACKET_V1:
	case TPACKET_V2:
		curr = packet_lookup_frame(po, &po->rx_ring,
					po->rx_ring.head, status);
		return curr;
	case TPACKET_V3:
		return __packet_lookup_frame_in_block(po, skb, status, len);
	default:
		WARN(1, "TPACKET version not supported\n");
		BUG();
		return NULL;
	}
}

static void *prb_lookup_block(struct packet_sock *po,
				     struct packet_ring_buffer *rb,
				     unsigned int idx,
				     int status)
{
	struct tpacket_kbdq_core *pkc  = GET_PBDQC_FROM_RB(rb);
	struct tpacket_block_desc *pbd = GET_PBLOCK_DESC(pkc, idx);

	if (status != BLOCK_STATUS(pbd))
		return NULL;
	return pbd;
}

static int prb_previous_blk_num(struct packet_ring_buffer *rb)
{
	unsigned int prev;
	if (rb->prb_bdqc.kactive_blk_num)
		prev = rb->prb_bdqc.kactive_blk_num-1;
	else
		prev = rb->prb_bdqc.knum_blocks-1;
	return prev;
}

/* Assumes caller has held the rx_queue.lock */
static void *__prb_previous_block(struct packet_sock *po,
					 struct packet_ring_buffer *rb,
					 int status)
{
	unsigned int previous = prb_previous_blk_num(rb);
	return prb_lookup_block(po, rb, previous, status);
}

static void *packet_previous_rx_frame(struct packet_sock *po,
					     struct packet_ring_buffer *rb,
					     int status)
{
	if (po->tp_version <= TPACKET_V2)
		return packet_previous_frame(po, rb, status);

	return __prb_previous_block(po, rb, status);
}

static void packet_increment_rx_head(struct packet_sock *po,
					    struct packet_ring_buffer *rb)
{
	switch (po->tp_version) {
	case TPACKET_V1:
	case TPACKET_V2:
		return packet_increment_head(rb);
	case TPACKET_V3:
	default:
		WARN(1, "TPACKET version not supported.\n");
		BUG();
		return;
	}
}

static void *packet_previous_frame(struct packet_sock *po,
		struct packet_ring_buffer *rb,
		int status)
{
	unsigned int previous = rb->head ? rb->head - 1 : rb->frame_max;
	return packet_lookup_frame(po, rb, previous, status);
}

static void packet_increment_head(struct packet_ring_buffer *buff)
{
	buff->head = buff->head != buff->frame_max ? buff->head+1 : 0;
}

static void packet_inc_pending(struct packet_ring_buffer *rb)
{
	this_cpu_inc(*rb->pending_refcnt);
}

static void packet_dec_pending(struct packet_ring_buffer *rb)
{
	this_cpu_dec(*rb->pending_refcnt);
}

static unsigned int packet_read_pending(const struct packet_ring_buffer *rb)
{
	unsigned int refcnt = 0;
	int cpu;

	/* We don't use pending refcount in rx_ring. */
	if (rb->pending_refcnt == NULL)
		return 0;

	for_each_possible_cpu(cpu)
		refcnt += *per_cpu_ptr(rb->pending_refcnt, cpu);

	return refcnt;
}

static int packet_alloc_pending(struct packet_sock *po)
{
	po->rx_ring.pending_refcnt = NULL;

	po->tx_ring.pending_refcnt = alloc_percpu(unsigned int);
	if (unlikely(po->tx_ring.pending_refcnt == NULL))
		return -ENOBUFS;

	return 0;
}

static void packet_free_pending(struct packet_sock *po)
{
	free_percpu(po->tx_ring.pending_refcnt);
}

#define ROOM_POW_OFF	2
#define ROOM_NONE	0x0
#define ROOM_LOW	0x1
#define ROOM_NORMAL	0x2

static bool __tpacket_has_room(struct packet_sock *po, int pow_off)
{
	int idx, len;

	len = po->rx_ring.frame_max + 1;
	idx = po->rx_ring.head;
	if (pow_off)
		idx += len >> pow_off;
	if (idx >= len)
		idx -= len;
	return packet_lookup_frame(po, &po->rx_ring, idx, TP_STATUS_KERNEL);
}

static bool __tpacket_v3_has_room(struct packet_sock *po, int pow_off)
{
	int idx, len;

	len = po->rx_ring.prb_bdqc.knum_blocks;
	idx = po->rx_ring.prb_bdqc.kactive_blk_num;
	if (pow_off)
		idx += len >> pow_off;
	if (idx >= len)
		idx -= len;
	return prb_lookup_block(po, &po->rx_ring, idx, TP_STATUS_KERNEL);
}

static int __packet_rcv_has_room(struct packet_sock *po, struct sk_buff *skb)
{
	struct sock *sk = &po->sk;
	int ret = ROOM_NONE;

	if (po->prot_hook.func != tpacket_rcv) {
		int avail = sk->sk_rcvbuf - atomic_read(&sk->sk_rmem_alloc)
					  - (skb ? skb->truesize : 0);
		if (avail > (sk->sk_rcvbuf >> ROOM_POW_OFF))
			return ROOM_NORMAL;
		else if (avail > 0)
			return ROOM_LOW;
		else
			return ROOM_NONE;
	}

	if (po->tp_version == TPACKET_V3) {
		if (__tpacket_v3_has_room(po, ROOM_POW_OFF))
			ret = ROOM_NORMAL;
		else if (__tpacket_v3_has_room(po, 0))
			ret = ROOM_LOW;
	} else {
		if (__tpacket_has_room(po, ROOM_POW_OFF))
			ret = ROOM_NORMAL;
		else if (__tpacket_has_room(po, 0))
			ret = ROOM_LOW;
	}

	return ret;
}

static int packet_rcv_has_room(struct packet_sock *po, struct sk_buff *skb)
{
	int ret;
	bool has_room;

	spin_lock_bh(&po->sk.sk_receive_queue.lock);
	ret = __packet_rcv_has_room(po, skb);
	has_room = ret == ROOM_NORMAL;
	if (po->pressure == has_room)
		po->pressure = !has_room;
	spin_unlock_bh(&po->sk.sk_receive_queue.lock);

	return ret;
}

static void packet_sock_destruct(struct sock *sk)
{
	skb_queue_purge(&sk->sk_error_queue);

	WARN_ON(atomic_read(&sk->sk_rmem_alloc));
	WARN_ON(refcount_read(&sk->sk_wmem_alloc));

	if (!sock_flag(sk, SOCK_DEAD)) {
		pr_err("Attempt to release alive packet socket: %p\n", sk);
		return;
	}

	sk_refcnt_debug_dec(sk);
}

static bool fanout_flow_is_huge(struct packet_sock *po, struct sk_buff *skb)
{
	u32 *history = po->rollover->history;
	u32 victim, rxhash;
	int i, count = 0;

	rxhash = skb_get_hash(skb);
	for (i = 0; i < ROLLOVER_HLEN; i++)
		if (READ_ONCE(history[i]) == rxhash)
			count++;

	victim = prandom_u32() % ROLLOVER_HLEN;

	/* Avoid dirtying the cache line if possible */
	if (READ_ONCE(history[victim]) != rxhash)
		WRITE_ONCE(history[victim], rxhash);

	return count > (ROLLOVER_HLEN >> 1);
}

static unsigned int fanout_demux_hash(struct packet_fanout *f,
				      struct sk_buff *skb,
				      unsigned int num)
{
	return reciprocal_scale(__skb_get_hash_symmetric(skb), num);
}

static unsigned int fanout_demux_lb(struct packet_fanout *f,
				    struct sk_buff *skb,
				    unsigned int num)
{
	unsigned int val = atomic_inc_return(&f->rr_cur);

	return val % num;
}

static unsigned int fanout_demux_cpu(struct packet_fanout *f,
				     struct sk_buff *skb,
				     unsigned int num)
{
	return smp_processor_id() % num;
}

static unsigned int fanout_demux_rnd(struct packet_fanout *f,
				     struct sk_buff *skb,
				     unsigned int num)
{
	return prandom_u32_max(num);
}

static unsigned int fanout_demux_rollover(struct packet_fanout *f,
					  struct sk_buff *skb,
					  unsigned int idx, bool try_self,
					  unsigned int num)
{
	struct packet_sock *po, *po_next, *po_skip = NULL;
	unsigned int i, j, room = ROOM_NONE;

	po = pkt_sk(f->arr[idx]);

	if (try_self) {
		room = packet_rcv_has_room(po, skb);
		if (room == ROOM_NORMAL ||
		    (room == ROOM_LOW && !fanout_flow_is_huge(po, skb)))
			return idx;
		po_skip = po;
	}

	i = j = min_t(int, po->rollover->sock, num - 1);
	do {
		po_next = pkt_sk(f->arr[i]);
		if (po_next != po_skip && !po_next->pressure &&
		    packet_rcv_has_room(po_next, skb) == ROOM_NORMAL) {
			if (i != j)
				po->rollover->sock = i;
			atomic_long_inc(&po->rollover->num);
			if (room == ROOM_LOW)
				atomic_long_inc(&po->rollover->num_huge);
			return i;
		}

		if (++i == num)
			i = 0;
	} while (i != j);

	atomic_long_inc(&po->rollover->num_failed);
	return idx;
}

static unsigned int fanout_demux_qm(struct packet_fanout *f,
				    struct sk_buff *skb,
				    unsigned int num)
{
	return skb_get_queue_mapping(skb) % num;
}

static unsigned int fanout_demux_bpf(struct packet_fanout *f,
				     struct sk_buff *skb,
				     unsigned int num)
{
	struct bpf_prog *prog;
	unsigned int ret = 0;

	rcu_read_lock();
	prog = rcu_dereference(f->bpf_prog);
	if (prog)
		ret = bpf_prog_run_clear_cb(prog, skb) % num;
	rcu_read_unlock();

	return ret;
}

static bool fanout_has_flag(struct packet_fanout *f, u16 flag)
{
	return f->flags & (flag >> 8);
}

static int packet_rcv_fanout(struct sk_buff *skb, struct net_device *dev,
			     struct packet_type *pt, struct net_device *orig_dev)
{
	struct packet_fanout *f = pt->af_packet_priv;
	unsigned int num = READ_ONCE(f->num_members);
	struct net *net = read_pnet(&f->net);
	struct packet_sock *po;
	unsigned int idx;

	if (!net_eq(dev_net(dev), net) || !num) {
		kfree_skb(skb);
		return 0;
	}

	if (fanout_has_flag(f, PACKET_FANOUT_FLAG_DEFRAG)) {
		skb = ip_check_defrag(net, skb, IP_DEFRAG_AF_PACKET);
		if (!skb)
			return 0;
	}
	switch (f->type) {
	case PACKET_FANOUT_HASH:
	default:
		idx = fanout_demux_hash(f, skb, num);
		break;
	case PACKET_FANOUT_LB:
		idx = fanout_demux_lb(f, skb, num);
		break;
	case PACKET_FANOUT_CPU:
		idx = fanout_demux_cpu(f, skb, num);
		break;
	case PACKET_FANOUT_RND:
		idx = fanout_demux_rnd(f, skb, num);
		break;
	case PACKET_FANOUT_QM:
		idx = fanout_demux_qm(f, skb, num);
		break;
	case PACKET_FANOUT_ROLLOVER:
		idx = fanout_demux_rollover(f, skb, 0, false, num);
		break;
	case PACKET_FANOUT_CBPF:
	case PACKET_FANOUT_EBPF:
		idx = fanout_demux_bpf(f, skb, num);
		break;
	}

	if (fanout_has_flag(f, PACKET_FANOUT_FLAG_ROLLOVER))
		idx = fanout_demux_rollover(f, skb, idx, true, num);

	po = pkt_sk(f->arr[idx]);
	return po->prot_hook.func(skb, dev, &po->prot_hook, orig_dev);
}

DEFINE_MUTEX(fanout_mutex);
EXPORT_SYMBOL_GPL(fanout_mutex);
static LIST_HEAD(fanout_list);
static u16 fanout_next_id;

static void __fanout_link(struct sock *sk, struct packet_sock *po)
{
	struct packet_fanout *f = po->fanout;

	spin_lock(&f->lock);
	f->arr[f->num_members] = sk;
	smp_wmb();
	f->num_members++;
	if (f->num_members == 1)
		dev_add_pack(&f->prot_hook);
	spin_unlock(&f->lock);
}

static void __fanout_unlink(struct sock *sk, struct packet_sock *po)
{
	struct packet_fanout *f = po->fanout;
	int i;

	spin_lock(&f->lock);
	for (i = 0; i < f->num_members; i++) {
		if (f->arr[i] == sk)
			break;
	}
	BUG_ON(i >= f->num_members);
	f->arr[i] = f->arr[f->num_members - 1];
	f->num_members--;
	if (f->num_members == 0)
		__dev_remove_pack(&f->prot_hook);
	spin_unlock(&f->lock);
}

static bool match_fanout_group(struct packet_type *ptype, struct sock *sk)
{
	if (sk->sk_family != PF_PACKET)
		return false;

	return ptype->af_packet_priv == pkt_sk(sk)->fanout;
}

static void fanout_init_data(struct packet_fanout *f)
{
	switch (f->type) {
	case PACKET_FANOUT_LB:
		atomic_set(&f->rr_cur, 0);
		break;
	case PACKET_FANOUT_CBPF:
	case PACKET_FANOUT_EBPF:
		RCU_INIT_POINTER(f->bpf_prog, NULL);
		break;
	}
}

static void __fanout_set_data_bpf(struct packet_fanout *f, struct bpf_prog *new)
{
	struct bpf_prog *old;

	spin_lock(&f->lock);
	old = rcu_dereference_protected(f->bpf_prog, lockdep_is_held(&f->lock));
	rcu_assign_pointer(f->bpf_prog, new);
	spin_unlock(&f->lock);

	if (old) {
		synchronize_net();
		bpf_prog_destroy(old);
	}
}

static int fanout_set_data_cbpf(struct packet_sock *po, char __user *data,
				unsigned int len)
{
	struct bpf_prog *new;
	struct sock_fprog fprog;
	int ret;

	if (sock_flag(&po->sk, SOCK_FILTER_LOCKED))
		return -EPERM;
	if (len != sizeof(fprog))
		return -EINVAL;
	if (copy_from_user(&fprog, data, len))
		return -EFAULT;

	ret = bpf_prog_create_from_user(&new, &fprog, NULL, false);
	if (ret)
		return ret;

	__fanout_set_data_bpf(po->fanout, new);
	return 0;
}

static int fanout_set_data_ebpf(struct packet_sock *po, char __user *data,
				unsigned int len)
{
	struct bpf_prog *new;
	u32 fd;

	if (sock_flag(&po->sk, SOCK_FILTER_LOCKED))
		return -EPERM;
	if (len != sizeof(fd))
		return -EINVAL;
	if (copy_from_user(&fd, data, len))
		return -EFAULT;

	new = bpf_prog_get_type(fd, BPF_PROG_TYPE_SOCKET_FILTER);
	if (IS_ERR(new))
		return PTR_ERR(new);

	__fanout_set_data_bpf(po->fanout, new);
	return 0;
}

static int fanout_set_data(struct packet_sock *po, char __user *data,
			   unsigned int len)
{
	switch (po->fanout->type) {
	case PACKET_FANOUT_CBPF:
		return fanout_set_data_cbpf(po, data, len);
	case PACKET_FANOUT_EBPF:
		return fanout_set_data_ebpf(po, data, len);
	default:
		return -EINVAL;
	}
}

static void fanout_release_data(struct packet_fanout *f)
{
	switch (f->type) {
	case PACKET_FANOUT_CBPF:
	case PACKET_FANOUT_EBPF:
		__fanout_set_data_bpf(f, NULL);
	}
}

static bool __fanout_id_is_free(struct sock *sk, u16 candidate_id)
{
	struct packet_fanout *f;

	list_for_each_entry(f, &fanout_list, list) {
		if (f->id == candidate_id &&
		    read_pnet(&f->net) == sock_net(sk)) {
			return false;
		}
	}
	return true;
}

static bool fanout_find_new_id(struct sock *sk, u16 *new_id)
{
	u16 id = fanout_next_id;

	do {
		if (__fanout_id_is_free(sk, id)) {
			*new_id = id;
			fanout_next_id = id + 1;
			return true;
		}

		id++;
	} while (id != fanout_next_id);

	return false;
}

static int fanout_add(struct sock *sk, u16 id, u16 type_flags)
{
	struct packet_rollover *rollover = NULL;
	struct packet_sock *po = pkt_sk(sk);
	struct packet_fanout *f, *match;
	u8 type = type_flags & 0xff;
	u8 flags = type_flags >> 8;
	int err;

	switch (type) {
	case PACKET_FANOUT_ROLLOVER:
		if (type_flags & PACKET_FANOUT_FLAG_ROLLOVER)
			return -EINVAL;
	case PACKET_FANOUT_HASH:
	case PACKET_FANOUT_LB:
	case PACKET_FANOUT_CPU:
	case PACKET_FANOUT_RND:
	case PACKET_FANOUT_QM:
	case PACKET_FANOUT_CBPF:
	case PACKET_FANOUT_EBPF:
		break;
	default:
		return -EINVAL;
	}

	mutex_lock(&fanout_mutex);

	err = -EALREADY;
	if (po->fanout)
		goto out;

	if (type == PACKET_FANOUT_ROLLOVER ||
	    (type_flags & PACKET_FANOUT_FLAG_ROLLOVER)) {
		err = -ENOMEM;
		rollover = kzalloc(sizeof(*rollover), GFP_KERNEL);
		if (!rollover)
			goto out;
		atomic_long_set(&rollover->num, 0);
		atomic_long_set(&rollover->num_huge, 0);
		atomic_long_set(&rollover->num_failed, 0);
	}

	if (type_flags & PACKET_FANOUT_FLAG_UNIQUEID) {
		if (id != 0) {
			err = -EINVAL;
			goto out;
		}
		if (!fanout_find_new_id(sk, &id)) {
			err = -ENOMEM;
			goto out;
		}
		/* ephemeral flag for the first socket in the group: drop it */
		flags &= ~(PACKET_FANOUT_FLAG_UNIQUEID >> 8);
	}

	match = NULL;
	list_for_each_entry(f, &fanout_list, list) {
		if (f->id == id &&
		    read_pnet(&f->net) == sock_net(sk)) {
			match = f;
			break;
		}
	}
	err = -EINVAL;
	if (match && match->flags != flags)
		goto out;
	if (!match) {
		err = -ENOMEM;
		match = kzalloc(sizeof(*match), GFP_KERNEL);
		if (!match)
			goto out;
		write_pnet(&match->net, sock_net(sk));
		match->id = id;
		match->type = type;
		match->flags = flags;
		INIT_LIST_HEAD(&match->list);
		spin_lock_init(&match->lock);
		refcount_set(&match->sk_ref, 0);
		fanout_init_data(match);
		match->prot_hook.type = po->prot_hook.type;
		match->prot_hook.dev = po->prot_hook.dev;
		match->prot_hook.func = packet_rcv_fanout;
		match->prot_hook.af_packet_priv = match;
		match->prot_hook.af_packet_net = read_pnet(&match->net);
		match->prot_hook.id_match = match_fanout_group;
		list_add(&match->list, &fanout_list);
	}
	err = -EINVAL;

	spin_lock(&po->bind_lock);
	if (po->running &&
	    match->type == type &&
	    match->prot_hook.type == po->prot_hook.type &&
	    match->prot_hook.dev == po->prot_hook.dev) {
		err = -ENOSPC;
		if (refcount_read(&match->sk_ref) < PACKET_FANOUT_MAX) {
			__dev_remove_pack(&po->prot_hook);

			/* Paired with packet_setsockopt(PACKET_FANOUT_DATA) */
			WRITE_ONCE(po->fanout, match);

			po->rollover = rollover;
			rollover = NULL;
			refcount_set(&match->sk_ref, refcount_read(&match->sk_ref) + 1);
			__fanout_link(sk, po);
			err = 0;
		}
	}
	spin_unlock(&po->bind_lock);

	if (err && !refcount_read(&match->sk_ref)) {
		list_del(&match->list);
		kfree(match);
	}

out:
	kfree(rollover);
	mutex_unlock(&fanout_mutex);
	return err;
}

/* If pkt_sk(sk)->fanout->sk_ref is zero, this function removes
 * pkt_sk(sk)->fanout from fanout_list and returns pkt_sk(sk)->fanout.
 * It is the responsibility of the caller to call fanout_release_data() and
 * free the returned packet_fanout (after synchronize_net())
 */
static struct packet_fanout *fanout_release(struct sock *sk)
{
	struct packet_sock *po = pkt_sk(sk);
	struct packet_fanout *f;

	mutex_lock(&fanout_mutex);
	f = po->fanout;
	if (f) {
		po->fanout = NULL;

		if (refcount_dec_and_test(&f->sk_ref))
			list_del(&f->list);
		else
			f = NULL;
	}
	mutex_unlock(&fanout_mutex);

	return f;
}

static bool packet_extra_vlan_len_allowed(const struct net_device *dev,
					  struct sk_buff *skb)
{
	/* Earlier code assumed this would be a VLAN pkt, double-check
	 * this now that we have the actual packet in hand. We can only
	 * do this check on Ethernet devices.
	 */
	if (unlikely(dev->type != ARPHRD_ETHER))
		return false;

	skb_reset_mac_header(skb);
	return likely(eth_hdr(skb)->h_proto == htons(ETH_P_8021Q));
}

static const struct proto_ops packet_ops;

static const struct proto_ops packet_ops_spkt;

static int packet_rcv_spkt(struct sk_buff *skb, struct net_device *dev,
			   struct packet_type *pt, struct net_device *orig_dev)
{
	struct sock *sk;
	struct sockaddr_pkt *spkt;

	/*
	 *	When we registered the protocol we saved the socket in the data
	 *	field for just this event.
	 */

	sk = pt->af_packet_priv;

	/*
	 *	Yank back the headers [hope the device set this
	 *	right or kerboom...]
	 *
	 *	Incoming packets have ll header pulled,
	 *	push it back.
	 *
	 *	For outgoing ones skb->data == skb_mac_header(skb)
	 *	so that this procedure is noop.
	 */

	if (skb->pkt_type == PACKET_LOOPBACK)
		goto out;

	if (!net_eq(dev_net(dev), sock_net(sk)))
		goto out;

	skb = skb_share_check(skb, GFP_ATOMIC);
	if (skb == NULL)
		goto oom;

	/* drop any routing info */
	skb_dst_drop(skb);

	/* drop conntrack reference */
	nf_reset(skb);

	spkt = &PACKET_SKB_CB(skb)->sa.pkt;

	skb_push(skb, skb->data - skb_mac_header(skb));

	/*
	 *	The SOCK_PACKET socket receives _all_ frames.
	 */

	spkt->spkt_family = dev->type;
	strlcpy(spkt->spkt_device, dev->name, sizeof(spkt->spkt_device));
	spkt->spkt_protocol = skb->protocol;

	/*
	 *	Charge the memory to the socket. This is done specifically
	 *	to prevent sockets using all the memory up.
	 */

	if (sock_queue_rcv_skb(sk, skb) == 0)
		return 0;

out:
	kfree_skb(skb);
oom:
	return 0;
}


/*
 *	Output a raw packet to a device layer. This bypasses all the other
 *	protocol layers and you must therefore supply it with a complete frame
 */

static int packet_sendmsg_spkt(struct socket *sock, struct msghdr *msg,
			       size_t len)
{
	struct sock *sk = sock->sk;
	DECLARE_SOCKADDR(struct sockaddr_pkt *, saddr, msg->msg_name);
	struct sk_buff *skb = NULL;
	struct net_device *dev;
	struct sockcm_cookie sockc;
	__be16 proto = 0;
	int err;
	int extra_len = 0;

	/*
	 *	Get and verify the address.
	 */

	if (saddr) {
		if (msg->msg_namelen < sizeof(struct sockaddr))
			return -EINVAL;
		if (msg->msg_namelen == sizeof(struct sockaddr_pkt))
			proto = saddr->spkt_protocol;
	} else
		return -ENOTCONN;	/* SOCK_PACKET must be sent giving an address */

	/*
	 *	Find the device first to size check it
	 */

	saddr->spkt_device[sizeof(saddr->spkt_device) - 1] = 0;
retry:
	rcu_read_lock();
	dev = dev_get_by_name_rcu(sock_net(sk), saddr->spkt_device);
	err = -ENODEV;
	if (dev == NULL)
		goto out_unlock;

	err = -ENETDOWN;
	if (!(dev->flags & IFF_UP))
		goto out_unlock;

	/*
	 * You may not queue a frame bigger than the mtu. This is the lowest level
	 * raw protocol and you must do your own fragmentation at this level.
	 */

	if (unlikely(sock_flag(sk, SOCK_NOFCS))) {
		if (!netif_supports_nofcs(dev)) {
			err = -EPROTONOSUPPORT;
			goto out_unlock;
		}
		extra_len = 4; /* We're doing our own CRC */
	}

	err = -EMSGSIZE;
	if (len > dev->mtu + dev->hard_header_len + VLAN_HLEN + extra_len)
		goto out_unlock;

	if (!skb) {
		size_t reserved = LL_RESERVED_SPACE(dev);
		int tlen = dev->needed_tailroom;
		unsigned int hhlen = dev->header_ops ? dev->hard_header_len : 0;

		rcu_read_unlock();
		skb = sock_wmalloc(sk, len + reserved + tlen, 0, GFP_KERNEL);
		if (skb == NULL)
			return -ENOBUFS;
		/* FIXME: Save some space for broken drivers that write a hard
		 * header at transmission time by themselves. PPP is the notable
		 * one here. This should really be fixed at the driver level.
		 */
		skb_reserve(skb, reserved);
		skb_reset_network_header(skb);

		/* Try to align data part correctly */
		if (hhlen) {
			skb->data -= hhlen;
			skb->tail -= hhlen;
			if (len < hhlen)
				skb_reset_network_header(skb);
		}
		err = memcpy_from_msg(skb_put(skb, len), msg, len);
		if (err)
			goto out_free;
		goto retry;
	}

	if (!dev_validate_header(dev, skb->data, len)) {
		err = -EINVAL;
		goto out_unlock;
	}
	if (len > (dev->mtu + dev->hard_header_len + extra_len) &&
	    !packet_extra_vlan_len_allowed(dev, skb)) {
		err = -EMSGSIZE;
		goto out_unlock;
	}

	sockcm_init(&sockc, sk);
	if (msg->msg_controllen) {
		err = sock_cmsg_send(sk, msg, &sockc);
		if (unlikely(err))
			goto out_unlock;
	}

	skb->protocol = proto;
	skb->dev = dev;
	skb->priority = sk->sk_priority;
	skb->mark = sk->sk_mark;
	skb->tstamp = sockc.transmit_time;

	skb_setup_tx_timestamp(skb, sockc.tsflags);

	if (unlikely(extra_len == 4))
		skb->no_fcs = 1;

	skb_probe_transport_header(skb, 0);

	dev_queue_xmit(skb);
	rcu_read_unlock();
	return len;

out_unlock:
	rcu_read_unlock();
out_free:
	kfree_skb(skb);
	return err;
}

static unsigned int run_filter(struct sk_buff *skb,
			       const struct sock *sk,
			       unsigned int res)
{
	struct sk_filter *filter;

	rcu_read_lock();
	filter = rcu_dereference(sk->sk_filter);
	if (filter != NULL)
		res = bpf_prog_run_clear_cb(filter->prog, skb);
	rcu_read_unlock();

	return res;
}

static int packet_rcv_vnet(struct msghdr *msg, const struct sk_buff *skb,
			   size_t *len)
{
	struct virtio_net_hdr vnet_hdr;

	if (*len < sizeof(vnet_hdr))
		return -EINVAL;
	*len -= sizeof(vnet_hdr);

	if (virtio_net_hdr_from_skb(skb, &vnet_hdr, vio_le(), true, 0))
		return -EINVAL;

	return memcpy_to_msg(msg, (void *)&vnet_hdr, sizeof(vnet_hdr));
}

/*
 * This function makes lazy skb cloning in hope that most of packets
 * are discarded by BPF.
 *
 * Note tricky part: we DO mangle shared skb! skb->data, skb->len
 * and skb->cb are mangled. It works because (and until) packets
 * falling here are owned by current CPU. Output packets are cloned
 * by dev_queue_xmit_nit(), input packets are processed by net_bh
 * sequencially, so that if we return skb to original state on exit,
 * we will not harm anyone.
 */

static int packet_rcv(struct sk_buff *skb, struct net_device *dev,
		      struct packet_type *pt, struct net_device *orig_dev)
{
	struct sock *sk;
	struct sockaddr_ll *sll;
	struct packet_sock *po;
	u8 *skb_head = skb->data;
	int skb_len = skb->len;
	unsigned int snaplen, res;
	bool is_drop_n_account = false;

	if (skb->pkt_type == PACKET_LOOPBACK)
		goto drop;

	sk = pt->af_packet_priv;
	po = pkt_sk(sk);

	if (!net_eq(dev_net(dev), sock_net(sk)))
		goto drop;

	skb->dev = dev;

	if (dev->header_ops) {
		/* The device has an explicit notion of ll header,
		 * exported to higher levels.
		 *
		 * Otherwise, the device hides details of its frame
		 * structure, so that corresponding packet head is
		 * never delivered to user.
		 */
		if (sk->sk_type != SOCK_DGRAM)
			skb_push(skb, skb->data - skb_mac_header(skb));
		else if (skb->pkt_type == PACKET_OUTGOING) {
			/* Special case: outgoing packets have ll header at head */
			skb_pull(skb, skb_network_offset(skb));
		}
	}

	snaplen = skb->len;

	res = run_filter(skb, sk, snaplen);
	if (!res)
		goto drop_n_restore;
	if (snaplen > res)
		snaplen = res;

	if (atomic_read(&sk->sk_rmem_alloc) >= sk->sk_rcvbuf)
		goto drop_n_acct;

	if (skb_shared(skb)) {
		struct sk_buff *nskb = skb_clone(skb, GFP_ATOMIC);
		if (nskb == NULL)
			goto drop_n_acct;

		if (skb_head != skb->data) {
			skb->data = skb_head;
			skb->len = skb_len;
		}
		consume_skb(skb);
		skb = nskb;
	}

	sock_skb_cb_check_size(sizeof(*PACKET_SKB_CB(skb)) + MAX_ADDR_LEN - 8);

	sll = &PACKET_SKB_CB(skb)->sa.ll;
	sll->sll_hatype = dev->type;
	sll->sll_pkttype = skb->pkt_type;
	if (unlikely(po->origdev))
		sll->sll_ifindex = orig_dev->ifindex;
	else
		sll->sll_ifindex = dev->ifindex;

	sll->sll_halen = dev_parse_header(skb, sll->sll_addr);

	/* sll->sll_family and sll->sll_protocol are set in packet_recvmsg().
	 * Use their space for storing the original skb length.
	 */
	PACKET_SKB_CB(skb)->sa.origlen = skb->len;

	if (pskb_trim(skb, snaplen))
		goto drop_n_acct;

	skb_set_owner_r(skb, sk);
	skb->dev = NULL;
	skb_dst_drop(skb);

	/* drop conntrack reference */
	nf_reset(skb);

	spin_lock(&sk->sk_receive_queue.lock);
	po->stats.stats1.tp_packets++;
	sock_skb_set_dropcount(sk, skb);
	__skb_queue_tail(&sk->sk_receive_queue, skb);
	spin_unlock(&sk->sk_receive_queue.lock);
	sk->sk_data_ready(sk);
	return 0;

drop_n_acct:
	is_drop_n_account = true;
	spin_lock(&sk->sk_receive_queue.lock);
	po->stats.stats1.tp_drops++;
	atomic_inc(&sk->sk_drops);
	spin_unlock(&sk->sk_receive_queue.lock);

drop_n_restore:
	if (skb_head != skb->data && skb_shared(skb)) {
		skb->data = skb_head;
		skb->len = skb_len;
	}
drop:
	if (!is_drop_n_account)
		consume_skb(skb);
	else
		kfree_skb(skb);
	return 0;
}

static int tpacket_rcv(struct sk_buff *skb, struct net_device *dev,
		       struct packet_type *pt, struct net_device *orig_dev)
{
	struct sock *sk;
	struct packet_sock *po;
	struct sockaddr_ll *sll;
	union tpacket_uhdr h;
	u8 *skb_head = skb->data;
	int skb_len = skb->len;
	unsigned int snaplen, res;
	unsigned long status = TP_STATUS_USER;
	unsigned short macoff, hdrlen;
	unsigned int netoff;
	struct sk_buff *copy_skb = NULL;
	struct timespec ts;
	__u32 ts_status;
	bool is_drop_n_account = false;
	unsigned int slot_id = 0;
	bool do_vnet = false;

	/* struct tpacket{2,3}_hdr is aligned to a multiple of TPACKET_ALIGNMENT.
	 * We may add members to them until current aligned size without forcing
	 * userspace to call getsockopt(..., PACKET_HDRLEN, ...).
	 */
	BUILD_BUG_ON(TPACKET_ALIGN(sizeof(*h.h2)) != 32);
	BUILD_BUG_ON(TPACKET_ALIGN(sizeof(*h.h3)) != 48);

	if (skb->pkt_type == PACKET_LOOPBACK)
		goto drop;

	sk = pt->af_packet_priv;
	po = pkt_sk(sk);

	if (!net_eq(dev_net(dev), sock_net(sk)))
		goto drop;

	if (dev->header_ops) {
		if (sk->sk_type != SOCK_DGRAM)
			skb_push(skb, skb->data - skb_mac_header(skb));
		else if (skb->pkt_type == PACKET_OUTGOING) {
			/* Special case: outgoing packets have ll header at head */
			skb_pull(skb, skb_network_offset(skb));
		}
	}

	snaplen = skb->len;

	res = run_filter(skb, sk, snaplen);
	if (!res)
		goto drop_n_restore;

	if (skb->ip_summed == CHECKSUM_PARTIAL)
		status |= TP_STATUS_CSUMNOTREADY;
	else if (skb->pkt_type != PACKET_OUTGOING &&
		 skb_csum_unnecessary(skb))
		status |= TP_STATUS_CSUM_VALID;

	if (snaplen > res)
		snaplen = res;

	if (sk->sk_type == SOCK_DGRAM) {
		macoff = netoff = TPACKET_ALIGN(po->tp_hdrlen) + 16 +
				  po->tp_reserve;
	} else {
		unsigned int maclen = skb_network_offset(skb);
		netoff = TPACKET_ALIGN(po->tp_hdrlen +
				       (maclen < 16 ? 16 : maclen)) +
				       po->tp_reserve;
		if (po->has_vnet_hdr) {
			netoff += sizeof(struct virtio_net_hdr);
			do_vnet = true;
		}
		macoff = netoff - maclen;
	}
	if (netoff > USHRT_MAX) {
		spin_lock(&sk->sk_receive_queue.lock);
		po->stats.stats1.tp_drops++;
		spin_unlock(&sk->sk_receive_queue.lock);
		goto drop_n_restore;
	}
	if (po->tp_version <= TPACKET_V2) {
		if (macoff + snaplen > po->rx_ring.frame_size) {
			if (po->copy_thresh &&
			    atomic_read(&sk->sk_rmem_alloc) < sk->sk_rcvbuf) {
				if (skb_shared(skb)) {
					copy_skb = skb_clone(skb, GFP_ATOMIC);
				} else {
					copy_skb = skb_get(skb);
					skb_head = skb->data;
				}
				if (copy_skb) {
					memset(&PACKET_SKB_CB(copy_skb)->sa.ll, 0,
					       sizeof(PACKET_SKB_CB(copy_skb)->sa.ll));
					skb_set_owner_r(copy_skb, sk);
				}
			}
			snaplen = po->rx_ring.frame_size - macoff;
			if ((int)snaplen < 0) {
				snaplen = 0;
				do_vnet = false;
			}
		}
	} else if (unlikely(macoff + snaplen >
			    GET_PBDQC_FROM_RB(&po->rx_ring)->max_frame_len)) {
		u32 nval;

		nval = GET_PBDQC_FROM_RB(&po->rx_ring)->max_frame_len - macoff;
		pr_err_once("tpacket_rcv: packet too big, clamped from %u to %u. macoff=%u\n",
			    snaplen, nval, macoff);
		snaplen = nval;
		if (unlikely((int)snaplen < 0)) {
			snaplen = 0;
			macoff = GET_PBDQC_FROM_RB(&po->rx_ring)->max_frame_len;
			do_vnet = false;
		}
	}
	spin_lock(&sk->sk_receive_queue.lock);
	h.raw = packet_current_rx_frame(po, skb,
					TP_STATUS_KERNEL, (macoff+snaplen));
	if (!h.raw)
		goto drop_n_account;

	if (po->tp_version <= TPACKET_V2) {
		slot_id = po->rx_ring.head;
		if (test_bit(slot_id, po->rx_ring.rx_owner_map))
			goto drop_n_account;
		__set_bit(slot_id, po->rx_ring.rx_owner_map);
	}

	if (do_vnet &&
	    virtio_net_hdr_from_skb(skb, h.raw + macoff -
				    sizeof(struct virtio_net_hdr),
				    vio_le(), true, 0)) {
		if (po->tp_version == TPACKET_V3)
			prb_clear_blk_fill_status(&po->rx_ring);
		goto drop_n_account;
	}

	if (po->tp_version <= TPACKET_V2) {
		packet_increment_rx_head(po, &po->rx_ring);
	/*
	 * LOSING will be reported till you read the stats,
	 * because it's COR - Clear On Read.
	 * Anyways, moving it for V1/V2 only as V3 doesn't need this
	 * at packet level.
	 */
		if (po->stats.stats1.tp_drops)
			status |= TP_STATUS_LOSING;
	}

	po->stats.stats1.tp_packets++;
	if (copy_skb) {
		status |= TP_STATUS_COPY;
		__skb_queue_tail(&sk->sk_receive_queue, copy_skb);
	}
	spin_unlock(&sk->sk_receive_queue.lock);

	skb_copy_bits(skb, 0, h.raw + macoff, snaplen);

	if (!(ts_status = tpacket_get_timestamp(skb, &ts, po->tp_tstamp)))
		getnstimeofday(&ts);

	status |= ts_status;

	switch (po->tp_version) {
	case TPACKET_V1:
		h.h1->tp_len = skb->len;
		h.h1->tp_snaplen = snaplen;
		h.h1->tp_mac = macoff;
		h.h1->tp_net = netoff;
		h.h1->tp_sec = ts.tv_sec;
		h.h1->tp_usec = ts.tv_nsec / NSEC_PER_USEC;
		hdrlen = sizeof(*h.h1);
		break;
	case TPACKET_V2:
		h.h2->tp_len = skb->len;
		h.h2->tp_snaplen = snaplen;
		h.h2->tp_mac = macoff;
		h.h2->tp_net = netoff;
		h.h2->tp_sec = ts.tv_sec;
		h.h2->tp_nsec = ts.tv_nsec;
		if (skb_vlan_tag_present(skb)) {
			h.h2->tp_vlan_tci = skb_vlan_tag_get(skb);
			h.h2->tp_vlan_tpid = ntohs(skb->vlan_proto);
			status |= TP_STATUS_VLAN_VALID | TP_STATUS_VLAN_TPID_VALID;
		} else {
			h.h2->tp_vlan_tci = 0;
			h.h2->tp_vlan_tpid = 0;
		}
		memset(h.h2->tp_padding, 0, sizeof(h.h2->tp_padding));
		hdrlen = sizeof(*h.h2);
		break;
	case TPACKET_V3:
		/* tp_nxt_offset,vlan are already populated above.
		 * So DONT clear those fields here
		 */
		h.h3->tp_status |= status;
		h.h3->tp_len = skb->len;
		h.h3->tp_snaplen = snaplen;
		h.h3->tp_mac = macoff;
		h.h3->tp_net = netoff;
		h.h3->tp_sec  = ts.tv_sec;
		h.h3->tp_nsec = ts.tv_nsec;
		memset(h.h3->tp_padding, 0, sizeof(h.h3->tp_padding));
		hdrlen = sizeof(*h.h3);
		break;
	default:
		BUG();
	}

	sll = h.raw + TPACKET_ALIGN(hdrlen);
	sll->sll_halen = dev_parse_header(skb, sll->sll_addr);
	sll->sll_family = AF_PACKET;
	sll->sll_hatype = dev->type;
	sll->sll_protocol = skb->protocol;
	sll->sll_pkttype = skb->pkt_type;
	if (unlikely(po->origdev))
		sll->sll_ifindex = orig_dev->ifindex;
	else
		sll->sll_ifindex = dev->ifindex;

	smp_mb();

#if ARCH_IMPLEMENTS_FLUSH_DCACHE_PAGE == 1
	if (po->tp_version <= TPACKET_V2) {
		u8 *start, *end;

		end = (u8 *) PAGE_ALIGN((unsigned long) h.raw +
					macoff + snaplen);

		for (start = h.raw; start < end; start += PAGE_SIZE)
			flush_dcache_page(pgv_to_page(start));
	}
	smp_wmb();
#endif

	if (po->tp_version <= TPACKET_V2) {
		spin_lock(&sk->sk_receive_queue.lock);
		__packet_set_status(po, h.raw, status);
		__clear_bit(slot_id, po->rx_ring.rx_owner_map);
		spin_unlock(&sk->sk_receive_queue.lock);
		sk->sk_data_ready(sk);
	} else if (po->tp_version == TPACKET_V3) {
		prb_clear_blk_fill_status(&po->rx_ring);
	}

drop_n_restore:
	if (skb_head != skb->data && skb_shared(skb)) {
		skb->data = skb_head;
		skb->len = skb_len;
	}
drop:
	if (!is_drop_n_account)
		consume_skb(skb);
	else
		kfree_skb(skb);
	return 0;

drop_n_account:
	is_drop_n_account = true;
	po->stats.stats1.tp_drops++;
	spin_unlock(&sk->sk_receive_queue.lock);

	sk->sk_data_ready(sk);
	kfree_skb(copy_skb);
	goto drop_n_restore;
}

static void tpacket_destruct_skb(struct sk_buff *skb)
{
	struct packet_sock *po = pkt_sk(skb->sk);

	if (likely(po->tx_ring.pg_vec)) {
		void *ph;
		__u32 ts;

		ph = skb_zcopy_get_nouarg(skb);
		packet_dec_pending(&po->tx_ring);

		ts = __packet_set_timestamp(po, ph, skb);
		__packet_set_status(po, ph, TP_STATUS_AVAILABLE | ts);

		if (!packet_read_pending(&po->tx_ring))
			complete(&po->skb_completion);
	}

	sock_wfree(skb);
}

static void tpacket_set_protocol(const struct net_device *dev,
				 struct sk_buff *skb)
{
	if (dev->type == ARPHRD_ETHER) {
		skb_reset_mac_header(skb);
		skb->protocol = eth_hdr(skb)->h_proto;
	}
}

static int __packet_snd_vnet_parse(struct virtio_net_hdr *vnet_hdr, size_t len)
{
	if ((vnet_hdr->flags & VIRTIO_NET_HDR_F_NEEDS_CSUM) &&
	    (__virtio16_to_cpu(vio_le(), vnet_hdr->csum_start) +
	     __virtio16_to_cpu(vio_le(), vnet_hdr->csum_offset) + 2 >
	      __virtio16_to_cpu(vio_le(), vnet_hdr->hdr_len)))
		vnet_hdr->hdr_len = __cpu_to_virtio16(vio_le(),
			 __virtio16_to_cpu(vio_le(), vnet_hdr->csum_start) +
			__virtio16_to_cpu(vio_le(), vnet_hdr->csum_offset) + 2);

	if (__virtio16_to_cpu(vio_le(), vnet_hdr->hdr_len) > len)
		return -EINVAL;

	return 0;
}

static int packet_snd_vnet_parse(struct msghdr *msg, size_t *len,
				 struct virtio_net_hdr *vnet_hdr)
{
	if (*len < sizeof(*vnet_hdr))
		return -EINVAL;
	*len -= sizeof(*vnet_hdr);

	if (!copy_from_iter_full(vnet_hdr, sizeof(*vnet_hdr), &msg->msg_iter))
		return -EFAULT;

	return __packet_snd_vnet_parse(vnet_hdr, *len);
}

static int tpacket_fill_skb(struct packet_sock *po, struct sk_buff *skb,
		void *frame, struct net_device *dev, void *data, int tp_len,
		__be16 proto, unsigned char *addr, int hlen, int copylen,
		const struct sockcm_cookie *sockc)
{
	union tpacket_uhdr ph;
	int to_write, offset, len, nr_frags, len_max;
	struct socket *sock = po->sk.sk_socket;
	struct page *page;
	int err;

	ph.raw = frame;

	skb->protocol = proto;
	skb->dev = dev;
	skb->priority = po->sk.sk_priority;
	skb->mark = po->sk.sk_mark;
	skb->tstamp = sockc->transmit_time;
	skb_setup_tx_timestamp(skb, sockc->tsflags);
	skb_zcopy_set_nouarg(skb, ph.raw);

	skb_reserve(skb, hlen);
	skb_reset_network_header(skb);

	to_write = tp_len;

	if (sock->type == SOCK_DGRAM) {
		err = dev_hard_header(skb, dev, ntohs(proto), addr,
				NULL, tp_len);
		if (unlikely(err < 0))
			return -EINVAL;
	} else if (copylen) {
		int hdrlen = min_t(int, copylen, tp_len);

		skb_push(skb, dev->hard_header_len);
		skb_put(skb, copylen - dev->hard_header_len);
		err = skb_store_bits(skb, 0, data, hdrlen);
		if (unlikely(err))
			return err;
		if (!dev_validate_header(dev, skb->data, hdrlen))
			return -EINVAL;
		if (!skb->protocol)
			tpacket_set_protocol(dev, skb);

		data += hdrlen;
		to_write -= hdrlen;
	}

	offset = offset_in_page(data);
	len_max = PAGE_SIZE - offset;
	len = ((to_write > len_max) ? len_max : to_write);

	skb->data_len = to_write;
	skb->len += to_write;
	skb->truesize += to_write;
	refcount_add(to_write, &po->sk.sk_wmem_alloc);

	while (likely(to_write)) {
		nr_frags = skb_shinfo(skb)->nr_frags;

		if (unlikely(nr_frags >= MAX_SKB_FRAGS)) {
			pr_err("Packet exceed the number of skb frags(%lu)\n",
			       MAX_SKB_FRAGS);
			return -EFAULT;
		}

		page = pgv_to_page(data);
		data += len;
		flush_dcache_page(page);
		get_page(page);
		skb_fill_page_desc(skb, nr_frags, page, offset, len);
		to_write -= len;
		offset = 0;
		len_max = PAGE_SIZE;
		len = ((to_write > len_max) ? len_max : to_write);
	}

	skb_probe_transport_header(skb, 0);

	return tp_len;
}

static int tpacket_parse_header(struct packet_sock *po, void *frame,
				int size_max, void **data)
{
	union tpacket_uhdr ph;
	int tp_len, off;

	ph.raw = frame;

	switch (po->tp_version) {
	case TPACKET_V3:
		if (ph.h3->tp_next_offset != 0) {
			pr_warn_once("variable sized slot not supported");
			return -EINVAL;
		}
		tp_len = ph.h3->tp_len;
		break;
	case TPACKET_V2:
		tp_len = ph.h2->tp_len;
		break;
	default:
		tp_len = ph.h1->tp_len;
		break;
	}
	if (unlikely(tp_len > size_max)) {
		pr_err("packet size is too long (%d > %d)\n", tp_len, size_max);
		return -EMSGSIZE;
	}

	if (unlikely(po->tp_tx_has_off)) {
		int off_min, off_max;

		off_min = po->tp_hdrlen - sizeof(struct sockaddr_ll);
		off_max = po->tx_ring.frame_size - tp_len;
		if (po->sk.sk_type == SOCK_DGRAM) {
			switch (po->tp_version) {
			case TPACKET_V3:
				off = ph.h3->tp_net;
				break;
			case TPACKET_V2:
				off = ph.h2->tp_net;
				break;
			default:
				off = ph.h1->tp_net;
				break;
			}
		} else {
			switch (po->tp_version) {
			case TPACKET_V3:
				off = ph.h3->tp_mac;
				break;
			case TPACKET_V2:
				off = ph.h2->tp_mac;
				break;
			default:
				off = ph.h1->tp_mac;
				break;
			}
		}
		if (unlikely((off < off_min) || (off_max < off)))
			return -EINVAL;
	} else {
		off = po->tp_hdrlen - sizeof(struct sockaddr_ll);
	}

	*data = frame + off;
	return tp_len;
}

static int tpacket_snd(struct packet_sock *po, struct msghdr *msg)
{
	struct sk_buff *skb = NULL;
	struct net_device *dev;
	struct virtio_net_hdr *vnet_hdr = NULL;
	struct sockcm_cookie sockc;
	__be16 proto;
	int err, reserve = 0;
	void *ph;
	DECLARE_SOCKADDR(struct sockaddr_ll *, saddr, msg->msg_name);
	bool need_wait = !(msg->msg_flags & MSG_DONTWAIT);
	unsigned char *addr = NULL;
	int tp_len, size_max;
	void *data;
	int len_sum = 0;
	int status = TP_STATUS_AVAILABLE;
	int hlen, tlen, copylen = 0;
	long timeo = 0;

	mutex_lock(&po->pg_vec_lock);

	/* packet_sendmsg() check on tx_ring.pg_vec was lockless,
	 * we need to confirm it under protection of pg_vec_lock.
	 */
	if (unlikely(!po->tx_ring.pg_vec)) {
		err = -EBUSY;
		goto out;
	}
	if (likely(saddr == NULL)) {
		dev	= packet_cached_dev_get(po);
		proto	= READ_ONCE(po->num);
	} else {
		err = -EINVAL;
		if (msg->msg_namelen < sizeof(struct sockaddr_ll))
			goto out;
		if (msg->msg_namelen < (saddr->sll_halen
					+ offsetof(struct sockaddr_ll,
						sll_addr)))
			goto out;
		proto	= saddr->sll_protocol;
		dev = dev_get_by_index(sock_net(&po->sk), saddr->sll_ifindex);
		if (po->sk.sk_socket->type == SOCK_DGRAM) {
			if (dev && msg->msg_namelen < dev->addr_len +
				   offsetof(struct sockaddr_ll, sll_addr))
				goto out_put;
			addr = saddr->sll_addr;
		}
	}

	err = -ENXIO;
	if (unlikely(dev == NULL))
		goto out;
	err = -ENETDOWN;
	if (unlikely(!(dev->flags & IFF_UP)))
		goto out_put;

	sockcm_init(&sockc, &po->sk);
	if (msg->msg_controllen) {
		err = sock_cmsg_send(&po->sk, msg, &sockc);
		if (unlikely(err))
			goto out_put;
	}

	if (po->sk.sk_socket->type == SOCK_RAW)
		reserve = dev->hard_header_len;
	size_max = po->tx_ring.frame_size
		- (po->tp_hdrlen - sizeof(struct sockaddr_ll));

	if ((size_max > dev->mtu + reserve + VLAN_HLEN) && !po->has_vnet_hdr)
		size_max = dev->mtu + reserve + VLAN_HLEN;

	reinit_completion(&po->skb_completion);

	do {
		ph = packet_current_frame(po, &po->tx_ring,
					  TP_STATUS_SEND_REQUEST);
		if (unlikely(ph == NULL)) {
			if (need_wait && skb) {
				timeo = sock_sndtimeo(&po->sk, msg->msg_flags & MSG_DONTWAIT);
				timeo = wait_for_completion_interruptible_timeout(&po->skb_completion, timeo);
				if (timeo <= 0) {
					err = !timeo ? -ETIMEDOUT : -ERESTARTSYS;
					goto out_put;
				}
			}
			/* check for additional frames */
			continue;
		}

		skb = NULL;
		tp_len = tpacket_parse_header(po, ph, size_max, &data);
		if (tp_len < 0)
			goto tpacket_error;

		status = TP_STATUS_SEND_REQUEST;
		hlen = LL_RESERVED_SPACE(dev);
		tlen = dev->needed_tailroom;
		if (po->has_vnet_hdr) {
			vnet_hdr = data;
			data += sizeof(*vnet_hdr);
			tp_len -= sizeof(*vnet_hdr);
			if (tp_len < 0 ||
			    __packet_snd_vnet_parse(vnet_hdr, tp_len)) {
				tp_len = -EINVAL;
				goto tpacket_error;
			}
			copylen = __virtio16_to_cpu(vio_le(),
						    vnet_hdr->hdr_len);
		}
		copylen = max_t(int, copylen, dev->hard_header_len);
		skb = sock_alloc_send_skb(&po->sk,
				hlen + tlen + sizeof(struct sockaddr_ll) +
				(copylen - dev->hard_header_len),
				!need_wait, &err);

		if (unlikely(skb == NULL)) {
			/* we assume the socket was initially writeable ... */
			if (likely(len_sum > 0))
				err = len_sum;
			goto out_status;
		}
		tp_len = tpacket_fill_skb(po, skb, ph, dev, data, tp_len, proto,
					  addr, hlen, copylen, &sockc);
		if (likely(tp_len >= 0) &&
		    tp_len > dev->mtu + reserve &&
		    !po->has_vnet_hdr &&
		    !packet_extra_vlan_len_allowed(dev, skb))
			tp_len = -EMSGSIZE;

		if (unlikely(tp_len < 0)) {
tpacket_error:
			if (po->tp_loss) {
				__packet_set_status(po, ph,
						TP_STATUS_AVAILABLE);
				packet_increment_head(&po->tx_ring);
				kfree_skb(skb);
				continue;
			} else {
				status = TP_STATUS_WRONG_FORMAT;
				err = tp_len;
				goto out_status;
			}
		}

		if (po->has_vnet_hdr) {
			if (virtio_net_hdr_to_skb(skb, vnet_hdr, vio_le())) {
				tp_len = -EINVAL;
				goto tpacket_error;
			}
			virtio_net_hdr_set_proto(skb, vnet_hdr);
		}

		skb->destructor = tpacket_destruct_skb;
		__packet_set_status(po, ph, TP_STATUS_SENDING);
		packet_inc_pending(&po->tx_ring);

		status = TP_STATUS_SEND_REQUEST;
		err = po->xmit(skb);
		if (unlikely(err != 0)) {
			if (err > 0)
				err = net_xmit_errno(err);
			if (err && __packet_get_status(po, ph) ==
				   TP_STATUS_AVAILABLE) {
				/* skb was destructed already */
				skb = NULL;
				goto out_status;
			}
			/*
			 * skb was dropped but not destructed yet;
			 * let's treat it like congestion or err < 0
			 */
			err = 0;
		}
		packet_increment_head(&po->tx_ring);
		len_sum += tp_len;
	} while (likely((ph != NULL) ||
		/* Note: packet_read_pending() might be slow if we have
		 * to call it as it's per_cpu variable, but in fast-path
		 * we already short-circuit the loop with the first
		 * condition, and luckily don't have to go that path
		 * anyway.
		 */
		 (need_wait && packet_read_pending(&po->tx_ring))));

	err = len_sum;
	goto out_put;

out_status:
	__packet_set_status(po, ph, status);
	kfree_skb(skb);
out_put:
	dev_put(dev);
out:
	mutex_unlock(&po->pg_vec_lock);
	return err;
}

static struct sk_buff *packet_alloc_skb(struct sock *sk, size_t prepad,
				        size_t reserve, size_t len,
				        size_t linear, int noblock,
				        int *err)
{
	struct sk_buff *skb;

	/* Under a page?  Don't bother with paged skb. */
	if (prepad + len < PAGE_SIZE || !linear)
		linear = len;

	skb = sock_alloc_send_pskb(sk, prepad + linear, len - linear, noblock,
				   err, 0);
	if (!skb)
		return NULL;

	skb_reserve(skb, reserve);
	skb_put(skb, linear);
	skb->data_len = len - linear;
	skb->len += len - linear;

	return skb;
}

static int packet_snd(struct socket *sock, struct msghdr *msg, size_t len)
{
	struct sock *sk = sock->sk;
	DECLARE_SOCKADDR(struct sockaddr_ll *, saddr, msg->msg_name);
	struct sk_buff *skb;
	struct net_device *dev;
	__be16 proto;
	unsigned char *addr = NULL;
	int err, reserve = 0;
	struct sockcm_cookie sockc;
	struct virtio_net_hdr vnet_hdr = { 0 };
	int offset = 0;
	struct packet_sock *po = pkt_sk(sk);
	bool has_vnet_hdr = false;
	int hlen, tlen, linear;
	int extra_len = 0;

	/*
	 *	Get and verify the address.
	 */

	if (likely(saddr == NULL)) {
		dev	= packet_cached_dev_get(po);
		proto	= READ_ONCE(po->num);
	} else {
		err = -EINVAL;
		if (msg->msg_namelen < sizeof(struct sockaddr_ll))
			goto out;
		if (msg->msg_namelen < (saddr->sll_halen + offsetof(struct sockaddr_ll, sll_addr)))
			goto out;
		proto	= saddr->sll_protocol;
		dev = dev_get_by_index(sock_net(sk), saddr->sll_ifindex);
		if (sock->type == SOCK_DGRAM) {
			if (dev && msg->msg_namelen < dev->addr_len +
				   offsetof(struct sockaddr_ll, sll_addr))
				goto out_unlock;
			addr = saddr->sll_addr;
		}
	}

	err = -ENXIO;
	if (unlikely(dev == NULL))
		goto out_unlock;
	err = -ENETDOWN;
	if (unlikely(!(dev->flags & IFF_UP)))
		goto out_unlock;

	sockcm_init(&sockc, sk);
	sockc.mark = sk->sk_mark;
	if (msg->msg_controllen) {
		err = sock_cmsg_send(sk, msg, &sockc);
		if (unlikely(err))
			goto out_unlock;
	}

	if (sock->type == SOCK_RAW)
		reserve = dev->hard_header_len;
	if (po->has_vnet_hdr) {
		err = packet_snd_vnet_parse(msg, &len, &vnet_hdr);
		if (err)
			goto out_unlock;
		has_vnet_hdr = true;
	}

	if (unlikely(sock_flag(sk, SOCK_NOFCS))) {
		if (!netif_supports_nofcs(dev)) {
			err = -EPROTONOSUPPORT;
			goto out_unlock;
		}
		extra_len = 4; /* We're doing our own CRC */
	}

	err = -EMSGSIZE;
	if (!vnet_hdr.gso_type &&
	    (len > dev->mtu + reserve + VLAN_HLEN + extra_len))
		goto out_unlock;

	err = -ENOBUFS;
	hlen = LL_RESERVED_SPACE(dev);
	tlen = dev->needed_tailroom;
	linear = __virtio16_to_cpu(vio_le(), vnet_hdr.hdr_len);
	linear = max(linear, min_t(int, len, dev->hard_header_len));
	skb = packet_alloc_skb(sk, hlen + tlen, hlen, len, linear,
			       msg->msg_flags & MSG_DONTWAIT, &err);
	if (skb == NULL)
		goto out_unlock;

	skb_reset_network_header(skb);

	err = -EINVAL;
	if (sock->type == SOCK_DGRAM) {
		offset = dev_hard_header(skb, dev, ntohs(proto), addr, NULL, len);
		if (unlikely(offset < 0))
			goto out_free;
	} else if (reserve) {
		skb_reserve(skb, -reserve);
		if (len < reserve + sizeof(struct ipv6hdr) &&
		    dev->min_header_len != dev->hard_header_len)
			skb_reset_network_header(skb);
	}

	/* Returns -EFAULT on error */
	err = skb_copy_datagram_from_iter(skb, offset, &msg->msg_iter, len);
	if (err)
		goto out_free;

	if (sock->type == SOCK_RAW &&
	    !dev_validate_header(dev, skb->data, len)) {
		err = -EINVAL;
		goto out_free;
	}

	skb_setup_tx_timestamp(skb, sockc.tsflags);

	if (!vnet_hdr.gso_type && (len > dev->mtu + reserve + extra_len) &&
	    !packet_extra_vlan_len_allowed(dev, skb)) {
		err = -EMSGSIZE;
		goto out_free;
	}

	skb->protocol = proto;
	skb->dev = dev;
	skb->priority = sk->sk_priority;
	skb->mark = sockc.mark;
	skb->tstamp = sockc.transmit_time;

	if (has_vnet_hdr) {
		err = virtio_net_hdr_to_skb(skb, &vnet_hdr, vio_le());
		if (err)
			goto out_free;
		len += sizeof(vnet_hdr);
		virtio_net_hdr_set_proto(skb, &vnet_hdr);
	}

	skb_probe_transport_header(skb, reserve);

	if (unlikely(extra_len == 4))
		skb->no_fcs = 1;

	err = po->xmit(skb);
	if (unlikely(err != 0)) {
		if (err > 0)
			err = net_xmit_errno(err);
		if (err)
			goto out_unlock;
	}

	dev_put(dev);

	return len;

out_free:
	kfree_skb(skb);
out_unlock:
	if (dev)
		dev_put(dev);
out:
	return err;
}

static int packet_sendmsg(struct socket *sock, struct msghdr *msg, size_t len)
{
	struct sock *sk = sock->sk;
	struct packet_sock *po = pkt_sk(sk);

	if (po->tx_ring.pg_vec)
		return tpacket_snd(po, msg);
	else
		return packet_snd(sock, msg, len);
}

/*
 *	Close a PACKET socket. This is fairly simple. We immediately go
 *	to 'closed' state and remove our protocol entry in the device list.
 */

static int packet_release(struct socket *sock)
{
	struct sock *sk = sock->sk;
	struct packet_sock *po;
	struct packet_fanout *f;
	struct net *net;
	union tpacket_req_u req_u;

	if (!sk)
		return 0;

	net = sock_net(sk);
	po = pkt_sk(sk);

	mutex_lock(&net->packet.sklist_lock);
	sk_del_node_init_rcu(sk);
	mutex_unlock(&net->packet.sklist_lock);

	preempt_disable();
	sock_prot_inuse_add(net, sk->sk_prot, -1);
	preempt_enable();

	spin_lock(&po->bind_lock);
	unregister_prot_hook(sk, false);
	packet_cached_dev_reset(po);

	if (po->prot_hook.dev) {
		dev_put(po->prot_hook.dev);
		po->prot_hook.dev = NULL;
	}
	spin_unlock(&po->bind_lock);

	packet_flush_mclist(sk);

	lock_sock(sk);
	if (po->rx_ring.pg_vec) {
		memset(&req_u, 0, sizeof(req_u));
		packet_set_ring(sk, &req_u, 1, 0);
	}

	if (po->tx_ring.pg_vec) {
		memset(&req_u, 0, sizeof(req_u));
		packet_set_ring(sk, &req_u, 1, 1);
	}
	release_sock(sk);

	f = fanout_release(sk);

	synchronize_net();

	kfree(po->rollover);
	if (f) {
		fanout_release_data(f);
		kfree(f);
	}
	/*
	 *	Now the socket is dead. No more input will appear.
	 */
	sock_orphan(sk);
	sock->sk = NULL;

	/* Purge queues */

	skb_queue_purge(&sk->sk_receive_queue);
	packet_free_pending(po);
	sk_refcnt_debug_release(sk);

	sock_put(sk);
	return 0;
}

/*
 *	Attach a packet hook.
 */

static int packet_do_bind(struct sock *sk, const char *name, int ifindex,
			  __be16 proto)
{
	struct packet_sock *po = pkt_sk(sk);
	struct net_device *dev_curr;
	__be16 proto_curr;
	bool need_rehook;
	struct net_device *dev = NULL;
	int ret = 0;
	bool unlisted = false;

	lock_sock(sk);
	spin_lock(&po->bind_lock);
	rcu_read_lock();

	if (po->fanout) {
		ret = -EINVAL;
		goto out_unlock;
	}

	if (name) {
		dev = dev_get_by_name_rcu(sock_net(sk), name);
		if (!dev) {
			ret = -ENODEV;
			goto out_unlock;
		}
	} else if (ifindex) {
		dev = dev_get_by_index_rcu(sock_net(sk), ifindex);
		if (!dev) {
			ret = -ENODEV;
			goto out_unlock;
		}
	}

	if (dev)
		dev_hold(dev);

	proto_curr = po->prot_hook.type;
	dev_curr = po->prot_hook.dev;

	need_rehook = proto_curr != proto || dev_curr != dev;

	if (need_rehook) {
		if (po->running) {
			rcu_read_unlock();
			/* prevents packet_notifier() from calling
			 * register_prot_hook()
			 */
			WRITE_ONCE(po->num, 0);
			__unregister_prot_hook(sk, true);
			rcu_read_lock();
			dev_curr = po->prot_hook.dev;
			if (dev)
				unlisted = !dev_get_by_index_rcu(sock_net(sk),
								 dev->ifindex);
		}

		BUG_ON(po->running);
		WRITE_ONCE(po->num, proto);
		po->prot_hook.type = proto;

		if (unlikely(unlisted)) {
			dev_put(dev);
			po->prot_hook.dev = NULL;
			WRITE_ONCE(po->ifindex, -1);
			packet_cached_dev_reset(po);
		} else {
			po->prot_hook.dev = dev;
			WRITE_ONCE(po->ifindex, dev ? dev->ifindex : 0);
			packet_cached_dev_assign(po, dev);
		}
	}
	if (dev_curr)
		dev_put(dev_curr);

	if (proto == 0 || !need_rehook)
		goto out_unlock;

	if (!unlisted && (!dev || (dev->flags & IFF_UP))) {
		register_prot_hook(sk);
	} else {
		sk->sk_err = ENETDOWN;
		if (!sock_flag(sk, SOCK_DEAD))
			sk->sk_error_report(sk);
	}

out_unlock:
	rcu_read_unlock();
	spin_unlock(&po->bind_lock);
	release_sock(sk);
	return ret;
}

/*
 *	Bind a packet socket to a device
 */

static int packet_bind_spkt(struct socket *sock, struct sockaddr *uaddr,
			    int addr_len)
{
	struct sock *sk = sock->sk;
	char name[sizeof(uaddr->sa_data) + 1];

	/*
	 *	Check legality
	 */

	if (addr_len != sizeof(struct sockaddr))
		return -EINVAL;
	/* uaddr->sa_data comes from the userspace, it's not guaranteed to be
	 * zero-terminated.
	 */
	memcpy(name, uaddr->sa_data, sizeof(uaddr->sa_data));
	name[sizeof(uaddr->sa_data)] = 0;

	return packet_do_bind(sk, name, 0, pkt_sk(sk)->num);
}

static int packet_bind(struct socket *sock, struct sockaddr *uaddr, int addr_len)
{
	struct sockaddr_ll *sll = (struct sockaddr_ll *)uaddr;
	struct sock *sk = sock->sk;

	/*
	 *	Check legality
	 */

	if (addr_len < sizeof(struct sockaddr_ll))
		return -EINVAL;
	if (sll->sll_family != AF_PACKET)
		return -EINVAL;

	return packet_do_bind(sk, NULL, sll->sll_ifindex,
			      sll->sll_protocol ? : pkt_sk(sk)->num);
}

static struct proto packet_proto = {
	.name	  = "PACKET",
	.owner	  = THIS_MODULE,
	.obj_size = sizeof(struct packet_sock),
};

/*
 *	Create a packet of type SOCK_PACKET.
 */

static int packet_create(struct net *net, struct socket *sock, int protocol,
			 int kern)
{
	struct sock *sk;
	struct packet_sock *po;
	__be16 proto = (__force __be16)protocol; /* weird, but documented */
	int err;

	if (!ns_capable(net->user_ns, CAP_NET_RAW))
		return -EPERM;
	if (sock->type != SOCK_DGRAM && sock->type != SOCK_RAW &&
	    sock->type != SOCK_PACKET)
		return -ESOCKTNOSUPPORT;

	sock->state = SS_UNCONNECTED;

	err = -ENOBUFS;
	sk = sk_alloc(net, PF_PACKET, GFP_KERNEL, &packet_proto, kern);
	if (sk == NULL)
		goto out;

	sock->ops = &packet_ops;
	if (sock->type == SOCK_PACKET)
		sock->ops = &packet_ops_spkt;

	sock_init_data(sock, sk);

	po = pkt_sk(sk);
	init_completion(&po->skb_completion);
	sk->sk_family = PF_PACKET;
	po->num = proto;
	po->xmit = dev_queue_xmit;

	err = packet_alloc_pending(po);
	if (err)
		goto out2;

	packet_cached_dev_reset(po);

	sk->sk_destruct = packet_sock_destruct;
	sk_refcnt_debug_inc(sk);

	/*
	 *	Attach a protocol block
	 */

	spin_lock_init(&po->bind_lock);
	mutex_init(&po->pg_vec_lock);
	po->rollover = NULL;
	po->prot_hook.func = packet_rcv;

	if (sock->type == SOCK_PACKET)
		po->prot_hook.func = packet_rcv_spkt;

	po->prot_hook.af_packet_priv = sk;
	po->prot_hook.af_packet_net = sock_net(sk);

	if (proto) {
		po->prot_hook.type = proto;
		__register_prot_hook(sk);
	}

	mutex_lock(&net->packet.sklist_lock);
	sk_add_node_tail_rcu(sk, &net->packet.sklist);
	mutex_unlock(&net->packet.sklist_lock);

	preempt_disable();
	sock_prot_inuse_add(net, &packet_proto, 1);
	preempt_enable();

	return 0;
out2:
	sk_free(sk);
out:
	return err;
}

/*
 *	Pull a packet from our receive queue and hand it to the user.
 *	If necessary we block.
 */

static int packet_recvmsg(struct socket *sock, struct msghdr *msg, size_t len,
			  int flags)
{
	struct sock *sk = sock->sk;
	struct sk_buff *skb;
	int copied, err;
	int vnet_hdr_len = 0;
	unsigned int origlen = 0;

	err = -EINVAL;
	if (flags & ~(MSG_PEEK|MSG_DONTWAIT|MSG_TRUNC|MSG_CMSG_COMPAT|MSG_ERRQUEUE))
		goto out;

#if 0
	/* What error should we return now? EUNATTACH? */
	if (pkt_sk(sk)->ifindex < 0)
		return -ENODEV;
#endif

	if (flags & MSG_ERRQUEUE) {
		err = sock_recv_errqueue(sk, msg, len,
					 SOL_PACKET, PACKET_TX_TIMESTAMP);
		goto out;
	}

	/*
	 *	Call the generic datagram receiver. This handles all sorts
	 *	of horrible races and re-entrancy so we can forget about it
	 *	in the protocol layers.
	 *
	 *	Now it will return ENETDOWN, if device have just gone down,
	 *	but then it will block.
	 */

	skb = skb_recv_datagram(sk, flags, flags & MSG_DONTWAIT, &err);

	/*
	 *	An error occurred so return it. Because skb_recv_datagram()
	 *	handles the blocking we don't see and worry about blocking
	 *	retries.
	 */

	if (skb == NULL)
		goto out;

	if (pkt_sk(sk)->pressure)
		packet_rcv_has_room(pkt_sk(sk), NULL);

	if (pkt_sk(sk)->has_vnet_hdr) {
		err = packet_rcv_vnet(msg, skb, &len);
		if (err)
			goto out_free;
		vnet_hdr_len = sizeof(struct virtio_net_hdr);
	}

	/* You lose any data beyond the buffer you gave. If it worries
	 * a user program they can ask the device for its MTU
	 * anyway.
	 */
	copied = skb->len;
	if (copied > len) {
		copied = len;
		msg->msg_flags |= MSG_TRUNC;
	}

	err = skb_copy_datagram_msg(skb, 0, msg, copied);
	if (err)
		goto out_free;

	if (sock->type != SOCK_PACKET) {
		struct sockaddr_ll *sll = &PACKET_SKB_CB(skb)->sa.ll;

		/* Original length was stored in sockaddr_ll fields */
		origlen = PACKET_SKB_CB(skb)->sa.origlen;
		sll->sll_family = AF_PACKET;
		sll->sll_protocol = skb->protocol;
	}

	sock_recv_ts_and_drops(msg, sk, skb);

	if (msg->msg_name) {
		const size_t max_len = min(sizeof(skb->cb),
					   sizeof(struct sockaddr_storage));
		int copy_len;

		/* If the address length field is there to be filled
		 * in, we fill it in now.
		 */
		if (sock->type == SOCK_PACKET) {
			__sockaddr_check_size(sizeof(struct sockaddr_pkt));
			msg->msg_namelen = sizeof(struct sockaddr_pkt);
			copy_len = msg->msg_namelen;
		} else {
			struct sockaddr_ll *sll = &PACKET_SKB_CB(skb)->sa.ll;

			msg->msg_namelen = sll->sll_halen +
				offsetof(struct sockaddr_ll, sll_addr);
			copy_len = msg->msg_namelen;
			if (msg->msg_namelen < sizeof(struct sockaddr_ll)) {
				memset(msg->msg_name +
				       offsetof(struct sockaddr_ll, sll_addr),
				       0, sizeof(sll->sll_addr));
				msg->msg_namelen = sizeof(struct sockaddr_ll);
			}
		}
		if (WARN_ON_ONCE(copy_len > max_len)) {
			copy_len = max_len;
			msg->msg_namelen = copy_len;
		}
		memcpy(msg->msg_name, &PACKET_SKB_CB(skb)->sa, copy_len);
	}

	if (pkt_sk(sk)->auxdata) {
		struct tpacket_auxdata aux;

		aux.tp_status = TP_STATUS_USER;
		if (skb->ip_summed == CHECKSUM_PARTIAL)
			aux.tp_status |= TP_STATUS_CSUMNOTREADY;
		else if (skb->pkt_type != PACKET_OUTGOING &&
			 skb_csum_unnecessary(skb))
			aux.tp_status |= TP_STATUS_CSUM_VALID;

		aux.tp_len = origlen;
		aux.tp_snaplen = skb->len;
		aux.tp_mac = 0;
		aux.tp_net = skb_network_offset(skb);
		if (skb_vlan_tag_present(skb)) {
			aux.tp_vlan_tci = skb_vlan_tag_get(skb);
			aux.tp_vlan_tpid = ntohs(skb->vlan_proto);
			aux.tp_status |= TP_STATUS_VLAN_VALID | TP_STATUS_VLAN_TPID_VALID;
		} else {
			aux.tp_vlan_tci = 0;
			aux.tp_vlan_tpid = 0;
		}
		put_cmsg(msg, SOL_PACKET, PACKET_AUXDATA, sizeof(aux), &aux);
	}

	/*
	 *	Free or return the buffer as appropriate. Again this
	 *	hides all the races and re-entrancy issues from us.
	 */
	err = vnet_hdr_len + ((flags&MSG_TRUNC) ? skb->len : copied);

out_free:
	skb_free_datagram(sk, skb);
out:
	return err;
}

static int packet_getname_spkt(struct socket *sock, struct sockaddr *uaddr,
			       int peer)
{
	struct net_device *dev;
	struct sock *sk	= sock->sk;

	if (peer)
		return -EOPNOTSUPP;

	uaddr->sa_family = AF_PACKET;
	memset(uaddr->sa_data, 0, sizeof(uaddr->sa_data));
	rcu_read_lock();
	dev = dev_get_by_index_rcu(sock_net(sk), READ_ONCE(pkt_sk(sk)->ifindex));
	if (dev)
		strlcpy(uaddr->sa_data, dev->name, sizeof(uaddr->sa_data));
	rcu_read_unlock();

	return sizeof(*uaddr);
}

static int packet_getname(struct socket *sock, struct sockaddr *uaddr,
			  int peer)
{
	struct net_device *dev;
	struct sock *sk = sock->sk;
	struct packet_sock *po = pkt_sk(sk);
	DECLARE_SOCKADDR(struct sockaddr_ll *, sll, uaddr);
	int ifindex;

	if (peer)
		return -EOPNOTSUPP;

	ifindex = READ_ONCE(po->ifindex);
	sll->sll_family = AF_PACKET;
	sll->sll_ifindex = ifindex;
	sll->sll_protocol = READ_ONCE(po->num);
	sll->sll_pkttype = 0;
	rcu_read_lock();
	dev = dev_get_by_index_rcu(sock_net(sk), ifindex);
	if (dev) {
		sll->sll_hatype = dev->type;
		sll->sll_halen = dev->addr_len;
		memcpy(sll->sll_addr, dev->dev_addr, dev->addr_len);
	} else {
		sll->sll_hatype = 0;	/* Bad: we have no ARPHRD_UNSPEC */
		sll->sll_halen = 0;
	}
	rcu_read_unlock();

	return offsetof(struct sockaddr_ll, sll_addr) + sll->sll_halen;
}

static int packet_dev_mc(struct net_device *dev, struct packet_mclist *i,
			 int what)
{
	switch (i->type) {
	case PACKET_MR_MULTICAST:
		if (i->alen != dev->addr_len)
			return -EINVAL;
		if (what > 0)
			return dev_mc_add(dev, i->addr);
		else
			return dev_mc_del(dev, i->addr);
		break;
	case PACKET_MR_PROMISC:
		return dev_set_promiscuity(dev, what);
	case PACKET_MR_ALLMULTI:
		return dev_set_allmulti(dev, what);
	case PACKET_MR_UNICAST:
		if (i->alen != dev->addr_len)
			return -EINVAL;
		if (what > 0)
			return dev_uc_add(dev, i->addr);
		else
			return dev_uc_del(dev, i->addr);
		break;
	default:
		break;
	}
	return 0;
}

static void packet_dev_mclist_delete(struct net_device *dev,
				     struct packet_mclist **mlp)
{
	struct packet_mclist *ml;

	while ((ml = *mlp) != NULL) {
		if (ml->ifindex == dev->ifindex) {
			packet_dev_mc(dev, ml, -1);
			*mlp = ml->next;
			kfree(ml);
		} else
			mlp = &ml->next;
	}
}

static int packet_mc_add(struct sock *sk, struct packet_mreq_max *mreq)
{
	struct packet_sock *po = pkt_sk(sk);
	struct packet_mclist *ml, *i;
	struct net_device *dev;
	int err;

	rtnl_lock();

	err = -ENODEV;
	dev = __dev_get_by_index(sock_net(sk), mreq->mr_ifindex);
	if (!dev)
		goto done;

	err = -EINVAL;
	if (mreq->mr_alen > dev->addr_len)
		goto done;

	err = -ENOBUFS;
	i = kmalloc(sizeof(*i), GFP_KERNEL);
	if (i == NULL)
		goto done;

	err = 0;
	for (ml = po->mclist; ml; ml = ml->next) {
		if (ml->ifindex == mreq->mr_ifindex &&
		    ml->type == mreq->mr_type &&
		    ml->alen == mreq->mr_alen &&
		    memcmp(ml->addr, mreq->mr_address, ml->alen) == 0) {
			ml->count++;
			/* Free the new element ... */
			kfree(i);
			goto done;
		}
	}

	i->type = mreq->mr_type;
	i->ifindex = mreq->mr_ifindex;
	i->alen = mreq->mr_alen;
	memcpy(i->addr, mreq->mr_address, i->alen);
	memset(i->addr + i->alen, 0, sizeof(i->addr) - i->alen);
	i->count = 1;
	i->next = po->mclist;
	po->mclist = i;
	err = packet_dev_mc(dev, i, 1);
	if (err) {
		po->mclist = i->next;
		kfree(i);
	}

done:
	rtnl_unlock();
	return err;
}

static int packet_mc_drop(struct sock *sk, struct packet_mreq_max *mreq)
{
	struct packet_mclist *ml, **mlp;

	rtnl_lock();

	for (mlp = &pkt_sk(sk)->mclist; (ml = *mlp) != NULL; mlp = &ml->next) {
		if (ml->ifindex == mreq->mr_ifindex &&
		    ml->type == mreq->mr_type &&
		    ml->alen == mreq->mr_alen &&
		    memcmp(ml->addr, mreq->mr_address, ml->alen) == 0) {
			if (--ml->count == 0) {
				struct net_device *dev;
				*mlp = ml->next;
				dev = __dev_get_by_index(sock_net(sk), ml->ifindex);
				if (dev)
					packet_dev_mc(dev, ml, -1);
				kfree(ml);
			}
			break;
		}
	}
	rtnl_unlock();
	return 0;
}

static void packet_flush_mclist(struct sock *sk)
{
	struct packet_sock *po = pkt_sk(sk);
	struct packet_mclist *ml;

	if (!po->mclist)
		return;

	rtnl_lock();
	while ((ml = po->mclist) != NULL) {
		struct net_device *dev;

		po->mclist = ml->next;
		dev = __dev_get_by_index(sock_net(sk), ml->ifindex);
		if (dev != NULL)
			packet_dev_mc(dev, ml, -1);
		kfree(ml);
	}
	rtnl_unlock();
}

static int
packet_setsockopt(struct socket *sock, int level, int optname, char __user *optval, unsigned int optlen)
{
	struct sock *sk = sock->sk;
	struct packet_sock *po = pkt_sk(sk);
	int ret;

	if (level != SOL_PACKET)
		return -ENOPROTOOPT;

	switch (optname) {
	case PACKET_ADD_MEMBERSHIP:
	case PACKET_DROP_MEMBERSHIP:
	{
		struct packet_mreq_max mreq;
		int len = optlen;
		memset(&mreq, 0, sizeof(mreq));
		if (len < sizeof(struct packet_mreq))
			return -EINVAL;
		if (len > sizeof(mreq))
			len = sizeof(mreq);
		if (copy_from_user(&mreq, optval, len))
			return -EFAULT;
		if (len < (mreq.mr_alen + offsetof(struct packet_mreq, mr_address)))
			return -EINVAL;
		if (optname == PACKET_ADD_MEMBERSHIP)
			ret = packet_mc_add(sk, &mreq);
		else
			ret = packet_mc_drop(sk, &mreq);
		return ret;
	}

	case PACKET_RX_RING:
	case PACKET_TX_RING:
	{
		union tpacket_req_u req_u;
		int len;

		lock_sock(sk);
		switch (po->tp_version) {
		case TPACKET_V1:
		case TPACKET_V2:
			len = sizeof(req_u.req);
			break;
		case TPACKET_V3:
		default:
			len = sizeof(req_u.req3);
			break;
		}
		if (optlen < len) {
			ret = -EINVAL;
		} else {
			if (copy_from_user(&req_u.req, optval, len))
				ret = -EFAULT;
			else
				ret = packet_set_ring(sk, &req_u, 0,
						    optname == PACKET_TX_RING);
		}
		release_sock(sk);
		return ret;
	}
	case PACKET_COPY_THRESH:
	{
		int val;

		if (optlen != sizeof(val))
			return -EINVAL;
		if (copy_from_user(&val, optval, sizeof(val)))
			return -EFAULT;

		pkt_sk(sk)->copy_thresh = val;
		return 0;
	}
	case PACKET_VERSION:
	{
		int val;

		if (optlen != sizeof(val))
			return -EINVAL;
		if (copy_from_user(&val, optval, sizeof(val)))
			return -EFAULT;
		switch (val) {
		case TPACKET_V1:
		case TPACKET_V2:
		case TPACKET_V3:
			break;
		default:
			return -EINVAL;
		}
		lock_sock(sk);
		if (po->rx_ring.pg_vec || po->tx_ring.pg_vec) {
			ret = -EBUSY;
		} else {
			po->tp_version = val;
			ret = 0;
		}
		release_sock(sk);
		return ret;
	}
	case PACKET_RESERVE:
	{
		unsigned int val;

		if (optlen != sizeof(val))
			return -EINVAL;
		if (copy_from_user(&val, optval, sizeof(val)))
			return -EFAULT;
		if (val > INT_MAX)
			return -EINVAL;
		lock_sock(sk);
		if (po->rx_ring.pg_vec || po->tx_ring.pg_vec) {
			ret = -EBUSY;
		} else {
			po->tp_reserve = val;
			ret = 0;
		}
		release_sock(sk);
		return ret;
	}
	case PACKET_LOSS:
	{
		unsigned int val;

		if (optlen != sizeof(val))
			return -EINVAL;
		if (copy_from_user(&val, optval, sizeof(val)))
			return -EFAULT;

		lock_sock(sk);
		if (po->rx_ring.pg_vec || po->tx_ring.pg_vec) {
			ret = -EBUSY;
		} else {
			po->tp_loss = !!val;
			ret = 0;
		}
		release_sock(sk);
		return ret;
	}
	case PACKET_AUXDATA:
	{
		int val;

		if (optlen < sizeof(val))
			return -EINVAL;
		if (copy_from_user(&val, optval, sizeof(val)))
			return -EFAULT;

		lock_sock(sk);
		po->auxdata = !!val;
		release_sock(sk);
		return 0;
	}
	case PACKET_ORIGDEV:
	{
		int val;

		if (optlen < sizeof(val))
			return -EINVAL;
		if (copy_from_user(&val, optval, sizeof(val)))
			return -EFAULT;

		lock_sock(sk);
		po->origdev = !!val;
		release_sock(sk);
		return 0;
	}
	case PACKET_VNET_HDR:
	{
		int val;

		if (sock->type != SOCK_RAW)
			return -EINVAL;
		if (optlen < sizeof(val))
			return -EINVAL;
		if (copy_from_user(&val, optval, sizeof(val)))
			return -EFAULT;

		lock_sock(sk);
		if (po->rx_ring.pg_vec || po->tx_ring.pg_vec) {
			ret = -EBUSY;
		} else {
			po->has_vnet_hdr = !!val;
			ret = 0;
		}
		release_sock(sk);
		return ret;
	}
	case PACKET_TIMESTAMP:
	{
		int val;

		if (optlen != sizeof(val))
			return -EINVAL;
		if (copy_from_user(&val, optval, sizeof(val)))
			return -EFAULT;

		po->tp_tstamp = val;
		return 0;
	}
	case PACKET_FANOUT:
	{
		int val;

		if (optlen != sizeof(val))
			return -EINVAL;
		if (copy_from_user(&val, optval, sizeof(val)))
			return -EFAULT;

		return fanout_add(sk, val & 0xffff, val >> 16);
	}
	case PACKET_FANOUT_DATA:
	{
		/* Paired with the WRITE_ONCE() in fanout_add() */
		if (!READ_ONCE(po->fanout))
			return -EINVAL;

		return fanout_set_data(po, optval, optlen);
	}
	case PACKET_TX_HAS_OFF:
	{
		unsigned int val;

		if (optlen != sizeof(val))
			return -EINVAL;
		if (copy_from_user(&val, optval, sizeof(val)))
			return -EFAULT;

		lock_sock(sk);
		if (po->rx_ring.pg_vec || po->tx_ring.pg_vec) {
			ret = -EBUSY;
		} else {
			po->tp_tx_has_off = !!val;
			ret = 0;
		}
		release_sock(sk);
		return 0;
	}
	case PACKET_QDISC_BYPASS:
	{
		int val;

		if (optlen != sizeof(val))
			return -EINVAL;
		if (copy_from_user(&val, optval, sizeof(val)))
			return -EFAULT;

		po->xmit = val ? packet_direct_xmit : dev_queue_xmit;
		return 0;
	}
	default:
		return -ENOPROTOOPT;
	}
}

static int packet_getsockopt(struct socket *sock, int level, int optname,
			     char __user *optval, int __user *optlen)
{
	int len;
	int val, lv = sizeof(val);
	struct sock *sk = sock->sk;
	struct packet_sock *po = pkt_sk(sk);
	void *data = &val;
	union tpacket_stats_u st;
	struct tpacket_rollover_stats rstats;

	if (level != SOL_PACKET)
		return -ENOPROTOOPT;

	if (get_user(len, optlen))
		return -EFAULT;

	if (len < 0)
		return -EINVAL;

	switch (optname) {
	case PACKET_STATISTICS:
		spin_lock_bh(&sk->sk_receive_queue.lock);
		memcpy(&st, &po->stats, sizeof(st));
		memset(&po->stats, 0, sizeof(po->stats));
		spin_unlock_bh(&sk->sk_receive_queue.lock);

		if (po->tp_version == TPACKET_V3) {
			lv = sizeof(struct tpacket_stats_v3);
			st.stats3.tp_packets += st.stats3.tp_drops;
			data = &st.stats3;
		} else {
			lv = sizeof(struct tpacket_stats);
			st.stats1.tp_packets += st.stats1.tp_drops;
			data = &st.stats1;
		}

		break;
	case PACKET_AUXDATA:
		val = po->auxdata;
		break;
	case PACKET_ORIGDEV:
		val = po->origdev;
		break;
	case PACKET_VNET_HDR:
		val = po->has_vnet_hdr;
		break;
	case PACKET_VERSION:
		val = po->tp_version;
		break;
	case PACKET_HDRLEN:
		if (len > sizeof(int))
			len = sizeof(int);
		if (len < sizeof(int))
			return -EINVAL;
		if (copy_from_user(&val, optval, sizeof(val)))
			return -EFAULT;
		switch (val) {
		case TPACKET_V1:
			val = sizeof(struct tpacket_hdr);
			break;
		case TPACKET_V2:
			val = sizeof(struct tpacket2_hdr);
			break;
		case TPACKET_V3:
			val = sizeof(struct tpacket3_hdr);
			break;
		default:
			return -EINVAL;
		}
		break;
	case PACKET_RESERVE:
		val = po->tp_reserve;
		break;
	case PACKET_LOSS:
		val = po->tp_loss;
		break;
	case PACKET_TIMESTAMP:
		val = po->tp_tstamp;
		break;
	case PACKET_FANOUT:
		val = (po->fanout ?
		       ((u32)po->fanout->id |
			((u32)po->fanout->type << 16) |
			((u32)po->fanout->flags << 24)) :
		       0);
		break;
	case PACKET_ROLLOVER_STATS:
		if (!po->rollover)
			return -EINVAL;
		rstats.tp_all = atomic_long_read(&po->rollover->num);
		rstats.tp_huge = atomic_long_read(&po->rollover->num_huge);
		rstats.tp_failed = atomic_long_read(&po->rollover->num_failed);
		data = &rstats;
		lv = sizeof(rstats);
		break;
	case PACKET_TX_HAS_OFF:
		val = po->tp_tx_has_off;
		break;
	case PACKET_QDISC_BYPASS:
		val = packet_use_direct_xmit(po);
		break;
	default:
		return -ENOPROTOOPT;
	}

	if (len > lv)
		len = lv;
	if (put_user(len, optlen))
		return -EFAULT;
	if (copy_to_user(optval, data, len))
		return -EFAULT;
	return 0;
}


#ifdef CONFIG_COMPAT
static int compat_packet_setsockopt(struct socket *sock, int level, int optname,
				    char __user *optval, unsigned int optlen)
{
	struct packet_sock *po = pkt_sk(sock->sk);

	if (level != SOL_PACKET)
		return -ENOPROTOOPT;

	if (optname == PACKET_FANOUT_DATA &&
	    po->fanout && po->fanout->type == PACKET_FANOUT_CBPF) {
		optval = (char __user *)get_compat_bpf_fprog(optval);
		if (!optval)
			return -EFAULT;
		optlen = sizeof(struct sock_fprog);
	}

	return packet_setsockopt(sock, level, optname, optval, optlen);
}
#endif

static int packet_notifier(struct notifier_block *this,
			   unsigned long msg, void *ptr)
{
	struct sock *sk;
	struct net_device *dev = netdev_notifier_info_to_dev(ptr);
	struct net *net = dev_net(dev);

	rcu_read_lock();
	sk_for_each_rcu(sk, &net->packet.sklist) {
		struct packet_sock *po = pkt_sk(sk);

		switch (msg) {
		case NETDEV_UNREGISTER:
			if (po->mclist)
				packet_dev_mclist_delete(dev, &po->mclist);
			/* fallthrough */

		case NETDEV_DOWN:
			if (dev->ifindex == po->ifindex) {
				spin_lock(&po->bind_lock);
				if (po->running) {
					__unregister_prot_hook(sk, false);
					sk->sk_err = ENETDOWN;
					if (!sock_flag(sk, SOCK_DEAD))
						sk->sk_error_report(sk);
				}
				if (msg == NETDEV_UNREGISTER) {
					packet_cached_dev_reset(po);
					WRITE_ONCE(po->ifindex, -1);
					if (po->prot_hook.dev)
						dev_put(po->prot_hook.dev);
					po->prot_hook.dev = NULL;
				}
				spin_unlock(&po->bind_lock);
			}
			break;
		case NETDEV_UP:
			if (dev->ifindex == po->ifindex) {
				spin_lock(&po->bind_lock);
				if (po->num)
					register_prot_hook(sk);
				spin_unlock(&po->bind_lock);
			}
			break;
		}
	}
	rcu_read_unlock();
	return NOTIFY_DONE;
}


static int packet_ioctl(struct socket *sock, unsigned int cmd,
			unsigned long arg)
{
	struct sock *sk = sock->sk;

	switch (cmd) {
	case SIOCOUTQ:
	{
		int amount = sk_wmem_alloc_get(sk);

		return put_user(amount, (int __user *)arg);
	}
	case SIOCINQ:
	{
		struct sk_buff *skb;
		int amount = 0;

		spin_lock_bh(&sk->sk_receive_queue.lock);
		skb = skb_peek(&sk->sk_receive_queue);
		if (skb)
			amount = skb->len;
		spin_unlock_bh(&sk->sk_receive_queue.lock);
		return put_user(amount, (int __user *)arg);
	}
	case SIOCGSTAMP:
		return sock_get_timestamp(sk, (struct timeval __user *)arg);
	case SIOCGSTAMPNS:
		return sock_get_timestampns(sk, (struct timespec __user *)arg);

#ifdef CONFIG_INET
	case SIOCADDRT:
	case SIOCDELRT:
	case SIOCDARP:
	case SIOCGARP:
	case SIOCSARP:
	case SIOCGIFADDR:
	case SIOCSIFADDR:
	case SIOCGIFBRDADDR:
	case SIOCSIFBRDADDR:
	case SIOCGIFNETMASK:
	case SIOCSIFNETMASK:
	case SIOCGIFDSTADDR:
	case SIOCSIFDSTADDR:
	case SIOCSIFFLAGS:
		return inet_dgram_ops.ioctl(sock, cmd, arg);
#endif

	default:
		return -ENOIOCTLCMD;
	}
	return 0;
}

static __poll_t packet_poll(struct file *file, struct socket *sock,
				poll_table *wait)
{
	struct sock *sk = sock->sk;
	struct packet_sock *po = pkt_sk(sk);
	__poll_t mask = datagram_poll(file, sock, wait);

	spin_lock_bh(&sk->sk_receive_queue.lock);
	if (po->rx_ring.pg_vec) {
		if (!packet_previous_rx_frame(po, &po->rx_ring,
			TP_STATUS_KERNEL))
			mask |= EPOLLIN | EPOLLRDNORM;
	}
	if (po->pressure && __packet_rcv_has_room(po, NULL) == ROOM_NORMAL)
		po->pressure = 0;
	spin_unlock_bh(&sk->sk_receive_queue.lock);
	spin_lock_bh(&sk->sk_write_queue.lock);
	if (po->tx_ring.pg_vec) {
		if (packet_current_frame(po, &po->tx_ring, TP_STATUS_AVAILABLE))
			mask |= EPOLLOUT | EPOLLWRNORM;
	}
	spin_unlock_bh(&sk->sk_write_queue.lock);
	return mask;
}


/* Dirty? Well, I still did not learn better way to account
 * for user mmaps.
 */

static void packet_mm_open(struct vm_area_struct *vma)
{
	struct file *file = vma->vm_file;
	struct socket *sock = file->private_data;
	struct sock *sk = sock->sk;

	if (sk)
		atomic_inc(&pkt_sk(sk)->mapped);
}

static void packet_mm_close(struct vm_area_struct *vma)
{
	struct file *file = vma->vm_file;
	struct socket *sock = file->private_data;
	struct sock *sk = sock->sk;

	if (sk)
		atomic_dec(&pkt_sk(sk)->mapped);
}

static const struct vm_operations_struct packet_mmap_ops = {
	.open	=	packet_mm_open,
	.close	=	packet_mm_close,
};

static void free_pg_vec(struct pgv *pg_vec, unsigned int order,
			unsigned int len)
{
	int i;

	for (i = 0; i < len; i++) {
		if (likely(pg_vec[i].buffer)) {
			if (is_vmalloc_addr(pg_vec[i].buffer))
				vfree(pg_vec[i].buffer);
			else
				free_pages((unsigned long)pg_vec[i].buffer,
					   order);
			pg_vec[i].buffer = NULL;
		}
	}
	kfree(pg_vec);
}

static char *alloc_one_pg_vec_page(unsigned long order)
{
	char *buffer;
	gfp_t gfp_flags = GFP_KERNEL | __GFP_COMP |
			  __GFP_ZERO | __GFP_NOWARN | __GFP_NORETRY;

	buffer = (char *) __get_free_pages(gfp_flags, order);
	if (buffer)
		return buffer;

	/* __get_free_pages failed, fall back to vmalloc */
	buffer = vzalloc(array_size((1 << order), PAGE_SIZE));
	if (buffer)
		return buffer;

	/* vmalloc failed, lets dig into swap here */
	gfp_flags &= ~__GFP_NORETRY;
	buffer = (char *) __get_free_pages(gfp_flags, order);
	if (buffer)
		return buffer;

	/* complete and utter failure */
	return NULL;
}

static struct pgv *alloc_pg_vec(struct tpacket_req *req, int order)
{
	unsigned int block_nr = req->tp_block_nr;
	struct pgv *pg_vec;
	int i;

	pg_vec = kcalloc(block_nr, sizeof(struct pgv), GFP_KERNEL | __GFP_NOWARN);
	if (unlikely(!pg_vec))
		goto out;

	for (i = 0; i < block_nr; i++) {
		pg_vec[i].buffer = alloc_one_pg_vec_page(order);
		if (unlikely(!pg_vec[i].buffer))
			goto out_free_pgvec;
	}

out:
	return pg_vec;

out_free_pgvec:
	free_pg_vec(pg_vec, order, block_nr);
	pg_vec = NULL;
	goto out;
}

static int packet_set_ring(struct sock *sk, union tpacket_req_u *req_u,
		int closing, int tx_ring)
{
	struct pgv *pg_vec = NULL;
	struct packet_sock *po = pkt_sk(sk);
	unsigned long *rx_owner_map = NULL;
	int was_running, order = 0;
	struct packet_ring_buffer *rb;
	struct sk_buff_head *rb_queue;
	__be16 num;
	int err = -EINVAL;
	/* Added to avoid minimal code churn */
	struct tpacket_req *req = &req_u->req;

	rb = tx_ring ? &po->tx_ring : &po->rx_ring;
	rb_queue = tx_ring ? &sk->sk_write_queue : &sk->sk_receive_queue;

	err = -EBUSY;
	if (!closing) {
		if (atomic_read(&po->mapped))
			goto out;
		if (packet_read_pending(rb))
			goto out;
	}

	if (req->tp_block_nr) {
		unsigned int min_frame_size;

		/* Sanity tests and some calculations */
		err = -EBUSY;
		if (unlikely(rb->pg_vec))
			goto out;

		switch (po->tp_version) {
		case TPACKET_V1:
			po->tp_hdrlen = TPACKET_HDRLEN;
			break;
		case TPACKET_V2:
			po->tp_hdrlen = TPACKET2_HDRLEN;
			break;
		case TPACKET_V3:
			po->tp_hdrlen = TPACKET3_HDRLEN;
			break;
		}

		err = -EINVAL;
		if (unlikely((int)req->tp_block_size <= 0))
			goto out;
		if (unlikely(!PAGE_ALIGNED(req->tp_block_size)))
			goto out;
		min_frame_size = po->tp_hdrlen + po->tp_reserve;
		if (po->tp_version >= TPACKET_V3 &&
		    req->tp_block_size <
		    BLK_PLUS_PRIV((u64)req_u->req3.tp_sizeof_priv) + min_frame_size)
			goto out;
		if (unlikely(req->tp_frame_size < min_frame_size))
			goto out;
		if (unlikely(req->tp_frame_size & (TPACKET_ALIGNMENT - 1)))
			goto out;

		rb->frames_per_block = req->tp_block_size / req->tp_frame_size;
		if (unlikely(rb->frames_per_block == 0))
			goto out;
		if (unlikely(rb->frames_per_block > UINT_MAX / req->tp_block_nr))
			goto out;
		if (unlikely((rb->frames_per_block * req->tp_block_nr) !=
					req->tp_frame_nr))
			goto out;

		err = -ENOMEM;
		order = get_order(req->tp_block_size);
		pg_vec = alloc_pg_vec(req, order);
		if (unlikely(!pg_vec))
			goto out;
		switch (po->tp_version) {
		case TPACKET_V3:
			/* Block transmit is not supported yet */
			if (!tx_ring) {
				init_prb_bdqc(po, rb, pg_vec, req_u);
			} else {
				struct tpacket_req3 *req3 = &req_u->req3;

				if (req3->tp_retire_blk_tov ||
				    req3->tp_sizeof_priv ||
				    req3->tp_feature_req_word) {
					err = -EINVAL;
					goto out_free_pg_vec;
				}
			}
			break;
		default:
			if (!tx_ring) {
				rx_owner_map = bitmap_alloc(req->tp_frame_nr,
					GFP_KERNEL | __GFP_NOWARN | __GFP_ZERO);
				if (!rx_owner_map)
					goto out_free_pg_vec;
			}
			break;
		}
	}
	/* Done */
	else {
		err = -EINVAL;
		if (unlikely(req->tp_frame_nr))
			goto out;
	}


	/* Detach socket from network */
	spin_lock(&po->bind_lock);
	was_running = po->running;
	num = po->num;
	if (was_running) {
		WRITE_ONCE(po->num, 0);
		__unregister_prot_hook(sk, false);
	}
	spin_unlock(&po->bind_lock);

	synchronize_net();

	err = -EBUSY;
	mutex_lock(&po->pg_vec_lock);
	if (closing || atomic_read(&po->mapped) == 0) {
		err = 0;
		spin_lock_bh(&rb_queue->lock);
		swap(rb->pg_vec, pg_vec);
		if (po->tp_version <= TPACKET_V2)
			swap(rb->rx_owner_map, rx_owner_map);
		rb->frame_max = (req->tp_frame_nr - 1);
		rb->head = 0;
		rb->frame_size = req->tp_frame_size;
		spin_unlock_bh(&rb_queue->lock);

		swap(rb->pg_vec_order, order);
		swap(rb->pg_vec_len, req->tp_block_nr);

		rb->pg_vec_pages = req->tp_block_size/PAGE_SIZE;
		po->prot_hook.func = (po->rx_ring.pg_vec) ?
						tpacket_rcv : packet_rcv;
		skb_queue_purge(rb_queue);
		if (atomic_read(&po->mapped))
			pr_err("packet_mmap: vma is busy: %d\n",
			       atomic_read(&po->mapped));
	}
	mutex_unlock(&po->pg_vec_lock);

	spin_lock(&po->bind_lock);
	if (was_running) {
		WRITE_ONCE(po->num, num);
		register_prot_hook(sk);
	}
	spin_unlock(&po->bind_lock);
	if (pg_vec && (po->tp_version > TPACKET_V2)) {
		/* Because we don't support block-based V3 on tx-ring */
		if (!tx_ring)
			prb_shutdown_retire_blk_timer(po, rb_queue);
	}

out_free_pg_vec:
<<<<<<< HEAD

	if (pg_vec) {
		bitmap_free(rx_owner_map);

	bitmap_free(rx_owner_map);
	if (pg_vec)

=======
	if (pg_vec) {
		bitmap_free(rx_owner_map);
>>>>>>> 30baa092
		free_pg_vec(pg_vec, order, req->tp_block_nr);
	}
out:
	return err;
}

static int packet_mmap(struct file *file, struct socket *sock,
		struct vm_area_struct *vma)
{
	struct sock *sk = sock->sk;
	struct packet_sock *po = pkt_sk(sk);
	unsigned long size, expected_size;
	struct packet_ring_buffer *rb;
	unsigned long start;
	int err = -EINVAL;
	int i;

	if (vma->vm_pgoff)
		return -EINVAL;

	mutex_lock(&po->pg_vec_lock);

	expected_size = 0;
	for (rb = &po->rx_ring; rb <= &po->tx_ring; rb++) {
		if (rb->pg_vec) {
			expected_size += rb->pg_vec_len
						* rb->pg_vec_pages
						* PAGE_SIZE;
		}
	}

	if (expected_size == 0)
		goto out;

	size = vma->vm_end - vma->vm_start;
	if (size != expected_size)
		goto out;

	start = vma->vm_start;
	for (rb = &po->rx_ring; rb <= &po->tx_ring; rb++) {
		if (rb->pg_vec == NULL)
			continue;

		for (i = 0; i < rb->pg_vec_len; i++) {
			struct page *page;
			void *kaddr = rb->pg_vec[i].buffer;
			int pg_num;

			for (pg_num = 0; pg_num < rb->pg_vec_pages; pg_num++) {
				page = pgv_to_page(kaddr);
				err = vm_insert_page(vma, start, page);
				if (unlikely(err))
					goto out;
				start += PAGE_SIZE;
				kaddr += PAGE_SIZE;
			}
		}
	}

	atomic_inc(&po->mapped);
	vma->vm_ops = &packet_mmap_ops;
	err = 0;

out:
	mutex_unlock(&po->pg_vec_lock);
	return err;
}

static const struct proto_ops packet_ops_spkt = {
	.family =	PF_PACKET,
	.owner =	THIS_MODULE,
	.release =	packet_release,
	.bind =		packet_bind_spkt,
	.connect =	sock_no_connect,
	.socketpair =	sock_no_socketpair,
	.accept =	sock_no_accept,
	.getname =	packet_getname_spkt,
	.poll =		datagram_poll,
	.ioctl =	packet_ioctl,
	.listen =	sock_no_listen,
	.shutdown =	sock_no_shutdown,
	.setsockopt =	sock_no_setsockopt,
	.getsockopt =	sock_no_getsockopt,
	.sendmsg =	packet_sendmsg_spkt,
	.recvmsg =	packet_recvmsg,
	.mmap =		sock_no_mmap,
	.sendpage =	sock_no_sendpage,
};

static const struct proto_ops packet_ops = {
	.family =	PF_PACKET,
	.owner =	THIS_MODULE,
	.release =	packet_release,
	.bind =		packet_bind,
	.connect =	sock_no_connect,
	.socketpair =	sock_no_socketpair,
	.accept =	sock_no_accept,
	.getname =	packet_getname,
	.poll =		packet_poll,
	.ioctl =	packet_ioctl,
	.listen =	sock_no_listen,
	.shutdown =	sock_no_shutdown,
	.setsockopt =	packet_setsockopt,
	.getsockopt =	packet_getsockopt,
#ifdef CONFIG_COMPAT
	.compat_setsockopt = compat_packet_setsockopt,
#endif
	.sendmsg =	packet_sendmsg,
	.recvmsg =	packet_recvmsg,
	.mmap =		packet_mmap,
	.sendpage =	sock_no_sendpage,
};

static const struct net_proto_family packet_family_ops = {
	.family =	PF_PACKET,
	.create =	packet_create,
	.owner	=	THIS_MODULE,
};

static struct notifier_block packet_netdev_notifier = {
	.notifier_call =	packet_notifier,
};

#ifdef CONFIG_PROC_FS

static void *packet_seq_start(struct seq_file *seq, loff_t *pos)
	__acquires(RCU)
{
	struct net *net = seq_file_net(seq);

	rcu_read_lock();
	return seq_hlist_start_head_rcu(&net->packet.sklist, *pos);
}

static void *packet_seq_next(struct seq_file *seq, void *v, loff_t *pos)
{
	struct net *net = seq_file_net(seq);
	return seq_hlist_next_rcu(v, &net->packet.sklist, pos);
}

static void packet_seq_stop(struct seq_file *seq, void *v)
	__releases(RCU)
{
	rcu_read_unlock();
}

static int packet_seq_show(struct seq_file *seq, void *v)
{
	if (v == SEQ_START_TOKEN)
		seq_puts(seq, "sk       RefCnt Type Proto  Iface R Rmem   User   Inode\n");
	else {
		struct sock *s = sk_entry(v);
		const struct packet_sock *po = pkt_sk(s);

		seq_printf(seq,
			   "%pK %-6d %-4d %04x   %-5d %1d %-6u %-6u %-6lu\n",
			   s,
			   refcount_read(&s->sk_refcnt),
			   s->sk_type,
			   ntohs(READ_ONCE(po->num)),
			   READ_ONCE(po->ifindex),
			   po->running,
			   atomic_read(&s->sk_rmem_alloc),
			   from_kuid_munged(seq_user_ns(seq), sock_i_uid(s)),
			   sock_i_ino(s));
	}

	return 0;
}

static const struct seq_operations packet_seq_ops = {
	.start	= packet_seq_start,
	.next	= packet_seq_next,
	.stop	= packet_seq_stop,
	.show	= packet_seq_show,
};
#endif

static int __net_init packet_net_init(struct net *net)
{
	mutex_init(&net->packet.sklist_lock);
	INIT_HLIST_HEAD(&net->packet.sklist);

	if (!proc_create_net("packet", 0, net->proc_net, &packet_seq_ops,
			sizeof(struct seq_net_private)))
		return -ENOMEM;

	return 0;
}

static void __net_exit packet_net_exit(struct net *net)
{
	remove_proc_entry("packet", net->proc_net);
	WARN_ON_ONCE(!hlist_empty(&net->packet.sklist));
}

static struct pernet_operations packet_net_ops = {
	.init = packet_net_init,
	.exit = packet_net_exit,
};


static void __exit packet_exit(void)
{
	unregister_netdevice_notifier(&packet_netdev_notifier);
	unregister_pernet_subsys(&packet_net_ops);
	sock_unregister(PF_PACKET);
	proto_unregister(&packet_proto);
}

static int __init packet_init(void)
{
	int rc;

	rc = proto_register(&packet_proto, 0);
	if (rc)
		goto out;
	rc = sock_register(&packet_family_ops);
	if (rc)
		goto out_proto;
	rc = register_pernet_subsys(&packet_net_ops);
	if (rc)
		goto out_sock;
	rc = register_netdevice_notifier(&packet_netdev_notifier);
	if (rc)
		goto out_pernet;

	return 0;

out_pernet:
	unregister_pernet_subsys(&packet_net_ops);
out_sock:
	sock_unregister(PF_PACKET);
out_proto:
	proto_unregister(&packet_proto);
out:
	return rc;
}

module_init(packet_init);
module_exit(packet_exit);
MODULE_LICENSE("GPL");
MODULE_ALIAS_NETPROTO(PF_PACKET);<|MERGE_RESOLUTION|>--- conflicted
+++ resolved
@@ -4457,7 +4457,7 @@
 	}
 
 out_free_pg_vec:
-<<<<<<< HEAD
+
 
 	if (pg_vec) {
 		bitmap_free(rx_owner_map);
@@ -4465,10 +4465,10 @@
 	bitmap_free(rx_owner_map);
 	if (pg_vec)
 
-=======
+
 	if (pg_vec) {
 		bitmap_free(rx_owner_map);
->>>>>>> 30baa092
+
 		free_pg_vec(pg_vec, order, req->tp_block_nr);
 	}
 out:

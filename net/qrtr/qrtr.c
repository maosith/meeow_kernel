--- conflicted
+++ resolved
@@ -583,19 +583,19 @@
 	hdr->src_port_id = cpu_to_le32(from->sq_port);
 	if (to->sq_node == QRTR_NODE_BCAST)
 		hdr->dst_node_id = cpu_to_le32(node->nid);
-<<<<<<< HEAD
+
 	else
-=======
+
 		hdr->dst_port_id = cpu_to_le32(QRTR_PORT_CTRL);
 	} else {
->>>>>>> 30baa092
+
 		hdr->dst_node_id = cpu_to_le32(to->sq_node);
 
 	hdr->dst_port_id = cpu_to_le32(to->sq_port);
 	hdr->size = cpu_to_le32(len);
 	hdr->confirm_rx = !!confirm_rx;
 
-<<<<<<< HEAD
+
 	qrtr_log_tx_msg(node, hdr, skb);
 	rc = skb_put_padto(skb, ALIGN(len, 4) + sizeof(*hdr));
 	if (rc) {
@@ -625,7 +625,7 @@
 		mutex_unlock(&node->qrtr_tx_lock);
 	}
 
-=======
+
 	rc = skb_put_padto(skb, ALIGN(len, 4) + sizeof(*hdr));
 
 	if (!rc) {
@@ -637,7 +637,7 @@
 			kfree_skb(skb);
 		mutex_unlock(&node->ep_lock);
 	}
->>>>>>> 30baa092
+
 	return rc;
 }
 
@@ -816,19 +816,19 @@
 	const struct qrtr_hdr_v2 *v2;
 	struct sk_buff *skb;
 	struct qrtr_cb *cb;
-<<<<<<< HEAD
+
 	unsigned int size;
 	int errcode;
-=======
+
 	size_t size;
->>>>>>> 30baa092
+
 	unsigned int ver;
 	size_t hdrlen;
 
 	if (len == 0 || len & 3)
 		return -EINVAL;
 
-<<<<<<< HEAD
+
 	skb = alloc_skb_with_frags(sizeof(*v1), len, 0, &errcode, GFP_ATOMIC);
 	if (!skb) {
 		skb = qrtr_get_backup(len);
@@ -838,12 +838,12 @@
 		}
 	}
 	skb_reserve(skb, sizeof(*v1));
-=======
+
 	skb = __netdev_alloc_skb(NULL, len, GFP_ATOMIC | __GFP_NOWARN);
 	if (!skb)
 		return -ENOMEM;
 
->>>>>>> 30baa092
+
 	cb = (struct qrtr_cb *)skb->cb;
 
 	/* Version field in v1 is little endian, so this works for both cases */
@@ -890,14 +890,14 @@
 		goto err;
 	}
 
-<<<<<<< HEAD
+
 	if (cb->dst_port == QRTR_PORT_CTRL_LEGACY)
 		cb->dst_port = QRTR_PORT_CTRL;
 
 	if (len != ALIGN(size, 4) + hdrlen)
-=======
+
 	if (!size || len != ALIGN(size, 4) + hdrlen)
->>>>>>> 30baa092
+
 		goto err;
 
 	if (cb->dst_port != QRTR_PORT_CTRL && cb->type != QRTR_TYPE_DATA &&
@@ -1405,7 +1405,7 @@
 	int rc;
 
 	if (!*port) {
-<<<<<<< HEAD
+
 		rc = idr_alloc_cyclic(&qrtr_ports, ipc, QRTR_MIN_EPH_SOCKET,
 				      QRTR_MAX_EPH_SOCKET + 1, GFP_ATOMIC);
 		if (rc >= 0)
@@ -1414,29 +1414,29 @@
 		   !(capable(CAP_NET_ADMIN) ||
 		   in_egroup_p(AID_VENDOR_QRTR) ||
 		   in_egroup_p(GLOBAL_ROOT_GID))) {
-=======
+
 		min_port = QRTR_MIN_EPH_SOCKET;
 		rc = idr_alloc_u32(&qrtr_ports, ipc, &min_port, QRTR_MAX_EPH_SOCKET, GFP_ATOMIC);
 		if (!rc)
 			*port = min_port;
 	} else if (*port < QRTR_MIN_EPH_SOCKET && !capable(CAP_NET_ADMIN)) {
->>>>>>> 30baa092
+
 		rc = -EACCES;
 	} else if (*port == QRTR_PORT_CTRL) {
 		min_port = 0;
 		rc = idr_alloc_u32(&qrtr_ports, ipc, &min_port, 0, GFP_ATOMIC);
 	} else {
-<<<<<<< HEAD
+
 		rc = idr_alloc_cyclic(&qrtr_ports, ipc, *port, *port + 1,
 				      GFP_ATOMIC);
 		if (rc >= 0)
 			*port = rc;
-=======
+
 		min_port = *port;
 		rc = idr_alloc_u32(&qrtr_ports, ipc, &min_port, *port, GFP_ATOMIC);
 		if (!rc)
 			*port = min_port;
->>>>>>> 30baa092
+
 	}
 
 	if (rc == -ENOSPC)
@@ -1616,11 +1616,11 @@
 	}
 	up_read(&qrtr_node_lock);
 
-<<<<<<< HEAD
+
 	qrtr_local_enqueue(node, skb, type, from, to, flags);
-=======
+
 	qrtr_local_enqueue(NULL, skb, type, from, to);
->>>>>>> 30baa092
+
 
 	return 0;
 }
@@ -1689,26 +1689,26 @@
 			release_sock(sk);
 			return -ECONNRESET;
 		}
-<<<<<<< HEAD
+
 
 		if (ipc->state > QRTR_STATE_INIT && ipc->state != node->nid)
 			ipc->state = QRTR_STATE_MULTI;
 		else if (ipc->state == QRTR_STATE_INIT)
 			ipc->state = node->nid;
-=======
+
 		enqueue_fn = qrtr_node_enqueue;
->>>>>>> 30baa092
+
 	}
 
 	plen = (len + 3) & ~3;
 	skb = sock_alloc_send_skb(sk, plen + QRTR_HDR_MAX_SIZE,
 				  msg->msg_flags & MSG_DONTWAIT, &rc);
 	if (!skb) {
-<<<<<<< HEAD
+
 		QRTR_INFO_NEW(qrtr_ilc, " skb alloc failed in qrtr_resume_tx");
-=======
+
 		rc = -ENOMEM;
->>>>>>> 30baa092
+
 		goto out_node;
 	}
 
@@ -1851,10 +1851,10 @@
 		 */
 		memset(addr, 0, sizeof(*addr));
 
-<<<<<<< HEAD
-=======
+
+
 		cb = (struct qrtr_cb *)skb->cb;
->>>>>>> 30baa092
+
 		addr->sq_family = AF_QIPCRTR;
 		addr->sq_node = cb->src_node;
 		addr->sq_port = cb->src_port;
@@ -2009,10 +2009,10 @@
 	if (!sock_flag(sk, SOCK_DEAD))
 		sk->sk_state_change(sk);
 
-<<<<<<< HEAD
-=======
+
+
 	sock_set_flag(sk, SOCK_DEAD);
->>>>>>> 30baa092
+
 	sock_orphan(sk);
 	sock->sk = NULL;
 

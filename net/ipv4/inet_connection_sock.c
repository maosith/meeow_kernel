--- conflicted
+++ resolved
@@ -294,7 +294,7 @@
 	kuid_t uid = sock_i_uid(sk);
 	bool reuse = sk->sk_reuse && sk->sk_state != TCP_LISTEN;
 
-<<<<<<< HEAD
+
 	if (!port) {
 		head = inet_csk_find_open_port(sk, &tb, &port);
 		if (!head)
@@ -333,8 +333,7 @@
 			goto fail_unlock;
 	}
 success:
-=======
->>>>>>> 30baa092
+
 	if (hlist_empty(&tb->owners)) {
 		tb->fastreuse = reuse;
 		if (sk->sk_reuseport) {

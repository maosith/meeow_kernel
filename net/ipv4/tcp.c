/*
 * INET		An implementation of the TCP/IP protocol suite for the LINUX
 *		operating system.  INET is implemented using the  BSD Socket
 *		interface as the means of communication with the user level.
 *
 *		Implementation of the Transmission Control Protocol(TCP).
 *
 * Authors:	Ross Biro
 *		Fred N. van Kempen, <waltje@uWalt.NL.Mugnet.ORG>
 *		Mark Evans, <evansmp@uhura.aston.ac.uk>
 *		Corey Minyard <wf-rch!minyard@relay.EU.net>
 *		Florian La Roche, <flla@stud.uni-sb.de>
 *		Charles Hedrick, <hedrick@klinzhai.rutgers.edu>
 *		Linus Torvalds, <torvalds@cs.helsinki.fi>
 *		Alan Cox, <gw4pts@gw4pts.ampr.org>
 *		Matthew Dillon, <dillon@apollo.west.oic.com>
 *		Arnt Gulbrandsen, <agulbra@nvg.unit.no>
 *		Jorge Cwik, <jorge@laser.satlink.net>
 *
 * Fixes:
 *		Alan Cox	:	Numerous verify_area() calls
 *		Alan Cox	:	Set the ACK bit on a reset
 *		Alan Cox	:	Stopped it crashing if it closed while
 *					sk->inuse=1 and was trying to connect
 *					(tcp_err()).
 *		Alan Cox	:	All icmp error handling was broken
 *					pointers passed where wrong and the
 *					socket was looked up backwards. Nobody
 *					tested any icmp error code obviously.
 *		Alan Cox	:	tcp_err() now handled properly. It
 *					wakes people on errors. poll
 *					behaves and the icmp error race
 *					has gone by moving it into sock.c
 *		Alan Cox	:	tcp_send_reset() fixed to work for
 *					everything not just packets for
 *					unknown sockets.
 *		Alan Cox	:	tcp option processing.
 *		Alan Cox	:	Reset tweaked (still not 100%) [Had
 *					syn rule wrong]
 *		Herp Rosmanith  :	More reset fixes
 *		Alan Cox	:	No longer acks invalid rst frames.
 *					Acking any kind of RST is right out.
 *		Alan Cox	:	Sets an ignore me flag on an rst
 *					receive otherwise odd bits of prattle
 *					escape still
 *		Alan Cox	:	Fixed another acking RST frame bug.
 *					Should stop LAN workplace lockups.
 *		Alan Cox	: 	Some tidyups using the new skb list
 *					facilities
 *		Alan Cox	:	sk->keepopen now seems to work
 *		Alan Cox	:	Pulls options out correctly on accepts
 *		Alan Cox	:	Fixed assorted sk->rqueue->next errors
 *		Alan Cox	:	PSH doesn't end a TCP read. Switched a
 *					bit to skb ops.
 *		Alan Cox	:	Tidied tcp_data to avoid a potential
 *					nasty.
 *		Alan Cox	:	Added some better commenting, as the
 *					tcp is hard to follow
 *		Alan Cox	:	Removed incorrect check for 20 * psh
 *	Michael O'Reilly	:	ack < copied bug fix.
 *	Johannes Stille		:	Misc tcp fixes (not all in yet).
 *		Alan Cox	:	FIN with no memory -> CRASH
 *		Alan Cox	:	Added socket option proto entries.
 *					Also added awareness of them to accept.
 *		Alan Cox	:	Added TCP options (SOL_TCP)
 *		Alan Cox	:	Switched wakeup calls to callbacks,
 *					so the kernel can layer network
 *					sockets.
 *		Alan Cox	:	Use ip_tos/ip_ttl settings.
 *		Alan Cox	:	Handle FIN (more) properly (we hope).
 *		Alan Cox	:	RST frames sent on unsynchronised
 *					state ack error.
 *		Alan Cox	:	Put in missing check for SYN bit.
 *		Alan Cox	:	Added tcp_select_window() aka NET2E
 *					window non shrink trick.
 *		Alan Cox	:	Added a couple of small NET2E timer
 *					fixes
 *		Charles Hedrick :	TCP fixes
 *		Toomas Tamm	:	TCP window fixes
 *		Alan Cox	:	Small URG fix to rlogin ^C ack fight
 *		Charles Hedrick	:	Rewrote most of it to actually work
 *		Linus		:	Rewrote tcp_read() and URG handling
 *					completely
 *		Gerhard Koerting:	Fixed some missing timer handling
 *		Matthew Dillon  :	Reworked TCP machine states as per RFC
 *		Gerhard Koerting:	PC/TCP workarounds
 *		Adam Caldwell	:	Assorted timer/timing errors
 *		Matthew Dillon	:	Fixed another RST bug
 *		Alan Cox	:	Move to kernel side addressing changes.
 *		Alan Cox	:	Beginning work on TCP fastpathing
 *					(not yet usable)
 *		Arnt Gulbrandsen:	Turbocharged tcp_check() routine.
 *		Alan Cox	:	TCP fast path debugging
 *		Alan Cox	:	Window clamping
 *		Michael Riepe	:	Bug in tcp_check()
 *		Matt Dillon	:	More TCP improvements and RST bug fixes
 *		Matt Dillon	:	Yet more small nasties remove from the
 *					TCP code (Be very nice to this man if
 *					tcp finally works 100%) 8)
 *		Alan Cox	:	BSD accept semantics.
 *		Alan Cox	:	Reset on closedown bug.
 *	Peter De Schrijver	:	ENOTCONN check missing in tcp_sendto().
 *		Michael Pall	:	Handle poll() after URG properly in
 *					all cases.
 *		Michael Pall	:	Undo the last fix in tcp_read_urg()
 *					(multi URG PUSH broke rlogin).
 *		Michael Pall	:	Fix the multi URG PUSH problem in
 *					tcp_readable(), poll() after URG
 *					works now.
 *		Michael Pall	:	recv(...,MSG_OOB) never blocks in the
 *					BSD api.
 *		Alan Cox	:	Changed the semantics of sk->socket to
 *					fix a race and a signal problem with
 *					accept() and async I/O.
 *		Alan Cox	:	Relaxed the rules on tcp_sendto().
 *		Yury Shevchuk	:	Really fixed accept() blocking problem.
 *		Craig I. Hagan  :	Allow for BSD compatible TIME_WAIT for
 *					clients/servers which listen in on
 *					fixed ports.
 *		Alan Cox	:	Cleaned the above up and shrank it to
 *					a sensible code size.
 *		Alan Cox	:	Self connect lockup fix.
 *		Alan Cox	:	No connect to multicast.
 *		Ross Biro	:	Close unaccepted children on master
 *					socket close.
 *		Alan Cox	:	Reset tracing code.
 *		Alan Cox	:	Spurious resets on shutdown.
 *		Alan Cox	:	Giant 15 minute/60 second timer error
 *		Alan Cox	:	Small whoops in polling before an
 *					accept.
 *		Alan Cox	:	Kept the state trace facility since
 *					it's handy for debugging.
 *		Alan Cox	:	More reset handler fixes.
 *		Alan Cox	:	Started rewriting the code based on
 *					the RFC's for other useful protocol
 *					references see: Comer, KA9Q NOS, and
 *					for a reference on the difference
 *					between specifications and how BSD
 *					works see the 4.4lite source.
 *		A.N.Kuznetsov	:	Don't time wait on completion of tidy
 *					close.
 *		Linus Torvalds	:	Fin/Shutdown & copied_seq changes.
 *		Linus Torvalds	:	Fixed BSD port reuse to work first syn
 *		Alan Cox	:	Reimplemented timers as per the RFC
 *					and using multiple timers for sanity.
 *		Alan Cox	:	Small bug fixes, and a lot of new
 *					comments.
 *		Alan Cox	:	Fixed dual reader crash by locking
 *					the buffers (much like datagram.c)
 *		Alan Cox	:	Fixed stuck sockets in probe. A probe
 *					now gets fed up of retrying without
 *					(even a no space) answer.
 *		Alan Cox	:	Extracted closing code better
 *		Alan Cox	:	Fixed the closing state machine to
 *					resemble the RFC.
 *		Alan Cox	:	More 'per spec' fixes.
 *		Jorge Cwik	:	Even faster checksumming.
 *		Alan Cox	:	tcp_data() doesn't ack illegal PSH
 *					only frames. At least one pc tcp stack
 *					generates them.
 *		Alan Cox	:	Cache last socket.
 *		Alan Cox	:	Per route irtt.
 *		Matt Day	:	poll()->select() match BSD precisely on error
 *		Alan Cox	:	New buffers
 *		Marc Tamsky	:	Various sk->prot->retransmits and
 *					sk->retransmits misupdating fixed.
 *					Fixed tcp_write_timeout: stuck close,
 *					and TCP syn retries gets used now.
 *		Mark Yarvis	:	In tcp_read_wakeup(), don't send an
 *					ack if state is TCP_CLOSED.
 *		Alan Cox	:	Look up device on a retransmit - routes may
 *					change. Doesn't yet cope with MSS shrink right
 *					but it's a start!
 *		Marc Tamsky	:	Closing in closing fixes.
 *		Mike Shaver	:	RFC1122 verifications.
 *		Alan Cox	:	rcv_saddr errors.
 *		Alan Cox	:	Block double connect().
 *		Alan Cox	:	Small hooks for enSKIP.
 *		Alexey Kuznetsov:	Path MTU discovery.
 *		Alan Cox	:	Support soft errors.
 *		Alan Cox	:	Fix MTU discovery pathological case
 *					when the remote claims no mtu!
 *		Marc Tamsky	:	TCP_CLOSE fix.
 *		Colin (G3TNE)	:	Send a reset on syn ack replies in
 *					window but wrong (fixes NT lpd problems)
 *		Pedro Roque	:	Better TCP window handling, delayed ack.
 *		Joerg Reuter	:	No modification of locked buffers in
 *					tcp_do_retransmit()
 *		Eric Schenk	:	Changed receiver side silly window
 *					avoidance algorithm to BSD style
 *					algorithm. This doubles throughput
 *					against machines running Solaris,
 *					and seems to result in general
 *					improvement.
 *	Stefan Magdalinski	:	adjusted tcp_readable() to fix FIONREAD
 *	Willy Konynenberg	:	Transparent proxying support.
 *	Mike McLagan		:	Routing by source
 *		Keith Owens	:	Do proper merging with partial SKB's in
 *					tcp_do_sendmsg to avoid burstiness.
 *		Eric Schenk	:	Fix fast close down bug with
 *					shutdown() followed by close().
 *		Andi Kleen 	:	Make poll agree with SIGIO
 *	Salvatore Sanfilippo	:	Support SO_LINGER with linger == 1 and
 *					lingertime == 0 (RFC 793 ABORT Call)
 *	Hirokazu Takahashi	:	Use copy_from_user() instead of
 *					csum_and_copy_from_user() if possible.
 *
 *		This program is free software; you can redistribute it and/or
 *		modify it under the terms of the GNU General Public License
 *		as published by the Free Software Foundation; either version
 *		2 of the License, or(at your option) any later version.
 *
 * Description of States:
 *
 *	TCP_SYN_SENT		sent a connection request, waiting for ack
 *
 *	TCP_SYN_RECV		received a connection request, sent ack,
 *				waiting for final ack in three-way handshake.
 *
 *	TCP_ESTABLISHED		connection established
 *
 *	TCP_FIN_WAIT1		our side has shutdown, waiting to complete
 *				transmission of remaining buffered data
 *
 *	TCP_FIN_WAIT2		all buffered data sent, waiting for remote
 *				to shutdown
 *
 *	TCP_CLOSING		both sides have shutdown but we still have
 *				data we have to finish sending
 *
 *	TCP_TIME_WAIT		timeout to catch resent junk before entering
 *				closed, can only be entered from FIN_WAIT2
 *				or CLOSING.  Required because the other end
 *				may not have gotten our last ACK causing it
 *				to retransmit the data packet (which we ignore)
 *
 *	TCP_CLOSE_WAIT		remote side has shutdown and is waiting for
 *				us to finish writing our data and to shutdown
 *				(we have to close() to move on to LAST_ACK)
 *
 *	TCP_LAST_ACK		out side has shutdown after remote has
 *				shutdown.  There may still be data in our
 *				buffer that we have to finish sending
 *
 *	TCP_CLOSE		socket is finished
 */

#define pr_fmt(fmt) "TCP: " fmt

#include <crypto/hash.h>
#include <linux/kernel.h>
#include <linux/module.h>
#include <linux/types.h>
#include <linux/fcntl.h>
#include <linux/poll.h>
#include <linux/inet_diag.h>
#include <linux/init.h>
#include <linux/fs.h>
#include <linux/skbuff.h>
#include <linux/scatterlist.h>
#include <linux/splice.h>
#include <linux/net.h>
#include <linux/socket.h>
#include <linux/random.h>
#include <linux/bootmem.h>
#include <linux/highmem.h>
#include <linux/swap.h>
#include <linux/cache.h>
#include <linux/err.h>
#include <linux/time.h>
#include <linux/slab.h>
#include <linux/errqueue.h>
#include <linux/static_key.h>

#include <net/icmp.h>
#include <net/inet_common.h>
#ifdef CONFIG_MPTCP
#include <net/mptcp.h>
#endif
#include <net/tcp.h>
#include <net/xfrm.h>
#include <net/ip.h>
#include <net/sock.h>

#include <linux/uaccess.h>
#include <asm/ioctls.h>
#include <net/busy_poll.h>

struct percpu_counter tcp_orphan_count;
EXPORT_SYMBOL_GPL(tcp_orphan_count);

long sysctl_tcp_mem[3] __read_mostly;
EXPORT_SYMBOL(sysctl_tcp_mem);

atomic_long_t tcp_memory_allocated;	/* Current allocated memory. */
EXPORT_SYMBOL(tcp_memory_allocated);

#if IS_ENABLED(CONFIG_SMC)
DEFINE_STATIC_KEY_FALSE(tcp_have_smc);
EXPORT_SYMBOL(tcp_have_smc);
#endif
int sysctl_tcp_delack_seg __read_mostly = TCP_DELACK_SEG;
EXPORT_SYMBOL(sysctl_tcp_delack_seg);

int sysctl_tcp_use_userconfig __read_mostly;
EXPORT_SYMBOL(sysctl_tcp_use_userconfig);

/*
 * Current number of TCP sockets.
 */
struct percpu_counter tcp_sockets_allocated;
EXPORT_SYMBOL(tcp_sockets_allocated);

/*
 * TCP splice context
 */
struct tcp_splice_state {
	struct pipe_inode_info *pipe;
	size_t len;
	unsigned int flags;
};

/*
 * Pressure flag: try to collapse.
 * Technical note: it is used by multiple contexts non atomically.
 * All the __sk_mem_schedule() is of this nature: accounting
 * is strict, actions are advisory and have some latency.
 */
unsigned long tcp_memory_pressure __read_mostly;
EXPORT_SYMBOL_GPL(tcp_memory_pressure);

void tcp_enter_memory_pressure(struct sock *sk)
{
	unsigned long val;

	if (READ_ONCE(tcp_memory_pressure))
		return;
	val = jiffies;

	if (!val)
		val--;
	if (!cmpxchg(&tcp_memory_pressure, 0, val))
		NET_INC_STATS(sock_net(sk), LINUX_MIB_TCPMEMORYPRESSURES);
}
EXPORT_SYMBOL_GPL(tcp_enter_memory_pressure);

void tcp_leave_memory_pressure(struct sock *sk)
{
	unsigned long val;

	if (!READ_ONCE(tcp_memory_pressure))
		return;
	val = xchg(&tcp_memory_pressure, 0);
	if (val)
		NET_ADD_STATS(sock_net(sk), LINUX_MIB_TCPMEMORYPRESSURESCHRONO,
			      jiffies_to_msecs(jiffies - val));
}
EXPORT_SYMBOL_GPL(tcp_leave_memory_pressure);

/* Convert seconds to retransmits based on initial and max timeout */
static u8 secs_to_retrans(int seconds, int timeout, int rto_max)
{
	u8 res = 0;

	if (seconds > 0) {
		int period = timeout;

		res = 1;
		while (seconds > period && res < 255) {
			res++;
			timeout <<= 1;
			if (timeout > rto_max)
				timeout = rto_max;
			period += timeout;
		}
	}
	return res;
}

/* Convert retransmits to seconds based on initial and max timeout */
static int retrans_to_secs(u8 retrans, int timeout, int rto_max)
{
	int period = 0;

	if (retrans > 0) {
		period = timeout;
		while (--retrans) {
			timeout <<= 1;
			if (timeout > rto_max)
				timeout = rto_max;
			period += timeout;
		}
	}
	return period;
}

static u64 tcp_compute_delivery_rate(const struct tcp_sock *tp)
{
	u32 rate = READ_ONCE(tp->rate_delivered);
	u32 intv = READ_ONCE(tp->rate_interval_us);
	u64 rate64 = 0;

	if (rate && intv) {
		rate64 = (u64)rate * tp->mss_cache * USEC_PER_SEC;
		do_div(rate64, intv);
	}
	return rate64;
}

#ifdef CONFIG_MPTCP
	static int select_size(const struct sock *sk, bool first_skb, bool zc);
#endif

#ifdef CONFIG_MPTCP
const struct tcp_sock_ops tcp_specific = {
	.__select_window		= __tcp_select_window,
	.select_window			= tcp_select_window,
	.select_initial_window		= tcp_select_initial_window,
	.select_size			= select_size,
	.init_buffer_space		= tcp_init_buffer_space,
	.set_rto			= tcp_set_rto,
	.should_expand_sndbuf		= tcp_should_expand_sndbuf,
	.send_fin			= tcp_send_fin,
	.write_xmit			= tcp_write_xmit,
	.send_active_reset		= tcp_send_active_reset,
	.write_wakeup			= tcp_write_wakeup,
	.retransmit_timer		= tcp_retransmit_timer,
	.time_wait			= tcp_time_wait,
	.cleanup_rbuf			= tcp_cleanup_rbuf,
	.cwnd_validate			= tcp_cwnd_validate,
};
#endif

/* Address-family independent initialization for a tcp_sock.
 *
 * NOTE: A lot of things set to zero explicitly by call to
 *       sk_alloc() so need not be done here.
 */
void tcp_init_sock(struct sock *sk)
{
	struct inet_connection_sock *icsk = inet_csk(sk);
	struct tcp_sock *tp = tcp_sk(sk);

	tp->out_of_order_queue = RB_ROOT;
	sk->tcp_rtx_queue = RB_ROOT;
	tcp_init_xmit_timers(sk);
	INIT_LIST_HEAD(&tp->tsq_node);
	INIT_LIST_HEAD(&tp->tsorted_sent_queue);

	icsk->icsk_rto = TCP_TIMEOUT_INIT;
	tp->mdev_us = jiffies_to_usecs(TCP_TIMEOUT_INIT);
	minmax_reset(&tp->rtt_min, tcp_jiffies32, ~0U);

	/* So many TCP implementations out there (incorrectly) count the
	 * initial SYN frame in their delayed-ACK and congestion control
	 * algorithms that we must have the following bandaid to talk
	 * efficiently to them.  -DaveM
	 */
	tp->snd_cwnd = TCP_INIT_CWND;

	/* There's a bubble in the pipe until at least the first ACK. */
	tp->app_limited = ~0U;

	/* See draft-stevens-tcpca-spec-01 for discussion of the
	 * initialization of these values.
	 */
	tp->snd_ssthresh = TCP_INFINITE_SSTHRESH;
	tp->snd_cwnd_clamp = ~0;
	tp->mss_cache = TCP_MSS_DEFAULT;

	tp->reordering = READ_ONCE(sock_net(sk)->ipv4.sysctl_tcp_reordering);
	tcp_assign_congestion_control(sk);

	tp->tsoffset = 0;
	tp->rack.reo_wnd_steps = 1;

	sk->sk_state = TCP_CLOSE;

	sk->sk_write_space = sk_stream_write_space;
	sock_set_flag(sk, SOCK_USE_WRITE_QUEUE);

	icsk->icsk_sync_mss = tcp_sync_mss;

	sk->sk_sndbuf = sock_net(sk)->ipv4.sysctl_tcp_wmem[1];
	sk->sk_rcvbuf = sock_net(sk)->ipv4.sysctl_tcp_rmem[1];

#ifdef CONFIG_MPTCP
	tp->ops = &tcp_specific;

	/* Initialize MPTCP-specific stuff and function-pointers */
	mptcp_init_tcp_sock(sk);
#endif
	sk_sockets_allocated_inc(sk);
	sk->sk_route_forced_caps = NETIF_F_GSO;
}
EXPORT_SYMBOL(tcp_init_sock);

void tcp_init_transfer(struct sock *sk, int bpf_op)
{
	struct inet_connection_sock *icsk = inet_csk(sk);

	tcp_mtup_init(sk);
	icsk->icsk_af_ops->rebuild_header(sk);
	tcp_init_metrics(sk);
	tcp_call_bpf(sk, bpf_op, 0, NULL);
	tcp_init_congestion_control(sk);
#ifdef CONFIG_MPTCP
	tcp_sk(sk)->ops->init_buffer_space(sk);
#else
	tcp_init_buffer_space(sk);
#endif
}

static void tcp_tx_timestamp(struct sock *sk, u16 tsflags)
{
	struct sk_buff *skb = tcp_write_queue_tail(sk);

	if (tsflags && skb) {
		struct skb_shared_info *shinfo = skb_shinfo(skb);
		struct tcp_skb_cb *tcb = TCP_SKB_CB(skb);

		sock_tx_timestamp(sk, tsflags, &shinfo->tx_flags);
		if (tsflags & SOF_TIMESTAMPING_TX_ACK)
			tcb->txstamp_ack = 1;
		if (tsflags & SOF_TIMESTAMPING_TX_RECORD_MASK)
			shinfo->tskey = TCP_SKB_CB(skb)->seq + skb->len - 1;
	}
}

static inline bool tcp_stream_is_readable(const struct tcp_sock *tp,
					  int target, struct sock *sk)
{
	int avail = READ_ONCE(tp->rcv_nxt) - READ_ONCE(tp->copied_seq);

	if (avail > 0) {
		if (avail >= target)
			return true;
		if (tcp_rmem_pressure(sk))
			return true;
		if (tcp_receive_window(tp) <= inet_csk(sk)->icsk_ack.rcv_mss)
			return true;
	}
	if (sk->sk_prot->stream_memory_read)
		return sk->sk_prot->stream_memory_read(sk);
	return false;
}

/*
 *	Wait for a TCP event.
 *
 *	Note that we don't need to lock the socket, as the upper poll layers
 *	take care of normal races (between the test and the event) and we don't
 *	go look at any of the socket buffers directly.
 */
__poll_t tcp_poll(struct file *file, struct socket *sock, poll_table *wait)
{
	__poll_t mask;
	struct sock *sk = sock->sk;
	const struct tcp_sock *tp = tcp_sk(sk);
	int state;

	sock_poll_wait(file, sock, wait);

	state = inet_sk_state_load(sk);
	if (state == TCP_LISTEN)
		return inet_csk_listen_poll(sk);

	/* Socket is not locked. We are protected from async events
	 * by poll logic and correct handling of state changes
	 * made by other threads is impossible in any case.
	 */

	mask = 0;

	/*
	 * EPOLLHUP is certainly not done right. But poll() doesn't
	 * have a notion of HUP in just one direction, and for a
	 * socket the read side is more interesting.
	 *
	 * Some poll() documentation says that EPOLLHUP is incompatible
	 * with the EPOLLOUT/POLLWR flags, so somebody should check this
	 * all. But careful, it tends to be safer to return too many
	 * bits than too few, and you can easily break real applications
	 * if you don't tell them that something has hung up!
	 *
	 * Check-me.
	 *
	 * Check number 1. EPOLLHUP is _UNMASKABLE_ event (see UNIX98 and
	 * our fs/select.c). It means that after we received EOF,
	 * poll always returns immediately, making impossible poll() on write()
	 * in state CLOSE_WAIT. One solution is evident --- to set EPOLLHUP
	 * if and only if shutdown has been made in both directions.
	 * Actually, it is interesting to look how Solaris and DUX
	 * solve this dilemma. I would prefer, if EPOLLHUP were maskable,
	 * then we could set it on SND_SHUTDOWN. BTW examples given
	 * in Stevens' books assume exactly this behaviour, it explains
	 * why EPOLLHUP is incompatible with EPOLLOUT.	--ANK
	 *
	 * NOTE. Check for TCP_CLOSE is added. The goal is to prevent
	 * blocking on fresh not-connected or disconnected socket. --ANK
	 */
	if (sk->sk_shutdown == SHUTDOWN_MASK || state == TCP_CLOSE)
		mask |= EPOLLHUP;
	if (sk->sk_shutdown & RCV_SHUTDOWN)
		mask |= EPOLLIN | EPOLLRDNORM | EPOLLRDHUP;

	/* Connected or passive Fast Open socket? */
	if (state != TCP_SYN_SENT &&
	    (state != TCP_SYN_RECV || tp->fastopen_rsk)) {
		int target = sock_rcvlowat(sk, 0, INT_MAX);

		if (tp->urg_seq == READ_ONCE(tp->copied_seq) &&
		    !sock_flag(sk, SOCK_URGINLINE) &&
		    tp->urg_data)
			target++;

		if (tcp_stream_is_readable(tp, target, sk))
			mask |= EPOLLIN | EPOLLRDNORM;

		if (!(sk->sk_shutdown & SEND_SHUTDOWN)) {
			if (sk_stream_is_writeable(sk)) {
				mask |= EPOLLOUT | EPOLLWRNORM;
			} else {  /* send SIGIO later */
				sk_set_bit(SOCKWQ_ASYNC_NOSPACE, sk);
				set_bit(SOCK_NOSPACE, &sk->sk_socket->flags);

				/* Race breaker. If space is freed after
				 * wspace test but before the flags are set,
				 * IO signal will be lost. Memory barrier
				 * pairs with the input side.
				 */
				smp_mb__after_atomic();
				if (sk_stream_is_writeable(sk))
					mask |= EPOLLOUT | EPOLLWRNORM;
			}
		} else
			mask |= EPOLLOUT | EPOLLWRNORM;

		if (tp->urg_data & TCP_URG_VALID)
			mask |= EPOLLPRI;
	} else if (state == TCP_SYN_SENT && inet_sk(sk)->defer_connect) {
		/* Active TCP fastopen socket with defer_connect
		 * Return EPOLLOUT so application can call write()
		 * in order for kernel to generate SYN+data
		 */
		mask |= EPOLLOUT | EPOLLWRNORM;
	}
	/* This barrier is coupled with smp_wmb() in tcp_reset() */
	smp_rmb();
	if (sk->sk_err || !skb_queue_empty_lockless(&sk->sk_error_queue))
		mask |= EPOLLERR;

	return mask;
}
EXPORT_SYMBOL(tcp_poll);

int tcp_ioctl(struct sock *sk, int cmd, unsigned long arg)
{
	struct tcp_sock *tp = tcp_sk(sk);
	int answ;
	bool slow;

	switch (cmd) {
	case SIOCINQ:
		if (sk->sk_state == TCP_LISTEN)
			return -EINVAL;

		slow = lock_sock_fast(sk);
		answ = tcp_inq(sk);
		unlock_sock_fast(sk, slow);
		break;
	case SIOCATMARK:
		answ = tp->urg_data && tp->urg_seq == READ_ONCE(tp->copied_seq);
		break;
	case SIOCOUTQ:
		if (sk->sk_state == TCP_LISTEN)
			return -EINVAL;

		if ((1 << sk->sk_state) & (TCPF_SYN_SENT | TCPF_SYN_RECV))
			answ = 0;
		else
			answ = READ_ONCE(tp->write_seq) - tp->snd_una;
		break;
	case SIOCOUTQNSD:
		if (sk->sk_state == TCP_LISTEN)
			return -EINVAL;

		if ((1 << sk->sk_state) & (TCPF_SYN_SENT | TCPF_SYN_RECV))
			answ = 0;
		else
			answ = READ_ONCE(tp->write_seq) - tp->snd_nxt;
		break;
	default:
		return -ENOIOCTLCMD;
	}

	return put_user(answ, (int __user *)arg);
}
EXPORT_SYMBOL(tcp_ioctl);

static inline void tcp_mark_push(struct tcp_sock *tp, struct sk_buff *skb)
{
	TCP_SKB_CB(skb)->tcp_flags |= TCPHDR_PSH;
	tp->pushed_seq = tp->write_seq;
}

static inline bool forced_push(const struct tcp_sock *tp)
{
	return after(tp->write_seq, tp->pushed_seq + (tp->max_window >> 1));
}

static void skb_entail(struct sock *sk, struct sk_buff *skb)
{
	struct tcp_sock *tp = tcp_sk(sk);
	struct tcp_skb_cb *tcb = TCP_SKB_CB(skb);

	skb->csum    = 0;
	tcb->seq     = tcb->end_seq = tp->write_seq;
	tcb->tcp_flags = TCPHDR_ACK;
	tcb->sacked  = 0;
	__skb_header_release(skb);
	tcp_add_write_queue_tail(sk, skb);
	sk->sk_wmem_queued += skb->truesize;
	sk_mem_charge(sk, skb->truesize);
	if (tp->nonagle & TCP_NAGLE_PUSH)
		tp->nonagle &= ~TCP_NAGLE_PUSH;

	tcp_slow_start_after_idle_check(sk);
}

static inline void tcp_mark_urg(struct tcp_sock *tp, int flags)
{
	if (flags & MSG_OOB)
		tp->snd_up = tp->write_seq;
}

/* If a not yet filled skb is pushed, do not send it if
 * we have data packets in Qdisc or NIC queues :
 * Because TX completion will happen shortly, it gives a chance
 * to coalesce future sendmsg() payload into this skb, without
 * need for a timer, and with no latency trade off.
 * As packets containing data payload have a bigger truesize
 * than pure acks (dataless) packets, the last checks prevent
 * autocorking if we only have an ACK in Qdisc/NIC queues,
 * or if TX completion was delayed after we processed ACK packet.
 */
static bool tcp_should_autocork(struct sock *sk, struct sk_buff *skb,
				int size_goal)
{
	return skb->len < size_goal &&
	       READ_ONCE(sock_net(sk)->ipv4.sysctl_tcp_autocorking) &&
	       !tcp_rtx_queue_empty(sk) &&
	       refcount_read(&sk->sk_wmem_alloc) > skb->truesize;
}

static void tcp_push(struct sock *sk, int flags, int mss_now,
		     int nonagle, int size_goal)
{
	struct tcp_sock *tp = tcp_sk(sk);
	struct sk_buff *skb;

	skb = tcp_write_queue_tail(sk);
	if (!skb)
		return;
	if (!(flags & MSG_MORE) || forced_push(tp))
		tcp_mark_push(tp, skb);

	tcp_mark_urg(tp, flags);

	if (tcp_should_autocork(sk, skb, size_goal)) {

		/* avoid atomic op if TSQ_THROTTLED bit is already set */
		if (!test_bit(TSQ_THROTTLED, &sk->sk_tsq_flags)) {
			NET_INC_STATS(sock_net(sk), LINUX_MIB_TCPAUTOCORKING);
			set_bit(TSQ_THROTTLED, &sk->sk_tsq_flags);
		}
		/* It is possible TX completion already happened
		 * before we set TSQ_THROTTLED.
		 */
		if (refcount_read(&sk->sk_wmem_alloc) > skb->truesize)
			return;
	}

	if (flags & MSG_MORE)
		nonagle = TCP_NAGLE_CORK;

	__tcp_push_pending_frames(sk, mss_now, nonagle);
}

static int tcp_splice_data_recv(read_descriptor_t *rd_desc, struct sk_buff *skb,
				unsigned int offset, size_t len)
{
	struct tcp_splice_state *tss = rd_desc->arg.data;
	int ret;

	ret = skb_splice_bits(skb, skb->sk, offset, tss->pipe,
			      min(rd_desc->count, len), tss->flags);
	if (ret > 0)
		rd_desc->count -= ret;
	return ret;
}

static int __tcp_splice_read(struct sock *sk, struct tcp_splice_state *tss)
{
	/* Store TCP splice context information in read_descriptor_t. */
	read_descriptor_t rd_desc = {
		.arg.data = tss,
		.count	  = tss->len,
	};

	return tcp_read_sock(sk, &rd_desc, tcp_splice_data_recv);
}

/**
 *  tcp_splice_read - splice data from TCP socket to a pipe
 * @sock:	socket to splice from
 * @ppos:	position (not valid)
 * @pipe:	pipe to splice to
 * @len:	number of bytes to splice
 * @flags:	splice modifier flags
 *
 * Description:
 *    Will read pages from given socket and fill them into a pipe.
 *
 **/
ssize_t tcp_splice_read(struct socket *sock, loff_t *ppos,
			struct pipe_inode_info *pipe, size_t len,
			unsigned int flags)
{
	struct sock *sk = sock->sk;
	struct tcp_splice_state tss = {
		.pipe = pipe,
		.len = len,
		.flags = flags,
	};
	long timeo;
	ssize_t spliced;
	int ret;

	sock_rps_record_flow(sk);
	/*
	 * We can't seek on a socket input
	 */
	if (unlikely(*ppos))
		return -ESPIPE;

	ret = spliced = 0;

	lock_sock(sk);

#ifdef CONFIG_MPTCP
	if (mptcp(tcp_sk(sk))) {
		struct mptcp_tcp_sock *mptcp;

		mptcp_for_each_sub(tcp_sk(sk)->mpcb, mptcp) {
			sock_rps_record_flow(mptcp_to_sock(mptcp));
		}
	}
#endif

	timeo = sock_rcvtimeo(sk, sock->file->f_flags & O_NONBLOCK);
	while (tss.len) {
		ret = __tcp_splice_read(sk, &tss);
		if (ret < 0)
			break;
		else if (!ret) {
			if (spliced)
				break;
			if (sock_flag(sk, SOCK_DONE))
				break;
			if (sk->sk_err) {
				ret = sock_error(sk);
				break;
			}
			if (sk->sk_shutdown & RCV_SHUTDOWN)
				break;
			if (sk->sk_state == TCP_CLOSE) {
				/*
				 * This occurs when user tries to read
				 * from never connected socket.
				 */
				ret = -ENOTCONN;
				break;
			}
			if (!timeo) {
				ret = -EAGAIN;
				break;
			}
			/* if __tcp_splice_read() got nothing while we have
			 * an skb in receive queue, we do not want to loop.
			 * This might happen with URG data.
			 */
			if (!skb_queue_empty(&sk->sk_receive_queue))
				break;
			sk_wait_data(sk, &timeo, NULL);
			if (signal_pending(current)) {
				ret = sock_intr_errno(timeo);
				break;
			}
			continue;
		}
		tss.len -= ret;
		spliced += ret;

		if (!timeo)
			break;
		release_sock(sk);
		lock_sock(sk);

		if (sk->sk_err || sk->sk_state == TCP_CLOSE ||
		    (sk->sk_shutdown & RCV_SHUTDOWN) ||
		    signal_pending(current))
			break;
	}

	release_sock(sk);

	if (spliced)
		return spliced;

	return ret;
}
EXPORT_SYMBOL(tcp_splice_read);

struct sk_buff *sk_stream_alloc_skb(struct sock *sk, int size, gfp_t gfp,
				    bool force_schedule)
{
	struct sk_buff *skb;

	/* The TCP header must be at least 32-bit aligned.  */
	size = ALIGN(size, 4);

	if (unlikely(tcp_under_memory_pressure(sk)))
		sk_mem_reclaim_partial(sk);

	skb = alloc_skb_fclone(size + sk->sk_prot->max_header, gfp);
	if (likely(skb)) {
		bool mem_scheduled;

		if (force_schedule) {
			mem_scheduled = true;
			sk_forced_mem_schedule(sk, skb->truesize);
		} else {
			mem_scheduled = sk_wmem_schedule(sk, skb->truesize);
		}
		if (likely(mem_scheduled)) {
			skb_reserve(skb, sk->sk_prot->max_header);
			/*
			 * Make sure that we have exactly size bytes
			 * available to the caller, no more, no less.
			 */
			skb->reserved_tailroom = skb->end - skb->tail - size;
			INIT_LIST_HEAD(&skb->tcp_tsorted_anchor);
			return skb;
		}
		__kfree_skb(skb);
	} else {
		sk->sk_prot->enter_memory_pressure(sk);
		sk_stream_moderate_sndbuf(sk);
	}
	return NULL;
}

#ifndef CONFIG_MPTCP
static
#endif
unsigned int tcp_xmit_size_goal(struct sock *sk, u32 mss_now,
				int large_allowed)
{
	struct tcp_sock *tp = tcp_sk(sk);
	u32 new_size_goal, size_goal;

	if (!large_allowed)
		return mss_now;

	/* Note : tcp_tso_autosize() will eventually split this later */
	new_size_goal = sk->sk_gso_max_size - 1 - MAX_TCP_HEADER;
	new_size_goal = tcp_bound_to_half_wnd(tp, new_size_goal);

	/* We try hard to avoid divides here */
	size_goal = tp->gso_segs * mss_now;
	if (unlikely(new_size_goal < size_goal ||
		     new_size_goal >= size_goal + mss_now)) {
		tp->gso_segs = min_t(u16, new_size_goal / mss_now,
				     sk->sk_gso_max_segs);
		size_goal = tp->gso_segs * mss_now;
	}

	return max(size_goal, mss_now);
}

static int tcp_send_mss(struct sock *sk, int *size_goal, int flags)
{
	int mss_now;

#ifdef CONFIG_MPTCP
	if (mptcp(tcp_sk(sk))) {
		mss_now = mptcp_current_mss(sk);
		*size_goal = mptcp_xmit_size_goal(sk, mss_now, !(flags & MSG_OOB));
	} else {
#endif
		mss_now = tcp_current_mss(sk);
		*size_goal = tcp_xmit_size_goal(sk, mss_now, !(flags & MSG_OOB));
#ifdef CONFIG_MPTCP
	}
#endif

	return mss_now;
}

/* In some cases, both sendpage() and sendmsg() could have added
 * an skb to the write queue, but failed adding payload on it.
 * We need to remove it to consume less memory, but more
 * importantly be able to generate EPOLLOUT for Edge Trigger epoll()
 * users.
 */
static void tcp_remove_empty_skb(struct sock *sk, struct sk_buff *skb)
{
	if (skb && TCP_SKB_CB(skb)->seq == TCP_SKB_CB(skb)->end_seq) {
		tcp_unlink_write_queue(skb, sk);
		if (tcp_write_queue_empty(sk))
			tcp_chrono_stop(sk, TCP_CHRONO_BUSY);
		sk_wmem_free_skb(sk, skb);
	}
}

ssize_t do_tcp_sendpages(struct sock *sk, struct page *page, int offset,
			 size_t size, int flags)
{
	struct tcp_sock *tp = tcp_sk(sk);
	int mss_now, size_goal;
	int err;
	ssize_t copied;
	long timeo = sock_sndtimeo(sk, flags & MSG_DONTWAIT);

	/* Wait for a connection to finish. One exception is TCP Fast Open
	 * (passive side) where data is allowed to be sent before a connection
	 * is fully established.
	 */
	if (((1 << sk->sk_state) & ~(TCPF_ESTABLISHED | TCPF_CLOSE_WAIT)) &&
#ifdef CONFIG_MPTCP
	    !tcp_passive_fastopen(mptcp(tp) && tp->mpcb->master_sk ?
				  tp->mpcb->master_sk : sk)) {
#else
	    !tcp_passive_fastopen(sk)) {
#endif
		err = sk_stream_wait_connect(sk, &timeo);
		if (err != 0)
			goto out_err;
	}

#ifdef CONFIG_MPTCP
	if (mptcp(tp)) {
		struct mptcp_tcp_sock *mptcp;

		/* We must check this with socket-lock hold because we iterate
		 * over the subflows.
		 */
		if (!mptcp_can_sendpage(sk)) {
			ssize_t ret;

			release_sock(sk);
			ret = sock_no_sendpage(sk->sk_socket, page, offset,
					       size, flags);
			lock_sock(sk);
			return ret;
		}

		mptcp_for_each_sub(tp->mpcb, mptcp) {
			sock_rps_record_flow(mptcp_to_sock(mptcp));
		}
	}
#endif
	sk_clear_bit(SOCKWQ_ASYNC_NOSPACE, sk);

	mss_now = tcp_send_mss(sk, &size_goal, flags);
	copied = 0;

	err = -EPIPE;
	if (sk->sk_err || (sk->sk_shutdown & SEND_SHUTDOWN))
		goto out_err;

	while (size > 0) {
		struct sk_buff *skb = tcp_write_queue_tail(sk);
		int copy, i;
		bool can_coalesce;

		if (!skb || (copy = size_goal - skb->len) <= 0 ||
		    !tcp_skb_can_collapse_to(skb)) {
new_segment:
			if (!sk_stream_memory_free(sk))
				goto wait_for_sndbuf;

			skb = sk_stream_alloc_skb(sk, 0, sk->sk_allocation,
					tcp_rtx_and_write_queues_empty(sk));
			if (!skb)
				goto wait_for_memory;

			skb_entail(sk, skb);
			copy = size_goal;
		}

		if (copy > size)
			copy = size;

		i = skb_shinfo(skb)->nr_frags;
		can_coalesce = skb_can_coalesce(skb, i, page, offset);
		if (!can_coalesce && i >= sysctl_max_skb_frags) {
			tcp_mark_push(tp, skb);
			goto new_segment;
		}
		if (!sk_wmem_schedule(sk, copy))
			goto wait_for_memory;

		if (can_coalesce) {
			skb_frag_size_add(&skb_shinfo(skb)->frags[i - 1], copy);
		} else {
			get_page(page);
			skb_fill_page_desc(skb, i, page, offset, copy);
		}

		if (!(flags & MSG_NO_SHARED_FRAGS))
			skb_shinfo(skb)->tx_flags |= SKBTX_SHARED_FRAG;

		skb->len += copy;
		skb->data_len += copy;
		skb->truesize += copy;
		sk->sk_wmem_queued += copy;
		sk_mem_charge(sk, copy);
		skb->ip_summed = CHECKSUM_PARTIAL;
		WRITE_ONCE(tp->write_seq, tp->write_seq + copy);
		TCP_SKB_CB(skb)->end_seq += copy;
		tcp_skb_pcount_set(skb, 0);

		if (!copied)
			TCP_SKB_CB(skb)->tcp_flags &= ~TCPHDR_PSH;

		copied += copy;
		offset += copy;
		size -= copy;
		if (!size)
			goto out;

		if (skb->len < size_goal || (flags & MSG_OOB))
			continue;

		if (forced_push(tp)) {
			tcp_mark_push(tp, skb);
			__tcp_push_pending_frames(sk, mss_now, TCP_NAGLE_PUSH);
		} else if (skb == tcp_send_head(sk))
			tcp_push_one(sk, mss_now);
		continue;

wait_for_sndbuf:
		set_bit(SOCK_NOSPACE, &sk->sk_socket->flags);
wait_for_memory:
		tcp_push(sk, flags & ~MSG_MORE, mss_now,
			 TCP_NAGLE_PUSH, size_goal);

		err = sk_stream_wait_memory(sk, &timeo);
		if (err != 0)
			goto do_error;

		mss_now = tcp_send_mss(sk, &size_goal, flags);
	}

out:
	if (copied) {
		tcp_tx_timestamp(sk, sk->sk_tsflags);
		if (!(flags & MSG_SENDPAGE_NOTLAST))
			tcp_push(sk, flags, mss_now, tp->nonagle, size_goal);
	}
	return copied;

do_error:
	tcp_remove_empty_skb(sk, tcp_write_queue_tail(sk));
	if (copied)
		goto out;
out_err:
	/* make sure we wake any epoll edge trigger waiter */
	if (unlikely(tcp_rtx_and_write_queues_empty(sk) && err == -EAGAIN)) {
		sk->sk_write_space(sk);
		tcp_chrono_stop(sk, TCP_CHRONO_SNDBUF_LIMITED);
	}
	return sk_stream_error(sk, flags, err);
}
EXPORT_SYMBOL_GPL(do_tcp_sendpages);

int tcp_sendpage_locked(struct sock *sk, struct page *page, int offset,
			size_t size, int flags)
{
	/* If MPTCP is enabled, we check it later after establishment */
#ifdef CONFIG_MPTCP
	if (!mptcp(tcp_sk(sk)) && !(sk->sk_route_caps & NETIF_F_SG))
#else
	if (!(sk->sk_route_caps & NETIF_F_SG))
#endif
		return sock_no_sendpage_locked(sk, page, offset, size, flags);

	tcp_rate_check_app_limited(sk);  /* is sending application-limited? */

	return do_tcp_sendpages(sk, page, offset, size, flags);
}
EXPORT_SYMBOL_GPL(tcp_sendpage_locked);

int tcp_sendpage(struct sock *sk, struct page *page, int offset,
		 size_t size, int flags)
{
	int ret;

	lock_sock(sk);
	ret = tcp_sendpage_locked(sk, page, offset, size, flags);
	release_sock(sk);

	return ret;
}
EXPORT_SYMBOL(tcp_sendpage);

/* Do not bother using a page frag for very small frames.
 * But use this heuristic only for the first skb in write queue.
 *
 * Having no payload in skb->head allows better SACK shifting
 * in tcp_shift_skb_data(), reducing sack/rack overhead, because
 * write queue has less skbs.
 * Each skb can hold up to MAX_SKB_FRAGS * 32Kbytes, or ~0.5 MB.
 * This also speeds up tso_fragment(), since it wont fallback
 * to tcp_fragment().
 */
#ifndef CONFIG_MPTCP
static
#endif
int linear_payload_sz(bool first_skb)
{
	if (first_skb)
		return SKB_WITH_OVERHEAD(2048 - MAX_TCP_HEADER);
	return 0;
}

#ifdef CONFIG_MPTCP
static int select_size(const struct sock *sk, bool first_skb, bool zc)
#else
int select_size(bool first_skb, bool zc)
#endif
{
	if (zc)
		return 0;
	return linear_payload_sz(first_skb);
}

void tcp_free_fastopen_req(struct tcp_sock *tp)
{
	if (tp->fastopen_req) {
		kfree(tp->fastopen_req);
		tp->fastopen_req = NULL;
	}
}

static int tcp_sendmsg_fastopen(struct sock *sk, struct msghdr *msg,
				int *copied, size_t size)
{
	struct tcp_sock *tp = tcp_sk(sk);
	struct inet_sock *inet = inet_sk(sk);
	struct sockaddr *uaddr = msg->msg_name;
	int err, flags;

	if (!(READ_ONCE(sock_net(sk)->ipv4.sysctl_tcp_fastopen) &
	      TFO_CLIENT_ENABLE) ||
	    (uaddr && msg->msg_namelen >= sizeof(uaddr->sa_family) &&
	     uaddr->sa_family == AF_UNSPEC))
		return -EOPNOTSUPP;
	if (tp->fastopen_req)
		return -EALREADY; /* Another Fast Open is in progress */

	tp->fastopen_req = kzalloc(sizeof(struct tcp_fastopen_request),
				   sk->sk_allocation);
	if (unlikely(!tp->fastopen_req))
		return -ENOBUFS;
	tp->fastopen_req->data = msg;
	tp->fastopen_req->size = size;

	if (inet->defer_connect) {
		err = tcp_connect(sk);
		/* Same failure procedure as in tcp_v4/6_connect */
		if (err) {
			tcp_set_state(sk, TCP_CLOSE);
			inet->inet_dport = 0;
			sk->sk_route_caps = 0;
		}
	}
	flags = (msg->msg_flags & MSG_DONTWAIT) ? O_NONBLOCK : 0;
	err = __inet_stream_connect(sk->sk_socket, uaddr,
				    msg->msg_namelen, flags, 1);
	/* fastopen_req could already be freed in __inet_stream_connect
	 * if the connection times out or gets rst
	 */
	if (tp->fastopen_req) {
		*copied = tp->fastopen_req->copied;
		tcp_free_fastopen_req(tp);
		inet->defer_connect = 0;
	}
	return err;
}

int tcp_sendmsg_locked(struct sock *sk, struct msghdr *msg, size_t size)
{
	struct tcp_sock *tp = tcp_sk(sk);
	struct ubuf_info *uarg = NULL;
	struct sk_buff *skb;
	struct sockcm_cookie sockc;
	int flags, err, copied = 0;
	int mss_now = 0, size_goal, copied_syn = 0;
	bool process_backlog = false;
	bool zc = false;
	long timeo;

	flags = msg->msg_flags;

	if (flags & MSG_ZEROCOPY && size && sock_flag(sk, SOCK_ZEROCOPY)) {
		if ((1 << sk->sk_state) & ~(TCPF_ESTABLISHED | TCPF_CLOSE_WAIT)) {
			err = -EINVAL;
			goto out_err;
		}

		skb = tcp_write_queue_tail(sk);
		uarg = sock_zerocopy_realloc(sk, size, skb_zcopy(skb));
		if (!uarg) {
			err = -ENOBUFS;
			goto out_err;
		}

		zc = sk->sk_route_caps & NETIF_F_SG;
		if (!zc)
			uarg->zerocopy = 0;
	}

	if (unlikely(flags & MSG_FASTOPEN || inet_sk(sk)->defer_connect) &&
	    !tp->repair) {
		err = tcp_sendmsg_fastopen(sk, msg, &copied_syn, size);
		if (err == -EINPROGRESS && copied_syn > 0)
			goto out;
		else if (err)
			goto out_err;
	}

	timeo = sock_sndtimeo(sk, flags & MSG_DONTWAIT);

	tcp_rate_check_app_limited(sk);  /* is sending application-limited? */

	/* Wait for a connection to finish. One exception is TCP Fast Open
	 * (passive side) where data is allowed to be sent before a connection
	 * is fully established.
	 */
	if (((1 << sk->sk_state) & ~(TCPF_ESTABLISHED | TCPF_CLOSE_WAIT)) &&
#ifdef CONFIG_MPTCP
	    !tcp_passive_fastopen(mptcp(tp) && tp->mpcb->master_sk ?
				  tp->mpcb->master_sk : sk)) {
#else
	    !tcp_passive_fastopen(sk)) {
#endif
		err = sk_stream_wait_connect(sk, &timeo);
		if (err != 0)
			goto do_error;
	}

#ifdef CONFIG_MPTCP
	if (mptcp(tp)) {
		struct mptcp_tcp_sock *mptcp;

		mptcp_for_each_sub(tp->mpcb, mptcp) {
			sock_rps_record_flow(mptcp_to_sock(mptcp));
		}
	}
#endif

	if (unlikely(tp->repair)) {
		if (tp->repair_queue == TCP_RECV_QUEUE) {
			copied = tcp_send_rcvq(sk, msg, size);
			goto out_nopush;
		}

		err = -EINVAL;
		if (tp->repair_queue == TCP_NO_QUEUE)
			goto out_err;

		/* 'common' sending to sendq */
	}

	sockcm_init(&sockc, sk);
	if (msg->msg_controllen) {
		err = sock_cmsg_send(sk, msg, &sockc);
		if (unlikely(err)) {
			err = -EINVAL;
			goto out_err;
		}
	}

	/* This should be in poll */
	sk_clear_bit(SOCKWQ_ASYNC_NOSPACE, sk);

	/* Ok commence sending. */
	copied = 0;

restart:
	mss_now = tcp_send_mss(sk, &size_goal, flags);

	err = -EPIPE;
	if (sk->sk_err || (sk->sk_shutdown & SEND_SHUTDOWN))
		goto do_error;

	while (msg_data_left(msg)) {
		int copy = 0;

		skb = tcp_write_queue_tail(sk);
		if (skb)
			copy = size_goal - skb->len;

		if (copy <= 0 || !tcp_skb_can_collapse_to(skb)) {
			bool first_skb;
			int linear;

new_segment:
			if (!sk_stream_memory_free(sk))
				goto wait_for_sndbuf;

			if (process_backlog && sk_flush_backlog(sk)) {
				process_backlog = false;
				goto restart;
			}
			first_skb = tcp_rtx_and_write_queues_empty(sk);
#ifdef CONFIG_MPTCP
			linear = tp->ops->select_size(sk, first_skb, zc);
#else
			linear = select_size(first_skb, zc);
#endif
			skb = sk_stream_alloc_skb(sk, linear, sk->sk_allocation,
						  first_skb);
			if (!skb)
				goto wait_for_memory;

			process_backlog = true;
			skb->ip_summed = CHECKSUM_PARTIAL;

			skb_entail(sk, skb);
			copy = size_goal;

			/* All packets are restored as if they have
			 * already been sent. skb_mstamp isn't set to
			 * avoid wrong rtt estimation.
			 */
			if (tp->repair)
				TCP_SKB_CB(skb)->sacked |= TCPCB_REPAIRED;
		}

		/* Try to append data to the end of skb. */
		if (copy > msg_data_left(msg))
			copy = msg_data_left(msg);

		/* Where to copy to? */
		if (skb_availroom(skb) > 0 && !zc) {
			/* We have some space in skb head. Superb! */
			copy = min_t(int, copy, skb_availroom(skb));
			err = skb_add_data_nocache(sk, skb, &msg->msg_iter, copy);
			if (err)
				goto do_fault;
		} else if (!zc) {
			bool merge = true;
			int i = skb_shinfo(skb)->nr_frags;
			struct page_frag *pfrag = sk_page_frag(sk);

			if (!sk_page_frag_refill(sk, pfrag))
				goto wait_for_memory;

			if (!skb_can_coalesce(skb, i, pfrag->page,
					      pfrag->offset)) {
				if (i >= sysctl_max_skb_frags) {
					tcp_mark_push(tp, skb);
					goto new_segment;
				}
				merge = false;
			}

			copy = min_t(int, copy, pfrag->size - pfrag->offset);

			if (!sk_wmem_schedule(sk, copy))
				goto wait_for_memory;

			err = skb_copy_to_page_nocache(sk, &msg->msg_iter, skb,
						       pfrag->page,
						       pfrag->offset,
						       copy);
			if (err)
				goto do_error;

			/* Update the skb. */
			if (merge) {
				skb_frag_size_add(&skb_shinfo(skb)->frags[i - 1], copy);
			} else {
				skb_fill_page_desc(skb, i, pfrag->page,
						   pfrag->offset, copy);
				page_ref_inc(pfrag->page);
			}
			pfrag->offset += copy;
		} else {
			err = skb_zerocopy_iter_stream(sk, skb, msg, copy, uarg);
			if (err == -EMSGSIZE || err == -EEXIST) {
				tcp_mark_push(tp, skb);
				goto new_segment;
			}
			if (err < 0)
				goto do_error;
			copy = err;
		}

		if (!copied)
			TCP_SKB_CB(skb)->tcp_flags &= ~TCPHDR_PSH;

		WRITE_ONCE(tp->write_seq, tp->write_seq + copy);
		TCP_SKB_CB(skb)->end_seq += copy;
		tcp_skb_pcount_set(skb, 0);

		copied += copy;
		if (!msg_data_left(msg)) {
			if (unlikely(flags & MSG_EOR))
				TCP_SKB_CB(skb)->eor = 1;
			goto out;
		}

		if (skb->len < size_goal || (flags & MSG_OOB) || unlikely(tp->repair))
			continue;

		if (forced_push(tp)) {
			tcp_mark_push(tp, skb);
			__tcp_push_pending_frames(sk, mss_now, TCP_NAGLE_PUSH);
		} else if (skb == tcp_send_head(sk))
			tcp_push_one(sk, mss_now);
		continue;

wait_for_sndbuf:
		set_bit(SOCK_NOSPACE, &sk->sk_socket->flags);
wait_for_memory:
		if (copied)
			tcp_push(sk, flags & ~MSG_MORE, mss_now,
				 TCP_NAGLE_PUSH, size_goal);

		err = sk_stream_wait_memory(sk, &timeo);
		if (err != 0)
			goto do_error;

		mss_now = tcp_send_mss(sk, &size_goal, flags);
	}

out:
	if (copied) {
		tcp_tx_timestamp(sk, sockc.tsflags);
		tcp_push(sk, flags, mss_now, tp->nonagle, size_goal);
	}
out_nopush:
	sock_zerocopy_put(uarg);
	return copied + copied_syn;

do_error:
	skb = tcp_write_queue_tail(sk);
do_fault:
	tcp_remove_empty_skb(sk, skb);

	if (copied + copied_syn)
		goto out;
out_err:
	sock_zerocopy_put_abort(uarg);
	err = sk_stream_error(sk, flags, err);
	/* make sure we wake any epoll edge trigger waiter */
	if (unlikely(tcp_rtx_and_write_queues_empty(sk) && err == -EAGAIN)) {
		sk->sk_write_space(sk);
		tcp_chrono_stop(sk, TCP_CHRONO_SNDBUF_LIMITED);
	}
	return err;
}
EXPORT_SYMBOL_GPL(tcp_sendmsg_locked);

int tcp_sendmsg(struct sock *sk, struct msghdr *msg, size_t size)
{
	int ret;

	lock_sock(sk);
	ret = tcp_sendmsg_locked(sk, msg, size);
	release_sock(sk);

	return ret;
}
EXPORT_SYMBOL(tcp_sendmsg);

/*
 *	Handle reading urgent data. BSD has very simple semantics for
 *	this, no blocking and very strange errors 8)
 */

static int tcp_recv_urg(struct sock *sk, struct msghdr *msg, int len, int flags)
{
	struct tcp_sock *tp = tcp_sk(sk);

	/* No URG data to read. */
	if (sock_flag(sk, SOCK_URGINLINE) || !tp->urg_data ||
	    tp->urg_data == TCP_URG_READ)
		return -EINVAL;	/* Yes this is right ! */

	if (sk->sk_state == TCP_CLOSE && !sock_flag(sk, SOCK_DONE))
		return -ENOTCONN;

	if (tp->urg_data & TCP_URG_VALID) {
		int err = 0;
		char c = tp->urg_data;

		if (!(flags & MSG_PEEK))
			tp->urg_data = TCP_URG_READ;

		/* Read urgent data. */
		msg->msg_flags |= MSG_OOB;

		if (len > 0) {
			if (!(flags & MSG_TRUNC))
				err = memcpy_to_msg(msg, &c, 1);
			len = 1;
		} else
			msg->msg_flags |= MSG_TRUNC;

		return err ? -EFAULT : len;
	}

	if (sk->sk_state == TCP_CLOSE || (sk->sk_shutdown & RCV_SHUTDOWN))
		return 0;

	/* Fixed the recv(..., MSG_OOB) behaviour.  BSD docs and
	 * the available implementations agree in this case:
	 * this call should never block, independent of the
	 * blocking state of the socket.
	 * Mike <pall@rz.uni-karlsruhe.de>
	 */
	return -EAGAIN;
}

static int tcp_peek_sndq(struct sock *sk, struct msghdr *msg, int len)
{
	struct sk_buff *skb;
	int copied = 0, err = 0;

	/* XXX -- need to support SO_PEEK_OFF */

	skb_rbtree_walk(skb, &sk->tcp_rtx_queue) {
		err = skb_copy_datagram_msg(skb, 0, msg, skb->len);
		if (err)
			return err;
		copied += skb->len;
	}

	skb_queue_walk(&sk->sk_write_queue, skb) {
		err = skb_copy_datagram_msg(skb, 0, msg, skb->len);
		if (err)
			break;

		copied += skb->len;
	}

	return err ?: copied;
}

/* Clean up the receive buffer for full frames taken by the user,
 * then send an ACK if necessary.  COPIED is the number of bytes
 * tcp_recvmsg has given to the user so far, it speeds up the
 * calculation of whether or not we must ACK for the sake of
 * a window update.
 */
#ifndef CONFIG_MPTCP
static
#endif
void tcp_cleanup_rbuf(struct sock *sk, int copied)
{
	struct tcp_sock *tp = tcp_sk(sk);
	bool time_to_ack = false;

	struct sk_buff *skb = skb_peek(&sk->sk_receive_queue);

	WARN(skb && !before(tp->copied_seq, TCP_SKB_CB(skb)->end_seq),
	     "cleanup rbuf bug: copied %X seq %X rcvnxt %X\n",
	     tp->copied_seq, TCP_SKB_CB(skb)->end_seq, tp->rcv_nxt);

	if (inet_csk_ack_scheduled(sk)) {
		const struct inet_connection_sock *icsk = inet_csk(sk);
		   /* Delayed ACKs frequently hit locked sockets during bulk
		    * receive. */
		if (icsk->icsk_ack.blocked ||
		/* Once-per-sysctl_tcp_delack_seg segments
		 * ACK was not sent by tcp_input.c
		 */
		    tp->rcv_nxt - tp->rcv_wup > (icsk->icsk_ack.rcv_mss) *
						sysctl_tcp_delack_seg ||
		    /*
		     * If this read emptied read buffer, we send ACK, if
		     * connection is not bidirectional, user drained
		     * receive buffer and there was a small segment
		     * in queue.
		     */
		    (copied > 0 &&
		     ((icsk->icsk_ack.pending & ICSK_ACK_PUSHED2) ||
		      ((icsk->icsk_ack.pending & ICSK_ACK_PUSHED) &&
		       !icsk->icsk_ack.pingpong)) &&
		      !atomic_read(&sk->sk_rmem_alloc)))
			time_to_ack = true;
	}

	/* We send an ACK if we can now advertise a non-zero window
	 * which has been raised "significantly".
	 *
	 * Even if window raised up to infinity, do not send window open ACK
	 * in states, where we will not receive more. It is useless.
	 */
	if (copied > 0 && !time_to_ack && !(sk->sk_shutdown & RCV_SHUTDOWN)) {
		__u32 rcv_window_now = tcp_receive_window(tp);

		/* Optimize, __tcp_select_window() is not cheap. */
		if (2*rcv_window_now <= tp->window_clamp) {
#ifdef CONFIG_MPTCP
			__u32 new_window = tp->ops->__select_window(sk);
#else
			__u32 new_window = __tcp_select_window(sk);
#endif

			/* Send ACK now, if this read freed lots of space
			 * in our buffer. Certainly, new_window is new window.
			 * We can advertise it now, if it is not less than current one.
			 * "Lots" means "at least twice" here.
			 */
			if (new_window && new_window >= 2 * rcv_window_now)
				time_to_ack = true;
		}
	}
	if (time_to_ack)
		tcp_send_ack(sk);
}

static struct sk_buff *tcp_recv_skb(struct sock *sk, u32 seq, u32 *off)
{
	struct sk_buff *skb;
	u32 offset;

	while ((skb = skb_peek(&sk->sk_receive_queue)) != NULL) {
		offset = seq - TCP_SKB_CB(skb)->seq;
		if (unlikely(TCP_SKB_CB(skb)->tcp_flags & TCPHDR_SYN)) {
			pr_err_once("%s: found a SYN, please report !\n", __func__);
			offset--;
		}
		if (offset < skb->len || (TCP_SKB_CB(skb)->tcp_flags & TCPHDR_FIN)) {
			*off = offset;
			return skb;
		}
		/* This looks weird, but this can happen if TCP collapsing
		 * splitted a fat GRO packet, while we released socket lock
		 * in skb_splice_bits()
		 */
		sk_eat_skb(sk, skb);
	}
	return NULL;
}

/*
 * This routine provides an alternative to tcp_recvmsg() for routines
 * that would like to handle copying from skbuffs directly in 'sendfile'
 * fashion.
 * Note:
 *	- It is assumed that the socket was locked by the caller.
 *	- The routine does not block.
 *	- At present, there is no support for reading OOB data
 *	  or for 'peeking' the socket using this routine
 *	  (although both would be easy to implement).
 */
int tcp_read_sock(struct sock *sk, read_descriptor_t *desc,
		  sk_read_actor_t recv_actor)
{
	struct sk_buff *skb;
	struct tcp_sock *tp = tcp_sk(sk);
	u32 seq = tp->copied_seq;
	u32 offset;
	int copied = 0;

	if (sk->sk_state == TCP_LISTEN)
		return -ENOTCONN;
	while ((skb = tcp_recv_skb(sk, seq, &offset)) != NULL) {
		if (offset < skb->len) {
			int used;
			size_t len;

			len = skb->len - offset;
			/* Stop reading if we hit a patch of urgent data */
			if (tp->urg_data) {
				u32 urg_offset = tp->urg_seq - seq;
				if (urg_offset < len)
					len = urg_offset;
				if (!len)
					break;
			}
			used = recv_actor(desc, skb, offset, len);
			if (used <= 0) {
				if (!copied)
					copied = used;
				break;
			}
			if (WARN_ON_ONCE(used > len))
				used = len;
			seq += used;
			copied += used;
			offset += used;

			/* If recv_actor drops the lock (e.g. TCP splice
			 * receive) the skb pointer might be invalid when
			 * getting here: tcp_collapse might have deleted it
			 * while aggregating skbs from the socket queue.
			 */
			skb = tcp_recv_skb(sk, seq - 1, &offset);
			if (!skb)
				break;
			/* TCP coalescing might have appended data to the skb.
			 * Try to splice more frags
			 */
			if (offset + 1 != skb->len)
				continue;
		}
		if (TCP_SKB_CB(skb)->tcp_flags & TCPHDR_FIN) {
			sk_eat_skb(sk, skb);
			++seq;
			break;
		}
		sk_eat_skb(sk, skb);
		if (!desc->count)
			break;
		WRITE_ONCE(tp->copied_seq, seq);
	}
	WRITE_ONCE(tp->copied_seq, seq);

	tcp_rcv_space_adjust(sk);

	/* Clean up data we have read: This will do ACK frames. */
	if (copied > 0) {
		tcp_recv_skb(sk, seq, &offset);
#ifdef CONFIG_MPTCP
		tp->ops->cleanup_rbuf(sk, copied);
#else
		tcp_cleanup_rbuf(sk, copied);
#endif
	}
	return copied;
}
EXPORT_SYMBOL(tcp_read_sock);

int tcp_peek_len(struct socket *sock)
{
	return tcp_inq(sock->sk);
}
EXPORT_SYMBOL(tcp_peek_len);

/* Make sure sk_rcvbuf is big enough to satisfy SO_RCVLOWAT hint */
int tcp_set_rcvlowat(struct sock *sk, int val)
{
	int cap;

	if (sk->sk_userlocks & SOCK_RCVBUF_LOCK)
		cap = sk->sk_rcvbuf >> 1;
	else
		cap = sock_net(sk)->ipv4.sysctl_tcp_rmem[2] >> 1;
	val = min(val, cap);
	sk->sk_rcvlowat = val ? : 1;

	/* Check if we need to signal EPOLLIN right now */
	tcp_data_ready(sk);

	if (sk->sk_userlocks & SOCK_RCVBUF_LOCK)
		return 0;

	val <<= 1;
	if (val > sk->sk_rcvbuf) {
		sk->sk_rcvbuf = val;
		tcp_sk(sk)->window_clamp = tcp_win_from_space(sk, val);
	}
	return 0;
}
EXPORT_SYMBOL(tcp_set_rcvlowat);

#ifdef CONFIG_MMU
static const struct vm_operations_struct tcp_vm_ops = {
};

int tcp_mmap(struct file *file, struct socket *sock,
	     struct vm_area_struct *vma)
{
	if (vma->vm_flags & (VM_WRITE | VM_EXEC))
		return -EPERM;
	vma->vm_flags &= ~(VM_MAYWRITE | VM_MAYEXEC);

	/* Instruct vm_insert_page() to not down_read(mmap_sem) */
	vma->vm_flags |= VM_MIXEDMAP;

	vma->vm_ops = &tcp_vm_ops;
	return 0;
}
EXPORT_SYMBOL(tcp_mmap);

static int tcp_zerocopy_receive(struct sock *sk,
				struct tcp_zerocopy_receive *zc)
{
	unsigned long address = (unsigned long)zc->address;
	const skb_frag_t *frags = NULL;
	u32 length = 0, seq, offset;
	struct vm_area_struct *vma;
	struct sk_buff *skb = NULL;
	struct tcp_sock *tp;
	int ret;

	if (address & (PAGE_SIZE - 1) || address != zc->address)
		return -EINVAL;

	if (sk->sk_state == TCP_LISTEN)
		return -ENOTCONN;

	sock_rps_record_flow(sk);

	down_read(&current->mm->mmap_sem);

	vma = find_vma(current->mm, address);
	if (!vma || vma->vm_start > address || vma->vm_ops != &tcp_vm_ops) {
		up_read(&current->mm->mmap_sem);
		return -EINVAL;
	}
	zc->length = min_t(unsigned long, zc->length, vma->vm_end - address);

	tp = tcp_sk(sk);
	seq = tp->copied_seq;
	zc->length = min_t(u32, zc->length, tcp_inq(sk));
	zc->length &= ~(PAGE_SIZE - 1);

	zap_page_range(vma, address, zc->length);

	zc->recv_skip_hint = 0;
	ret = 0;
	while (length + PAGE_SIZE <= zc->length) {
		if (zc->recv_skip_hint < PAGE_SIZE) {
			if (skb) {
				skb = skb->next;
				offset = seq - TCP_SKB_CB(skb)->seq;
			} else {
				skb = tcp_recv_skb(sk, seq, &offset);
			}

			zc->recv_skip_hint = skb->len - offset;
			offset -= skb_headlen(skb);
			if ((int)offset < 0 || skb_has_frag_list(skb))
				break;
			frags = skb_shinfo(skb)->frags;
			while (offset) {
				if (frags->size > offset)
					goto out;
				offset -= frags->size;
				frags++;
			}
		}
		if (frags->size != PAGE_SIZE || frags->page_offset)
			break;
		ret = vm_insert_page(vma, address + length,
				     skb_frag_page(frags));
		if (ret)
			break;
		length += PAGE_SIZE;
		seq += PAGE_SIZE;
		zc->recv_skip_hint -= PAGE_SIZE;
		frags++;
	}
out:
	up_read(&current->mm->mmap_sem);
	if (length) {
		WRITE_ONCE(tp->copied_seq, seq);
		tcp_rcv_space_adjust(sk);

		/* Clean up data we have read: This will do ACK frames. */
		tcp_recv_skb(sk, seq, &offset);
		tcp_cleanup_rbuf(sk, length);
		ret = 0;
		if (length == zc->length)
			zc->recv_skip_hint = 0;
	} else {
		if (!zc->recv_skip_hint && sock_flag(sk, SOCK_DONE))
			ret = -EIO;
	}
	zc->length = length;
	return ret;
}
#endif

static void tcp_update_recv_tstamps(struct sk_buff *skb,
				    struct scm_timestamping *tss)
{
	if (skb->tstamp)
		tss->ts[0] = ktime_to_timespec(skb->tstamp);
	else
		tss->ts[0] = (struct timespec) {0};

	if (skb_hwtstamps(skb)->hwtstamp)
		tss->ts[2] = ktime_to_timespec(skb_hwtstamps(skb)->hwtstamp);
	else
		tss->ts[2] = (struct timespec) {0};
}

/* Similar to __sock_recv_timestamp, but does not require an skb */
static void tcp_recv_timestamp(struct msghdr *msg, const struct sock *sk,
			       struct scm_timestamping *tss)
{
	struct timeval tv;
	bool has_timestamping = false;

	if (tss->ts[0].tv_sec || tss->ts[0].tv_nsec) {
		if (sock_flag(sk, SOCK_RCVTSTAMP)) {
			if (sock_flag(sk, SOCK_RCVTSTAMPNS)) {
				put_cmsg(msg, SOL_SOCKET, SCM_TIMESTAMPNS,
					 sizeof(tss->ts[0]), &tss->ts[0]);
			} else {
				tv.tv_sec = tss->ts[0].tv_sec;
				tv.tv_usec = tss->ts[0].tv_nsec / 1000;

				put_cmsg(msg, SOL_SOCKET, SCM_TIMESTAMP,
					 sizeof(tv), &tv);
			}
		}

		if (sk->sk_tsflags & SOF_TIMESTAMPING_SOFTWARE)
			has_timestamping = true;
		else
			tss->ts[0] = (struct timespec) {0};
	}

	if (tss->ts[2].tv_sec || tss->ts[2].tv_nsec) {
		if (sk->sk_tsflags & SOF_TIMESTAMPING_RAW_HARDWARE)
			has_timestamping = true;
		else
			tss->ts[2] = (struct timespec) {0};
	}

	if (has_timestamping) {
		tss->ts[1] = (struct timespec) {0};
		put_cmsg(msg, SOL_SOCKET, SCM_TIMESTAMPING,
			 sizeof(*tss), tss);
	}
}

static int tcp_inq_hint(struct sock *sk)
{
	const struct tcp_sock *tp = tcp_sk(sk);
	u32 copied_seq = READ_ONCE(tp->copied_seq);
	u32 rcv_nxt = READ_ONCE(tp->rcv_nxt);
	int inq;

	inq = rcv_nxt - copied_seq;
	if (unlikely(inq < 0 || copied_seq != READ_ONCE(tp->copied_seq))) {
		lock_sock(sk);
		inq = tp->rcv_nxt - tp->copied_seq;
		release_sock(sk);
	}
	/* After receiving a FIN, tell the user-space to continue reading
	 * by returning a non-zero inq.
	 */
	if (inq == 0 && sock_flag(sk, SOCK_DONE))
		inq = 1;
	return inq;
}

/*
 *	This routine copies from a sock struct into the user buffer.
 *
 *	Technical note: in 2.3 we work on _locked_ socket, so that
 *	tricks with *seq access order and skb->users are not required.
 *	Probably, code can be easily improved even more.
 */

int tcp_recvmsg(struct sock *sk, struct msghdr *msg, size_t len, int nonblock,
		int flags, int *addr_len)
{
	struct tcp_sock *tp = tcp_sk(sk);
	int copied = 0;
	u32 peek_seq;
	u32 *seq;
	unsigned long used;
	int err, inq;
	int target;		/* Read at least this many bytes */
	long timeo;
	struct sk_buff *skb, *last;
	u32 urg_hole = 0;
	struct scm_timestamping tss;
	bool has_tss = false;
	bool has_cmsg;

	if (unlikely(flags & MSG_ERRQUEUE))
		return inet_recv_error(sk, msg, len, addr_len);

	if (sk_can_busy_loop(sk) && skb_queue_empty_lockless(&sk->sk_receive_queue) &&
	    (sk->sk_state == TCP_ESTABLISHED))
		sk_busy_loop(sk, nonblock);

	lock_sock(sk);

#ifdef CONFIG_MPTCP
	if (mptcp(tp)) {
		struct mptcp_tcp_sock *mptcp;

		mptcp_for_each_sub(tp->mpcb, mptcp) {
			sock_rps_record_flow(mptcp_to_sock(mptcp));
		}
	}
#endif

	err = -ENOTCONN;
	if (sk->sk_state == TCP_LISTEN)
		goto out;

	has_cmsg = tp->recvmsg_inq;
	timeo = sock_rcvtimeo(sk, nonblock);

	/* Urgent data needs to be handled specially. */
	if (flags & MSG_OOB)
		goto recv_urg;

	if (unlikely(tp->repair)) {
		err = -EPERM;
		if (!(flags & MSG_PEEK))
			goto out;

		if (tp->repair_queue == TCP_SEND_QUEUE)
			goto recv_sndq;

		err = -EINVAL;
		if (tp->repair_queue == TCP_NO_QUEUE)
			goto out;

		/* 'common' recv queue MSG_PEEK-ing */
	}

	seq = &tp->copied_seq;
	if (flags & MSG_PEEK) {
		peek_seq = tp->copied_seq;
		seq = &peek_seq;
	}

	target = sock_rcvlowat(sk, flags & MSG_WAITALL, len);

	do {
		u32 offset;

		/* Are we at urgent data? Stop if we have read anything or have SIGURG pending. */
		if (tp->urg_data && tp->urg_seq == *seq) {
			if (copied)
				break;
			if (signal_pending(current)) {
				copied = timeo ? sock_intr_errno(timeo) : -EAGAIN;
				break;
			}
		}

		/* Next get a buffer. */

		last = skb_peek_tail(&sk->sk_receive_queue);
		skb_queue_walk(&sk->sk_receive_queue, skb) {
			last = skb;
			/* Now that we have two receive queues this
			 * shouldn't happen.
			 */
			if (WARN(before(*seq, TCP_SKB_CB(skb)->seq),
				 "TCP recvmsg seq # bug: copied %X, seq %X, rcvnxt %X, fl %X\n",
				 *seq, TCP_SKB_CB(skb)->seq, tp->rcv_nxt,
				 flags))
				break;

			offset = *seq - TCP_SKB_CB(skb)->seq;
			if (unlikely(TCP_SKB_CB(skb)->tcp_flags & TCPHDR_SYN)) {
				pr_err_once("%s: found a SYN, please report !\n", __func__);
				offset--;
			}
			if (offset < skb->len)
				goto found_ok_skb;
			if (TCP_SKB_CB(skb)->tcp_flags & TCPHDR_FIN)
				goto found_fin_ok;
			WARN(!(flags & MSG_PEEK),
			     "TCP recvmsg seq # bug 2: copied %X, seq %X, rcvnxt %X, fl %X\n",
			     *seq, TCP_SKB_CB(skb)->seq, tp->rcv_nxt, flags);
		}

		/* Well, if we have backlog, try to process it now yet. */

		if (copied >= target && !READ_ONCE(sk->sk_backlog.tail))
			break;

		if (copied) {
			if (sk->sk_err ||
			    sk->sk_state == TCP_CLOSE ||
			    (sk->sk_shutdown & RCV_SHUTDOWN) ||
			    !timeo ||
			    signal_pending(current))
				break;
		} else {
			if (sock_flag(sk, SOCK_DONE))
				break;

			if (sk->sk_err) {
				copied = sock_error(sk);
				break;
			}

			if (sk->sk_shutdown & RCV_SHUTDOWN)
				break;

			if (sk->sk_state == TCP_CLOSE) {
				/* This occurs when user tries to read
				 * from never connected socket.
				 */
				copied = -ENOTCONN;
				break;
			}

			if (!timeo) {
				copied = -EAGAIN;
				break;
			}

			if (signal_pending(current)) {
				copied = sock_intr_errno(timeo);
				break;
			}
		}

#ifdef CONFIG_MPTCP
		tp->ops->cleanup_rbuf(sk, copied);
#else
		tcp_cleanup_rbuf(sk, copied);
#endif

		if (copied >= target) {
			/* Do not sleep, just process backlog. */
			release_sock(sk);
			lock_sock(sk);
		} else {
			sk_wait_data(sk, &timeo, last);
		}

		if ((flags & MSG_PEEK) &&
		    (peek_seq - copied - urg_hole != tp->copied_seq)) {
			net_dbg_ratelimited("TCP(%s:%d): Application bug, race in MSG_PEEK\n",
					    current->comm,
					    task_pid_nr(current));
			peek_seq = tp->copied_seq;
		}
		continue;

	found_ok_skb:
		/* Ok so how much can we use? */
		used = skb->len - offset;
		if (len < used)
			used = len;

		/* Do we have urgent data here? */
		if (tp->urg_data) {
			u32 urg_offset = tp->urg_seq - *seq;
			if (urg_offset < used) {
				if (!urg_offset) {
					if (!sock_flag(sk, SOCK_URGINLINE)) {
						WRITE_ONCE(*seq, *seq + 1);
						urg_hole++;
						offset++;
						used--;
						if (!used)
							goto skip_copy;
					}
				} else
					used = urg_offset;
			}
		}

		if (!(flags & MSG_TRUNC)) {
			err = skb_copy_datagram_msg(skb, offset, msg, used);
			if (err) {
				/* Exception. Bailout! */
				if (!copied)
					copied = -EFAULT;
				break;
			}
		}

		WRITE_ONCE(*seq, *seq + used);
		copied += used;
		len -= used;

		tcp_rcv_space_adjust(sk);

skip_copy:
		if (tp->urg_data && after(tp->copied_seq, tp->urg_seq)) {
			tp->urg_data = 0;
			tcp_fast_path_check(sk);
		}

		if (TCP_SKB_CB(skb)->has_rxtstamp) {
			tcp_update_recv_tstamps(skb, &tss);
			has_tss = true;
			has_cmsg = true;
		}

		if (used + offset < skb->len)
			continue;

		if (TCP_SKB_CB(skb)->tcp_flags & TCPHDR_FIN)
			goto found_fin_ok;
		if (!(flags & MSG_PEEK))
			sk_eat_skb(sk, skb);
		continue;

	found_fin_ok:
		/* Process the FIN. */
		WRITE_ONCE(*seq, *seq + 1);
		if (!(flags & MSG_PEEK))
			sk_eat_skb(sk, skb);
		break;
	} while (len > 0);

	/* According to UNIX98, msg_name/msg_namelen are ignored
	 * on connected socket. I was just happy when found this 8) --ANK
	 */

	/* Clean up data we have read: This will do ACK frames. */
#ifdef CONFIG_MPTCP
	tp->ops->cleanup_rbuf(sk, copied);
#else
	tcp_cleanup_rbuf(sk, copied);
#endif

	release_sock(sk);

	if (has_cmsg) {
		if (has_tss)
			tcp_recv_timestamp(msg, sk, &tss);
		if (tp->recvmsg_inq) {
			inq = tcp_inq_hint(sk);
			put_cmsg(msg, SOL_TCP, TCP_CM_INQ, sizeof(inq), &inq);
		}
	}

	return copied;

out:
	release_sock(sk);
	return err;

recv_urg:
	err = tcp_recv_urg(sk, msg, len, flags);
	goto out;

recv_sndq:
	err = tcp_peek_sndq(sk, msg, len);
	goto out;
}
EXPORT_SYMBOL(tcp_recvmsg);

void tcp_set_state(struct sock *sk, int state)
{
	int oldstate = sk->sk_state;

	/* We defined a new enum for TCP states that are exported in BPF
	 * so as not force the internal TCP states to be frozen. The
	 * following checks will detect if an internal state value ever
	 * differs from the BPF value. If this ever happens, then we will
	 * need to remap the internal value to the BPF value before calling
	 * tcp_call_bpf_2arg.
	 */
	BUILD_BUG_ON((int)BPF_TCP_ESTABLISHED != (int)TCP_ESTABLISHED);
	BUILD_BUG_ON((int)BPF_TCP_SYN_SENT != (int)TCP_SYN_SENT);
	BUILD_BUG_ON((int)BPF_TCP_SYN_RECV != (int)TCP_SYN_RECV);
	BUILD_BUG_ON((int)BPF_TCP_FIN_WAIT1 != (int)TCP_FIN_WAIT1);
	BUILD_BUG_ON((int)BPF_TCP_FIN_WAIT2 != (int)TCP_FIN_WAIT2);
	BUILD_BUG_ON((int)BPF_TCP_TIME_WAIT != (int)TCP_TIME_WAIT);
	BUILD_BUG_ON((int)BPF_TCP_CLOSE != (int)TCP_CLOSE);
	BUILD_BUG_ON((int)BPF_TCP_CLOSE_WAIT != (int)TCP_CLOSE_WAIT);
	BUILD_BUG_ON((int)BPF_TCP_LAST_ACK != (int)TCP_LAST_ACK);
	BUILD_BUG_ON((int)BPF_TCP_LISTEN != (int)TCP_LISTEN);
	BUILD_BUG_ON((int)BPF_TCP_CLOSING != (int)TCP_CLOSING);
	BUILD_BUG_ON((int)BPF_TCP_NEW_SYN_RECV != (int)TCP_NEW_SYN_RECV);
	BUILD_BUG_ON((int)BPF_TCP_MAX_STATES != (int)TCP_MAX_STATES);

	if (BPF_SOCK_OPS_TEST_FLAG(tcp_sk(sk), BPF_SOCK_OPS_STATE_CB_FLAG))
		tcp_call_bpf_2arg(sk, BPF_SOCK_OPS_STATE_CB, oldstate, state);

	switch (state) {
	case TCP_ESTABLISHED:
		if (oldstate != TCP_ESTABLISHED)
			TCP_INC_STATS(sock_net(sk), TCP_MIB_CURRESTAB);
		break;

	case TCP_CLOSE:
		if (oldstate == TCP_CLOSE_WAIT || oldstate == TCP_ESTABLISHED)
			TCP_INC_STATS(sock_net(sk), TCP_MIB_ESTABRESETS);

		sk->sk_prot->unhash(sk);
		if (inet_csk(sk)->icsk_bind_hash &&
		    !(sk->sk_userlocks & SOCK_BINDPORT_LOCK))
			inet_put_port(sk);
		/* fall through */
	default:
		if (oldstate == TCP_ESTABLISHED)
			TCP_DEC_STATS(sock_net(sk), TCP_MIB_CURRESTAB);
	}

	/* Change state AFTER socket is unhashed to avoid closed
	 * socket sitting in hash tables.
	 */
	inet_sk_state_store(sk, state);

#ifdef STATE_TRACE
	SOCK_DEBUG(sk, "TCP sk=%p, State %s -> %s\n", sk, statename[oldstate], statename[state]);
#endif
}
EXPORT_SYMBOL_GPL(tcp_set_state);

/*
 *	State processing on a close. This implements the state shift for
 *	sending our FIN frame. Note that we only send a FIN for some
 *	states. A shutdown() may have already sent the FIN, or we may be
 *	closed.
 */

static const unsigned char new_state[16] = {
  /* current state:        new state:      action:	*/
  [0 /* (Invalid) */]	= TCP_CLOSE,
  [TCP_ESTABLISHED]	= TCP_FIN_WAIT1 | TCP_ACTION_FIN,
  [TCP_SYN_SENT]	= TCP_CLOSE,
  [TCP_SYN_RECV]	= TCP_FIN_WAIT1 | TCP_ACTION_FIN,
  [TCP_FIN_WAIT1]	= TCP_FIN_WAIT1,
  [TCP_FIN_WAIT2]	= TCP_FIN_WAIT2,
  [TCP_TIME_WAIT]	= TCP_CLOSE,
  [TCP_CLOSE]		= TCP_CLOSE,
  [TCP_CLOSE_WAIT]	= TCP_LAST_ACK  | TCP_ACTION_FIN,
  [TCP_LAST_ACK]	= TCP_LAST_ACK,
  [TCP_LISTEN]		= TCP_CLOSE,
  [TCP_CLOSING]		= TCP_CLOSING,
  [TCP_NEW_SYN_RECV]	= TCP_CLOSE,	/* should not happen ! */
};

#ifndef CONFIG_MPTCP
static
#endif
int tcp_close_state(struct sock *sk)
{
	int next = (int)new_state[sk->sk_state];
	int ns = next & TCP_STATE_MASK;

	tcp_set_state(sk, ns);

	return next & TCP_ACTION_FIN;
}

/*
 *	Shutdown the sending side of a connection. Much like close except
 *	that we don't receive shut down or sock_set_flag(sk, SOCK_DEAD).
 */

void tcp_shutdown(struct sock *sk, int how)
{
	/*	We need to grab some memory, and put together a FIN,
	 *	and then put it into the queue to be sent.
	 *		Tim MacKenzie(tym@dibbler.cs.monash.edu.au) 4 Dec '92.
	 */
	if (!(how & SEND_SHUTDOWN))
		return;

	/* If we've already sent a FIN, or it's a closed state, skip this. */
	if ((1 << sk->sk_state) &
	    (TCPF_ESTABLISHED | TCPF_SYN_SENT |
	     TCPF_SYN_RECV | TCPF_CLOSE_WAIT)) {
		/* Clear out any half completed packets.  FIN if needed. */
		if (tcp_close_state(sk))
#ifdef CONFIG_MPTCP
			tcp_sk(sk)->ops->send_fin(sk);
#else
			tcp_send_fin(sk);
#endif
	}
}
EXPORT_SYMBOL(tcp_shutdown);

bool tcp_check_oom(struct sock *sk, int shift)
{
	bool too_many_orphans, out_of_socket_memory;

	too_many_orphans = tcp_too_many_orphans(sk, shift);
	out_of_socket_memory = tcp_out_of_memory(sk);

	if (too_many_orphans)
		net_info_ratelimited("too many orphaned sockets\n");
	if (out_of_socket_memory)
		net_info_ratelimited("out of memory -- consider tuning tcp_mem\n");
	return too_many_orphans || out_of_socket_memory;
}

void tcp_close(struct sock *sk, long timeout)
{
	struct sk_buff *skb;
	int data_was_unread = 0;
	int state;
#ifdef CONFIG_MPTCP
	if (is_meta_sk(sk)) {
		/* TODO: Currently forcing timeout to 0 because
		 * sk_stream_wait_close will complain during lockdep because
		 * of the mpcb_mutex (circular lock dependency through
		 * inet_csk_listen_stop()).
		 * We should find a way to get rid of the mpcb_mutex.
		 */
		mptcp_close(sk, 0);
		return;
	}
#endif

	lock_sock(sk);
	sk->sk_shutdown = SHUTDOWN_MASK;

	if (sk->sk_state == TCP_LISTEN) {
		tcp_set_state(sk, TCP_CLOSE);

		/* Special case. */
		inet_csk_listen_stop(sk);

		goto adjudge_to_death;
	}

	/*  We need to flush the recv. buffs.  We do this only on the
	 *  descriptor close, not protocol-sourced closes, because the
	 *  reader process may not have drained the data yet!
	 */
	while ((skb = __skb_dequeue(&sk->sk_receive_queue)) != NULL) {
		u32 len = TCP_SKB_CB(skb)->end_seq - TCP_SKB_CB(skb)->seq;

		if (TCP_SKB_CB(skb)->tcp_flags & TCPHDR_FIN)
			len--;
		data_was_unread += len;
		__kfree_skb(skb);
	}

	sk_mem_reclaim(sk);

	/* If socket has been already reset (e.g. in tcp_reset()) - kill it. */
	if (sk->sk_state == TCP_CLOSE)
		goto adjudge_to_death;

	/* As outlined in RFC 2525, section 2.17, we send a RST here because
	 * data was lost. To witness the awful effects of the old behavior of
	 * always doing a FIN, run an older 2.1.x kernel or 2.0.x, start a bulk
	 * GET in an FTP client, suspend the process, wait for the client to
	 * advertise a zero window, then kill -9 the FTP client, wheee...
	 * Note: timeout is always zero in such a case.
	 */
	if (unlikely(tcp_sk(sk)->repair)) {
		sk->sk_prot->disconnect(sk, 0);
	} else if (data_was_unread) {
		/* Unread data was tossed, zap the connection. */
		NET_INC_STATS(sock_net(sk), LINUX_MIB_TCPABORTONCLOSE);
		tcp_set_state(sk, TCP_CLOSE);
#ifdef CONFIG_MPTCP
		tcp_sk(sk)->ops->send_active_reset(sk, sk->sk_allocation);
#else
		tcp_send_active_reset(sk, sk->sk_allocation);
#endif
	} else if (sock_flag(sk, SOCK_LINGER) && !sk->sk_lingertime) {
		/* Check zero linger _after_ checking for unread data. */
		sk->sk_prot->disconnect(sk, 0);
		NET_INC_STATS(sock_net(sk), LINUX_MIB_TCPABORTONDATA);
	} else if (tcp_close_state(sk)) {
		/* We FIN if the application ate all the data before
		 * zapping the connection.
		 */

		/* RED-PEN. Formally speaking, we have broken TCP state
		 * machine. State transitions:
		 *
		 * TCP_ESTABLISHED -> TCP_FIN_WAIT1
		 * TCP_SYN_RECV	-> TCP_FIN_WAIT1 (forget it, it's impossible)
		 * TCP_CLOSE_WAIT -> TCP_LAST_ACK
		 *
		 * are legal only when FIN has been sent (i.e. in window),
		 * rather than queued out of window. Purists blame.
		 *
		 * F.e. "RFC state" is ESTABLISHED,
		 * if Linux state is FIN-WAIT-1, but FIN is still not sent.
		 *
		 * The visible declinations are that sometimes
		 * we enter time-wait state, when it is not required really
		 * (harmless), do not send active resets, when they are
		 * required by specs (TCP_ESTABLISHED, TCP_CLOSE_WAIT, when
		 * they look as CLOSING or LAST_ACK for Linux)
		 * Probably, I missed some more holelets.
		 * 						--ANK
		 * XXX (TFO) - To start off we don't support SYN+ACK+FIN
		 * in a single packet! (May consider it later but will
		 * probably need API support or TCP_CORK SYN-ACK until
		 * data is written and socket is closed.)
		 */
		tcp_send_fin(sk);
	}

	sk_stream_wait_close(sk, timeout);

adjudge_to_death:
	state = sk->sk_state;
	sock_hold(sk);
	sock_orphan(sk);

	local_bh_disable();
	bh_lock_sock(sk);
	/* remove backlog if any, without releasing ownership. */
	__release_sock(sk);

	percpu_counter_inc(sk->sk_prot->orphan_count);

	/* Have we already been destroyed by a softirq or backlog? */
	if (state != TCP_CLOSE && sk->sk_state == TCP_CLOSE)
		goto out;

	/*	This is a (useful) BSD violating of the RFC. There is a
	 *	problem with TCP as specified in that the other end could
	 *	keep a socket open forever with no application left this end.
	 *	We use a 1 minute timeout (about the same as BSD) then kill
	 *	our end. If they send after that then tough - BUT: long enough
	 *	that we won't make the old 4*rto = almost no time - whoops
	 *	reset mistake.
	 *
	 *	Nope, it was not mistake. It is really desired behaviour
	 *	f.e. on http servers, when such sockets are useless, but
	 *	consume significant resources. Let's do it with special
	 *	linger2	option.					--ANK
	 */

	if (sk->sk_state == TCP_FIN_WAIT2) {
		struct tcp_sock *tp = tcp_sk(sk);
		if (tp->linger2 < 0) {
			tcp_set_state(sk, TCP_CLOSE);
#ifdef CONFIG_MPTCP
			tp->ops->send_active_reset(sk, GFP_ATOMIC);
#else
			tcp_send_active_reset(sk, GFP_ATOMIC);
#endif
			__NET_INC_STATS(sock_net(sk),
					LINUX_MIB_TCPABORTONLINGER);
		} else {
			const int tmo = tcp_fin_time(sk);

			if (tmo > TCP_TIMEWAIT_LEN) {
				inet_csk_reset_keepalive_timer(sk,
						tmo - TCP_TIMEWAIT_LEN);
			} else {
#ifdef CONFIG_MPTCP
				tcp_sk(sk)->ops->time_wait(sk, TCP_FIN_WAIT2,
							   tmo);
#else
				tcp_time_wait(sk, TCP_FIN_WAIT2, tmo);
#endif
				goto out;
			}
		}
	}
	if (sk->sk_state != TCP_CLOSE) {
		sk_mem_reclaim(sk);
		if (tcp_check_oom(sk, 0)) {
			tcp_set_state(sk, TCP_CLOSE);
#ifdef CONFIG_MPTCP
			tcp_sk(sk)->ops->send_active_reset(sk, GFP_ATOMIC);
#else
			tcp_send_active_reset(sk, GFP_ATOMIC);
#endif
			__NET_INC_STATS(sock_net(sk),
					LINUX_MIB_TCPABORTONMEMORY);
		} else if (!check_net(sock_net(sk))) {
			/* Not possible to send reset; just close */
			tcp_set_state(sk, TCP_CLOSE);
		}
	}

	if (sk->sk_state == TCP_CLOSE) {
		struct request_sock *req = tcp_sk(sk)->fastopen_rsk;
		/* We could get here with a non-NULL req if the socket is
		 * aborted (e.g., closed with unread data) before 3WHS
		 * finishes.
		 */
		if (req)
			reqsk_fastopen_remove(sk, req, false);
		inet_csk_destroy_sock(sk);
	}
	/* Otherwise, socket is reprieved until protocol close. */

out:
	bh_unlock_sock(sk);
	local_bh_enable();
	release_sock(sk);
	sock_put(sk);
}
EXPORT_SYMBOL(tcp_close);

#ifndef CONFIG_MPTCP
/* These states need RST on ABORT according to RFC793 */

static inline bool tcp_need_reset(int state)
{
	return (1 << state) &
	       (TCPF_ESTABLISHED | TCPF_CLOSE_WAIT | TCPF_FIN_WAIT1 |
		TCPF_FIN_WAIT2 | TCPF_SYN_RECV | TCPF_SYN_SENT);
}
#endif
static void tcp_rtx_queue_purge(struct sock *sk)
{
	struct rb_node *p = rb_first(&sk->tcp_rtx_queue);

	tcp_sk(sk)->highest_sack = NULL;
	while (p) {
		struct sk_buff *skb = rb_to_skb(p);

		p = rb_next(p);
		/* Since we are deleting whole queue, no need to
		 * list_del(&skb->tcp_tsorted_anchor)
		 */
		tcp_rtx_queue_unlink(skb, sk);
		sk_wmem_free_skb(sk, skb);
	}
}

void tcp_write_queue_purge(struct sock *sk)
{
	struct sk_buff *skb;
#ifdef CONFIG_MPTCP
	if (mptcp(tcp_sk(sk)) && !is_meta_sk(sk) &&
	    !tcp_rtx_and_write_queues_empty(sk))
		mptcp_reinject_data(sk, 0);
#endif
	tcp_chrono_stop(sk, TCP_CHRONO_BUSY);
	while ((skb = __skb_dequeue(&sk->sk_write_queue)) != NULL) {
		tcp_skb_tsorted_anchor_cleanup(skb);
		sk_wmem_free_skb(sk, skb);
	}
	tcp_rtx_queue_purge(sk);
	INIT_LIST_HEAD(&tcp_sk(sk)->tsorted_sent_queue);
	sk_mem_reclaim(sk);
	tcp_clear_all_retrans_hints(tcp_sk(sk));
	tcp_sk(sk)->highest_sack = NULL;
	tcp_sk(sk)->sacked_out = 0;
	tcp_sk(sk)->wqp_called = 1;
	tcp_sk(sk)->packets_out = 0;
	inet_csk(sk)->icsk_backoff = 0;
}

int tcp_disconnect(struct sock *sk, int flags)
{
	struct inet_sock *inet = inet_sk(sk);
	struct inet_connection_sock *icsk = inet_csk(sk);
	struct tcp_sock *tp = tcp_sk(sk);
	int old_state = sk->sk_state;
	u32 seq;

	if (old_state != TCP_CLOSE)
		tcp_set_state(sk, TCP_CLOSE);

	/* ABORT function of RFC793 */
	if (old_state == TCP_LISTEN) {
		inet_csk_listen_stop(sk);
	} else if (unlikely(tp->repair)) {
		sk->sk_err = ECONNABORTED;
	} else if (tcp_need_reset(old_state) ||
		   (tp->snd_nxt != tp->write_seq &&
		    (1 << old_state) & (TCPF_CLOSING | TCPF_LAST_ACK))) {
		/* The last check adjusts for discrepancy of Linux wrt. RFC
		 * states
		 */
#ifdef CONFIG_MPTCP
		tp->ops->send_active_reset(sk, gfp_any());
#else
		tcp_send_active_reset(sk, gfp_any());
#endif
		sk->sk_err = ECONNRESET;
	}

	tcp_clear_xmit_timers(sk);
	__skb_queue_purge(&sk->sk_receive_queue);
	WRITE_ONCE(tp->copied_seq, tp->rcv_nxt);
	tp->urg_data = 0;
	tcp_write_queue_purge(sk);
	tcp_fastopen_active_disable_ofo_check(sk);
	skb_rbtree_purge(&tp->out_of_order_queue);

	inet->inet_dport = 0;

	if (!(sk->sk_userlocks & SOCK_BINDADDR_LOCK))
		inet_reset_saddr(sk);

#ifdef CONFIG_MPTCP
	if (is_meta_sk(sk)) {
		mptcp_disconnect(sk);
	} else {
		if (tp->inside_tk_table)
			mptcp_hash_remove_bh(tp);
	}
#endif

	sk->sk_shutdown = 0;
	sock_reset_flag(sk, SOCK_DONE);
	tp->srtt_us = 0;
	tp->rcv_rtt_last_tsecr = 0;

	seq = tp->write_seq + tp->max_window + 2;
	if (!seq)
		seq = 1;
	WRITE_ONCE(tp->write_seq, seq);

	tp->snd_cwnd = 2;
	icsk->icsk_probes_out = 0;
	tp->snd_ssthresh = TCP_INFINITE_SSTHRESH;
	tp->snd_cwnd_cnt = 0;
	tp->is_cwnd_limited = 0;
	tp->max_packets_out = 0;
	tp->window_clamp = 0;
	tp->delivered = 0;
	tp->delivered_ce = 0;
	if (icsk->icsk_ca_ops->release)
		icsk->icsk_ca_ops->release(sk);
	memset(icsk->icsk_ca_priv, 0, sizeof(icsk->icsk_ca_priv));
	tcp_set_ca_state(sk, TCP_CA_Open);
	tp->is_sack_reneg = 0;
	tcp_clear_retrans(tp);
	tp->total_retrans = 0;
	inet_csk_delack_init(sk);
	/* Initialize rcv_mss to TCP_MIN_MSS to avoid division by 0
	 * issue in __tcp_select_window()
	 */
	icsk->icsk_ack.rcv_mss = TCP_MIN_MSS;
	memset(&tp->rx_opt, 0, sizeof(tp->rx_opt));
	__sk_dst_reset(sk);
	dst_release(xchg((__force struct dst_entry **)&sk->sk_rx_dst, NULL));
	tcp_saved_syn_free(tp);
	tp->compressed_ack = 0;
	tp->segs_in = 0;
	tp->segs_out = 0;
	tp->bytes_sent = 0;
	tp->bytes_acked = 0;
	tp->bytes_received = 0;
	tp->bytes_retrans = 0;
	tp->data_segs_in = 0;
	tp->data_segs_out = 0;
	tp->dsack_dups = 0;
	tp->reord_seen = 0;

	/* Clean up fastopen related fields */
	tcp_free_fastopen_req(tp);
	inet->defer_connect = 0;

	WARN_ON(inet->inet_num && !icsk->icsk_bind_hash);

	if (sk->sk_frag.page) {
		put_page(sk->sk_frag.page);
		sk->sk_frag.page = NULL;
		sk->sk_frag.offset = 0;
	}

	sk->sk_error_report(sk);
	return 0;
}
EXPORT_SYMBOL(tcp_disconnect);

static inline bool tcp_can_repair_sock(const struct sock *sk)
{
#ifdef CONFIG_MPTCP
	return ns_capable(sock_net(sk)->user_ns, CAP_NET_ADMIN) &&
		(sk->sk_state != TCP_LISTEN) && !sock_flag(sk, SOCK_MPTCP);
#else
	return ns_capable(sock_net(sk)->user_ns, CAP_NET_ADMIN) &&
		(sk->sk_state != TCP_LISTEN);
#endif
}

static int tcp_repair_set_window(struct tcp_sock *tp, char __user *optbuf, int len)
{
	struct tcp_repair_window opt;

	if (!tp->repair)
		return -EPERM;

	if (len != sizeof(opt))
		return -EINVAL;

	if (copy_from_user(&opt, optbuf, sizeof(opt)))
		return -EFAULT;

	if (opt.max_window < opt.snd_wnd)
		return -EINVAL;

	if (after(opt.snd_wl1, tp->rcv_nxt + opt.rcv_wnd))
		return -EINVAL;

	if (after(opt.rcv_wup, tp->rcv_nxt))
		return -EINVAL;

	tp->snd_wl1	= opt.snd_wl1;
	tp->snd_wnd	= opt.snd_wnd;
	tp->max_window	= opt.max_window;

	tp->rcv_wnd	= opt.rcv_wnd;
	tp->rcv_wup	= opt.rcv_wup;

	return 0;
}

static int tcp_repair_options_est(struct sock *sk,
		struct tcp_repair_opt __user *optbuf, unsigned int len)
{
	struct tcp_sock *tp = tcp_sk(sk);
	struct tcp_repair_opt opt;

	while (len >= sizeof(opt)) {
		if (copy_from_user(&opt, optbuf, sizeof(opt)))
			return -EFAULT;

		optbuf++;
		len -= sizeof(opt);

		switch (opt.opt_code) {
		case TCPOPT_MSS:
			tp->rx_opt.mss_clamp = opt.opt_val;
			tcp_mtup_init(sk);
			break;
		case TCPOPT_WINDOW:
			{
				u16 snd_wscale = opt.opt_val & 0xFFFF;
				u16 rcv_wscale = opt.opt_val >> 16;

				if (snd_wscale > TCP_MAX_WSCALE || rcv_wscale > TCP_MAX_WSCALE)
					return -EFBIG;

				tp->rx_opt.snd_wscale = snd_wscale;
				tp->rx_opt.rcv_wscale = rcv_wscale;
				tp->rx_opt.wscale_ok = 1;
			}
			break;
		case TCPOPT_SACK_PERM:
			if (opt.opt_val != 0)
				return -EINVAL;

			tp->rx_opt.sack_ok |= TCP_SACK_SEEN;
			break;
		case TCPOPT_TIMESTAMP:
			if (opt.opt_val != 0)
				return -EINVAL;

			tp->rx_opt.tstamp_ok = 1;
			break;
		}
	}

	return 0;
}

/*
 *	Socket option code for TCP.
 */
static int do_tcp_setsockopt(struct sock *sk, int level,
		int optname, char __user *optval, unsigned int optlen)
{
	struct tcp_sock *tp = tcp_sk(sk);
	struct inet_connection_sock *icsk = inet_csk(sk);
	struct net *net = sock_net(sk);
	int val;
	int err = 0;

	/* These are data/string values, all the others are ints */
	switch (optname) {
	case TCP_CONGESTION: {
		char name[TCP_CA_NAME_MAX];

		if (optlen < 1)
			return -EINVAL;

		val = strncpy_from_user(name, optval,
					min_t(long, TCP_CA_NAME_MAX-1, optlen));
		if (val < 0)
			return -EFAULT;
		name[val] = 0;

		lock_sock(sk);
		err = tcp_set_congestion_control(sk, name, true, true,
						 ns_capable(sock_net(sk)->user_ns,
							    CAP_NET_ADMIN));
		release_sock(sk);
		return err;
	}
	case TCP_ULP: {
		char name[TCP_ULP_NAME_MAX];

		if (optlen < 1)
			return -EINVAL;

		val = strncpy_from_user(name, optval,
					min_t(long, TCP_ULP_NAME_MAX - 1,
					      optlen));
		if (val < 0)
			return -EFAULT;
		name[val] = 0;

		lock_sock(sk);
		err = tcp_set_ulp(sk, name);
		release_sock(sk);
		return err;
	}
	case TCP_FASTOPEN_KEY: {
		__u8 key[TCP_FASTOPEN_KEY_LENGTH];

		if (optlen != sizeof(key))
			return -EINVAL;

		if (copy_from_user(key, optval, optlen))
			return -EFAULT;

		return tcp_fastopen_reset_cipher(net, sk, key, sizeof(key));
	}
#ifdef CONFIG_MPTCP
	case MPTCP_SCHEDULER: {
		char name[MPTCP_SCHED_NAME_MAX];

		if (optlen < 1)
			return -EINVAL;

		/* Cannot be used if MPTCP is not used or we already have
		 * established an MPTCP-connection.
		 */
		if (mptcp_init_failed || !sysctl_mptcp_enabled ||
		    sk->sk_state != TCP_CLOSE)
			return -EPERM;

		val = strncpy_from_user(name, optval,
					min_t(long, MPTCP_SCHED_NAME_MAX - 1,
					      optlen));

		if (val < 0)
			return -EFAULT;
		name[val] = 0;

		lock_sock(sk);
		err = mptcp_set_scheduler(sk, name);
		release_sock(sk);
		return err;
	}

	case MPTCP_PATH_MANAGER: {
		char name[MPTCP_PM_NAME_MAX];

		if (optlen < 1)
			return -EINVAL;

		/* Cannot be used if MPTCP is not used or we already have
		 * established an MPTCP-connection.
		 */
		if (mptcp_init_failed || !sysctl_mptcp_enabled ||
		    sk->sk_state != TCP_CLOSE)
			return -EPERM;

		val = strncpy_from_user(name, optval,
					min_t(long, MPTCP_PM_NAME_MAX - 1,
					      optlen));

		if (val < 0)
			return -EFAULT;
		name[val] = 0;

		lock_sock(sk);
		err = mptcp_set_path_manager(sk, name);
		release_sock(sk);
		return err;
	}
#endif
	default:
		/* fallthru */
		break;
	}

	if (optlen < sizeof(int))
		return -EINVAL;

	if (get_user(val, (int __user *)optval))
		return -EFAULT;

	lock_sock(sk);

	switch (optname) {
	case TCP_MAXSEG:
		/* Values greater than interface MTU won't take effect. However
		 * at the point when this call is done we typically don't yet
		 * know which interface is going to be used
		 */
		if (val && (val < TCP_MIN_MSS || val > MAX_TCP_WINDOW)) {
			err = -EINVAL;
			break;
		}
		tp->rx_opt.user_mss = val;
		break;

	case TCP_NODELAY:
		if (val) {
			/* TCP_NODELAY is weaker than TCP_CORK, so that
			 * this option on corked socket is remembered, but
			 * it is not activated until cork is cleared.
			 *
			 * However, when TCP_NODELAY is set we make
			 * an explicit push, which overrides even TCP_CORK
			 * for currently queued segments.
			 */
			tp->nonagle |= TCP_NAGLE_OFF|TCP_NAGLE_PUSH;
			tcp_push_pending_frames(sk);
		} else {
			tp->nonagle &= ~TCP_NAGLE_OFF;
		}
		break;

	case TCP_THIN_LINEAR_TIMEOUTS:
		if (val < 0 || val > 1)
			err = -EINVAL;
		else
			tp->thin_lto = val;
		break;

	case TCP_THIN_DUPACK:
		if (val < 0 || val > 1)
			err = -EINVAL;
		break;

	case TCP_REPAIR:
		if (!tcp_can_repair_sock(sk))
			err = -EPERM;
		else if (val == TCP_REPAIR_ON) {
			tp->repair = 1;
			sk->sk_reuse = SK_FORCE_REUSE;
			tp->repair_queue = TCP_NO_QUEUE;
		} else if (val == TCP_REPAIR_OFF) {
			tp->repair = 0;
			sk->sk_reuse = SK_NO_REUSE;
			tcp_send_window_probe(sk);
		} else if (val == TCP_REPAIR_OFF_NO_WP) {
			tp->repair = 0;
			sk->sk_reuse = SK_NO_REUSE;
		} else
			err = -EINVAL;

		break;

	case TCP_REPAIR_QUEUE:
		if (!tp->repair)
			err = -EPERM;
		else if ((unsigned int)val < TCP_QUEUES_NR)
			tp->repair_queue = val;
		else
			err = -EINVAL;
		break;

	case TCP_QUEUE_SEQ:
		if (sk->sk_state != TCP_CLOSE) {
			err = -EPERM;
		} else if (tp->repair_queue == TCP_SEND_QUEUE) {
			if (!tcp_rtx_queue_empty(sk))
				err = -EPERM;
			else
				WRITE_ONCE(tp->write_seq, val);
		} else if (tp->repair_queue == TCP_RECV_QUEUE) {
			if (tp->rcv_nxt != tp->copied_seq) {
				err = -EPERM;
			} else {
				WRITE_ONCE(tp->rcv_nxt, val);
				WRITE_ONCE(tp->copied_seq, val);
			}
		} else {
			err = -EINVAL;
		}
		break;

	case TCP_REPAIR_OPTIONS:
		if (!tp->repair)
			err = -EINVAL;
		else if (sk->sk_state == TCP_ESTABLISHED)
			err = tcp_repair_options_est(sk,
					(struct tcp_repair_opt __user *)optval,
					optlen);
		else
			err = -EPERM;
		break;

	case TCP_CORK:
		/* When set indicates to always queue non-full frames.
		 * Later the user clears this option and we transmit
		 * any pending partial frames in the queue.  This is
		 * meant to be used alongside sendfile() to get properly
		 * filled frames when the user (for example) must write
		 * out headers with a write() call first and then use
		 * sendfile to send out the data parts.
		 *
		 * TCP_CORK can be set together with TCP_NODELAY and it is
		 * stronger than TCP_NODELAY.
		 */
		if (val) {
			tp->nonagle |= TCP_NAGLE_CORK;
		} else {
			tp->nonagle &= ~TCP_NAGLE_CORK;
			if (tp->nonagle&TCP_NAGLE_OFF)
				tp->nonagle |= TCP_NAGLE_PUSH;
			tcp_push_pending_frames(sk);
		}
		break;

	case TCP_KEEPIDLE:
		if (val < 1 || val > MAX_TCP_KEEPIDLE)
			err = -EINVAL;
		else {
			tp->keepalive_time = val * HZ;
			if (sock_flag(sk, SOCK_KEEPOPEN) &&
			    !((1 << sk->sk_state) &
			      (TCPF_CLOSE | TCPF_LISTEN))) {
				u32 elapsed = keepalive_time_elapsed(tp);
				if (tp->keepalive_time > elapsed)
					elapsed = tp->keepalive_time - elapsed;
				else
					elapsed = 0;
				inet_csk_reset_keepalive_timer(sk, elapsed);
			}
		}
		break;
	case TCP_KEEPINTVL:
		if (val < 1 || val > MAX_TCP_KEEPINTVL)
			err = -EINVAL;
		else
			tp->keepalive_intvl = val * HZ;
		break;
	case TCP_KEEPCNT:
		if (val < 1 || val > MAX_TCP_KEEPCNT)
			err = -EINVAL;
		else
			tp->keepalive_probes = val;
		break;
	case TCP_SYNCNT:
		if (val < 1 || val > MAX_TCP_SYNCNT)
			err = -EINVAL;
		else
			icsk->icsk_syn_retries = val;
		break;

	case TCP_SAVE_SYN:
		if (val < 0 || val > 1)
			err = -EINVAL;
		else
			tp->save_syn = val;
		break;

	case TCP_LINGER2:
		if (val < 0)
			tp->linger2 = -1;
		else if (val > net->ipv4.sysctl_tcp_fin_timeout / HZ)
			tp->linger2 = 0;
		else
			tp->linger2 = val * HZ;
		break;

	case TCP_DEFER_ACCEPT:
#ifdef CONFIG_MPTCP
		/* An established MPTCP-connection (mptcp(tp) only returns true
		 * if the socket is established) should not use DEFER on new
		 * subflows.
		 */
		if (mptcp(tp))
			break;
#endif
		/* Translate value in seconds to number of retransmits */
		icsk->icsk_accept_queue.rskq_defer_accept =
			secs_to_retrans(val, TCP_TIMEOUT_INIT / HZ,
					TCP_RTO_MAX / HZ);
		break;

	case TCP_WINDOW_CLAMP:
		if (!val) {
			if (sk->sk_state != TCP_CLOSE) {
				err = -EINVAL;
				break;
			}
			tp->window_clamp = 0;
		} else
			tp->window_clamp = val < SOCK_MIN_RCVBUF / 2 ?
						SOCK_MIN_RCVBUF / 2 : val;
		break;

	case TCP_QUICKACK:
		if (!val) {
			icsk->icsk_ack.pingpong = 1;
		} else {
			icsk->icsk_ack.pingpong = 0;
			if ((1 << sk->sk_state) &
			    (TCPF_ESTABLISHED | TCPF_CLOSE_WAIT) &&
			    inet_csk_ack_scheduled(sk)) {
				icsk->icsk_ack.pending |= ICSK_ACK_PUSHED;
#ifdef CONFIG_MPTCP
				tp->ops->cleanup_rbuf(sk, 1);
#else
				tcp_cleanup_rbuf(sk, 1);
#endif
				if (!(val & 1))
					icsk->icsk_ack.pingpong = 1;
			}
		}
		break;

#ifdef CONFIG_TCP_MD5SIG
	case TCP_MD5SIG:
	case TCP_MD5SIG_EXT:
<<<<<<< HEAD
#ifdef CONFIG_MPTCP
		if ((1 << sk->sk_state) & (TCPF_CLOSE | TCPF_LISTEN) && !sock_flag(sk, SOCK_MPTCP))
#else
		if ((1 << sk->sk_state) & (TCPF_CLOSE | TCPF_LISTEN))
#endif
			err = tp->af_specific->md5_parse(sk, optname, optval, optlen);
		else
			err = -EINVAL;
=======
		err = tp->af_specific->md5_parse(sk, optname, optval, optlen);
>>>>>>> 30baa092
		break;
#endif
	case TCP_USER_TIMEOUT:
		/* Cap the max time in ms TCP will retry or probe the window
		 * before giving up and aborting (ETIMEDOUT) a connection.
		 */
		if (val < 0)
			err = -EINVAL;
		else
			icsk->icsk_user_timeout = val;
		break;

	case TCP_FASTOPEN:
		if (val >= 0 && ((1 << sk->sk_state) & (TCPF_CLOSE |
		    TCPF_LISTEN))) {
			tcp_fastopen_init_key_once(net);

			fastopen_queue_tune(sk, val);
		} else {
			err = -EINVAL;
		}
		break;
	case TCP_FASTOPEN_CONNECT:
		if (val > 1 || val < 0) {
			err = -EINVAL;
		} else if (READ_ONCE(net->ipv4.sysctl_tcp_fastopen) &
			   TFO_CLIENT_ENABLE) {
			if (sk->sk_state == TCP_CLOSE)
				tp->fastopen_connect = val;
			else
				err = -EINVAL;
		} else {
			err = -EOPNOTSUPP;
		}
		break;
	case TCP_FASTOPEN_NO_COOKIE:
		if (val > 1 || val < 0)
			err = -EINVAL;
		else if (!((1 << sk->sk_state) & (TCPF_CLOSE | TCPF_LISTEN)))
			err = -EINVAL;
		else
			tp->fastopen_no_cookie = val;
		break;
	case TCP_TIMESTAMP:
		if (!tp->repair)
			err = -EPERM;
		else
			tp->tsoffset = val - tcp_time_stamp_raw();
		break;
	case TCP_REPAIR_WINDOW:
		err = tcp_repair_set_window(tp, optval, optlen);
		break;
	case TCP_NOTSENT_LOWAT:
		tp->notsent_lowat = val;
		sk->sk_write_space(sk);
		break;
#ifdef CONFIG_MPTCP
	case MPTCP_ENABLED:
		if (mptcp_init_failed || !sysctl_mptcp_enabled ||
		    sk->sk_state != TCP_CLOSE
#ifdef CONFIG_TCP_MD5SIG
		    || tp->md5sig_info
#endif
								) {
			err = -EPERM;
			break;
		}

		if (val)
			mptcp_enable_sock(sk);
		else
			mptcp_disable_sock(sk);
		break;
	case MPTCP_INFO:
		if (mptcp_init_failed || !sysctl_mptcp_enabled) {
			err = -EPERM;
			break;
		}

		tp->record_master_info = !!(val & MPTCP_INFO_FLAG_SAVE_MASTER);
		break;
#endif
	case TCP_INQ:
		if (val > 1 || val < 0)
			err = -EINVAL;
		else
			tp->recvmsg_inq = val;
		break;
	default:
		err = -ENOPROTOOPT;
		break;
	}

	release_sock(sk);
	return err;
}

int tcp_setsockopt(struct sock *sk, int level, int optname, char __user *optval,
		   unsigned int optlen)
{
	const struct inet_connection_sock *icsk = inet_csk(sk);

	if (level != SOL_TCP)
		return icsk->icsk_af_ops->setsockopt(sk, level, optname,
						     optval, optlen);
	return do_tcp_setsockopt(sk, level, optname, optval, optlen);
}
EXPORT_SYMBOL(tcp_setsockopt);

#ifdef CONFIG_COMPAT
int compat_tcp_setsockopt(struct sock *sk, int level, int optname,
			  char __user *optval, unsigned int optlen)
{
	if (level != SOL_TCP)
		return inet_csk_compat_setsockopt(sk, level, optname,
						  optval, optlen);
	return do_tcp_setsockopt(sk, level, optname, optval, optlen);
}
EXPORT_SYMBOL(compat_tcp_setsockopt);
#endif

static void tcp_get_info_chrono_stats(const struct tcp_sock *tp,
				      struct tcp_info *info)
{
	u64 stats[__TCP_CHRONO_MAX], total = 0;
	enum tcp_chrono i;

	for (i = TCP_CHRONO_BUSY; i < __TCP_CHRONO_MAX; ++i) {
		stats[i] = tp->chrono_stat[i - 1];
		if (i == tp->chrono_type)
			stats[i] += tcp_jiffies32 - tp->chrono_start;
		stats[i] *= USEC_PER_SEC / HZ;
		total += stats[i];
	}

	info->tcpi_busy_time = total;
	info->tcpi_rwnd_limited = stats[TCP_CHRONO_RWND_LIMITED];
	info->tcpi_sndbuf_limited = stats[TCP_CHRONO_SNDBUF_LIMITED];
}

/* Return information about state of tcp endpoint in API format. */
#ifdef CONFIG_MPTCP
void tcp_get_info(struct sock *sk, struct tcp_info *info, bool no_lock)
#else
void tcp_get_info(struct sock *sk, struct tcp_info *info)
#endif
{
	const struct tcp_sock *tp = tcp_sk(sk); /* iff sk_type == SOCK_STREAM */
	const struct inet_connection_sock *icsk = inet_csk(sk);
	u32 now;
	u64 rate64;
	bool slow;
	u32 rate;

	memset(info, 0, sizeof(*info));
	if (sk->sk_type != SOCK_STREAM)
		return;

	info->tcpi_state = inet_sk_state_load(sk);

	/* Report meaningful fields for all TCP states, including listeners */
	rate = READ_ONCE(sk->sk_pacing_rate);
	rate64 = rate != ~0U ? rate : ~0ULL;
	info->tcpi_pacing_rate = rate64;

	rate = READ_ONCE(sk->sk_max_pacing_rate);
	rate64 = rate != ~0U ? rate : ~0ULL;
	info->tcpi_max_pacing_rate = rate64;

	info->tcpi_reordering = tp->reordering;
	info->tcpi_snd_cwnd = tp->snd_cwnd;

	if (info->tcpi_state == TCP_LISTEN) {
		/* listeners aliased fields :
		 * tcpi_unacked -> Number of children ready for accept()
		 * tcpi_sacked  -> max backlog
		 */
		info->tcpi_unacked = sk->sk_ack_backlog;
		info->tcpi_sacked = sk->sk_max_ack_backlog;
		return;
	}

#ifdef CONFIG_MPTCP
	if (!no_lock)
		slow = lock_sock_fast(sk);
#else
	slow = lock_sock_fast(sk);
#endif

	info->tcpi_ca_state = icsk->icsk_ca_state;
	info->tcpi_retransmits = icsk->icsk_retransmits;
	info->tcpi_probes = icsk->icsk_probes_out;
	info->tcpi_backoff = icsk->icsk_backoff;

	if (tp->rx_opt.tstamp_ok)
		info->tcpi_options |= TCPI_OPT_TIMESTAMPS;
	if (tcp_is_sack(tp))
		info->tcpi_options |= TCPI_OPT_SACK;
	if (tp->rx_opt.wscale_ok) {
		info->tcpi_options |= TCPI_OPT_WSCALE;
		info->tcpi_snd_wscale = tp->rx_opt.snd_wscale;
		info->tcpi_rcv_wscale = tp->rx_opt.rcv_wscale;
	}

	if (tp->ecn_flags & TCP_ECN_OK)
		info->tcpi_options |= TCPI_OPT_ECN;
	if (tp->ecn_flags & TCP_ECN_SEEN)
		info->tcpi_options |= TCPI_OPT_ECN_SEEN;
	if (tp->syn_data_acked)
		info->tcpi_options |= TCPI_OPT_SYN_DATA;

	info->tcpi_rto = jiffies_to_usecs(icsk->icsk_rto);
	info->tcpi_ato = jiffies_to_usecs(icsk->icsk_ack.ato);
	info->tcpi_snd_mss = tp->mss_cache;
	info->tcpi_rcv_mss = icsk->icsk_ack.rcv_mss;

	info->tcpi_unacked = tp->packets_out;
	info->tcpi_sacked = tp->sacked_out;

	info->tcpi_lost = tp->lost_out;
	info->tcpi_retrans = tp->retrans_out;

	now = tcp_jiffies32;
	info->tcpi_last_data_sent = jiffies_to_msecs(now - tp->lsndtime);
	info->tcpi_last_data_recv = jiffies_to_msecs(now - icsk->icsk_ack.lrcvtime);
	info->tcpi_last_ack_recv = jiffies_to_msecs(now - tp->rcv_tstamp);

	info->tcpi_pmtu = icsk->icsk_pmtu_cookie;
	info->tcpi_rcv_ssthresh = tp->rcv_ssthresh;
	info->tcpi_rtt = tp->srtt_us >> 3;
	info->tcpi_rttvar = tp->mdev_us >> 2;
	info->tcpi_snd_ssthresh = tp->snd_ssthresh;
	info->tcpi_advmss = tp->advmss;

	info->tcpi_rcv_rtt = tp->rcv_rtt_est.rtt_us >> 3;
	info->tcpi_rcv_space = tp->rcvq_space.space;

	info->tcpi_total_retrans = tp->total_retrans;

	info->tcpi_bytes_acked = tp->bytes_acked;
	info->tcpi_bytes_received = tp->bytes_received;
	info->tcpi_notsent_bytes = max_t(int, 0, tp->write_seq - tp->snd_nxt);
	tcp_get_info_chrono_stats(tp, info);

	info->tcpi_segs_out = tp->segs_out;
	info->tcpi_segs_in = tp->segs_in;

	info->tcpi_min_rtt = tcp_min_rtt(tp);
	info->tcpi_data_segs_in = tp->data_segs_in;
	info->tcpi_data_segs_out = tp->data_segs_out;

	info->tcpi_delivery_rate_app_limited = tp->rate_app_limited ? 1 : 0;
	rate64 = tcp_compute_delivery_rate(tp);
	if (rate64)
		info->tcpi_delivery_rate = rate64;
	info->tcpi_delivered = tp->delivered;
	info->tcpi_delivered_ce = tp->delivered_ce;
	info->tcpi_bytes_sent = tp->bytes_sent;
	info->tcpi_bytes_retrans = tp->bytes_retrans;
	info->tcpi_dsack_dups = tp->dsack_dups;
	info->tcpi_reord_seen = tp->reord_seen;
#ifdef CONFIG_MPTCP
	if (!no_lock)
		unlock_sock_fast(sk, slow);
#else
	unlock_sock_fast(sk, slow);
#endif
}
EXPORT_SYMBOL_GPL(tcp_get_info);

static size_t tcp_opt_stats_get_size(void)
{
	return
		nla_total_size_64bit(sizeof(u64)) + /* TCP_NLA_BUSY */
		nla_total_size_64bit(sizeof(u64)) + /* TCP_NLA_RWND_LIMITED */
		nla_total_size_64bit(sizeof(u64)) + /* TCP_NLA_SNDBUF_LIMITED */
		nla_total_size_64bit(sizeof(u64)) + /* TCP_NLA_DATA_SEGS_OUT */
		nla_total_size_64bit(sizeof(u64)) + /* TCP_NLA_TOTAL_RETRANS */
		nla_total_size_64bit(sizeof(u64)) + /* TCP_NLA_PACING_RATE */
		nla_total_size_64bit(sizeof(u64)) + /* TCP_NLA_DELIVERY_RATE */
		nla_total_size(sizeof(u32)) + /* TCP_NLA_SND_CWND */
		nla_total_size(sizeof(u32)) + /* TCP_NLA_REORDERING */
		nla_total_size(sizeof(u32)) + /* TCP_NLA_MIN_RTT */
		nla_total_size(sizeof(u8)) + /* TCP_NLA_RECUR_RETRANS */
		nla_total_size(sizeof(u8)) + /* TCP_NLA_DELIVERY_RATE_APP_LMT */
		nla_total_size(sizeof(u32)) + /* TCP_NLA_SNDQ_SIZE */
		nla_total_size(sizeof(u8)) + /* TCP_NLA_CA_STATE */
		nla_total_size(sizeof(u32)) + /* TCP_NLA_SND_SSTHRESH */
		nla_total_size(sizeof(u32)) + /* TCP_NLA_DELIVERED */
		nla_total_size(sizeof(u32)) + /* TCP_NLA_DELIVERED_CE */
		nla_total_size_64bit(sizeof(u64)) + /* TCP_NLA_BYTES_SENT */
		nla_total_size_64bit(sizeof(u64)) + /* TCP_NLA_BYTES_RETRANS */
		nla_total_size(sizeof(u32)) + /* TCP_NLA_DSACK_DUPS */
		nla_total_size(sizeof(u32)) + /* TCP_NLA_REORD_SEEN */
		0;
}

struct sk_buff *tcp_get_timestamping_opt_stats(const struct sock *sk)
{
	const struct tcp_sock *tp = tcp_sk(sk);
	struct sk_buff *stats;
	struct tcp_info info;
	u64 rate64;
	u32 rate;

	stats = alloc_skb(tcp_opt_stats_get_size(), GFP_ATOMIC);
	if (!stats)
		return NULL;

	tcp_get_info_chrono_stats(tp, &info);
	nla_put_u64_64bit(stats, TCP_NLA_BUSY,
			  info.tcpi_busy_time, TCP_NLA_PAD);
	nla_put_u64_64bit(stats, TCP_NLA_RWND_LIMITED,
			  info.tcpi_rwnd_limited, TCP_NLA_PAD);
	nla_put_u64_64bit(stats, TCP_NLA_SNDBUF_LIMITED,
			  info.tcpi_sndbuf_limited, TCP_NLA_PAD);
	nla_put_u64_64bit(stats, TCP_NLA_DATA_SEGS_OUT,
			  tp->data_segs_out, TCP_NLA_PAD);
	nla_put_u64_64bit(stats, TCP_NLA_TOTAL_RETRANS,
			  tp->total_retrans, TCP_NLA_PAD);

	rate = READ_ONCE(sk->sk_pacing_rate);
	rate64 = rate != ~0U ? rate : ~0ULL;
	nla_put_u64_64bit(stats, TCP_NLA_PACING_RATE, rate64, TCP_NLA_PAD);

	rate64 = tcp_compute_delivery_rate(tp);
	nla_put_u64_64bit(stats, TCP_NLA_DELIVERY_RATE, rate64, TCP_NLA_PAD);

	nla_put_u32(stats, TCP_NLA_SND_CWND, tp->snd_cwnd);
	nla_put_u32(stats, TCP_NLA_REORDERING, tp->reordering);
	nla_put_u32(stats, TCP_NLA_MIN_RTT, tcp_min_rtt(tp));

	nla_put_u8(stats, TCP_NLA_RECUR_RETRANS, inet_csk(sk)->icsk_retransmits);
	nla_put_u8(stats, TCP_NLA_DELIVERY_RATE_APP_LMT, !!tp->rate_app_limited);
	nla_put_u32(stats, TCP_NLA_SND_SSTHRESH, tp->snd_ssthresh);
	nla_put_u32(stats, TCP_NLA_DELIVERED, tp->delivered);
	nla_put_u32(stats, TCP_NLA_DELIVERED_CE, tp->delivered_ce);

	nla_put_u32(stats, TCP_NLA_SNDQ_SIZE, tp->write_seq - tp->snd_una);
	nla_put_u8(stats, TCP_NLA_CA_STATE, inet_csk(sk)->icsk_ca_state);

	nla_put_u64_64bit(stats, TCP_NLA_BYTES_SENT, tp->bytes_sent,
			  TCP_NLA_PAD);
	nla_put_u64_64bit(stats, TCP_NLA_BYTES_RETRANS, tp->bytes_retrans,
			  TCP_NLA_PAD);
	nla_put_u32(stats, TCP_NLA_DSACK_DUPS, tp->dsack_dups);
	nla_put_u32(stats, TCP_NLA_REORD_SEEN, tp->reord_seen);

	return stats;
}

static int do_tcp_getsockopt(struct sock *sk, int level,
		int optname, char __user *optval, int __user *optlen)
{
	struct inet_connection_sock *icsk = inet_csk(sk);
	struct tcp_sock *tp = tcp_sk(sk);
	struct net *net = sock_net(sk);
	int val, len;

	if (get_user(len, optlen))
		return -EFAULT;

	len = min_t(unsigned int, len, sizeof(int));

	if (len < 0)
		return -EINVAL;

	switch (optname) {
	case TCP_MAXSEG:
		val = tp->mss_cache;
		if (!val && ((1 << sk->sk_state) & (TCPF_CLOSE | TCPF_LISTEN)))
			val = tp->rx_opt.user_mss;
		if (tp->repair)
			val = tp->rx_opt.mss_clamp;
		break;
	case TCP_NODELAY:
		val = !!(tp->nonagle&TCP_NAGLE_OFF);
		break;
	case TCP_CORK:
		val = !!(tp->nonagle&TCP_NAGLE_CORK);
		break;
	case TCP_KEEPIDLE:
		val = keepalive_time_when(tp) / HZ;
		break;
	case TCP_KEEPINTVL:
		val = keepalive_intvl_when(tp) / HZ;
		break;
	case TCP_KEEPCNT:
		val = keepalive_probes(tp);
		break;
	case TCP_SYNCNT:
		val = icsk->icsk_syn_retries ? : net->ipv4.sysctl_tcp_syn_retries;
		break;
	case TCP_LINGER2:
		val = tp->linger2;
		if (val >= 0)
			val = (val ? : READ_ONCE(net->ipv4.sysctl_tcp_fin_timeout)) / HZ;
		break;
	case TCP_DEFER_ACCEPT:
		val = retrans_to_secs(icsk->icsk_accept_queue.rskq_defer_accept,
				      TCP_TIMEOUT_INIT / HZ, TCP_RTO_MAX / HZ);
		break;
	case TCP_WINDOW_CLAMP:
		val = tp->window_clamp;
		break;
	case TCP_INFO: {
		struct tcp_info info;

		if (get_user(len, optlen))
			return -EFAULT;

#ifdef CONFIG_MPTCP
		tcp_get_info(sk, &info, false);
#else
		tcp_get_info(sk, &info);
#endif

		len = min_t(unsigned int, len, sizeof(info));
		if (put_user(len, optlen))
			return -EFAULT;
		if (copy_to_user(optval, &info, len))
			return -EFAULT;
		return 0;
	}
	case TCP_CC_INFO: {
		const struct tcp_congestion_ops *ca_ops;
		union tcp_cc_info info;
		size_t sz = 0;
		int attr;

		if (get_user(len, optlen))
			return -EFAULT;

		ca_ops = icsk->icsk_ca_ops;
		if (ca_ops && ca_ops->get_info)
			sz = ca_ops->get_info(sk, ~0U, &attr, &info);

		len = min_t(unsigned int, len, sz);
		if (put_user(len, optlen))
			return -EFAULT;
		if (copy_to_user(optval, &info, len))
			return -EFAULT;
		return 0;
	}
	case TCP_QUICKACK:
		val = !icsk->icsk_ack.pingpong;
		break;

	case TCP_CONGESTION:
		if (get_user(len, optlen))
			return -EFAULT;
		len = min_t(unsigned int, len, TCP_CA_NAME_MAX);
		if (put_user(len, optlen))
			return -EFAULT;
		if (copy_to_user(optval, icsk->icsk_ca_ops->name, len))
			return -EFAULT;
		return 0;

	case TCP_ULP:
		if (get_user(len, optlen))
			return -EFAULT;
		len = min_t(unsigned int, len, TCP_ULP_NAME_MAX);
		if (!icsk->icsk_ulp_ops) {
			if (put_user(0, optlen))
				return -EFAULT;
			return 0;
		}
		if (put_user(len, optlen))
			return -EFAULT;
		if (copy_to_user(optval, icsk->icsk_ulp_ops->name, len))
			return -EFAULT;
		return 0;

	case TCP_FASTOPEN_KEY: {
		__u8 key[TCP_FASTOPEN_KEY_LENGTH];
		struct tcp_fastopen_context *ctx;

		if (get_user(len, optlen))
			return -EFAULT;

		rcu_read_lock();
		ctx = rcu_dereference(icsk->icsk_accept_queue.fastopenq.ctx);
		if (ctx)
			memcpy(key, ctx->key, sizeof(key));
		else
			len = 0;
		rcu_read_unlock();

		len = min_t(unsigned int, len, sizeof(key));
		if (put_user(len, optlen))
			return -EFAULT;
		if (copy_to_user(optval, key, len))
			return -EFAULT;
		return 0;
	}
	case TCP_THIN_LINEAR_TIMEOUTS:
		val = tp->thin_lto;
		break;

	case TCP_THIN_DUPACK:
		val = 0;
		break;

	case TCP_REPAIR:
		val = tp->repair;
		break;

	case TCP_REPAIR_QUEUE:
		if (tp->repair)
			val = tp->repair_queue;
		else
			return -EINVAL;
		break;

	case TCP_REPAIR_WINDOW: {
		struct tcp_repair_window opt;

		if (get_user(len, optlen))
			return -EFAULT;

		if (len != sizeof(opt))
			return -EINVAL;

		if (!tp->repair)
			return -EPERM;

		opt.snd_wl1	= tp->snd_wl1;
		opt.snd_wnd	= tp->snd_wnd;
		opt.max_window	= tp->max_window;
		opt.rcv_wnd	= tp->rcv_wnd;
		opt.rcv_wup	= tp->rcv_wup;

		if (copy_to_user(optval, &opt, len))
			return -EFAULT;
		return 0;
	}
	case TCP_QUEUE_SEQ:
		if (tp->repair_queue == TCP_SEND_QUEUE)
			val = tp->write_seq;
		else if (tp->repair_queue == TCP_RECV_QUEUE)
			val = tp->rcv_nxt;
		else
			return -EINVAL;
		break;

	case TCP_USER_TIMEOUT:
		val = icsk->icsk_user_timeout;
		break;

	case TCP_FASTOPEN:
		val = icsk->icsk_accept_queue.fastopenq.max_qlen;
		break;

	case TCP_FASTOPEN_CONNECT:
		val = tp->fastopen_connect;
		break;

	case TCP_FASTOPEN_NO_COOKIE:
		val = tp->fastopen_no_cookie;
		break;

	case TCP_TIMESTAMP:
		val = tcp_time_stamp_raw() + tp->tsoffset;
		break;
	case TCP_NOTSENT_LOWAT:
		val = tp->notsent_lowat;
		break;
	case TCP_INQ:
		val = tp->recvmsg_inq;
		break;
	case TCP_SAVE_SYN:
		val = tp->save_syn;
		break;
	case TCP_SAVED_SYN: {
		if (get_user(len, optlen))
			return -EFAULT;

		lock_sock(sk);
		if (tp->saved_syn) {
			if (len < tp->saved_syn[0]) {
				if (put_user(tp->saved_syn[0], optlen)) {
					release_sock(sk);
					return -EFAULT;
				}
				release_sock(sk);
				return -EINVAL;
			}
			len = tp->saved_syn[0];
			if (put_user(len, optlen)) {
				release_sock(sk);
				return -EFAULT;
			}
			if (copy_to_user(optval, tp->saved_syn + 1, len)) {
				release_sock(sk);
				return -EFAULT;
			}
			tcp_saved_syn_free(tp);
			release_sock(sk);
		} else {
			release_sock(sk);
			len = 0;
			if (put_user(len, optlen))
				return -EFAULT;
		}
		return 0;
	}
#ifdef CONFIG_MPTCP
	case MPTCP_SCHEDULER:
		if (get_user(len, optlen))
			return -EFAULT;
		len = min_t(unsigned int, len, MPTCP_SCHED_NAME_MAX);
		if (put_user(len, optlen))
			return -EFAULT;

		lock_sock(sk);
		if (mptcp(tcp_sk(sk))) {
			struct mptcp_cb *mpcb = tcp_sk(mptcp_meta_sk(sk))->mpcb;

			if (copy_to_user(optval, mpcb->sched_ops->name, len)) {
				release_sock(sk);
				return -EFAULT;
			}
		} else {
			if (copy_to_user(optval, tcp_sk(sk)->mptcp_sched_name,
					 len)) {
				release_sock(sk);
				return -EFAULT;
			}
		}
		release_sock(sk);
		return 0;

	case MPTCP_PATH_MANAGER:
		if (get_user(len, optlen))
			return -EFAULT;
		len = min_t(unsigned int, len, MPTCP_PM_NAME_MAX);
		if (put_user(len, optlen))
			return -EFAULT;

		lock_sock(sk);
		if (mptcp(tcp_sk(sk))) {
			struct mptcp_cb *mpcb = tcp_sk(mptcp_meta_sk(sk))->mpcb;

			if (copy_to_user(optval, mpcb->pm_ops->name, len)) {
				release_sock(sk);
				return -EFAULT;
			}
		} else {
			if (copy_to_user(optval, tcp_sk(sk)->mptcp_pm_name,
					 len)) {
				release_sock(sk);
				return -EFAULT;
			}
		}
		release_sock(sk);
		return 0;

	case MPTCP_ENABLED:
		if (sk->sk_state != TCP_SYN_SENT)
			val = mptcp(tp) ? 1 : 0;
		else
			val = sock_flag(sk, SOCK_MPTCP) ? 1 : 0;
		break;
	case MPTCP_INFO:
	{
		int ret;

		if (!mptcp(tp))
			return -EINVAL;

		if (get_user(len, optlen))
			return -EFAULT;

		len = min_t(unsigned int, len, sizeof(struct mptcp_info));

		lock_sock(sk);
		ret = mptcp_get_info(sk, optval, len);
		release_sock(sk);

		if (ret)
			return ret;

		if (put_user(len, optlen))
			return -EFAULT;
		return 0;
	}
#endif
#ifdef CONFIG_MMU
	case TCP_ZEROCOPY_RECEIVE: {
		struct tcp_zerocopy_receive zc;
		int err;

		if (get_user(len, optlen))
			return -EFAULT;
		if (len != sizeof(zc))
			return -EINVAL;
		if (copy_from_user(&zc, optval, len))
			return -EFAULT;
		lock_sock(sk);
		err = tcp_zerocopy_receive(sk, &zc);
		release_sock(sk);
		if (!err && copy_to_user(optval, &zc, len))
			err = -EFAULT;
		return err;
	}
#endif
	default:
		return -ENOPROTOOPT;
	}

	if (put_user(len, optlen))
		return -EFAULT;
	if (copy_to_user(optval, &val, len))
		return -EFAULT;
	return 0;
}

int tcp_getsockopt(struct sock *sk, int level, int optname, char __user *optval,
		   int __user *optlen)
{
	struct inet_connection_sock *icsk = inet_csk(sk);

	if (level != SOL_TCP)
		return icsk->icsk_af_ops->getsockopt(sk, level, optname,
						     optval, optlen);
	return do_tcp_getsockopt(sk, level, optname, optval, optlen);
}
EXPORT_SYMBOL(tcp_getsockopt);

#ifdef CONFIG_COMPAT
int compat_tcp_getsockopt(struct sock *sk, int level, int optname,
			  char __user *optval, int __user *optlen)
{
	if (level != SOL_TCP)
		return inet_csk_compat_getsockopt(sk, level, optname,
						  optval, optlen);
	return do_tcp_getsockopt(sk, level, optname, optval, optlen);
}
EXPORT_SYMBOL(compat_tcp_getsockopt);
#endif

#ifdef CONFIG_TCP_MD5SIG
static DEFINE_PER_CPU(struct tcp_md5sig_pool, tcp_md5sig_pool);
static DEFINE_MUTEX(tcp_md5sig_mutex);
static bool tcp_md5sig_pool_populated = false;

static void __tcp_alloc_md5sig_pool(void)
{
	struct crypto_ahash *hash;
	int cpu;

	hash = crypto_alloc_ahash("md5", 0, CRYPTO_ALG_ASYNC);
	if (IS_ERR(hash))
		return;

	for_each_possible_cpu(cpu) {
		void *scratch = per_cpu(tcp_md5sig_pool, cpu).scratch;
		struct ahash_request *req;

		if (!scratch) {
			scratch = kmalloc_node(sizeof(union tcp_md5sum_block) +
					       sizeof(struct tcphdr),
					       GFP_KERNEL,
					       cpu_to_node(cpu));
			if (!scratch)
				return;
			per_cpu(tcp_md5sig_pool, cpu).scratch = scratch;
		}
		if (per_cpu(tcp_md5sig_pool, cpu).md5_req)
			continue;

		req = ahash_request_alloc(hash, GFP_KERNEL);
		if (!req)
			return;

		ahash_request_set_callback(req, 0, NULL, NULL);

		per_cpu(tcp_md5sig_pool, cpu).md5_req = req;
	}
	/* before setting tcp_md5sig_pool_populated, we must commit all writes
	 * to memory. See smp_rmb() in tcp_get_md5sig_pool()
	 */
	smp_wmb();
	/* Paired with READ_ONCE() from tcp_alloc_md5sig_pool()
	 * and tcp_get_md5sig_pool().
	*/
	WRITE_ONCE(tcp_md5sig_pool_populated, true);
}

bool tcp_alloc_md5sig_pool(void)
{
	/* Paired with WRITE_ONCE() from __tcp_alloc_md5sig_pool() */
	if (unlikely(!READ_ONCE(tcp_md5sig_pool_populated))) {
		mutex_lock(&tcp_md5sig_mutex);

		if (!tcp_md5sig_pool_populated)
			__tcp_alloc_md5sig_pool();

		mutex_unlock(&tcp_md5sig_mutex);
	}
	/* Paired with WRITE_ONCE() from __tcp_alloc_md5sig_pool() */
	return READ_ONCE(tcp_md5sig_pool_populated);
}
EXPORT_SYMBOL(tcp_alloc_md5sig_pool);


/**
 *	tcp_get_md5sig_pool - get md5sig_pool for this user
 *
 *	We use percpu structure, so if we succeed, we exit with preemption
 *	and BH disabled, to make sure another thread or softirq handling
 *	wont try to get same context.
 */
struct tcp_md5sig_pool *tcp_get_md5sig_pool(void)
{
	local_bh_disable();

	/* Paired with WRITE_ONCE() from __tcp_alloc_md5sig_pool() */
	if (READ_ONCE(tcp_md5sig_pool_populated)) {
		/* coupled with smp_wmb() in __tcp_alloc_md5sig_pool() */
		smp_rmb();
		return this_cpu_ptr(&tcp_md5sig_pool);
	}
	local_bh_enable();
	return NULL;
}
EXPORT_SYMBOL(tcp_get_md5sig_pool);

int tcp_md5_hash_skb_data(struct tcp_md5sig_pool *hp,
			  const struct sk_buff *skb, unsigned int header_len)
{
	struct scatterlist sg;
	const struct tcphdr *tp = tcp_hdr(skb);
	struct ahash_request *req = hp->md5_req;
	unsigned int i;
	const unsigned int head_data_len = skb_headlen(skb) > header_len ?
					   skb_headlen(skb) - header_len : 0;
	const struct skb_shared_info *shi = skb_shinfo(skb);
	struct sk_buff *frag_iter;

	sg_init_table(&sg, 1);

	sg_set_buf(&sg, ((u8 *) tp) + header_len, head_data_len);
	ahash_request_set_crypt(req, &sg, NULL, head_data_len);
	if (crypto_ahash_update(req))
		return 1;

	for (i = 0; i < shi->nr_frags; ++i) {
		const struct skb_frag_struct *f = &shi->frags[i];
		unsigned int offset = f->page_offset;
		struct page *page = skb_frag_page(f) + (offset >> PAGE_SHIFT);

		sg_set_page(&sg, page, skb_frag_size(f),
			    offset_in_page(offset));
		ahash_request_set_crypt(req, &sg, NULL, skb_frag_size(f));
		if (crypto_ahash_update(req))
			return 1;
	}

	skb_walk_frags(skb, frag_iter)
		if (tcp_md5_hash_skb_data(hp, frag_iter, 0))
			return 1;

	return 0;
}
EXPORT_SYMBOL(tcp_md5_hash_skb_data);

int tcp_md5_hash_key(struct tcp_md5sig_pool *hp, const struct tcp_md5sig_key *key)
{
	u8 keylen = READ_ONCE(key->keylen); /* paired with WRITE_ONCE() in tcp_md5_do_add */
	struct scatterlist sg;

	sg_init_one(&sg, key->key, keylen);
	ahash_request_set_crypt(hp->md5_req, &sg, NULL, keylen);

	/* tcp_md5_do_add() might change key->key under us */
	return crypto_ahash_update(hp->md5_req);
}
EXPORT_SYMBOL(tcp_md5_hash_key);

#endif

void tcp_done(struct sock *sk)
{
	struct request_sock *req = tcp_sk(sk)->fastopen_rsk;

	if (sk->sk_state == TCP_SYN_SENT || sk->sk_state == TCP_SYN_RECV)
		TCP_INC_STATS(sock_net(sk), TCP_MIB_ATTEMPTFAILS);

#ifdef CONFIG_MPTCP
	//WARN_ON(sk->sk_state == TCP_CLOSE);
#endif
	tcp_set_state(sk, TCP_CLOSE);
	tcp_clear_xmit_timers(sk);
	if (req)
		reqsk_fastopen_remove(sk, req, false);

	sk->sk_shutdown = SHUTDOWN_MASK;

	if (!sock_flag(sk, SOCK_DEAD))
		sk->sk_state_change(sk);
	else
		inet_csk_destroy_sock(sk);
}
EXPORT_SYMBOL_GPL(tcp_done);

int tcp_abort(struct sock *sk, int err)
{
#ifdef CONFIG_MPTCP
	struct sock *meta_sk = mptcp(tcp_sk(sk)) ? mptcp_meta_sk(sk) : sk;
#endif
	if (!sk_fullsock(sk)) {
		if (sk->sk_state == TCP_NEW_SYN_RECV) {
			struct request_sock *req = inet_reqsk(sk);

			local_bh_disable();
			inet_csk_reqsk_queue_drop(req->rsk_listener, req);
			local_bh_enable();
			return 0;
		}
		return -EOPNOTSUPP;
	}

	/* Don't race with userspace socket closes such as tcp_close. */
#ifdef CONFIG_MPTCP
	lock_sock(meta_sk);
#else
	lock_sock(sk);
#endif

	if (sk->sk_state == TCP_LISTEN) {
		tcp_set_state(sk, TCP_CLOSE);
		inet_csk_listen_stop(sk);
	}

	/* Don't race with BH socket closes such as inet_csk_listen_stop. */
	local_bh_disable();
#ifdef CONFIG_MPTCP
	bh_lock_sock(meta_sk);
#else
	bh_lock_sock(sk);
#endif

	if (!sock_flag(sk, SOCK_DEAD)) {
		sk->sk_err = err;
		/* This barrier is coupled with smp_rmb() in tcp_poll() */
		smp_wmb();
		sk->sk_error_report(sk);
#ifdef CONFIG_MPTCP		
		if (tcp_need_reset(sk->sk_state))
			tcp_sk(sk)->ops->send_active_reset(sk, GFP_ATOMIC);
#else
		if (tcp_need_reset(sk->sk_state))
			tcp_send_active_reset(sk, GFP_ATOMIC);
#endif
		tcp_done(sk);
	}

#ifdef CONFIG_MPTCP
	bh_unlock_sock(meta_sk);
#else
	bh_unlock_sock(sk);
#endif
	local_bh_enable();
	tcp_write_queue_purge(sk);
#ifdef CONFIG_MPTCP
	release_sock(meta_sk);
#else
	release_sock(sk);
#endif
	return 0;
}
EXPORT_SYMBOL_GPL(tcp_abort);

extern struct tcp_congestion_ops tcp_reno;

static __initdata unsigned long thash_entries;
static int __init set_thash_entries(char *str)
{
	ssize_t ret;

	if (!str)
		return 0;

	ret = kstrtoul(str, 0, &thash_entries);
	if (ret)
		return 0;

	return 1;
}
__setup("thash_entries=", set_thash_entries);

static void __init tcp_init_mem(void)
{
	unsigned long limit = nr_free_buffer_pages() / 16;

	limit = max(limit, 128UL);
	sysctl_tcp_mem[0] = limit / 4 * 3;		/* 4.68 % */
	sysctl_tcp_mem[1] = limit;			/* 6.25 % */
	sysctl_tcp_mem[2] = sysctl_tcp_mem[0] * 2;	/* 9.37 % */
}

void __init tcp_init(void)
{
	int max_rshare, max_wshare, cnt;
	unsigned long limit;
	unsigned int i;

	BUILD_BUG_ON(TCP_MIN_SND_MSS <= MAX_TCP_OPTION_SPACE);
	BUILD_BUG_ON(sizeof(struct tcp_skb_cb) >
		     FIELD_SIZEOF(struct sk_buff, cb));

	percpu_counter_init(&tcp_sockets_allocated, 0, GFP_KERNEL);
	percpu_counter_init(&tcp_orphan_count, 0, GFP_KERNEL);
	inet_hashinfo_init(&tcp_hashinfo);
	inet_hashinfo2_init(&tcp_hashinfo, "tcp_listen_portaddr_hash",
			    thash_entries, 21,  /* one slot per 2 MB*/
			    0, 64 * 1024);
	tcp_hashinfo.bind_bucket_cachep =
		kmem_cache_create("tcp_bind_bucket",
				  sizeof(struct inet_bind_bucket), 0,
				  SLAB_HWCACHE_ALIGN|SLAB_PANIC, NULL);

	/* Size and allocate the main established and bind bucket
	 * hash tables.
	 *
	 * The methodology is similar to that of the buffer cache.
	 */
	tcp_hashinfo.ehash =
		alloc_large_system_hash("TCP established",
					sizeof(struct inet_ehash_bucket),
					thash_entries,
					17, /* one slot per 128 KB of memory */
					0,
					NULL,
					&tcp_hashinfo.ehash_mask,
					0,
					thash_entries ? 0 : 512 * 1024);
	for (i = 0; i <= tcp_hashinfo.ehash_mask; i++)
		INIT_HLIST_NULLS_HEAD(&tcp_hashinfo.ehash[i].chain, i);

	if (inet_ehash_locks_alloc(&tcp_hashinfo))
		panic("TCP: failed to alloc ehash_locks");
	tcp_hashinfo.bhash =
		alloc_large_system_hash("TCP bind",
					sizeof(struct inet_bind_hashbucket),
					tcp_hashinfo.ehash_mask + 1,
					17, /* one slot per 128 KB of memory */
					0,
					&tcp_hashinfo.bhash_size,
					NULL,
					0,
					64 * 1024);
	tcp_hashinfo.bhash_size = 1U << tcp_hashinfo.bhash_size;
	for (i = 0; i < tcp_hashinfo.bhash_size; i++) {
		spin_lock_init(&tcp_hashinfo.bhash[i].lock);
		INIT_HLIST_HEAD(&tcp_hashinfo.bhash[i].chain);
	}


	cnt = tcp_hashinfo.ehash_mask + 1;
	sysctl_tcp_max_orphans = cnt / 2;

	tcp_init_mem();
	/* Set per-socket limits to no more than 1/128 the pressure threshold */
	limit = nr_free_buffer_pages() << (PAGE_SHIFT - 7);
	max_wshare = min(4UL*1024*1024, limit);
	max_rshare = min(6UL*1024*1024, limit);

	init_net.ipv4.sysctl_tcp_wmem[0] = SK_MEM_QUANTUM;
	init_net.ipv4.sysctl_tcp_wmem[1] = 16*1024;
	init_net.ipv4.sysctl_tcp_wmem[2] = max(64*1024, max_wshare);

	init_net.ipv4.sysctl_tcp_rmem[0] = SK_MEM_QUANTUM;
	init_net.ipv4.sysctl_tcp_rmem[1] = 131072;
	init_net.ipv4.sysctl_tcp_rmem[2] = max(131072, max_rshare);

	pr_info("Hash tables configured (established %u bind %u)\n",
		tcp_hashinfo.ehash_mask + 1, tcp_hashinfo.bhash_size);

	tcp_v4_init();
	tcp_metrics_init();
	BUG_ON(tcp_register_congestion_control(&tcp_reno) != 0);
	tcp_tasklet_init();
}<|MERGE_RESOLUTION|>--- conflicted
+++ resolved
@@ -3314,7 +3314,7 @@
 #ifdef CONFIG_TCP_MD5SIG
 	case TCP_MD5SIG:
 	case TCP_MD5SIG_EXT:
-<<<<<<< HEAD
+
 #ifdef CONFIG_MPTCP
 		if ((1 << sk->sk_state) & (TCPF_CLOSE | TCPF_LISTEN) && !sock_flag(sk, SOCK_MPTCP))
 #else
@@ -3323,9 +3323,9 @@
 			err = tp->af_specific->md5_parse(sk, optname, optval, optlen);
 		else
 			err = -EINVAL;
-=======
+
 		err = tp->af_specific->md5_parse(sk, optname, optval, optlen);
->>>>>>> 30baa092
+
 		break;
 #endif
 	case TCP_USER_TIMEOUT:

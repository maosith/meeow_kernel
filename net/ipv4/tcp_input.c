// SPDX-License-Identifier: GPL-2.0
/*
 * INET		An implementation of the TCP/IP protocol suite for the LINUX
 *		operating system.  INET is implemented using the  BSD Socket
 *		interface as the means of communication with the user level.
 *
 *		Implementation of the Transmission Control Protocol(TCP).
 *
 * Authors:	Ross Biro
 *		Fred N. van Kempen, <waltje@uWalt.NL.Mugnet.ORG>
 *		Mark Evans, <evansmp@uhura.aston.ac.uk>
 *		Corey Minyard <wf-rch!minyard@relay.EU.net>
 *		Florian La Roche, <flla@stud.uni-sb.de>
 *		Charles Hedrick, <hedrick@klinzhai.rutgers.edu>
 *		Linus Torvalds, <torvalds@cs.helsinki.fi>
 *		Alan Cox, <gw4pts@gw4pts.ampr.org>
 *		Matthew Dillon, <dillon@apollo.west.oic.com>
 *		Arnt Gulbrandsen, <agulbra@nvg.unit.no>
 *		Jorge Cwik, <jorge@laser.satlink.net>
 */

/*
 * Changes:
 *		Pedro Roque	:	Fast Retransmit/Recovery.
 *					Two receive queues.
 *					Retransmit queue handled by TCP.
 *					Better retransmit timer handling.
 *					New congestion avoidance.
 *					Header prediction.
 *					Variable renaming.
 *
 *		Eric		:	Fast Retransmit.
 *		Randy Scott	:	MSS option defines.
 *		Eric Schenk	:	Fixes to slow start algorithm.
 *		Eric Schenk	:	Yet another double ACK bug.
 *		Eric Schenk	:	Delayed ACK bug fixes.
 *		Eric Schenk	:	Floyd style fast retrans war avoidance.
 *		David S. Miller	:	Don't allow zero congestion window.
 *		Eric Schenk	:	Fix retransmitter so that it sends
 *					next packet on ack of previous packet.
 *		Andi Kleen	:	Moved open_request checking here
 *					and process RSTs for open_requests.
 *		Andi Kleen	:	Better prune_queue, and other fixes.
 *		Andrey Savochkin:	Fix RTT measurements in the presence of
 *					timestamps.
 *		Andrey Savochkin:	Check sequence numbers correctly when
 *					removing SACKs due to in sequence incoming
 *					data segments.
 *		Andi Kleen:		Make sure we never ack data there is not
 *					enough room for. Also make this condition
 *					a fatal error if it might still happen.
 *		Andi Kleen:		Add tcp_measure_rcv_mss to make
 *					connections with MSS<min(MTU,ann. MSS)
 *					work without delayed acks.
 *		Andi Kleen:		Process packets with PSH set in the
 *					fast path.
 *		J Hadi Salim:		ECN support
 *	 	Andrei Gurtov,
 *		Pasi Sarolahti,
 *		Panu Kuhlberg:		Experimental audit of TCP (re)transmission
 *					engine. Lots of bugs are found.
 *		Pasi Sarolahti:		F-RTO for dealing with spurious RTOs
 */

#define pr_fmt(fmt) "TCP: " fmt

#include <linux/mm.h>
#include <linux/slab.h>
#include <linux/module.h>
#include <linux/sysctl.h>
#include <linux/kernel.h>
#include <linux/prefetch.h>
#include <net/dst.h>
#include <net/tcp.h>
#include <net/inet_common.h>
#include <linux/ipsec.h>
#include <asm/unaligned.h>
#include <linux/errqueue.h>
#ifdef CONFIG_MPTCP
#include <net/mptcp.h>
#include <net/mptcp_v4.h>
#include <net/mptcp_v6.h>
#endif
#include <trace/events/tcp.h>
#include <linux/static_key.h>
#include <net/busy_poll.h>

int sysctl_tcp_max_orphans __read_mostly = NR_FILE;

#ifndef CONFIG_MPTCP
#define FLAG_DATA		0x01 /* Incoming frame contained data.		*/
#define FLAG_WIN_UPDATE		0x02 /* Incoming ACK was a window update.	*/
#define FLAG_DATA_ACKED		0x04 /* This ACK acknowledged new data.		*/
#define FLAG_RETRANS_DATA_ACKED	0x08 /* "" "" some of which was retransmitted.	*/
#define FLAG_SYN_ACKED		0x10 /* This ACK acknowledged SYN.		*/
#define FLAG_DATA_SACKED	0x20 /* New SACK.				*/
#define FLAG_ECE		0x40 /* ECE in this ACK				*/
#define FLAG_LOST_RETRANS	0x80 /* This ACK marks some retransmission lost */
#define FLAG_SLOWPATH		0x100 /* Do not skip RFC checks for window update.*/
#define FLAG_ORIG_SACK_ACKED	0x200 /* Never retransmitted data are (s)acked	*/
#define FLAG_SND_UNA_ADVANCED	0x400 /* Snd_una was changed (!= FLAG_DATA_ACKED) */
#define FLAG_DSACKING_ACK	0x800 /* SACK blocks contained D-SACK info */
#define FLAG_SET_XMIT_TIMER	0x1000 /* Set TLP or RTO timer */
#define FLAG_SACK_RENEGING	0x2000 /* snd_una advanced to a sacked seq */
#define FLAG_UPDATE_TS_RECENT	0x4000 /* tcp_replace_ts_recent() */
#define FLAG_NO_CHALLENGE_ACK	0x8000 /* do not call tcp_send_challenge_ack()	*/
#define FLAG_ACK_MAYBE_DELAYED	0x10000 /* Likely a delayed ACK */

#define FLAG_ACKED		(FLAG_DATA_ACKED|FLAG_SYN_ACKED)
#define FLAG_NOT_DUP		(FLAG_DATA|FLAG_WIN_UPDATE|FLAG_ACKED)
#define FLAG_CA_ALERT		(FLAG_DATA_SACKED|FLAG_ECE|FLAG_DSACKING_ACK)
#define FLAG_FORWARD_PROGRESS	(FLAG_ACKED|FLAG_DATA_SACKED)
#endif

#define TCP_REMNANT (TCP_FLAG_FIN|TCP_FLAG_URG|TCP_FLAG_SYN|TCP_FLAG_PSH)
#define TCP_HP_BITS (~(TCP_RESERVED_BITS|TCP_FLAG_PSH))

#define REXMIT_NONE	0 /* no loss recovery to do */
#define REXMIT_LOST	1 /* retransmit packets marked lost */
#define REXMIT_NEW	2 /* FRTO-style transmit of unsent/new packets */

#if IS_ENABLED(CONFIG_TLS_DEVICE)
static DEFINE_STATIC_KEY_FALSE(clean_acked_data_enabled);

void clean_acked_data_enable(struct inet_connection_sock *icsk,
			     void (*cad)(struct sock *sk, u32 ack_seq))
{
	icsk->icsk_clean_acked = cad;
	static_branch_inc(&clean_acked_data_enabled);
}
EXPORT_SYMBOL_GPL(clean_acked_data_enable);

void clean_acked_data_disable(struct inet_connection_sock *icsk)
{
	static_branch_dec(&clean_acked_data_enabled);
	icsk->icsk_clean_acked = NULL;
}
EXPORT_SYMBOL_GPL(clean_acked_data_disable);
#endif

static void tcp_gro_dev_warn(struct sock *sk, const struct sk_buff *skb,
			     unsigned int len)
{
	static bool __once __read_mostly;

	if (!__once) {
		struct net_device *dev;

		__once = true;

		rcu_read_lock();
		dev = dev_get_by_index_rcu(sock_net(sk), skb->skb_iif);
		if (!dev || len >= dev->mtu)
			pr_warn("%s: Driver has suspect GRO implementation, TCP performance may be compromised.\n",
				dev ? dev->name : "Unknown driver");
		rcu_read_unlock();
	}
}

/* Adapt the MSS value used to make delayed ack decision to the
 * real world.
 */
static void tcp_measure_rcv_mss(struct sock *sk, const struct sk_buff *skb)
{
	struct inet_connection_sock *icsk = inet_csk(sk);
	const unsigned int lss = icsk->icsk_ack.last_seg_size;
	unsigned int len;

	icsk->icsk_ack.last_seg_size = 0;

	/* skb->len may jitter because of SACKs, even if peer
	 * sends good full-sized frames.
	 */
	len = skb_shinfo(skb)->gso_size ? : skb->len;
	if (len >= icsk->icsk_ack.rcv_mss) {
		icsk->icsk_ack.rcv_mss = min_t(unsigned int, len,
					       tcp_sk(sk)->advmss);
		/* Account for possibly-removed options */
		if (unlikely(len > icsk->icsk_ack.rcv_mss +
				   MAX_TCP_OPTION_SPACE))
			tcp_gro_dev_warn(sk, skb, len);
	} else {
		/* Otherwise, we make more careful check taking into account,
		 * that SACKs block is variable.
		 *
		 * "len" is invariant segment length, including TCP header.
		 */
		len += skb->data - skb_transport_header(skb);
		if (len >= TCP_MSS_DEFAULT + sizeof(struct tcphdr) ||
		    /* If PSH is not set, packet should be
		     * full sized, provided peer TCP is not badly broken.
		     * This observation (if it is correct 8)) allows
		     * to handle super-low mtu links fairly.
		     */
		    (len >= TCP_MIN_MSS + sizeof(struct tcphdr) &&
		     !(tcp_flag_word(tcp_hdr(skb)) & TCP_REMNANT))) {
			/* Subtract also invariant (if peer is RFC compliant),
			 * tcp header plus fixed timestamp option length.
			 * Resulting "len" is MSS free of SACK jitter.
			 */
			len -= tcp_sk(sk)->tcp_header_len;
			icsk->icsk_ack.last_seg_size = len;
			if (len == lss) {
				icsk->icsk_ack.rcv_mss = len;
				return;
			}
		}
		if (icsk->icsk_ack.pending & ICSK_ACK_PUSHED)
			icsk->icsk_ack.pending |= ICSK_ACK_PUSHED2;
		icsk->icsk_ack.pending |= ICSK_ACK_PUSHED;
	}
}

static void tcp_incr_quickack(struct sock *sk, unsigned int max_quickacks)
{
	struct inet_connection_sock *icsk = inet_csk(sk);
	unsigned int quickacks = tcp_sk(sk)->rcv_wnd / (2 * icsk->icsk_ack.rcv_mss);

	if (quickacks == 0)
		quickacks = 2;
	quickacks = min(quickacks, max_quickacks);
	if (quickacks > icsk->icsk_ack.quick)
		icsk->icsk_ack.quick = quickacks;
}

void tcp_enter_quickack_mode(struct sock *sk, unsigned int max_quickacks)
{
	struct inet_connection_sock *icsk = inet_csk(sk);

	tcp_incr_quickack(sk, max_quickacks);
	icsk->icsk_ack.pingpong = 0;
	icsk->icsk_ack.ato = TCP_ATO_MIN;
}
EXPORT_SYMBOL(tcp_enter_quickack_mode);

/* Send ACKs quickly, if "quick" count is not exhausted
 * and the session is not interactive.
 */

static bool tcp_in_quickack_mode(struct sock *sk)
{
	const struct inet_connection_sock *icsk = inet_csk(sk);
	const struct dst_entry *dst = __sk_dst_get(sk);

	return (dst && dst_metric(dst, RTAX_QUICKACK)) ||
		(icsk->icsk_ack.quick && !icsk->icsk_ack.pingpong);
}

static void tcp_ecn_queue_cwr(struct tcp_sock *tp)
{
	if (tp->ecn_flags & TCP_ECN_OK)
		tp->ecn_flags |= TCP_ECN_QUEUE_CWR;
}

static void tcp_ecn_accept_cwr(struct sock *sk, const struct sk_buff *skb)
{
	if (tcp_hdr(skb)->cwr) {
		tcp_sk(sk)->ecn_flags &= ~TCP_ECN_DEMAND_CWR;

		/* If the sender is telling us it has entered CWR, then its
		 * cwnd may be very low (even just 1 packet), so we should ACK
		 * immediately.
		 */
		if (TCP_SKB_CB(skb)->seq != TCP_SKB_CB(skb)->end_seq)
			inet_csk(sk)->icsk_ack.pending |= ICSK_ACK_NOW;
	}
}

static void tcp_ecn_withdraw_cwr(struct tcp_sock *tp)
{
	tp->ecn_flags &= ~TCP_ECN_QUEUE_CWR;
}

static void __tcp_ecn_check_ce(struct sock *sk, const struct sk_buff *skb)
{
	struct tcp_sock *tp = tcp_sk(sk);

	switch (TCP_SKB_CB(skb)->ip_dsfield & INET_ECN_MASK) {
	case INET_ECN_NOT_ECT:
		/* Funny extension: if ECT is not set on a segment,
		 * and we already seen ECT on a previous segment,
		 * it is probably a retransmit.
		 */
		if (tp->ecn_flags & TCP_ECN_SEEN)
			tcp_enter_quickack_mode(sk, 2);
		break;
	case INET_ECN_CE:
		if (tcp_ca_needs_ecn(sk))
			tcp_ca_event(sk, CA_EVENT_ECN_IS_CE);

		if (!(tp->ecn_flags & TCP_ECN_DEMAND_CWR)) {
			/* Better not delay acks, sender can have a very low cwnd */
			tcp_enter_quickack_mode(sk, 2);
			tp->ecn_flags |= TCP_ECN_DEMAND_CWR;
		}
		tp->ecn_flags |= TCP_ECN_SEEN;
		break;
	default:
		if (tcp_ca_needs_ecn(sk))
			tcp_ca_event(sk, CA_EVENT_ECN_NO_CE);
		tp->ecn_flags |= TCP_ECN_SEEN;
		break;
	}
}

static void tcp_ecn_check_ce(struct sock *sk, const struct sk_buff *skb)
{
	if (tcp_sk(sk)->ecn_flags & TCP_ECN_OK)
		__tcp_ecn_check_ce(sk, skb);
}

static void tcp_ecn_rcv_synack(struct tcp_sock *tp, const struct tcphdr *th)
{
	if ((tp->ecn_flags & TCP_ECN_OK) && (!th->ece || th->cwr))
		tp->ecn_flags &= ~TCP_ECN_OK;
}

static void tcp_ecn_rcv_syn(struct tcp_sock *tp, const struct tcphdr *th)
{
	if ((tp->ecn_flags & TCP_ECN_OK) && (!th->ece || !th->cwr))
		tp->ecn_flags &= ~TCP_ECN_OK;
}

static bool tcp_ecn_rcv_ecn_echo(const struct tcp_sock *tp, const struct tcphdr *th)
{
	if (th->ece && !th->syn && (tp->ecn_flags & TCP_ECN_OK))
		return true;
	return false;
}

/* Buffer size and advertised window tuning.
 *
 * 1. Tuning sk->sk_sndbuf, when connection enters established state.
 */

static void tcp_sndbuf_expand(struct sock *sk)
{
	const struct tcp_sock *tp = tcp_sk(sk);
	const struct tcp_congestion_ops *ca_ops = inet_csk(sk)->icsk_ca_ops;
	int sndmem, per_mss;
	u32 nr_segs;

	/* Worst case is non GSO/TSO : each frame consumes one skb
	 * and skb->head is kmalloced using power of two area of memory
	 */
	per_mss = max_t(u32, tp->rx_opt.mss_clamp, tp->mss_cache) +
		  MAX_TCP_HEADER +
		  SKB_DATA_ALIGN(sizeof(struct skb_shared_info));

	per_mss = roundup_pow_of_two(per_mss) +
		  SKB_DATA_ALIGN(sizeof(struct sk_buff));

#ifdef CONFIG_MPTCP
	if (mptcp(tp)) {
		nr_segs = mptcp_check_snd_buf(tp);
	} else {
#endif
		nr_segs = max_t(u32, TCP_INIT_CWND, tp->snd_cwnd);
		nr_segs = max_t(u32, nr_segs, tp->reordering + 1);
#ifdef CONFIG_MPTCP
	}
#endif

	/* Fast Recovery (RFC 5681 3.2) :
	 * Cubic needs 1.7 factor, rounded to 2 to include
	 * extra cushion (application might react slowly to EPOLLOUT)
	 */
	sndmem = ca_ops->sndbuf_expand ? ca_ops->sndbuf_expand(sk) : 2;
	sndmem *= nr_segs * per_mss;

	/* MPTCP: after this sndmem is the new contribution of the
	 * current subflow to the aggregated sndbuf
	 */
	if (sk->sk_sndbuf < sndmem)
#ifdef CONFIG_MPTCP
	{
		int old_sndbuf = sk->sk_sndbuf;
#endif
		sk->sk_sndbuf = min(sndmem, sock_net(sk)->ipv4.sysctl_tcp_wmem[2]);
#ifdef CONFIG_MPTCP
		/* MPTCP: ok, the subflow sndbuf has grown, reflect
		 * this in the aggregate buffer.
		 */
		if (mptcp(tp) && old_sndbuf != sk->sk_sndbuf)
			mptcp_update_sndbuf(tp);
	}
#endif
}

/* 2. Tuning advertised window (window_clamp, rcv_ssthresh)
 *
 * All tcp_full_space() is split to two parts: "network" buffer, allocated
 * forward and advertised in receiver window (tp->rcv_wnd) and
 * "application buffer", required to isolate scheduling/application
 * latencies from network.
 * window_clamp is maximal advertised window. It can be less than
 * tcp_full_space(), in this case tcp_full_space() - window_clamp
 * is reserved for "application" buffer. The less window_clamp is
 * the smoother our behaviour from viewpoint of network, but the lower
 * throughput and the higher sensitivity of the connection to losses. 8)
 *
 * rcv_ssthresh is more strict window_clamp used at "slow start"
 * phase to predict further behaviour of this connection.
 * It is used for two goals:
 * - to enforce header prediction at sender, even when application
 *   requires some significant "application buffer". It is check #1.
 * - to prevent pruning of receive queue because of misprediction
 *   of receiver window. Check #2.
 *
 * The scheme does not work when sender sends good segments opening
 * window and then starts to feed us spaghetti. But it should work
 * in common situations. Otherwise, we have to rely on queue collapsing.
 */

/* Slow part of check#2. */
static int __tcp_grow_window(const struct sock *sk, const struct sk_buff *skb)
{
	struct tcp_sock *tp = tcp_sk(sk);
	/* Optimize this! */
	int truesize = tcp_win_from_space(sk, skb->truesize) >> 1;
	int window = tcp_win_from_space(sk, sock_net(sk)->ipv4.sysctl_tcp_rmem[2]) >> 1;

	while (tp->rcv_ssthresh <= window) {
		if (truesize <= skb->len)
			return 2 * inet_csk(sk)->icsk_ack.rcv_mss;

		truesize >>= 1;
		window >>= 1;
	}
	return 0;
}

static void tcp_grow_window(struct sock *sk, const struct sk_buff *skb)
{
	struct tcp_sock *tp = tcp_sk(sk);
#ifdef CONFIG_MPTCP
	struct sock *meta_sk = mptcp(tp) ? mptcp_meta_sk(sk) : sk;
	struct tcp_sock *meta_tp = tcp_sk(meta_sk);
#endif
	int room;

#ifdef CONFIG_MPTCP
	if (is_meta_sk(sk))
		return;

	room = min_t(int, meta_tp->window_clamp, tcp_space(meta_sk)) - meta_tp->rcv_ssthresh;
#else
	room = min_t(int, tp->window_clamp, tcp_space(sk)) - tp->rcv_ssthresh;
#endif
	/* Check #1 */
	if (room > 0 && !tcp_under_memory_pressure(sk)) {
		int incr;

		/* Check #2. Increase window, if skb with such overhead
		 * will fit to rcvbuf in future.
		 */
		if (tcp_win_from_space(sk, skb->truesize) <= skb->len)
#ifdef CONFIG_MPTCP
			incr = 2 * meta_tp->advmss;
		else
			incr = __tcp_grow_window(meta_sk, skb);
#else
			incr = 2 * tp->advmss;
		else
			incr = __tcp_grow_window(sk, skb);
#endif
		if (incr) {
			incr = max_t(int, incr, 2 * skb->len);
#ifdef CONFIG_MPTCP
            meta_tp->rcv_ssthresh += min(room, incr);
#else
			tp->rcv_ssthresh += min(room, incr);
#endif
			inet_csk(sk)->icsk_ack.quick |= 1;
		}
	}
}

/* 3. Try to fixup all. It is made immediately after connection enters
 *    established state.
 */
void tcp_init_buffer_space(struct sock *sk)
{
	int tcp_app_win = READ_ONCE(sock_net(sk)->ipv4.sysctl_tcp_app_win);
	struct tcp_sock *tp = tcp_sk(sk);
	int maxwin;

	if (!(sk->sk_userlocks & SOCK_SNDBUF_LOCK))
		tcp_sndbuf_expand(sk);

	tcp_mstamp_refresh(tp);
	tp->rcvq_space.time = tp->tcp_mstamp;
	tp->rcvq_space.seq = tp->copied_seq;

	maxwin = tcp_full_space(sk);

	if (tp->window_clamp >= maxwin) {
		tp->window_clamp = maxwin;

		if (tcp_app_win && maxwin > 4 * tp->advmss)
			tp->window_clamp = max(maxwin -
					       (maxwin >> tcp_app_win),
					       4 * tp->advmss);
	}

	/* Force reservation of one segment. */
	if (tcp_app_win &&
	    tp->window_clamp > 2 * tp->advmss &&
	    tp->window_clamp + tp->advmss > maxwin)
		tp->window_clamp = max(2 * tp->advmss, maxwin - tp->advmss);

	tp->rcv_ssthresh = min(tp->rcv_ssthresh, tp->window_clamp);
	tp->snd_cwnd_stamp = tcp_jiffies32;
	tp->rcvq_space.space = min3(tp->rcv_ssthresh, tp->rcv_wnd,
				    (u32)TCP_INIT_CWND * tp->advmss);
}

/* 4. Recalculate window clamp after socket hit its memory bounds. */
static void tcp_clamp_window(struct sock *sk)
{
	struct tcp_sock *tp = tcp_sk(sk);
	struct inet_connection_sock *icsk = inet_csk(sk);
	struct net *net = sock_net(sk);

	icsk->icsk_ack.quick = 0;

	if (sk->sk_rcvbuf < net->ipv4.sysctl_tcp_rmem[2] &&
	    !(sk->sk_userlocks & SOCK_RCVBUF_LOCK) &&
	    !tcp_under_memory_pressure(sk) &&
	    sk_memory_allocated(sk) < sk_prot_mem_limits(sk, 0)) {
		sk->sk_rcvbuf = min(atomic_read(&sk->sk_rmem_alloc),
				    net->ipv4.sysctl_tcp_rmem[2]);
	}
	if (atomic_read(&sk->sk_rmem_alloc) > sk->sk_rcvbuf)
		tp->rcv_ssthresh = min(tp->window_clamp, 2U * tp->advmss);
}

/* Initialize RCV_MSS value.
 * RCV_MSS is an our guess about MSS used by the peer.
 * We haven't any direct information about the MSS.
 * It's better to underestimate the RCV_MSS rather than overestimate.
 * Overestimations make us ACKing less frequently than needed.
 * Underestimations are more easy to detect and fix by tcp_measure_rcv_mss().
 */
void tcp_initialize_rcv_mss(struct sock *sk)
{
	const struct tcp_sock *tp = tcp_sk(sk);
	unsigned int hint = min_t(unsigned int, tp->advmss, tp->mss_cache);

	hint = min(hint, tp->rcv_wnd / 2);
	hint = min(hint, TCP_MSS_DEFAULT);
	hint = max(hint, TCP_MIN_MSS);

	inet_csk(sk)->icsk_ack.rcv_mss = hint;
}
EXPORT_SYMBOL(tcp_initialize_rcv_mss);

/* Receiver "autotuning" code.
 *
 * The algorithm for RTT estimation w/o timestamps is based on
 * Dynamic Right-Sizing (DRS) by Wu Feng and Mike Fisk of LANL.
 * <http://public.lanl.gov/radiant/pubs.html#DRS>
 *
 * More detail on this code can be found at
 * <http://staff.psc.edu/jheffner/>,
 * though this reference is out of date.  A new paper
 * is pending.
 */
static void tcp_rcv_rtt_update(struct tcp_sock *tp, u32 sample, int win_dep)
{
	u32 new_sample = tp->rcv_rtt_est.rtt_us;
	long m = sample;

	if (new_sample != 0) {
		/* If we sample in larger samples in the non-timestamp
		 * case, we could grossly overestimate the RTT especially
		 * with chatty applications or bulk transfer apps which
		 * are stalled on filesystem I/O.
		 *
		 * Also, since we are only going for a minimum in the
		 * non-timestamp case, we do not smooth things out
		 * else with timestamps disabled convergence takes too
		 * long.
		 */
		if (!win_dep) {
			m -= (new_sample >> 3);
			new_sample += m;
		} else {
			m <<= 3;
			if (m < new_sample)
				new_sample = m;
		}
	} else {
		/* No previous measure. */
		new_sample = m << 3;
	}

	tp->rcv_rtt_est.rtt_us = new_sample;
}

static inline void tcp_rcv_rtt_measure(struct tcp_sock *tp)
{
	u32 delta_us;

	if (tp->rcv_rtt_est.time == 0)
		goto new_measure;
	if (before(tp->rcv_nxt, tp->rcv_rtt_est.seq))
		return;
	delta_us = tcp_stamp_us_delta(tp->tcp_mstamp, tp->rcv_rtt_est.time);
	if (!delta_us)
		delta_us = 1;
	tcp_rcv_rtt_update(tp, delta_us, 1);

new_measure:
	tp->rcv_rtt_est.seq = tp->rcv_nxt + tp->rcv_wnd;
	tp->rcv_rtt_est.time = tp->tcp_mstamp;
}

static inline void tcp_rcv_rtt_measure_ts(struct sock *sk,
					  const struct sk_buff *skb)
{
	struct tcp_sock *tp = tcp_sk(sk);

	if (tp->rx_opt.rcv_tsecr == tp->rcv_rtt_last_tsecr)
		return;
	tp->rcv_rtt_last_tsecr = tp->rx_opt.rcv_tsecr;

	if (TCP_SKB_CB(skb)->end_seq -
	    TCP_SKB_CB(skb)->seq >= inet_csk(sk)->icsk_ack.rcv_mss) {
		u32 delta = tcp_time_stamp(tp) - tp->rx_opt.rcv_tsecr;
		u32 delta_us;

		if (likely(delta < INT_MAX / (USEC_PER_SEC / TCP_TS_HZ))) {
			if (!delta)
				delta = 1;
			delta_us = delta * (USEC_PER_SEC / TCP_TS_HZ);
			tcp_rcv_rtt_update(tp, delta_us, 0);
		}
	}
}

/*
 * This function should be called every time data is copied to user space.
 * It calculates the appropriate TCP receive buffer space.
 */
void tcp_rcv_space_adjust(struct sock *sk)
{
	struct tcp_sock *tp = tcp_sk(sk);
	u32 copied;
	int time;

	trace_tcp_rcv_space_adjust(sk);

	tcp_mstamp_refresh(tp);
	time = tcp_stamp_us_delta(tp->tcp_mstamp, tp->rcvq_space.time);
#ifdef CONFIG_MPTCP
	if (mptcp(tp)) {
		if (mptcp_check_rtt(tp, time))
			return;
	} else if (time < (tp->rcv_rtt_est.rtt_us >> 3) || tp->rcv_rtt_est.rtt_us == 0)
#else
	if (time < (tp->rcv_rtt_est.rtt_us >> 3) || tp->rcv_rtt_est.rtt_us == 0)
#endif
		return;

	/* Number of bytes copied to user in last RTT */
	copied = tp->copied_seq - tp->rcvq_space.seq;
	if (copied <= tp->rcvq_space.space)
		goto new_measure;

	/* A bit of theory :
	 * copied = bytes received in previous RTT, our base window
	 * To cope with packet losses, we need a 2x factor
	 * To cope with slow start, and sender growing its cwin by 100 %
	 * every RTT, we need a 4x factor, because the ACK we are sending
	 * now is for the next RTT, not the current one :
	 * <prev RTT . ><current RTT .. ><next RTT .... >
	 */

	if (sock_net(sk)->ipv4.sysctl_tcp_moderate_rcvbuf &&
	    !(sk->sk_userlocks & SOCK_RCVBUF_LOCK)) {
		int rcvmem, rcvbuf;
		u64 rcvwin, grow;

		/* minimal window to cope with packet losses, assuming
		 * steady state. Add some cushion because of small variations.
		 */
		rcvwin = ((u64)copied << 1) + 16 * tp->advmss;

		/* Accommodate for sender rate increase (eg. slow start) */
		grow = rcvwin * (copied - tp->rcvq_space.space);
		do_div(grow, tp->rcvq_space.space);
		rcvwin += (grow << 1);

		rcvmem = SKB_TRUESIZE(tp->advmss + MAX_TCP_HEADER);
		while (tcp_win_from_space(sk, rcvmem) < tp->advmss)
			rcvmem += 128;

		do_div(rcvwin, tp->advmss);
		rcvbuf = min_t(u64, rcvwin * rcvmem,
			       sock_net(sk)->ipv4.sysctl_tcp_rmem[2]);
		if (rcvbuf > sk->sk_rcvbuf) {
			sk->sk_rcvbuf = rcvbuf;

			/* Make the window clamp follow along.  */
			tp->window_clamp = tcp_win_from_space(sk, rcvbuf);
		}
	}
	tp->rcvq_space.space = copied;

new_measure:
	tp->rcvq_space.seq = tp->copied_seq;
	tp->rcvq_space.time = tp->tcp_mstamp;
}

/* There is something which you must keep in mind when you analyze the
 * behavior of the tp->ato delayed ack timeout interval.  When a
 * connection starts up, we want to ack as quickly as possible.  The
 * problem is that "good" TCP's do slow start at the beginning of data
 * transmission.  The means that until we send the first few ACK's the
 * sender will sit on his end and only queue most of his data, because
 * he can only send snd_cwnd unacked packets at any given time.  For
 * each ACK we send, he increments snd_cwnd and transmits more of his
 * queue.  -DaveM
 */
static void tcp_event_data_recv(struct sock *sk, struct sk_buff *skb)
{
	struct tcp_sock *tp = tcp_sk(sk);
	struct inet_connection_sock *icsk = inet_csk(sk);
	u32 now;

	inet_csk_schedule_ack(sk);

	tcp_measure_rcv_mss(sk, skb);

	tcp_rcv_rtt_measure(tp);

	now = tcp_jiffies32;

	if (!icsk->icsk_ack.ato) {
		/* The _first_ data packet received, initialize
		 * delayed ACK engine.
		 */
		tcp_incr_quickack(sk, TCP_MAX_QUICKACKS);
		icsk->icsk_ack.ato = TCP_ATO_MIN;
	} else {
		int m = now - icsk->icsk_ack.lrcvtime;

		if (m <= TCP_ATO_MIN / 2) {
			/* The fastest case is the first. */
			icsk->icsk_ack.ato = (icsk->icsk_ack.ato >> 1) + TCP_ATO_MIN / 2;
		} else if (m < icsk->icsk_ack.ato) {
			icsk->icsk_ack.ato = (icsk->icsk_ack.ato >> 1) + m;
			if (icsk->icsk_ack.ato > icsk->icsk_rto)
				icsk->icsk_ack.ato = icsk->icsk_rto;
		} else if (m > icsk->icsk_rto) {
			/* Too long gap. Apparently sender failed to
			 * restart window, so that we send ACKs quickly.
			 */
			tcp_incr_quickack(sk, TCP_MAX_QUICKACKS);
			sk_mem_reclaim(sk);
		}
	}
	icsk->icsk_ack.lrcvtime = now;

	tcp_ecn_check_ce(sk, skb);

	if (skb->len >= 128)
		tcp_grow_window(sk, skb);
}

/* Called to compute a smoothed rtt estimate. The data fed to this
 * routine either comes from timestamps, or from segments that were
 * known _not_ to have been retransmitted [see Karn/Partridge
 * Proceedings SIGCOMM 87]. The algorithm is from the SIGCOMM 88
 * piece by Van Jacobson.
 * NOTE: the next three routines used to be one big routine.
 * To save cycles in the RFC 1323 implementation it was better to break
 * it up into three procedures. -- erics
 */
static void tcp_rtt_estimator(struct sock *sk, long mrtt_us)
{
	struct tcp_sock *tp = tcp_sk(sk);
	long m = mrtt_us; /* RTT */
	u32 srtt = tp->srtt_us;

	/*	The following amusing code comes from Jacobson's
	 *	article in SIGCOMM '88.  Note that rtt and mdev
	 *	are scaled versions of rtt and mean deviation.
	 *	This is designed to be as fast as possible
	 *	m stands for "measurement".
	 *
	 *	On a 1990 paper the rto value is changed to:
	 *	RTO = rtt + 4 * mdev
	 *
	 * Funny. This algorithm seems to be very broken.
	 * These formulae increase RTO, when it should be decreased, increase
	 * too slowly, when it should be increased quickly, decrease too quickly
	 * etc. I guess in BSD RTO takes ONE value, so that it is absolutely
	 * does not matter how to _calculate_ it. Seems, it was trap
	 * that VJ failed to avoid. 8)
	 */
	if (srtt != 0) {
		m -= (srtt >> 3);	/* m is now error in rtt est */
		srtt += m;		/* rtt = 7/8 rtt + 1/8 new */
		if (m < 0) {
			m = -m;		/* m is now abs(error) */
			m -= (tp->mdev_us >> 2);   /* similar update on mdev */
			/* This is similar to one of Eifel findings.
			 * Eifel blocks mdev updates when rtt decreases.
			 * This solution is a bit different: we use finer gain
			 * for mdev in this case (alpha*beta).
			 * Like Eifel it also prevents growth of rto,
			 * but also it limits too fast rto decreases,
			 * happening in pure Eifel.
			 */
			if (m > 0)
				m >>= 3;
		} else {
			m -= (tp->mdev_us >> 2);   /* similar update on mdev */
		}
		tp->mdev_us += m;		/* mdev = 3/4 mdev + 1/4 new */
		if (tp->mdev_us > tp->mdev_max_us) {
			tp->mdev_max_us = tp->mdev_us;
			if (tp->mdev_max_us > tp->rttvar_us)
				tp->rttvar_us = tp->mdev_max_us;
		}
		if (after(tp->snd_una, tp->rtt_seq)) {
			if (tp->mdev_max_us < tp->rttvar_us)
				tp->rttvar_us -= (tp->rttvar_us - tp->mdev_max_us) >> 2;
			tp->rtt_seq = tp->snd_nxt;
			tp->mdev_max_us = tcp_rto_min_us(sk);
		}
	} else {
		/* no previous measure. */
		srtt = m << 3;		/* take the measured time to be rtt */
		tp->mdev_us = m << 1;	/* make sure rto = 3*rtt */
		tp->rttvar_us = max(tp->mdev_us, tcp_rto_min_us(sk));
		tp->mdev_max_us = tp->rttvar_us;
		tp->rtt_seq = tp->snd_nxt;
	}
	tp->srtt_us = max(1U, srtt);
}

static void tcp_update_pacing_rate(struct sock *sk)
{
	const struct tcp_sock *tp = tcp_sk(sk);
	u64 rate;

	/* set sk_pacing_rate to 200 % of current rate (mss * cwnd / srtt) */
	rate = (u64)tp->mss_cache * ((USEC_PER_SEC / 100) << 3);

	/* current rate is (cwnd * mss) / srtt
	 * In Slow Start [1], set sk_pacing_rate to 200 % the current rate.
	 * In Congestion Avoidance phase, set it to 120 % the current rate.
	 *
	 * [1] : Normal Slow Start condition is (tp->snd_cwnd < tp->snd_ssthresh)
	 *	 If snd_cwnd >= (tp->snd_ssthresh / 2), we are approaching
	 *	 end of slow start and should slow down.
	 */
	if (tp->snd_cwnd < tp->snd_ssthresh / 2)
		rate *= sock_net(sk)->ipv4.sysctl_tcp_pacing_ss_ratio;
	else
		rate *= sock_net(sk)->ipv4.sysctl_tcp_pacing_ca_ratio;

	rate *= max(tp->snd_cwnd, tp->packets_out);

	if (likely(tp->srtt_us))
		do_div(rate, tp->srtt_us);

	/* WRITE_ONCE() is needed because sch_fq fetches sk_pacing_rate
	 * without any lock. We want to make sure compiler wont store
	 * intermediate values in this location.
	 */
	WRITE_ONCE(sk->sk_pacing_rate, min_t(u64, rate,
					     sk->sk_max_pacing_rate));
}

/* Calculate rto without backoff.  This is the second half of Van Jacobson's
 * routine referred to above.
 */
#ifndef CONFIG_MPTCP
static
#endif
void tcp_set_rto(struct sock *sk)
{
	const struct tcp_sock *tp = tcp_sk(sk);
	/* Old crap is replaced with new one. 8)
	 *
	 * More seriously:
	 * 1. If rtt variance happened to be less 50msec, it is hallucination.
	 *    It cannot be less due to utterly erratic ACK generation made
	 *    at least by solaris and freebsd. "Erratic ACKs" has _nothing_
	 *    to do with delayed acks, because at cwnd>2 true delack timeout
	 *    is invisible. Actually, Linux-2.4 also generates erratic
	 *    ACKs in some circumstances.
	 */
	inet_csk(sk)->icsk_rto = __tcp_set_rto(tp);

	/* 2. Fixups made earlier cannot be right.
	 *    If we do not estimate RTO correctly without them,
	 *    all the algo is pure shit and should be replaced
	 *    with correct one. It is exactly, which we pretend to do.
	 */

	/* NOTE: clamping at TCP_RTO_MIN is not required, current algo
	 * guarantees that rto is higher.
	 */
	tcp_bound_rto(sk);
}

__u32 tcp_init_cwnd(const struct tcp_sock *tp, const struct dst_entry *dst)
{
	__u32 cwnd = (dst ? dst_metric(dst, RTAX_INITCWND) : 0);

	if (!cwnd)
		cwnd = TCP_INIT_CWND;
	return min_t(__u32, cwnd, tp->snd_cwnd_clamp);
}

/* Take a notice that peer is sending D-SACKs */
static void tcp_dsack_seen(struct tcp_sock *tp)
{
	tp->rx_opt.sack_ok |= TCP_DSACK_SEEN;
	tp->rack.dsack_seen = 1;
	tp->dsack_dups++;
}

/* It's reordering when higher sequence was delivered (i.e. sacked) before
 * some lower never-retransmitted sequence ("low_seq"). The maximum reordering
 * distance is approximated in full-mss packet distance ("reordering").
 */
static void tcp_check_sack_reordering(struct sock *sk, const u32 low_seq,
				      const int ts)
{
	struct tcp_sock *tp = tcp_sk(sk);
	const u32 mss = tp->mss_cache;
	u32 fack, metric;

	fack = tcp_highest_sack_seq(tp);
	if (!before(low_seq, fack))
		return;

	metric = fack - low_seq;
	if ((metric > tp->reordering * mss) && mss) {
#if FASTRETRANS_DEBUG > 1
		pr_debug("Disorder%d %d %u f%u s%u rr%d\n",
			 tp->rx_opt.sack_ok, inet_csk(sk)->icsk_ca_state,
			 tp->reordering,
			 0,
			 tp->sacked_out,
			 tp->undo_marker ? tp->undo_retrans : 0);
#endif
		tp->reordering = min_t(u32, (metric + mss - 1) / mss,
				       READ_ONCE(sock_net(sk)->ipv4.sysctl_tcp_max_reordering));
	}

	/* This exciting event is worth to be remembered. 8) */
	tp->reord_seen++;
	NET_INC_STATS(sock_net(sk),
		      ts ? LINUX_MIB_TCPTSREORDER : LINUX_MIB_TCPSACKREORDER);
}

/* This must be called before lost_out is incremented */
static void tcp_verify_retransmit_hint(struct tcp_sock *tp, struct sk_buff *skb)
{
	if ((!tp->retransmit_skb_hint && tp->retrans_out >= tp->lost_out) ||
	    (tp->retransmit_skb_hint &&
	     before(TCP_SKB_CB(skb)->seq,
		    TCP_SKB_CB(tp->retransmit_skb_hint)->seq)))
		tp->retransmit_skb_hint = skb;
}

/* Sum the number of packets on the wire we have marked as lost.
 * There are two cases we care about here:
 * a) Packet hasn't been marked lost (nor retransmitted),
 *    and this is the first loss.
 * b) Packet has been marked both lost and retransmitted,
 *    and this means we think it was lost again.
 */
static void tcp_sum_lost(struct tcp_sock *tp, struct sk_buff *skb)
{
	__u8 sacked = TCP_SKB_CB(skb)->sacked;

	if (!(sacked & TCPCB_LOST) ||
	    ((sacked & TCPCB_LOST) && (sacked & TCPCB_SACKED_RETRANS)))
		tp->lost += tcp_skb_pcount(skb);
}

static void tcp_skb_mark_lost(struct tcp_sock *tp, struct sk_buff *skb)
{
	if (!(TCP_SKB_CB(skb)->sacked & (TCPCB_LOST|TCPCB_SACKED_ACKED))) {
		tcp_verify_retransmit_hint(tp, skb);

		tp->lost_out += tcp_skb_pcount(skb);
		tcp_sum_lost(tp, skb);
		TCP_SKB_CB(skb)->sacked |= TCPCB_LOST;
	}
}

void tcp_skb_mark_lost_uncond_verify(struct tcp_sock *tp, struct sk_buff *skb)
{
	tcp_verify_retransmit_hint(tp, skb);

	tcp_sum_lost(tp, skb);
	if (!(TCP_SKB_CB(skb)->sacked & (TCPCB_LOST|TCPCB_SACKED_ACKED))) {
		tp->lost_out += tcp_skb_pcount(skb);
		TCP_SKB_CB(skb)->sacked |= TCPCB_LOST;
	}
}

/* This procedure tags the retransmission queue when SACKs arrive.
 *
 * We have three tag bits: SACKED(S), RETRANS(R) and LOST(L).
 * Packets in queue with these bits set are counted in variables
 * sacked_out, retrans_out and lost_out, correspondingly.
 *
 * Valid combinations are:
 * Tag  InFlight	Description
 * 0	1		- orig segment is in flight.
 * S	0		- nothing flies, orig reached receiver.
 * L	0		- nothing flies, orig lost by net.
 * R	2		- both orig and retransmit are in flight.
 * L|R	1		- orig is lost, retransmit is in flight.
 * S|R  1		- orig reached receiver, retrans is still in flight.
 * (L|S|R is logically valid, it could occur when L|R is sacked,
 *  but it is equivalent to plain S and code short-curcuits it to S.
 *  L|S is logically invalid, it would mean -1 packet in flight 8))
 *
 * These 6 states form finite state machine, controlled by the following events:
 * 1. New ACK (+SACK) arrives. (tcp_sacktag_write_queue())
 * 2. Retransmission. (tcp_retransmit_skb(), tcp_xmit_retransmit_queue())
 * 3. Loss detection event of two flavors:
 *	A. Scoreboard estimator decided the packet is lost.
 *	   A'. Reno "three dupacks" marks head of queue lost.
 *	B. SACK arrives sacking SND.NXT at the moment, when the
 *	   segment was retransmitted.
 * 4. D-SACK added new rule: D-SACK changes any tag to S.
 *
 * It is pleasant to note, that state diagram turns out to be commutative,
 * so that we are allowed not to be bothered by order of our actions,
 * when multiple events arrive simultaneously. (see the function below).
 *
 * Reordering detection.
 * --------------------
 * Reordering metric is maximal distance, which a packet can be displaced
 * in packet stream. With SACKs we can estimate it:
 *
 * 1. SACK fills old hole and the corresponding segment was not
 *    ever retransmitted -> reordering. Alas, we cannot use it
 *    when segment was retransmitted.
 * 2. The last flaw is solved with D-SACK. D-SACK arrives
 *    for retransmitted and already SACKed segment -> reordering..
 * Both of these heuristics are not used in Loss state, when we cannot
 * account for retransmits accurately.
 *
 * SACK block validation.
 * ----------------------
 *
 * SACK block range validation checks that the received SACK block fits to
 * the expected sequence limits, i.e., it is between SND.UNA and SND.NXT.
 * Note that SND.UNA is not included to the range though being valid because
 * it means that the receiver is rather inconsistent with itself reporting
 * SACK reneging when it should advance SND.UNA. Such SACK block this is
 * perfectly valid, however, in light of RFC2018 which explicitly states
 * that "SACK block MUST reflect the newest segment.  Even if the newest
 * segment is going to be discarded ...", not that it looks very clever
 * in case of head skb. Due to potentional receiver driven attacks, we
 * choose to avoid immediate execution of a walk in write queue due to
 * reneging and defer head skb's loss recovery to standard loss recovery
 * procedure that will eventually trigger (nothing forbids us doing this).
 *
 * Implements also blockage to start_seq wrap-around. Problem lies in the
 * fact that though start_seq (s) is before end_seq (i.e., not reversed),
 * there's no guarantee that it will be before snd_nxt (n). The problem
 * happens when start_seq resides between end_seq wrap (e_w) and snd_nxt
 * wrap (s_w):
 *
 *         <- outs wnd ->                          <- wrapzone ->
 *         u     e      n                         u_w   e_w  s n_w
 *         |     |      |                          |     |   |  |
 * |<------------+------+----- TCP seqno space --------------+---------->|
 * ...-- <2^31 ->|                                           |<--------...
 * ...---- >2^31 ------>|                                    |<--------...
 *
 * Current code wouldn't be vulnerable but it's better still to discard such
 * crazy SACK blocks. Doing this check for start_seq alone closes somewhat
 * similar case (end_seq after snd_nxt wrap) as earlier reversed check in
 * snd_nxt wrap -> snd_una region will then become "well defined", i.e.,
 * equal to the ideal case (infinite seqno space without wrap caused issues).
 *
 * With D-SACK the lower bound is extended to cover sequence space below
 * SND.UNA down to undo_marker, which is the last point of interest. Yet
 * again, D-SACK block must not to go across snd_una (for the same reason as
 * for the normal SACK blocks, explained above). But there all simplicity
 * ends, TCP might receive valid D-SACKs below that. As long as they reside
 * fully below undo_marker they do not affect behavior in anyway and can
 * therefore be safely ignored. In rare cases (which are more or less
 * theoretical ones), the D-SACK will nicely cross that boundary due to skb
 * fragmentation and packet reordering past skb's retransmission. To consider
 * them correctly, the acceptable range must be extended even more though
 * the exact amount is rather hard to quantify. However, tp->max_window can
 * be used as an exaggerated estimate.
 */
static bool tcp_is_sackblock_valid(struct tcp_sock *tp, bool is_dsack,
				   u32 start_seq, u32 end_seq)
{
	/* Too far in future, or reversed (interpretation is ambiguous) */
	if (after(end_seq, tp->snd_nxt) || !before(start_seq, end_seq))
		return false;

	/* Nasty start_seq wrap-around check (see comments above) */
	if (!before(start_seq, tp->snd_nxt))
		return false;

	/* In outstanding window? ...This is valid exit for D-SACKs too.
	 * start_seq == snd_una is non-sensical (see comments above)
	 */
	if (after(start_seq, tp->snd_una))
		return true;

	if (!is_dsack || !tp->undo_marker)
		return false;

	/* ...Then it's D-SACK, and must reside below snd_una completely */
	if (after(end_seq, tp->snd_una))
		return false;

	if (!before(start_seq, tp->undo_marker))
		return true;

	/* Too old */
	if (!after(end_seq, tp->undo_marker))
		return false;

	/* Undo_marker boundary crossing (overestimates a lot). Known already:
	 *   start_seq < undo_marker and end_seq >= undo_marker.
	 */
	return !before(start_seq, end_seq - tp->max_window);
}

static bool tcp_check_dsack(struct sock *sk, const struct sk_buff *ack_skb,
			    struct tcp_sack_block_wire *sp, int num_sacks,
			    u32 prior_snd_una)
{
	struct tcp_sock *tp = tcp_sk(sk);
	u32 start_seq_0 = get_unaligned_be32(&sp[0].start_seq);
	u32 end_seq_0 = get_unaligned_be32(&sp[0].end_seq);
	bool dup_sack = false;

	if (before(start_seq_0, TCP_SKB_CB(ack_skb)->ack_seq)) {
		dup_sack = true;
		tcp_dsack_seen(tp);
		NET_INC_STATS(sock_net(sk), LINUX_MIB_TCPDSACKRECV);
	} else if (num_sacks > 1) {
		u32 end_seq_1 = get_unaligned_be32(&sp[1].end_seq);
		u32 start_seq_1 = get_unaligned_be32(&sp[1].start_seq);

		if (!after(end_seq_0, end_seq_1) &&
		    !before(start_seq_0, start_seq_1)) {
			dup_sack = true;
			tcp_dsack_seen(tp);
			NET_INC_STATS(sock_net(sk),
					LINUX_MIB_TCPDSACKOFORECV);
		}
	}

	/* D-SACK for already forgotten data... Do dumb counting. */
	if (dup_sack && tp->undo_marker && tp->undo_retrans > 0 &&
	    !after(end_seq_0, prior_snd_una) &&
	    after(end_seq_0, tp->undo_marker))
		tp->undo_retrans--;

	return dup_sack;
}

struct tcp_sacktag_state {
	u32	reord;
	/* Timestamps for earliest and latest never-retransmitted segment
	 * that was SACKed. RTO needs the earliest RTT to stay conservative,
	 * but congestion control should still get an accurate delay signal.
	 */
	u64	first_sackt;
	u64	last_sackt;
	struct rate_sample *rate;
	int	flag;
	unsigned int mss_now;
};

/* Check if skb is fully within the SACK block. In presence of GSO skbs,
 * the incoming SACK may not exactly match but we can find smaller MSS
 * aligned portion of it that matches. Therefore we might need to fragment
 * which may fail and creates some hassle (caller must handle error case
 * returns).
 *
 * FIXME: this could be merged to shift decision code
 */
static int tcp_match_skb_to_sack(struct sock *sk, struct sk_buff *skb,
				  u32 start_seq, u32 end_seq)
{
	int err;
	bool in_sack;
	unsigned int pkt_len;
	unsigned int mss;

	in_sack = !after(start_seq, TCP_SKB_CB(skb)->seq) &&
		  !before(end_seq, TCP_SKB_CB(skb)->end_seq);

	if (tcp_skb_pcount(skb) > 1 && !in_sack &&
	    after(TCP_SKB_CB(skb)->end_seq, start_seq)) {
		mss = tcp_skb_mss(skb);
		in_sack = !after(start_seq, TCP_SKB_CB(skb)->seq);

		if (!in_sack) {
			pkt_len = start_seq - TCP_SKB_CB(skb)->seq;
			if (pkt_len < mss)
				pkt_len = mss;
		} else {
			pkt_len = end_seq - TCP_SKB_CB(skb)->seq;
			if (pkt_len < mss)
				return -EINVAL;
		}

		/* Round if necessary so that SACKs cover only full MSSes
		 * and/or the remaining small portion (if present)
		 */
		if (pkt_len > mss) {
			unsigned int new_len = (pkt_len / mss) * mss;
			if (!in_sack && new_len < pkt_len)
				new_len += mss;
			pkt_len = new_len;
		}

		if (pkt_len >= skb->len && !in_sack)
			return 0;

		err = tcp_fragment(sk, TCP_FRAG_IN_RTX_QUEUE, skb,
				   pkt_len, mss, GFP_ATOMIC);
		if (err < 0)
			return err;
	}

	return in_sack;
}

/* Mark the given newly-SACKed range as such, adjusting counters and hints. */
static u8 tcp_sacktag_one(struct sock *sk,
			  struct tcp_sacktag_state *state, u8 sacked,
			  u32 start_seq, u32 end_seq,
			  int dup_sack, int pcount,
			  u64 xmit_time)
{
	struct tcp_sock *tp = tcp_sk(sk);

	/* Account D-SACK for retransmitted packet. */
	if (dup_sack && (sacked & TCPCB_RETRANS)) {
		if (tp->undo_marker && tp->undo_retrans > 0 &&
		    after(end_seq, tp->undo_marker))
			tp->undo_retrans = max_t(int, 0, tp->undo_retrans - pcount);
		if ((sacked & TCPCB_SACKED_ACKED) &&
		    before(start_seq, state->reord))
				state->reord = start_seq;
	}

	/* Nothing to do; acked frame is about to be dropped (was ACKed). */
	if (!after(end_seq, tp->snd_una))
		return sacked;

	if (!(sacked & TCPCB_SACKED_ACKED)) {
		tcp_rack_advance(tp, sacked, end_seq, xmit_time);

		if (sacked & TCPCB_SACKED_RETRANS) {
			/* If the segment is not tagged as lost,
			 * we do not clear RETRANS, believing
			 * that retransmission is still in flight.
			 */
			if (sacked & TCPCB_LOST) {
				sacked &= ~(TCPCB_LOST|TCPCB_SACKED_RETRANS);
				tp->lost_out -= pcount;
				tp->retrans_out -= pcount;
			}
		} else {
			if (!(sacked & TCPCB_RETRANS)) {
				/* New sack for not retransmitted frame,
				 * which was in hole. It is reordering.
				 */
				if (before(start_seq,
					   tcp_highest_sack_seq(tp)) &&
				    before(start_seq, state->reord))
					state->reord = start_seq;

				if (!after(end_seq, tp->high_seq))
					state->flag |= FLAG_ORIG_SACK_ACKED;
				if (state->first_sackt == 0)
					state->first_sackt = xmit_time;
				state->last_sackt = xmit_time;
			}

			if (sacked & TCPCB_LOST) {
				sacked &= ~TCPCB_LOST;
				tp->lost_out -= pcount;
			}
		}

		sacked |= TCPCB_SACKED_ACKED;
		state->flag |= FLAG_DATA_SACKED;
		tp->sacked_out += pcount;
		tp->delivered += pcount;  /* Out-of-order packets delivered */

		/* Lost marker hint past SACKed? Tweak RFC3517 cnt */
		if (tp->lost_skb_hint &&
		    before(start_seq, TCP_SKB_CB(tp->lost_skb_hint)->seq))
			tp->lost_cnt_hint += pcount;
	}

	/* D-SACK. We can detect redundant retransmission in S|R and plain R
	 * frames and clear it. undo_retrans is decreased above, L|R frames
	 * are accounted above as well.
	 */
	if (dup_sack && (sacked & TCPCB_SACKED_RETRANS)) {
		sacked &= ~TCPCB_SACKED_RETRANS;
		tp->retrans_out -= pcount;
	}

	return sacked;
}

/* Shift newly-SACKed bytes from this skb to the immediately previous
 * already-SACKed sk_buff. Mark the newly-SACKed bytes as such.
 */
static bool tcp_shifted_skb(struct sock *sk, struct sk_buff *prev,
			    struct sk_buff *skb,
			    struct tcp_sacktag_state *state,
			    unsigned int pcount, int shifted, int mss,
			    bool dup_sack)
{
	struct tcp_sock *tp = tcp_sk(sk);
	u32 start_seq = TCP_SKB_CB(skb)->seq;	/* start of newly-SACKed */
	u32 end_seq = start_seq + shifted;	/* end of newly-SACKed */

	BUG_ON(!pcount);

	/* Adjust counters and hints for the newly sacked sequence
	 * range but discard the return value since prev is already
	 * marked. We must tag the range first because the seq
	 * advancement below implicitly advances
	 * tcp_highest_sack_seq() when skb is highest_sack.
	 */
	tcp_sacktag_one(sk, state, TCP_SKB_CB(skb)->sacked,
			start_seq, end_seq, dup_sack, pcount,
			skb->skb_mstamp);
	tcp_rate_skb_delivered(sk, skb, state->rate);

	if (skb == tp->lost_skb_hint)
		tp->lost_cnt_hint += pcount;

	TCP_SKB_CB(prev)->end_seq += shifted;
	TCP_SKB_CB(skb)->seq += shifted;

	tcp_skb_pcount_add(prev, pcount);
	WARN_ON_ONCE(tcp_skb_pcount(skb) < pcount);
	tcp_skb_pcount_add(skb, -pcount);

	/* When we're adding to gso_segs == 1, gso_size will be zero,
	 * in theory this shouldn't be necessary but as long as DSACK
	 * code can come after this skb later on it's better to keep
	 * setting gso_size to something.
	 */
	if (!TCP_SKB_CB(prev)->tcp_gso_size)
		TCP_SKB_CB(prev)->tcp_gso_size = mss;

	/* CHECKME: To clear or not to clear? Mimics normal skb currently */
	if (tcp_skb_pcount(skb) <= 1)
		TCP_SKB_CB(skb)->tcp_gso_size = 0;

	/* Difference in this won't matter, both ACKed by the same cumul. ACK */
	TCP_SKB_CB(prev)->sacked |= (TCP_SKB_CB(skb)->sacked & TCPCB_EVER_RETRANS);

	if (skb->len > 0) {
		BUG_ON(!tcp_skb_pcount(skb));
		NET_INC_STATS(sock_net(sk), LINUX_MIB_SACKSHIFTED);
		return false;
	}

	/* Whole SKB was eaten :-) */

	if (skb == tp->retransmit_skb_hint)
		tp->retransmit_skb_hint = prev;
	if (skb == tp->lost_skb_hint) {
		tp->lost_skb_hint = prev;
		tp->lost_cnt_hint -= tcp_skb_pcount(prev);
	}

	TCP_SKB_CB(prev)->tcp_flags |= TCP_SKB_CB(skb)->tcp_flags;
	TCP_SKB_CB(prev)->eor = TCP_SKB_CB(skb)->eor;
	if (TCP_SKB_CB(skb)->tcp_flags & TCPHDR_FIN)
		TCP_SKB_CB(prev)->end_seq++;

	if (skb == tcp_highest_sack(sk))
		tcp_advance_highest_sack(sk, skb);

	tcp_skb_collapse_tstamp(prev, skb);
	if (unlikely(TCP_SKB_CB(prev)->tx.delivered_mstamp))
		TCP_SKB_CB(prev)->tx.delivered_mstamp = 0;

	tcp_rtx_queue_unlink_and_free(skb, sk);

	NET_INC_STATS(sock_net(sk), LINUX_MIB_SACKMERGED);

	return true;
}

/* I wish gso_size would have a bit more sane initialization than
 * something-or-zero which complicates things
 */
static int tcp_skb_seglen(const struct sk_buff *skb)
{
	return tcp_skb_pcount(skb) == 1 ? skb->len : tcp_skb_mss(skb);
}

/* Shifting pages past head area doesn't work */
static int skb_can_shift(const struct sk_buff *skb)
{
	return !skb_headlen(skb) && skb_is_nonlinear(skb);
}

int tcp_skb_shift(struct sk_buff *to, struct sk_buff *from,
		  int pcount, int shiftlen)
{
	/* TCP min gso_size is 8 bytes (TCP_MIN_GSO_SIZE)
	 * Since TCP_SKB_CB(skb)->tcp_gso_segs is 16 bits, we need
	 * to make sure not storing more than 65535 * 8 bytes per skb,
	 * even if current MSS is bigger.
	 */
	if (unlikely(to->len + shiftlen >= 65535 * TCP_MIN_GSO_SIZE))
		return 0;
	if (unlikely(tcp_skb_pcount(to) + pcount > 65535))
		return 0;
	return skb_shift(to, from, shiftlen);
}

/* Try collapsing SACK blocks spanning across multiple skbs to a single
 * skb.
 */
static struct sk_buff *tcp_shift_skb_data(struct sock *sk, struct sk_buff *skb,
					  struct tcp_sacktag_state *state,
					  u32 start_seq, u32 end_seq,
					  bool dup_sack)
{
	struct tcp_sock *tp = tcp_sk(sk);
	struct sk_buff *prev;
	int mss;
	int pcount = 0;
	int len;
	int in_sack;

#ifdef CONFIG_MPTCP
	/* For MPTCP we cannot shift skb-data and remove one skb from the
	 * send-queue, because this will make us loose the DSS-option (which
	 * is stored in TCP_SKB_CB(skb)->dss) of the skb we are removing.
	 */
	if (mptcp(tp))
		goto fallback;
#endif
	/* Normally R but no L won't result in plain S */
	if (!dup_sack &&
	    (TCP_SKB_CB(skb)->sacked & (TCPCB_LOST|TCPCB_SACKED_RETRANS)) == TCPCB_SACKED_RETRANS)
		goto fallback;
	if (!skb_can_shift(skb))
		goto fallback;
	/* This frame is about to be dropped (was ACKed). */
	if (!after(TCP_SKB_CB(skb)->end_seq, tp->snd_una))
		goto fallback;

	/* Can only happen with delayed DSACK + discard craziness */
	prev = skb_rb_prev(skb);
	if (!prev)
		goto fallback;

	if ((TCP_SKB_CB(prev)->sacked & TCPCB_TAGBITS) != TCPCB_SACKED_ACKED)
		goto fallback;

	if (!tcp_skb_can_collapse_to(prev))
		goto fallback;

	in_sack = !after(start_seq, TCP_SKB_CB(skb)->seq) &&
		  !before(end_seq, TCP_SKB_CB(skb)->end_seq);

	if (in_sack) {
		len = skb->len;
		pcount = tcp_skb_pcount(skb);
		mss = tcp_skb_seglen(skb);

		/* TODO: Fix DSACKs to not fragment already SACKed and we can
		 * drop this restriction as unnecessary
		 */
		if (mss != tcp_skb_seglen(prev))
			goto fallback;
	} else {
		if (!after(TCP_SKB_CB(skb)->end_seq, start_seq))
			goto noop;
		/* CHECKME: This is non-MSS split case only?, this will
		 * cause skipped skbs due to advancing loop btw, original
		 * has that feature too
		 */
		if (tcp_skb_pcount(skb) <= 1)
			goto noop;

		in_sack = !after(start_seq, TCP_SKB_CB(skb)->seq);
		if (!in_sack) {
			/* TODO: head merge to next could be attempted here
			 * if (!after(TCP_SKB_CB(skb)->end_seq, end_seq)),
			 * though it might not be worth of the additional hassle
			 *
			 * ...we can probably just fallback to what was done
			 * previously. We could try merging non-SACKed ones
			 * as well but it probably isn't going to buy off
			 * because later SACKs might again split them, and
			 * it would make skb timestamp tracking considerably
			 * harder problem.
			 */
			goto fallback;
		}

		len = end_seq - TCP_SKB_CB(skb)->seq;
		BUG_ON(len < 0);
		BUG_ON(len > skb->len);

		/* MSS boundaries should be honoured or else pcount will
		 * severely break even though it makes things bit trickier.
		 * Optimize common case to avoid most of the divides
		 */
		mss = tcp_skb_mss(skb);

		/* TODO: Fix DSACKs to not fragment already SACKed and we can
		 * drop this restriction as unnecessary
		 */
		if (mss != tcp_skb_seglen(prev))
			goto fallback;

		if (len == mss) {
			pcount = 1;
		} else if (len < mss) {
			goto noop;
		} else {
			pcount = len / mss;
			len = pcount * mss;
		}
	}

	/* tcp_sacktag_one() won't SACK-tag ranges below snd_una */
	if (!after(TCP_SKB_CB(skb)->seq + len, tp->snd_una))
		goto fallback;

	if (!tcp_skb_shift(prev, skb, pcount, len))
		goto fallback;
	if (!tcp_shifted_skb(sk, prev, skb, state, pcount, len, mss, dup_sack))
		goto out;

	/* Hole filled allows collapsing with the next as well, this is very
	 * useful when hole on every nth skb pattern happens
	 */
	skb = skb_rb_next(prev);
	if (!skb)
		goto out;

	if (!skb_can_shift(skb) ||
	    ((TCP_SKB_CB(skb)->sacked & TCPCB_TAGBITS) != TCPCB_SACKED_ACKED) ||
	    (mss != tcp_skb_seglen(skb)))
		goto out;

	len = skb->len;
	pcount = tcp_skb_pcount(skb);
	if (tcp_skb_shift(prev, skb, pcount, len))
		tcp_shifted_skb(sk, prev, skb, state, pcount,
				len, mss, 0);

out:
	return prev;

noop:
	return skb;

fallback:
	NET_INC_STATS(sock_net(sk), LINUX_MIB_SACKSHIFTFALLBACK);
	return NULL;
}

static struct sk_buff *tcp_sacktag_walk(struct sk_buff *skb, struct sock *sk,
					struct tcp_sack_block *next_dup,
					struct tcp_sacktag_state *state,
					u32 start_seq, u32 end_seq,
					bool dup_sack_in)
{
	struct tcp_sock *tp = tcp_sk(sk);
	struct sk_buff *tmp;

	skb_rbtree_walk_from(skb) {
		int in_sack = 0;
		bool dup_sack = dup_sack_in;

		/* queue is in-order => we can short-circuit the walk early */
		if (!before(TCP_SKB_CB(skb)->seq, end_seq))
			break;

		if (next_dup  &&
		    before(TCP_SKB_CB(skb)->seq, next_dup->end_seq)) {
			in_sack = tcp_match_skb_to_sack(sk, skb,
							next_dup->start_seq,
							next_dup->end_seq);
			if (in_sack > 0)
				dup_sack = true;
		}

		/* skb reference here is a bit tricky to get right, since
		 * shifting can eat and free both this skb and the next,
		 * so not even _safe variant of the loop is enough.
		 */
		if (in_sack <= 0) {
			tmp = tcp_shift_skb_data(sk, skb, state,
						 start_seq, end_seq, dup_sack);
			if (tmp) {
				if (tmp != skb) {
					skb = tmp;
					continue;
				}

				in_sack = 0;
			} else {
				in_sack = tcp_match_skb_to_sack(sk, skb,
								start_seq,
								end_seq);
			}
		}

		if (unlikely(in_sack < 0))
			break;

		if (in_sack) {
			TCP_SKB_CB(skb)->sacked =
				tcp_sacktag_one(sk,
						state,
						TCP_SKB_CB(skb)->sacked,
						TCP_SKB_CB(skb)->seq,
						TCP_SKB_CB(skb)->end_seq,
						dup_sack,
						tcp_skb_pcount(skb),
						skb->skb_mstamp);
			tcp_rate_skb_delivered(sk, skb, state->rate);
			if (TCP_SKB_CB(skb)->sacked & TCPCB_SACKED_ACKED)
				list_del_init(&skb->tcp_tsorted_anchor);

			if (!before(TCP_SKB_CB(skb)->seq,
				    tcp_highest_sack_seq(tp)))
				tcp_advance_highest_sack(sk, skb);
		}
	}
	return skb;
}

static struct sk_buff *tcp_sacktag_bsearch(struct sock *sk,
					   struct tcp_sacktag_state *state,
					   u32 seq)
{
	struct rb_node *parent, **p = &sk->tcp_rtx_queue.rb_node;
	struct sk_buff *skb;

	while (*p) {
		parent = *p;
		skb = rb_to_skb(parent);
		if (before(seq, TCP_SKB_CB(skb)->seq)) {
			p = &parent->rb_left;
			continue;
		}
		if (!before(seq, TCP_SKB_CB(skb)->end_seq)) {
			p = &parent->rb_right;
			continue;
		}
		return skb;
	}
	return NULL;
}

static struct sk_buff *tcp_sacktag_skip(struct sk_buff *skb, struct sock *sk,
					struct tcp_sacktag_state *state,
					u32 skip_to_seq)
{
	if (skb && after(TCP_SKB_CB(skb)->seq, skip_to_seq))
		return skb;

	return tcp_sacktag_bsearch(sk, state, skip_to_seq);
}

static struct sk_buff *tcp_maybe_skipping_dsack(struct sk_buff *skb,
						struct sock *sk,
						struct tcp_sack_block *next_dup,
						struct tcp_sacktag_state *state,
						u32 skip_to_seq)
{
	if (!next_dup)
		return skb;

	if (before(next_dup->start_seq, skip_to_seq)) {
		skb = tcp_sacktag_skip(skb, sk, state, next_dup->start_seq);
		skb = tcp_sacktag_walk(skb, sk, NULL, state,
				       next_dup->start_seq, next_dup->end_seq,
				       1);
	}

	return skb;
}

static int tcp_sack_cache_ok(const struct tcp_sock *tp, const struct tcp_sack_block *cache)
{
	return cache < tp->recv_sack_cache + ARRAY_SIZE(tp->recv_sack_cache);
}

static int
tcp_sacktag_write_queue(struct sock *sk, const struct sk_buff *ack_skb,
			u32 prior_snd_una, struct tcp_sacktag_state *state)
{
	struct tcp_sock *tp = tcp_sk(sk);
	const unsigned char *ptr = (skb_transport_header(ack_skb) +
				    TCP_SKB_CB(ack_skb)->sacked);
	struct tcp_sack_block_wire *sp_wire = (struct tcp_sack_block_wire *)(ptr+2);
	struct tcp_sack_block sp[TCP_NUM_SACKS];
	struct tcp_sack_block *cache;
	struct sk_buff *skb;
	int num_sacks = min(TCP_NUM_SACKS, (ptr[1] - TCPOLEN_SACK_BASE) >> 3);
	int used_sacks;
	bool found_dup_sack = false;
	int i, j;
	int first_sack_index;

	state->flag = 0;
	state->reord = tp->snd_nxt;

	if (!tp->sacked_out)
		tcp_highest_sack_reset(sk);

	found_dup_sack = tcp_check_dsack(sk, ack_skb, sp_wire,
					 num_sacks, prior_snd_una);
	if (found_dup_sack) {
		state->flag |= FLAG_DSACKING_ACK;
		tp->delivered++; /* A spurious retransmission is delivered */
	}

	/* Eliminate too old ACKs, but take into
	 * account more or less fresh ones, they can
	 * contain valid SACK info.
	 */
	if (before(TCP_SKB_CB(ack_skb)->ack_seq, prior_snd_una - tp->max_window))
		return 0;

	if (!tp->packets_out)
		goto out;

	used_sacks = 0;
	first_sack_index = 0;
	for (i = 0; i < num_sacks; i++) {
		bool dup_sack = !i && found_dup_sack;

		sp[used_sacks].start_seq = get_unaligned_be32(&sp_wire[i].start_seq);
		sp[used_sacks].end_seq = get_unaligned_be32(&sp_wire[i].end_seq);

		if (!tcp_is_sackblock_valid(tp, dup_sack,
					    sp[used_sacks].start_seq,
					    sp[used_sacks].end_seq)) {
			int mib_idx;

			if (dup_sack) {
				if (!tp->undo_marker)
					mib_idx = LINUX_MIB_TCPDSACKIGNOREDNOUNDO;
				else
					mib_idx = LINUX_MIB_TCPDSACKIGNOREDOLD;
			} else {
				/* Don't count olds caused by ACK reordering */
				if ((TCP_SKB_CB(ack_skb)->ack_seq != tp->snd_una) &&
				    !after(sp[used_sacks].end_seq, tp->snd_una))
					continue;
				mib_idx = LINUX_MIB_TCPSACKDISCARD;
			}

			NET_INC_STATS(sock_net(sk), mib_idx);
			if (i == 0)
				first_sack_index = -1;
			continue;
		}

		/* Ignore very old stuff early */
		if (!after(sp[used_sacks].end_seq, prior_snd_una)) {
			if (i == 0)
				first_sack_index = -1;
			continue;
		}

		used_sacks++;
	}

	/* order SACK blocks to allow in order walk of the retrans queue */
	for (i = used_sacks - 1; i > 0; i--) {
		for (j = 0; j < i; j++) {
			if (after(sp[j].start_seq, sp[j + 1].start_seq)) {
				swap(sp[j], sp[j + 1]);

				/* Track where the first SACK block goes to */
				if (j == first_sack_index)
					first_sack_index = j + 1;
			}
		}
	}

	state->mss_now = tcp_current_mss(sk);
	skb = NULL;
	i = 0;

	if (!tp->sacked_out) {
		/* It's already past, so skip checking against it */
		cache = tp->recv_sack_cache + ARRAY_SIZE(tp->recv_sack_cache);
	} else {
		cache = tp->recv_sack_cache;
		/* Skip empty blocks in at head of the cache */
		while (tcp_sack_cache_ok(tp, cache) && !cache->start_seq &&
		       !cache->end_seq)
			cache++;
	}

	while (i < used_sacks) {
		u32 start_seq = sp[i].start_seq;
		u32 end_seq = sp[i].end_seq;
		bool dup_sack = (found_dup_sack && (i == first_sack_index));
		struct tcp_sack_block *next_dup = NULL;

		if (found_dup_sack && ((i + 1) == first_sack_index))
			next_dup = &sp[i + 1];

		/* Skip too early cached blocks */
		while (tcp_sack_cache_ok(tp, cache) &&
		       !before(start_seq, cache->end_seq))
			cache++;

		/* Can skip some work by looking recv_sack_cache? */
		if (tcp_sack_cache_ok(tp, cache) && !dup_sack &&
		    after(end_seq, cache->start_seq)) {

			/* Head todo? */
			if (before(start_seq, cache->start_seq)) {
				skb = tcp_sacktag_skip(skb, sk, state,
						       start_seq);
				skb = tcp_sacktag_walk(skb, sk, next_dup,
						       state,
						       start_seq,
						       cache->start_seq,
						       dup_sack);
			}

			/* Rest of the block already fully processed? */
			if (!after(end_seq, cache->end_seq))
				goto advance_sp;

			skb = tcp_maybe_skipping_dsack(skb, sk, next_dup,
						       state,
						       cache->end_seq);

			/* ...tail remains todo... */
			if (tcp_highest_sack_seq(tp) == cache->end_seq) {
				/* ...but better entrypoint exists! */
				skb = tcp_highest_sack(sk);
				if (!skb)
					break;
				cache++;
				goto walk;
			}

			skb = tcp_sacktag_skip(skb, sk, state, cache->end_seq);
			/* Check overlap against next cached too (past this one already) */
			cache++;
			continue;
		}

		if (!before(start_seq, tcp_highest_sack_seq(tp))) {
			skb = tcp_highest_sack(sk);
			if (!skb)
				break;
		}
		skb = tcp_sacktag_skip(skb, sk, state, start_seq);

walk:
		skb = tcp_sacktag_walk(skb, sk, next_dup, state,
				       start_seq, end_seq, dup_sack);

advance_sp:
		i++;
	}

	/* Clear the head of the cache sack blocks so we can skip it next time */
	for (i = 0; i < ARRAY_SIZE(tp->recv_sack_cache) - used_sacks; i++) {
		tp->recv_sack_cache[i].start_seq = 0;
		tp->recv_sack_cache[i].end_seq = 0;
	}
	for (j = 0; j < used_sacks; j++)
		tp->recv_sack_cache[i++] = sp[j];

	if (inet_csk(sk)->icsk_ca_state != TCP_CA_Loss || tp->undo_marker)
		tcp_check_sack_reordering(sk, state->reord, 0);

	tcp_verify_left_out(tp);
out:

#if FASTRETRANS_DEBUG > 0
	WARN_ON((int)tp->sacked_out < 0);
	WARN_ON((int)tp->lost_out < 0);
	WARN_ON((int)tp->retrans_out < 0);
	WARN_ON((int)tcp_packets_in_flight(tp) < 0);
#endif
	return state->flag;
}

/* Limits sacked_out so that sum with lost_out isn't ever larger than
 * packets_out. Returns false if sacked_out adjustement wasn't necessary.
 */
static bool tcp_limit_reno_sacked(struct tcp_sock *tp)
{
	u32 holes;

	holes = max(tp->lost_out, 1U);
	holes = min(holes, tp->packets_out);

	if ((tp->sacked_out + holes) > tp->packets_out) {
		tp->sacked_out = tp->packets_out - holes;
		return true;
	}
	return false;
}

/* If we receive more dupacks than we expected counting segments
 * in assumption of absent reordering, interpret this as reordering.
 * The only another reason could be bug in receiver TCP.
 */
static void tcp_check_reno_reordering(struct sock *sk, const int addend)
{
	struct tcp_sock *tp = tcp_sk(sk);

	if (!tcp_limit_reno_sacked(tp))
		return;

	tp->reordering = min_t(u32, tp->packets_out + addend,
			       READ_ONCE(sock_net(sk)->ipv4.sysctl_tcp_max_reordering));
	tp->reord_seen++;
	NET_INC_STATS(sock_net(sk), LINUX_MIB_TCPRENOREORDER);
}

/* Emulate SACKs for SACKless connection: account for a new dupack. */

static void tcp_add_reno_sack(struct sock *sk)
{
	struct tcp_sock *tp = tcp_sk(sk);
	u32 prior_sacked = tp->sacked_out;

	tp->sacked_out++;
	tcp_check_reno_reordering(sk, 0);
	if (tp->sacked_out > prior_sacked)
		tp->delivered++; /* Some out-of-order packet is delivered */
	tcp_verify_left_out(tp);
}

/* Account for ACK, ACKing some data in Reno Recovery phase. */

static void tcp_remove_reno_sacks(struct sock *sk, int acked)
{
	struct tcp_sock *tp = tcp_sk(sk);

	if (acked > 0) {
		/* One ACK acked hole. The rest eat duplicate ACKs. */
		tp->delivered += max_t(int, acked - tp->sacked_out, 1);
		if (acked - 1 >= tp->sacked_out)
			tp->sacked_out = 0;
		else
			tp->sacked_out -= acked - 1;
	}
	tcp_check_reno_reordering(sk, acked);
	tcp_verify_left_out(tp);
}

static inline void tcp_reset_reno_sack(struct tcp_sock *tp)
{
	tp->sacked_out = 0;
}

void tcp_clear_retrans(struct tcp_sock *tp)
{
	tp->retrans_out = 0;
	tp->lost_out = 0;
	tp->undo_marker = 0;
	tp->undo_retrans = -1;
	tp->sacked_out = 0;
}

static inline void tcp_init_undo(struct tcp_sock *tp)
{
	tp->undo_marker = tp->snd_una;
	/* Retransmission still in flight may cause DSACKs later. */
	tp->undo_retrans = tp->retrans_out ? : -1;
}

static bool tcp_is_rack(const struct sock *sk)
{
	return READ_ONCE(sock_net(sk)->ipv4.sysctl_tcp_recovery) &
		TCP_RACK_LOSS_DETECTION;
}

/* If we detect SACK reneging, forget all SACK information
 * and reset tags completely, otherwise preserve SACKs. If receiver
 * dropped its ofo queue, we will know this due to reneging detection.
 */
static void tcp_timeout_mark_lost(struct sock *sk)
{
	struct tcp_sock *tp = tcp_sk(sk);
	struct sk_buff *skb, *head;
	bool is_reneg;			/* is receiver reneging on SACKs? */

	head = tcp_rtx_queue_head(sk);
	is_reneg = head && (TCP_SKB_CB(head)->sacked & TCPCB_SACKED_ACKED);
	if (is_reneg) {
		NET_INC_STATS(sock_net(sk), LINUX_MIB_TCPSACKRENEGING);
		tp->sacked_out = 0;
		/* Mark SACK reneging until we recover from this loss event. */
		tp->is_sack_reneg = 1;
	} else if (tcp_is_reno(tp)) {
		tcp_reset_reno_sack(tp);
	}

	skb = head;
	skb_rbtree_walk_from(skb) {
		if (is_reneg)
			TCP_SKB_CB(skb)->sacked &= ~TCPCB_SACKED_ACKED;
		else if (tcp_is_rack(sk) && skb != head &&
			 tcp_rack_skb_timeout(tp, skb, 0) > 0)
			continue; /* Don't mark recently sent ones lost yet */
		tcp_mark_skb_lost(sk, skb);
	}
	tcp_verify_left_out(tp);
	tcp_clear_all_retrans_hints(tp);
}

/* Enter Loss state. */
void tcp_enter_loss(struct sock *sk)
{
	const struct inet_connection_sock *icsk = inet_csk(sk);
	struct tcp_sock *tp = tcp_sk(sk);
	struct net *net = sock_net(sk);
	bool new_recovery = icsk->icsk_ca_state < TCP_CA_Recovery;
	u8 reordering;

	tcp_timeout_mark_lost(sk);

	/* Reduce ssthresh if it has not yet been made inside this window. */
	if (icsk->icsk_ca_state <= TCP_CA_Disorder ||
	    !after(tp->high_seq, tp->snd_una) ||
	    (icsk->icsk_ca_state == TCP_CA_Loss && !icsk->icsk_retransmits)) {
		tp->prior_ssthresh = tcp_current_ssthresh(sk);
		tp->prior_cwnd = tp->snd_cwnd;
		tp->snd_ssthresh = icsk->icsk_ca_ops->ssthresh(sk);
		tcp_ca_event(sk, CA_EVENT_LOSS);
		tcp_init_undo(tp);
	}
	tp->snd_cwnd	   = tcp_packets_in_flight(tp) + 1;
	tp->snd_cwnd_cnt   = 0;
	tp->snd_cwnd_stamp = tcp_jiffies32;

	/* Timeout in disordered state after receiving substantial DUPACKs
	 * suggests that the degree of reordering is over-estimated.
	 */
	reordering = READ_ONCE(net->ipv4.sysctl_tcp_reordering);
	if (icsk->icsk_ca_state <= TCP_CA_Disorder &&
	    tp->sacked_out >= reordering)
		tp->reordering = min_t(unsigned int, tp->reordering,
				       reordering);

	tcp_set_ca_state(sk, TCP_CA_Loss);
	tp->high_seq = tp->snd_nxt;
	tcp_ecn_queue_cwr(tp);

	/* F-RTO RFC5682 sec 3.1 step 1: retransmit SND.UNA if no previous
	 * loss recovery is underway except recurring timeout(s) on
	 * the same SND.UNA (sec 3.2). Disable F-RTO on path MTU probing
	 */
	tp->frto = READ_ONCE(net->ipv4.sysctl_tcp_frto) &&
		   (new_recovery || icsk->icsk_retransmits) &&
		   !inet_csk(sk)->icsk_mtup.probe_size;
}

/* If ACK arrived pointing to a remembered SACK, it means that our
 * remembered SACKs do not reflect real state of receiver i.e.
 * receiver _host_ is heavily congested (or buggy).
 *
 * To avoid big spurious retransmission bursts due to transient SACK
 * scoreboard oddities that look like reneging, we give the receiver a
 * little time (max(RTT/2, 10ms)) to send us some more ACKs that will
 * restore sanity to the SACK scoreboard. If the apparent reneging
 * persists until this RTO then we'll clear the SACK scoreboard.
 */
static bool tcp_check_sack_reneging(struct sock *sk, int flag)
{
	if (flag & FLAG_SACK_RENEGING &&
	    flag & FLAG_SND_UNA_ADVANCED) {
		struct tcp_sock *tp = tcp_sk(sk);
		unsigned long delay = max(usecs_to_jiffies(tp->srtt_us >> 4),
					  msecs_to_jiffies(10));

		inet_csk_reset_xmit_timer(sk, ICSK_TIME_RETRANS,
					  delay, TCP_RTO_MAX);
		return true;
	}
	return false;
}

/* Heurestics to calculate number of duplicate ACKs. There's no dupACKs
 * counter when SACK is enabled (without SACK, sacked_out is used for
 * that purpose).
 *
 * With reordering, holes may still be in flight, so RFC3517 recovery
 * uses pure sacked_out (total number of SACKed segments) even though
 * it violates the RFC that uses duplicate ACKs, often these are equal
 * but when e.g. out-of-window ACKs or packet duplication occurs,
 * they differ. Since neither occurs due to loss, TCP should really
 * ignore them.
 */
static inline int tcp_dupack_heuristics(const struct tcp_sock *tp)
{
	return tp->sacked_out + 1;
}

/* Linux NewReno/SACK/ECN state machine.
 * --------------------------------------
 *
 * "Open"	Normal state, no dubious events, fast path.
 * "Disorder"   In all the respects it is "Open",
 *		but requires a bit more attention. It is entered when
 *		we see some SACKs or dupacks. It is split of "Open"
 *		mainly to move some processing from fast path to slow one.
 * "CWR"	CWND was reduced due to some Congestion Notification event.
 *		It can be ECN, ICMP source quench, local device congestion.
 * "Recovery"	CWND was reduced, we are fast-retransmitting.
 * "Loss"	CWND was reduced due to RTO timeout or SACK reneging.
 *
 * tcp_fastretrans_alert() is entered:
 * - each incoming ACK, if state is not "Open"
 * - when arrived ACK is unusual, namely:
 *	* SACK
 *	* Duplicate ACK.
 *	* ECN ECE.
 *
 * Counting packets in flight is pretty simple.
 *
 *	in_flight = packets_out - left_out + retrans_out
 *
 *	packets_out is SND.NXT-SND.UNA counted in packets.
 *
 *	retrans_out is number of retransmitted segments.
 *
 *	left_out is number of segments left network, but not ACKed yet.
 *
 *		left_out = sacked_out + lost_out
 *
 *     sacked_out: Packets, which arrived to receiver out of order
 *		   and hence not ACKed. With SACKs this number is simply
 *		   amount of SACKed data. Even without SACKs
 *		   it is easy to give pretty reliable estimate of this number,
 *		   counting duplicate ACKs.
 *
 *       lost_out: Packets lost by network. TCP has no explicit
 *		   "loss notification" feedback from network (for now).
 *		   It means that this number can be only _guessed_.
 *		   Actually, it is the heuristics to predict lossage that
 *		   distinguishes different algorithms.
 *
 *	F.e. after RTO, when all the queue is considered as lost,
 *	lost_out = packets_out and in_flight = retrans_out.
 *
 *		Essentially, we have now a few algorithms detecting
 *		lost packets.
 *
 *		If the receiver supports SACK:
 *
 *		RFC6675/3517: It is the conventional algorithm. A packet is
 *		considered lost if the number of higher sequence packets
 *		SACKed is greater than or equal the DUPACK thoreshold
 *		(reordering). This is implemented in tcp_mark_head_lost and
 *		tcp_update_scoreboard.
 *
 *		RACK (draft-ietf-tcpm-rack-01): it is a newer algorithm
 *		(2017-) that checks timing instead of counting DUPACKs.
 *		Essentially a packet is considered lost if it's not S/ACKed
 *		after RTT + reordering_window, where both metrics are
 *		dynamically measured and adjusted. This is implemented in
 *		tcp_rack_mark_lost.
 *
 *		If the receiver does not support SACK:
 *
 *		NewReno (RFC6582): in Recovery we assume that one segment
 *		is lost (classic Reno). While we are in Recovery and
 *		a partial ACK arrives, we assume that one more packet
 *		is lost (NewReno). This heuristics are the same in NewReno
 *		and SACK.
 *
 * Really tricky (and requiring careful tuning) part of algorithm
 * is hidden in functions tcp_time_to_recover() and tcp_xmit_retransmit_queue().
 * The first determines the moment _when_ we should reduce CWND and,
 * hence, slow down forward transmission. In fact, it determines the moment
 * when we decide that hole is caused by loss, rather than by a reorder.
 *
 * tcp_xmit_retransmit_queue() decides, _what_ we should retransmit to fill
 * holes, caused by lost packets.
 *
 * And the most logically complicated part of algorithm is undo
 * heuristics. We detect false retransmits due to both too early
 * fast retransmit (reordering) and underestimated RTO, analyzing
 * timestamps and D-SACKs. When we detect that some segments were
 * retransmitted by mistake and CWND reduction was wrong, we undo
 * window reduction and abort recovery phase. This logic is hidden
 * inside several functions named tcp_try_undo_<something>.
 */

/* This function decides, when we should leave Disordered state
 * and enter Recovery phase, reducing congestion window.
 *
 * Main question: may we further continue forward transmission
 * with the same cwnd?
 */
static bool tcp_time_to_recover(struct sock *sk, int flag)
{
	struct tcp_sock *tp = tcp_sk(sk);

	/* Trick#1: The loss is proven. */
	if (tp->lost_out)
		return true;

	/* Not-A-Trick#2 : Classic rule... */
	if (!tcp_is_rack(sk) && tcp_dupack_heuristics(tp) > tp->reordering)
		return true;

	return false;
}

/* Detect loss in event "A" above by marking head of queue up as lost.
 * For non-SACK(Reno) senders, the first "packets" number of segments
 * are considered lost. For RFC3517 SACK, a segment is considered lost if it
 * has at least tp->reordering SACKed seqments above it; "packets" refers to
 * the maximum SACKed segments to pass before reaching this limit.
 */
static void tcp_mark_head_lost(struct sock *sk, int packets, int mark_head)
{
	struct tcp_sock *tp = tcp_sk(sk);
	struct sk_buff *skb;
	int cnt, oldcnt, lost;
	unsigned int mss;
	/* Use SACK to deduce losses of new sequences sent during recovery */
	const u32 loss_high = tcp_is_sack(tp) ?  tp->snd_nxt : tp->high_seq;

	WARN_ON(packets > tp->packets_out);
	skb = tp->lost_skb_hint;
	if (skb) {
		/* Head already handled? */
		if (mark_head && after(TCP_SKB_CB(skb)->seq, tp->snd_una))
			return;
		cnt = tp->lost_cnt_hint;
	} else {
		skb = tcp_rtx_queue_head(sk);
		cnt = 0;
	}

	skb_rbtree_walk_from(skb) {
		/* TODO: do this better */
		/* this is not the most efficient way to do this... */
		tp->lost_skb_hint = skb;
		tp->lost_cnt_hint = cnt;

		if (after(TCP_SKB_CB(skb)->end_seq, loss_high))
			break;

		oldcnt = cnt;
		if (tcp_is_reno(tp) ||
		    (TCP_SKB_CB(skb)->sacked & TCPCB_SACKED_ACKED))
			cnt += tcp_skb_pcount(skb);

		if (cnt > packets) {
			if (tcp_is_sack(tp) ||
			    (TCP_SKB_CB(skb)->sacked & TCPCB_SACKED_ACKED) ||
			    (oldcnt >= packets))
				break;

			mss = tcp_skb_mss(skb);
			/* If needed, chop off the prefix to mark as lost. */
			lost = (packets - oldcnt) * mss;
			if (lost < skb->len &&
			    tcp_fragment(sk, TCP_FRAG_IN_RTX_QUEUE, skb,
					 lost, mss, GFP_ATOMIC) < 0)
				break;
			cnt = packets;
		}

		tcp_skb_mark_lost(tp, skb);

		if (mark_head)
			break;
	}
	tcp_verify_left_out(tp);
}

/* Account newly detected lost packet(s) */

static void tcp_update_scoreboard(struct sock *sk, int fast_rexmit)
{
	struct tcp_sock *tp = tcp_sk(sk);

	if (tcp_is_sack(tp)) {
		int sacked_upto = tp->sacked_out - tp->reordering;
		if (sacked_upto >= 0)
			tcp_mark_head_lost(sk, sacked_upto, 0);
		else if (fast_rexmit)
			tcp_mark_head_lost(sk, 1, 1);
	}
}

static bool tcp_tsopt_ecr_before(const struct tcp_sock *tp, u32 when)
{
	return tp->rx_opt.saw_tstamp && tp->rx_opt.rcv_tsecr &&
	       before(tp->rx_opt.rcv_tsecr, when);
}

/* skb is spurious retransmitted if the returned timestamp echo
 * reply is prior to the skb transmission time
 */
static bool tcp_skb_spurious_retrans(const struct tcp_sock *tp,
				     const struct sk_buff *skb)
{
	return (TCP_SKB_CB(skb)->sacked & TCPCB_RETRANS) &&
	       tcp_tsopt_ecr_before(tp, tcp_skb_timestamp(skb));
}

/* Nothing was retransmitted or returned timestamp is less
 * than timestamp of the first retransmission.
 */
static inline bool tcp_packet_delayed(const struct tcp_sock *tp)
{
	return !tp->retrans_stamp ||
	       tcp_tsopt_ecr_before(tp, tp->retrans_stamp);
}

/* Undo procedures. */

/* We can clear retrans_stamp when there are no retransmissions in the
 * window. It would seem that it is trivially available for us in
 * tp->retrans_out, however, that kind of assumptions doesn't consider
 * what will happen if errors occur when sending retransmission for the
 * second time. ...It could the that such segment has only
 * TCPCB_EVER_RETRANS set at the present time. It seems that checking
 * the head skb is enough except for some reneging corner cases that
 * are not worth the effort.
 *
 * Main reason for all this complexity is the fact that connection dying
 * time now depends on the validity of the retrans_stamp, in particular,
 * that successive retransmissions of a segment must not advance
 * retrans_stamp under any conditions.
 */
static bool tcp_any_retrans_done(const struct sock *sk)
{
	const struct tcp_sock *tp = tcp_sk(sk);
	struct sk_buff *skb;

	if (tp->retrans_out)
		return true;

	skb = tcp_rtx_queue_head(sk);
	if (unlikely(skb && TCP_SKB_CB(skb)->sacked & TCPCB_EVER_RETRANS))
		return true;

	return false;
}

static void DBGUNDO(struct sock *sk, const char *msg)
{
#if FASTRETRANS_DEBUG > 1
	struct tcp_sock *tp = tcp_sk(sk);
	struct inet_sock *inet = inet_sk(sk);

	if (sk->sk_family == AF_INET) {
		pr_debug("Undo %s %pI4/%u c%u l%u ss%u/%u p%u\n",
			 msg,
			 &inet->inet_daddr, ntohs(inet->inet_dport),
			 tp->snd_cwnd, tcp_left_out(tp),
			 tp->snd_ssthresh, tp->prior_ssthresh,
			 tp->packets_out);
	}
#if IS_ENABLED(CONFIG_IPV6)
	else if (sk->sk_family == AF_INET6) {
		pr_debug("Undo %s %pI6/%u c%u l%u ss%u/%u p%u\n",
			 msg,
			 &sk->sk_v6_daddr, ntohs(inet->inet_dport),
			 tp->snd_cwnd, tcp_left_out(tp),
			 tp->snd_ssthresh, tp->prior_ssthresh,
			 tp->packets_out);
	}
#endif
#endif
}

static void tcp_undo_cwnd_reduction(struct sock *sk, bool unmark_loss)
{
	struct tcp_sock *tp = tcp_sk(sk);

	if (unmark_loss) {
		struct sk_buff *skb;

		skb_rbtree_walk(skb, &sk->tcp_rtx_queue) {
			TCP_SKB_CB(skb)->sacked &= ~TCPCB_LOST;
		}
		tp->lost_out = 0;
		tcp_clear_all_retrans_hints(tp);
	}

	if (tp->prior_ssthresh) {
		const struct inet_connection_sock *icsk = inet_csk(sk);

		tp->snd_cwnd = icsk->icsk_ca_ops->undo_cwnd(sk);

		if (tp->prior_ssthresh > tp->snd_ssthresh) {
			tp->snd_ssthresh = tp->prior_ssthresh;
			tcp_ecn_withdraw_cwr(tp);
		}
	}
	tp->snd_cwnd_stamp = tcp_jiffies32;
	tp->undo_marker = 0;
	tp->rack.advanced = 1; /* Force RACK to re-exam losses */
}

static inline bool tcp_may_undo(const struct tcp_sock *tp)
{
	return tp->undo_marker && (!tp->undo_retrans || tcp_packet_delayed(tp));
}

static bool tcp_is_non_sack_preventing_reopen(struct sock *sk)
{
	struct tcp_sock *tp = tcp_sk(sk);

	if (tp->snd_una == tp->high_seq && tcp_is_reno(tp)) {
		/* Hold old state until something *above* high_seq
		 * is ACKed. For Reno it is MUST to prevent false
		 * fast retransmits (RFC2582). SACK TCP is safe. */
		if (!tcp_any_retrans_done(sk))
			tp->retrans_stamp = 0;
		return true;
	}
	return false;
}

/* People celebrate: "We love our President!" */
static bool tcp_try_undo_recovery(struct sock *sk)
{
	struct tcp_sock *tp = tcp_sk(sk);

	if (tcp_may_undo(tp)) {
		int mib_idx;

		/* Happy end! We did not retransmit anything
		 * or our original transmission succeeded.
		 */
		DBGUNDO(sk, inet_csk(sk)->icsk_ca_state == TCP_CA_Loss ? "loss" : "retrans");
		tcp_undo_cwnd_reduction(sk, false);
		if (inet_csk(sk)->icsk_ca_state == TCP_CA_Loss)
			mib_idx = LINUX_MIB_TCPLOSSUNDO;
		else
			mib_idx = LINUX_MIB_TCPFULLUNDO;

		NET_INC_STATS(sock_net(sk), mib_idx);
	} else if (tp->rack.reo_wnd_persist) {
		tp->rack.reo_wnd_persist--;
	}
	if (tcp_is_non_sack_preventing_reopen(sk))
		return true;
	tcp_set_ca_state(sk, TCP_CA_Open);
	tp->is_sack_reneg = 0;
	return false;
}

/* Try to undo cwnd reduction, because D-SACKs acked all retransmitted data */
static bool tcp_try_undo_dsack(struct sock *sk)
{
	struct tcp_sock *tp = tcp_sk(sk);

	if (tp->undo_marker && !tp->undo_retrans) {
		tp->rack.reo_wnd_persist = min(TCP_RACK_RECOVERY_THRESH,
					       tp->rack.reo_wnd_persist + 1);
		DBGUNDO(sk, "D-SACK");
		tcp_undo_cwnd_reduction(sk, false);
		NET_INC_STATS(sock_net(sk), LINUX_MIB_TCPDSACKUNDO);
		return true;
	}
	return false;
}

/* Undo during loss recovery after partial ACK or using F-RTO. */
static bool tcp_try_undo_loss(struct sock *sk, bool frto_undo)
{
	struct tcp_sock *tp = tcp_sk(sk);

	if (frto_undo || tcp_may_undo(tp)) {
		tcp_undo_cwnd_reduction(sk, true);

		DBGUNDO(sk, "partial loss");
		NET_INC_STATS(sock_net(sk), LINUX_MIB_TCPLOSSUNDO);
		if (frto_undo)
			NET_INC_STATS(sock_net(sk),
					LINUX_MIB_TCPSPURIOUSRTOS);
		inet_csk(sk)->icsk_retransmits = 0;
		if (tcp_is_non_sack_preventing_reopen(sk))
			return true;
		if (frto_undo || tcp_is_sack(tp)) {
			tcp_set_ca_state(sk, TCP_CA_Open);
			tp->is_sack_reneg = 0;
		}
		return true;
	}
	return false;
}

/* The cwnd reduction in CWR and Recovery uses the PRR algorithm in RFC 6937.
 * It computes the number of packets to send (sndcnt) based on packets newly
 * delivered:
 *   1) If the packets in flight is larger than ssthresh, PRR spreads the
 *	cwnd reductions across a full RTT.
 *   2) Otherwise PRR uses packet conservation to send as much as delivered.
 *      But when the retransmits are acked without further losses, PRR
 *      slow starts cwnd up to ssthresh to speed up the recovery.
 */
static void tcp_init_cwnd_reduction(struct sock *sk)
{
	struct tcp_sock *tp = tcp_sk(sk);

	tp->high_seq = tp->snd_nxt;
	tp->tlp_high_seq = 0;
	tp->snd_cwnd_cnt = 0;
	tp->prior_cwnd = tp->snd_cwnd;
	tp->prr_delivered = 0;
	tp->prr_out = 0;
	tp->snd_ssthresh = inet_csk(sk)->icsk_ca_ops->ssthresh(sk);
	tcp_ecn_queue_cwr(tp);
}

void tcp_cwnd_reduction(struct sock *sk, int newly_acked_sacked, int flag)
{
	struct tcp_sock *tp = tcp_sk(sk);
	int sndcnt = 0;
	int delta = tp->snd_ssthresh - tcp_packets_in_flight(tp);

	if (newly_acked_sacked <= 0 || WARN_ON_ONCE(!tp->prior_cwnd))
		return;

	tp->prr_delivered += newly_acked_sacked;
	if (delta < 0) {
		u64 dividend = (u64)tp->snd_ssthresh * tp->prr_delivered +
			       tp->prior_cwnd - 1;
		sndcnt = div_u64(dividend, tp->prior_cwnd) - tp->prr_out;
	} else if ((flag & FLAG_RETRANS_DATA_ACKED) &&
		   !(flag & FLAG_LOST_RETRANS)) {
		sndcnt = min_t(int, delta,
			       max_t(int, tp->prr_delivered - tp->prr_out,
				     newly_acked_sacked) + 1);
	} else {
		sndcnt = min(delta, newly_acked_sacked);
	}
	/* Force a fast retransmit upon entering fast recovery */
	sndcnt = max(sndcnt, (tp->prr_out ? 0 : 1));
	tp->snd_cwnd = tcp_packets_in_flight(tp) + sndcnt;
}

static inline void tcp_end_cwnd_reduction(struct sock *sk)
{
	struct tcp_sock *tp = tcp_sk(sk);

	if (inet_csk(sk)->icsk_ca_ops->cong_control)
		return;

	/* Reset cwnd to ssthresh in CWR or Recovery (unless it's undone) */
	if (tp->snd_ssthresh < TCP_INFINITE_SSTHRESH &&
	    (inet_csk(sk)->icsk_ca_state == TCP_CA_CWR || tp->undo_marker)) {
		tp->snd_cwnd = tp->snd_ssthresh;
		tp->snd_cwnd_stamp = tcp_jiffies32;
	}
	tcp_ca_event(sk, CA_EVENT_COMPLETE_CWR);
}

/* Enter CWR state. Disable cwnd undo since congestion is proven with ECN */
void tcp_enter_cwr(struct sock *sk)
{
	struct tcp_sock *tp = tcp_sk(sk);

	tp->prior_ssthresh = 0;
	if (inet_csk(sk)->icsk_ca_state < TCP_CA_CWR) {
		tp->undo_marker = 0;
		tcp_init_cwnd_reduction(sk);
		tcp_set_ca_state(sk, TCP_CA_CWR);
	}
}
EXPORT_SYMBOL(tcp_enter_cwr);

static void tcp_try_keep_open(struct sock *sk)
{
	struct tcp_sock *tp = tcp_sk(sk);
	int state = TCP_CA_Open;

	if (tcp_left_out(tp) || tcp_any_retrans_done(sk))
		state = TCP_CA_Disorder;

	if (inet_csk(sk)->icsk_ca_state != state) {
		tcp_set_ca_state(sk, state);
		tp->high_seq = tp->snd_nxt;
	}
}

static void tcp_try_to_open(struct sock *sk, int flag)
{
	struct tcp_sock *tp = tcp_sk(sk);

	tcp_verify_left_out(tp);

	if (!tcp_any_retrans_done(sk))
		tp->retrans_stamp = 0;

	if (flag & FLAG_ECE)
		tcp_enter_cwr(sk);

	if (inet_csk(sk)->icsk_ca_state != TCP_CA_CWR) {
		tcp_try_keep_open(sk);
	}
}

static void tcp_mtup_probe_failed(struct sock *sk)
{
	struct inet_connection_sock *icsk = inet_csk(sk);

	icsk->icsk_mtup.search_high = icsk->icsk_mtup.probe_size - 1;
	icsk->icsk_mtup.probe_size = 0;
	NET_INC_STATS(sock_net(sk), LINUX_MIB_TCPMTUPFAIL);
}

static void tcp_mtup_probe_success(struct sock *sk)
{
	struct tcp_sock *tp = tcp_sk(sk);
	struct inet_connection_sock *icsk = inet_csk(sk);
	u64 val;

	tp->prior_ssthresh = tcp_current_ssthresh(sk);

	val = (u64)tp->snd_cwnd * tcp_mss_to_mtu(sk, tp->mss_cache);
	do_div(val, icsk->icsk_mtup.probe_size);
	WARN_ON_ONCE((u32)val != val);
	tp->snd_cwnd = max_t(u32, 1U, val);

	tp->snd_cwnd_cnt = 0;
	tp->snd_cwnd_stamp = tcp_jiffies32;
	tp->snd_ssthresh = tcp_current_ssthresh(sk);

	icsk->icsk_mtup.search_low = icsk->icsk_mtup.probe_size;
	icsk->icsk_mtup.probe_size = 0;
	tcp_sync_mss(sk, icsk->icsk_pmtu_cookie);
	NET_INC_STATS(sock_net(sk), LINUX_MIB_TCPMTUPSUCCESS);
}

/* Do a simple retransmit without using the backoff mechanisms in
 * tcp_timer. This is used for path mtu discovery.
 * The socket is already locked here.
 */
void tcp_simple_retransmit(struct sock *sk)
{
	const struct inet_connection_sock *icsk = inet_csk(sk);
	struct tcp_sock *tp = tcp_sk(sk);
	struct sk_buff *skb;
	unsigned int mss = tcp_current_mss(sk);

	skb_rbtree_walk(skb, &sk->tcp_rtx_queue) {
		if (tcp_skb_seglen(skb) > mss &&
		    !(TCP_SKB_CB(skb)->sacked & TCPCB_SACKED_ACKED)) {
			if (TCP_SKB_CB(skb)->sacked & TCPCB_SACKED_RETRANS) {
				TCP_SKB_CB(skb)->sacked &= ~TCPCB_SACKED_RETRANS;
				tp->retrans_out -= tcp_skb_pcount(skb);
			}
			tcp_skb_mark_lost_uncond_verify(tp, skb);
		}
	}

	tcp_clear_retrans_hints_partial(tp);

	if (!tp->lost_out)
		return;

	if (tcp_is_reno(tp))
		tcp_limit_reno_sacked(tp);

	tcp_verify_left_out(tp);

	/* Don't muck with the congestion window here.
	 * Reason is that we do not increase amount of _data_
	 * in network, but units changed and effective
	 * cwnd/ssthresh really reduced now.
	 */
	if (icsk->icsk_ca_state != TCP_CA_Loss) {
		tp->high_seq = tp->snd_nxt;
		tp->snd_ssthresh = tcp_current_ssthresh(sk);
		tp->prior_ssthresh = 0;
		tp->undo_marker = 0;
		tcp_set_ca_state(sk, TCP_CA_Loss);
	}
	tcp_xmit_retransmit_queue(sk);
}
EXPORT_SYMBOL(tcp_simple_retransmit);

void tcp_enter_recovery(struct sock *sk, bool ece_ack)
{
	struct tcp_sock *tp = tcp_sk(sk);
	int mib_idx;

	if (tcp_is_reno(tp))
		mib_idx = LINUX_MIB_TCPRENORECOVERY;
	else
		mib_idx = LINUX_MIB_TCPSACKRECOVERY;

	NET_INC_STATS(sock_net(sk), mib_idx);

	tp->prior_ssthresh = 0;
	tcp_init_undo(tp);

	if (!tcp_in_cwnd_reduction(sk)) {
		if (!ece_ack)
			tp->prior_ssthresh = tcp_current_ssthresh(sk);
		tcp_init_cwnd_reduction(sk);
	}
	tcp_set_ca_state(sk, TCP_CA_Recovery);
}

/* Process an ACK in CA_Loss state. Move to CA_Open if lost data are
 * recovered or spurious. Otherwise retransmits more on partial ACKs.
 */
static void tcp_process_loss(struct sock *sk, int flag, bool is_dupack,
			     int *rexmit)
{
	struct tcp_sock *tp = tcp_sk(sk);
	bool recovered = !before(tp->snd_una, tp->high_seq);

	if ((flag & FLAG_SND_UNA_ADVANCED) &&
	    tcp_try_undo_loss(sk, false))
		return;

	if (tp->frto) { /* F-RTO RFC5682 sec 3.1 (sack enhanced version). */
		/* Step 3.b. A timeout is spurious if not all data are
		 * lost, i.e., never-retransmitted data are (s)acked.
		 */
		if ((flag & FLAG_ORIG_SACK_ACKED) &&
		    tcp_try_undo_loss(sk, true))
			return;

		if (after(tp->snd_nxt, tp->high_seq)) {
			if (flag & FLAG_DATA_SACKED || is_dupack)
				tp->frto = 0; /* Step 3.a. loss was real */
		} else if (flag & FLAG_SND_UNA_ADVANCED && !recovered) {
			tp->high_seq = tp->snd_nxt;
			/* Step 2.b. Try send new data (but deferred until cwnd
			 * is updated in tcp_ack()). Otherwise fall back to
			 * the conventional recovery.
			 */
			if (!tcp_write_queue_empty(sk) &&
			    after(tcp_wnd_end(tp), tp->snd_nxt)) {
				*rexmit = REXMIT_NEW;
				return;
			}
			tp->frto = 0;
		}
	}

	if (recovered) {
		/* F-RTO RFC5682 sec 3.1 step 2.a and 1st part of step 3.a */
		tcp_try_undo_recovery(sk);
		return;
	}
	if (tcp_is_reno(tp)) {
		/* A Reno DUPACK means new data in F-RTO step 2.b above are
		 * delivered. Lower inflight to clock out (re)tranmissions.
		 */
		if (after(tp->snd_nxt, tp->high_seq) && is_dupack)
			tcp_add_reno_sack(sk);
		else if (flag & FLAG_SND_UNA_ADVANCED)
			tcp_reset_reno_sack(tp);
	}
	*rexmit = REXMIT_LOST;
}

/* Undo during fast recovery after partial ACK. */
static bool tcp_try_undo_partial(struct sock *sk, u32 prior_snd_una)
{
	struct tcp_sock *tp = tcp_sk(sk);

	if (tp->undo_marker && tcp_packet_delayed(tp)) {
		/* Plain luck! Hole if filled with delayed
		 * packet, rather than with a retransmit. Check reordering.
		 */
		tcp_check_sack_reordering(sk, prior_snd_una, 1);

		/* We are getting evidence that the reordering degree is higher
		 * than we realized. If there are no retransmits out then we
		 * can undo. Otherwise we clock out new packets but do not
		 * mark more packets lost or retransmit more.
		 */
		if (tp->retrans_out)
			return true;

		if (!tcp_any_retrans_done(sk))
			tp->retrans_stamp = 0;

		DBGUNDO(sk, "partial recovery");
		tcp_undo_cwnd_reduction(sk, true);
		NET_INC_STATS(sock_net(sk), LINUX_MIB_TCPPARTIALUNDO);
		tcp_try_keep_open(sk);
		return true;
	}
	return false;
}

static void tcp_identify_packet_loss(struct sock *sk, int *ack_flag)
{
	struct tcp_sock *tp = tcp_sk(sk);

	if (tcp_rtx_queue_empty(sk))
		return;

	if (unlikely(tcp_is_reno(tp))) {
		tcp_newreno_mark_lost(sk, *ack_flag & FLAG_SND_UNA_ADVANCED);
	} else if (tcp_is_rack(sk)) {
		u32 prior_retrans = tp->retrans_out;

		if (tcp_rack_mark_lost(sk))
			*ack_flag &= ~FLAG_SET_XMIT_TIMER;
		if (prior_retrans > tp->retrans_out)
			*ack_flag |= FLAG_LOST_RETRANS;
	}
}

static bool tcp_force_fast_retransmit(struct sock *sk)
{
	struct tcp_sock *tp = tcp_sk(sk);

	return after(tcp_highest_sack_seq(tp),
		     tp->snd_una + tp->reordering * tp->mss_cache);
}

/* Process an event, which can update packets-in-flight not trivially.
 * Main goal of this function is to calculate new estimate for left_out,
 * taking into account both packets sitting in receiver's buffer and
 * packets lost by network.
 *
 * Besides that it updates the congestion state when packet loss or ECN
 * is detected. But it does not reduce the cwnd, it is done by the
 * congestion control later.
 *
 * It does _not_ decide what to send, it is made in function
 * tcp_xmit_retransmit_queue().
 */
static void tcp_fastretrans_alert(struct sock *sk, const u32 prior_snd_una,
				  bool is_dupack, int *ack_flag, int *rexmit)
{
	struct inet_connection_sock *icsk = inet_csk(sk);
	struct tcp_sock *tp = tcp_sk(sk);
	int fast_rexmit = 0, flag = *ack_flag;
	bool do_lost = is_dupack || ((flag & FLAG_DATA_SACKED) &&
				     tcp_force_fast_retransmit(sk));

	if (!tp->packets_out && tp->sacked_out)
		tp->sacked_out = 0;

	/* Now state machine starts.
	 * A. ECE, hence prohibit cwnd undoing, the reduction is required. */
	if (flag & FLAG_ECE)
		tp->prior_ssthresh = 0;

	/* B. In all the states check for reneging SACKs. */
	if (tcp_check_sack_reneging(sk, flag))
		return;

	/* C. Check consistency of the current state. */
	tcp_verify_left_out(tp);

	/* D. Check state exit conditions. State can be terminated
	 *    when high_seq is ACKed. */
	if (icsk->icsk_ca_state == TCP_CA_Open) {
		WARN_ON(tp->retrans_out != 0);
		tp->retrans_stamp = 0;
	} else if (!before(tp->snd_una, tp->high_seq)) {
		switch (icsk->icsk_ca_state) {
		case TCP_CA_CWR:
			/* CWR is to be held something *above* high_seq
			 * is ACKed for CWR bit to reach receiver. */
			if (tp->snd_una != tp->high_seq) {
				tcp_end_cwnd_reduction(sk);
				tcp_set_ca_state(sk, TCP_CA_Open);
			}
			break;

		case TCP_CA_Recovery:
			if (tcp_is_reno(tp))
				tcp_reset_reno_sack(tp);
			if (tcp_try_undo_recovery(sk))
				return;
			tcp_end_cwnd_reduction(sk);
			break;
		}
	}

	/* E. Process state. */
	switch (icsk->icsk_ca_state) {
	case TCP_CA_Recovery:
		if (!(flag & FLAG_SND_UNA_ADVANCED)) {
			if (tcp_is_reno(tp) && is_dupack)
				tcp_add_reno_sack(sk);
		} else {
			if (tcp_try_undo_partial(sk, prior_snd_una))
				return;
			/* Partial ACK arrived. Force fast retransmit. */
			do_lost = tcp_is_reno(tp) ||
				  tcp_force_fast_retransmit(sk);
		}
		if (tcp_try_undo_dsack(sk)) {
			tcp_try_keep_open(sk);
			return;
		}
		tcp_identify_packet_loss(sk, ack_flag);
		break;
	case TCP_CA_Loss:
		tcp_process_loss(sk, flag, is_dupack, rexmit);
		tcp_identify_packet_loss(sk, ack_flag);
		if (!(icsk->icsk_ca_state == TCP_CA_Open ||
		      (*ack_flag & FLAG_LOST_RETRANS)))
			return;
		/* Change state if cwnd is undone or retransmits are lost */
		/* fall through */
	default:
		if (tcp_is_reno(tp)) {
			if (flag & FLAG_SND_UNA_ADVANCED)
				tcp_reset_reno_sack(tp);
			if (is_dupack)
				tcp_add_reno_sack(sk);
		}

		if (icsk->icsk_ca_state <= TCP_CA_Disorder)
			tcp_try_undo_dsack(sk);

		tcp_identify_packet_loss(sk, ack_flag);
		if (!tcp_time_to_recover(sk, flag)) {
			tcp_try_to_open(sk, flag);
			return;
		}

		/* MTU probe failure: don't reduce cwnd */
		if (icsk->icsk_ca_state < TCP_CA_CWR &&
		    icsk->icsk_mtup.probe_size &&
		    tp->snd_una == tp->mtu_probe.probe_seq_start) {
			tcp_mtup_probe_failed(sk);
			/* Restores the reduction we did in tcp_mtup_probe() */
			tp->snd_cwnd++;
			tcp_simple_retransmit(sk);
			return;
		}

		/* Otherwise enter Recovery state */
		tcp_enter_recovery(sk, (flag & FLAG_ECE));
		fast_rexmit = 1;
	}

	if (!tcp_is_rack(sk) && do_lost)
		tcp_update_scoreboard(sk, fast_rexmit);
	*rexmit = REXMIT_LOST;
}

static void tcp_update_rtt_min(struct sock *sk, u32 rtt_us, const int flag)
{
	u32 wlen = READ_ONCE(sock_net(sk)->ipv4.sysctl_tcp_min_rtt_wlen) * HZ;
	struct tcp_sock *tp = tcp_sk(sk);

	if ((flag & FLAG_ACK_MAYBE_DELAYED) && rtt_us > tcp_min_rtt(tp)) {
		/* If the remote keeps returning delayed ACKs, eventually
		 * the min filter would pick it up and overestimate the
		 * prop. delay when it expires. Skip suspected delayed ACKs.
		 */
		return;
	}
	minmax_running_min(&tp->rtt_min, wlen, tcp_jiffies32,
			   rtt_us ? : jiffies_to_usecs(1));
}

static bool tcp_ack_update_rtt(struct sock *sk, const int flag,
			       long seq_rtt_us, long sack_rtt_us,
			       long ca_rtt_us, struct rate_sample *rs)
{
	const struct tcp_sock *tp = tcp_sk(sk);

	/* Prefer RTT measured from ACK's timing to TS-ECR. This is because
	 * broken middle-boxes or peers may corrupt TS-ECR fields. But
	 * Karn's algorithm forbids taking RTT if some retransmitted data
	 * is acked (RFC6298).
	 */
	if (seq_rtt_us < 0)
		seq_rtt_us = sack_rtt_us;

	/* RTTM Rule: A TSecr value received in a segment is used to
	 * update the averaged RTT measurement only if the segment
	 * acknowledges some new data, i.e., only if it advances the
	 * left edge of the send window.
	 * See draft-ietf-tcplw-high-performance-00, section 3.3.
	 */
	if (seq_rtt_us < 0 && tp->rx_opt.saw_tstamp && tp->rx_opt.rcv_tsecr &&
	    flag & FLAG_ACKED) {
		u32 delta = tcp_time_stamp(tp) - tp->rx_opt.rcv_tsecr;

		if (likely(delta < INT_MAX / (USEC_PER_SEC / TCP_TS_HZ))) {
			seq_rtt_us = delta * (USEC_PER_SEC / TCP_TS_HZ);
			ca_rtt_us = seq_rtt_us;
		}
	}
	rs->rtt_us = ca_rtt_us; /* RTT of last (S)ACKed packet (or -1) */
	if (seq_rtt_us < 0)
		return false;

	/* ca_rtt_us >= 0 is counting on the invariant that ca_rtt_us is
	 * always taken together with ACK, SACK, or TS-opts. Any negative
	 * values will be skipped with the seq_rtt_us < 0 check above.
	 */
	tcp_update_rtt_min(sk, ca_rtt_us, flag);
	tcp_rtt_estimator(sk, seq_rtt_us);
#ifdef CONFIG_MPTCP
	tp->ops->set_rto(sk);
#else
	tcp_set_rto(sk);
#endif

	/* RFC6298: only reset backoff on valid RTT measurement. */
	inet_csk(sk)->icsk_backoff = 0;
	return true;
}

/* Compute time elapsed between (last) SYNACK and the ACK completing 3WHS. */
void tcp_synack_rtt_meas(struct sock *sk, struct request_sock *req)
{
	struct rate_sample rs;
	long rtt_us = -1L;

	if (req && !req->num_retrans && tcp_rsk(req)->snt_synack)
		rtt_us = tcp_stamp_us_delta(tcp_clock_us(), tcp_rsk(req)->snt_synack);

	tcp_ack_update_rtt(sk, FLAG_SYN_ACKED, rtt_us, -1L, rtt_us, &rs);
}


static void tcp_cong_avoid(struct sock *sk, u32 ack, u32 acked)
{
	const struct inet_connection_sock *icsk = inet_csk(sk);

	icsk->icsk_ca_ops->cong_avoid(sk, ack, acked);
	tcp_sk(sk)->snd_cwnd_stamp = tcp_jiffies32;
}

/* Restart timer after forward progress on connection.
 * RFC2988 recommends to restart timer to now+rto.
 */
void tcp_rearm_rto(struct sock *sk)
{
	const struct inet_connection_sock *icsk = inet_csk(sk);
	struct tcp_sock *tp = tcp_sk(sk);

	/* If the retrans timer is currently being used by Fast Open
	 * for SYN-ACK retrans purpose, stay put.
	 */
	if (tp->fastopen_rsk)
		return;

	if (!tp->packets_out) {
		inet_csk_clear_xmit_timer(sk, ICSK_TIME_RETRANS);
	} else {
		u32 rto = inet_csk(sk)->icsk_rto;
		/* Offset the time elapsed after installing regular RTO */
		if (icsk->icsk_pending == ICSK_TIME_REO_TIMEOUT ||
		    icsk->icsk_pending == ICSK_TIME_LOSS_PROBE) {
			s64 delta_us = tcp_rto_delta_us(sk);
			/* delta_us may not be positive if the socket is locked
			 * when the retrans timer fires and is rescheduled.
			 */
			rto = usecs_to_jiffies(max_t(int, delta_us, 1));
		}
		inet_csk_reset_xmit_timer(sk, ICSK_TIME_RETRANS, rto,
					  TCP_RTO_MAX);
	}
}

/* Try to schedule a loss probe; if that doesn't work, then schedule an RTO. */
static void tcp_set_xmit_timer(struct sock *sk)
{
	if (!tcp_schedule_loss_probe(sk, true))
		tcp_rearm_rto(sk);
}

/* If we get here, the whole TSO packet has not been acked. */
#ifndef CONFIG_MPTCP
static
#endif
u32 tcp_tso_acked(struct sock *sk, struct sk_buff *skb)
{
	struct tcp_sock *tp = tcp_sk(sk);
	u32 packets_acked;

	BUG_ON(!after(TCP_SKB_CB(skb)->end_seq, tp->snd_una));

	packets_acked = tcp_skb_pcount(skb);
	if (tcp_trim_head(sk, skb, tp->snd_una - TCP_SKB_CB(skb)->seq))
		return 0;
	packets_acked -= tcp_skb_pcount(skb);

	if (packets_acked) {
		BUG_ON(tcp_skb_pcount(skb) == 0);
		BUG_ON(!before(TCP_SKB_CB(skb)->seq, TCP_SKB_CB(skb)->end_seq));
	}

	return packets_acked;
}

static void tcp_ack_tstamp(struct sock *sk, struct sk_buff *skb,
			   u32 prior_snd_una)
{
	const struct skb_shared_info *shinfo;

	/* Avoid cache line misses to get skb_shinfo() and shinfo->tx_flags */
	if (likely(!TCP_SKB_CB(skb)->txstamp_ack))
		return;

	shinfo = skb_shinfo(skb);
	if (!before(shinfo->tskey, prior_snd_una) &&
	    before(shinfo->tskey, tcp_sk(sk)->snd_una)) {
		tcp_skb_tsorted_save(skb) {
			__skb_tstamp_tx(skb, NULL, sk, SCM_TSTAMP_ACK);
		} tcp_skb_tsorted_restore(skb);
	}
}

/* Remove acknowledged frames from the retransmission queue. If our packet
 * is before the ack sequence we can discard it as it's confirmed to have
 * arrived at the other end.
 */
static int tcp_clean_rtx_queue(struct sock *sk, u32 prior_fack,
			       u32 prior_snd_una,
			       struct tcp_sacktag_state *sack)
{
	const struct inet_connection_sock *icsk = inet_csk(sk);
	u64 first_ackt, last_ackt;
	struct tcp_sock *tp = tcp_sk(sk);
	u32 prior_sacked = tp->sacked_out;
	u32 reord = tp->snd_nxt; /* lowest acked un-retx un-sacked seq */
	struct sk_buff *skb, *next;
	bool fully_acked = true;
	long sack_rtt_us = -1L;
	long seq_rtt_us = -1L;
	long ca_rtt_us = -1L;
	u32 pkts_acked = 0;
	u32 last_in_flight = 0;
	bool rtt_update;
	int flag = 0;

	first_ackt = 0;

	for (skb = skb_rb_first(&sk->tcp_rtx_queue); skb; skb = next) {
		struct tcp_skb_cb *scb = TCP_SKB_CB(skb);
		const u32 start_seq = scb->seq;
		u8 sacked = scb->sacked;
		u32 acked_pcount;

		tcp_ack_tstamp(sk, skb, prior_snd_una);

		/* Determine how many packets and what bytes were acked, tso and else */
		if (after(scb->end_seq, tp->snd_una)) {
			if (tcp_skb_pcount(skb) == 1 ||
			    !after(tp->snd_una, scb->seq))
				break;

			acked_pcount = tcp_tso_acked(sk, skb);
			if (!acked_pcount)
				break;
			fully_acked = false;
		} else {
			acked_pcount = tcp_skb_pcount(skb);
		}

		if (unlikely(sacked & TCPCB_RETRANS)) {
			if (sacked & TCPCB_SACKED_RETRANS)
				tp->retrans_out -= acked_pcount;
			flag |= FLAG_RETRANS_DATA_ACKED;
		} else if (!(sacked & TCPCB_SACKED_ACKED)) {
			last_ackt = skb->skb_mstamp;
			WARN_ON_ONCE(last_ackt == 0);
			if (!first_ackt)
				first_ackt = last_ackt;

			last_in_flight = TCP_SKB_CB(skb)->tx.in_flight;
			if (before(start_seq, reord))
				reord = start_seq;
			if (!after(scb->end_seq, tp->high_seq))
				flag |= FLAG_ORIG_SACK_ACKED;
		}

		if (sacked & TCPCB_SACKED_ACKED) {
			tp->sacked_out -= acked_pcount;
		} else if (tcp_is_sack(tp)) {
			tp->delivered += acked_pcount;
			if (!tcp_skb_spurious_retrans(tp, skb))
				tcp_rack_advance(tp, sacked, scb->end_seq,
						 skb->skb_mstamp);
		}
		if (sacked & TCPCB_LOST)
			tp->lost_out -= acked_pcount;

		tp->packets_out -= acked_pcount;
		pkts_acked += acked_pcount;
		tcp_rate_skb_delivered(sk, skb, sack->rate);

		/* Initial outgoing SYN's get put onto the write_queue
		 * just like anything else we transmit.  It is not
		 * true data, and if we misinform our callers that
		 * this ACK acks real data, we will erroneously exit
		 * connection startup slow start one packet too
		 * quickly.  This is severely frowned upon behavior.
		 */
		if (likely(!(scb->tcp_flags & TCPHDR_SYN))) {
			flag |= FLAG_DATA_ACKED;
#ifdef CONFIG_MPTCP
			if (mptcp(tp) && mptcp_is_data_seq(skb))
				flag |= MPTCP_FLAG_DATA_ACKED;
#endif
		} else {
			flag |= FLAG_SYN_ACKED;
			tp->retrans_stamp = 0;
		}

		if (!fully_acked)
			break;

		next = skb_rb_next(skb);
		if (unlikely(skb == tp->retransmit_skb_hint))
			tp->retransmit_skb_hint = NULL;
		if (unlikely(skb == tp->lost_skb_hint))
			tp->lost_skb_hint = NULL;
		tcp_highest_sack_replace(sk, skb, next);
		tcp_rtx_queue_unlink_and_free(skb, sk);
	}

	if (!skb)
		tcp_chrono_stop(sk, TCP_CHRONO_BUSY);

	if (likely(between(tp->snd_up, prior_snd_una, tp->snd_una)))
		tp->snd_up = tp->snd_una;

	if (skb && (TCP_SKB_CB(skb)->sacked & TCPCB_SACKED_ACKED))
		flag |= FLAG_SACK_RENEGING;

	if (likely(first_ackt) && !(flag & FLAG_RETRANS_DATA_ACKED)) {
		seq_rtt_us = tcp_stamp_us_delta(tp->tcp_mstamp, first_ackt);
		ca_rtt_us = tcp_stamp_us_delta(tp->tcp_mstamp, last_ackt);

		if (pkts_acked == 1 && last_in_flight < tp->mss_cache &&
		    last_in_flight && !prior_sacked && fully_acked &&
		    sack->rate->prior_delivered + 1 == tp->delivered &&
		    !(flag & (FLAG_CA_ALERT | FLAG_SYN_ACKED))) {
			/* Conservatively mark a delayed ACK. It's typically
			 * from a lone runt packet over the round trip to
			 * a receiver w/o out-of-order or CE events.
			 */
			flag |= FLAG_ACK_MAYBE_DELAYED;
		}
	}
	if (sack->first_sackt) {
		sack_rtt_us = tcp_stamp_us_delta(tp->tcp_mstamp, sack->first_sackt);
		ca_rtt_us = tcp_stamp_us_delta(tp->tcp_mstamp, sack->last_sackt);
	}
	rtt_update = tcp_ack_update_rtt(sk, flag, seq_rtt_us, sack_rtt_us,
					ca_rtt_us, sack->rate);

	if (flag & FLAG_ACKED) {
		flag |= FLAG_SET_XMIT_TIMER;  /* set TLP or RTO timer */
		if (unlikely(icsk->icsk_mtup.probe_size &&
			     !after(tp->mtu_probe.probe_seq_end, tp->snd_una))) {
			tcp_mtup_probe_success(sk);
		}

		if (tcp_is_reno(tp)) {
			tcp_remove_reno_sacks(sk, pkts_acked);

			/* If any of the cumulatively ACKed segments was
			 * retransmitted, non-SACK case cannot confirm that
			 * progress was due to original transmission due to
			 * lack of TCPCB_SACKED_ACKED bits even if some of
			 * the packets may have been never retransmitted.
			 */
			if (flag & FLAG_RETRANS_DATA_ACKED)
				flag &= ~FLAG_ORIG_SACK_ACKED;
		} else {
			int delta;

			/* Non-retransmitted hole got filled? That's reordering */
			if (before(reord, prior_fack))
				tcp_check_sack_reordering(sk, reord, 0);

			delta = prior_sacked - tp->sacked_out;
			tp->lost_cnt_hint -= min(tp->lost_cnt_hint, delta);
		}
	} else if (skb && rtt_update && sack_rtt_us >= 0 &&
		   sack_rtt_us > tcp_stamp_us_delta(tp->tcp_mstamp, skb->skb_mstamp)) {
		/* Do not re-arm RTO if the sack RTT is measured from data sent
		 * after when the head was last (re)transmitted. Otherwise the
		 * timeout may continue to extend in loss recovery.
		 */
		flag |= FLAG_SET_XMIT_TIMER;  /* set TLP or RTO timer */
	}

	if (icsk->icsk_ca_ops->pkts_acked) {
		struct ack_sample sample = { .pkts_acked = pkts_acked,
					     .rtt_us = sack->rate->rtt_us,
					     .in_flight = last_in_flight };

		icsk->icsk_ca_ops->pkts_acked(sk, &sample);
	}

#if FASTRETRANS_DEBUG > 0
	WARN_ON((int)tp->sacked_out < 0);
	WARN_ON((int)tp->lost_out < 0);
	WARN_ON((int)tp->retrans_out < 0);
	if (!tp->packets_out && tcp_is_sack(tp)) {
		icsk = inet_csk(sk);
		if (tp->lost_out) {
			pr_debug("Leak l=%u %d\n",
				 tp->lost_out, icsk->icsk_ca_state);
			tp->lost_out = 0;
		}
		if (tp->sacked_out) {
			pr_debug("Leak s=%u %d\n",
				 tp->sacked_out, icsk->icsk_ca_state);
			tp->sacked_out = 0;
		}
		if (tp->retrans_out) {
			pr_debug("Leak r=%u %d\n",
				 tp->retrans_out, icsk->icsk_ca_state);
			tp->retrans_out = 0;
		}
	}
#endif
	return flag;
}

#ifndef CONFIG_MPTCP
static
#endif
void tcp_ack_probe(struct sock *sk)
{
	struct inet_connection_sock *icsk = inet_csk(sk);
	struct sk_buff *head = tcp_send_head(sk);
	const struct tcp_sock *tp = tcp_sk(sk);

	/* Was it a usable window open? */
	if (!head)
		return;
	if (!after(TCP_SKB_CB(head)->end_seq, tcp_wnd_end(tp))) {
		icsk->icsk_backoff = 0;
		inet_csk_clear_xmit_timer(sk, ICSK_TIME_PROBE0);
		/* Socket must be waked up by subsequent tcp_data_snd_check().
		 * This function is not for random using!
		 */
	} else {
		unsigned long when = tcp_probe0_when(sk, TCP_RTO_MAX);

		inet_csk_reset_xmit_timer(sk, ICSK_TIME_PROBE0,
					  when, TCP_RTO_MAX);
	}
}

static inline bool tcp_ack_is_dubious(const struct sock *sk, const int flag)
{
	return !(flag & FLAG_NOT_DUP) || (flag & FLAG_CA_ALERT) ||
		inet_csk(sk)->icsk_ca_state != TCP_CA_Open;
}

/* Decide wheather to run the increase function of congestion control. */
static inline bool tcp_may_raise_cwnd(const struct sock *sk, const int flag)
{
	/* If reordering is high then always grow cwnd whenever data is
	 * delivered regardless of its ordering. Otherwise stay conservative
	 * and only grow cwnd on in-order delivery (RFC5681). A stretched ACK w/
	 * new SACK or ECE mark may first advance cwnd here and later reduce
	 * cwnd in tcp_fastretrans_alert() based on more states.
	 */
	if (tcp_sk(sk)->reordering >
	    READ_ONCE(sock_net(sk)->ipv4.sysctl_tcp_reordering))
		return flag & FLAG_FORWARD_PROGRESS;

	return flag & FLAG_DATA_ACKED;
}

/* The "ultimate" congestion control function that aims to replace the rigid
 * cwnd increase and decrease control (tcp_cong_avoid,tcp_*cwnd_reduction).
 * It's called toward the end of processing an ACK with precise rate
 * information. All transmission or retransmission are delayed afterwards.
 */
static void tcp_cong_control(struct sock *sk, u32 ack, u32 acked_sacked,
			     int flag, const struct rate_sample *rs)
{
	const struct inet_connection_sock *icsk = inet_csk(sk);

	if (icsk->icsk_ca_ops->cong_control) {
		icsk->icsk_ca_ops->cong_control(sk, rs);
		return;
	}

	if (tcp_in_cwnd_reduction(sk)) {
		/* Reduce cwnd if state mandates */
		tcp_cwnd_reduction(sk, acked_sacked, flag);
	} else if (tcp_may_raise_cwnd(sk, flag)) {
		/* Advance cwnd if state allows */
		tcp_cong_avoid(sk, ack, acked_sacked);
	}
	tcp_update_pacing_rate(sk);
}

/* Check that window update is acceptable.
 * The function assumes that snd_una<=ack<=snd_next.
 */
#ifdef CONFIG_MPTCP
bool tcp_may_update_window(const struct tcp_sock *tp, const u32 ack,
			   const u32 ack_seq, const u32 nwin)
#else
static inline bool tcp_may_update_window(const struct tcp_sock *tp,
					const u32 ack, const u32 ack_seq,
					const u32 nwin)
#endif
{
	return	after(ack, tp->snd_una) ||
		after(ack_seq, tp->snd_wl1) ||
		(ack_seq == tp->snd_wl1 && nwin > tp->snd_wnd);
}

/* If we update tp->snd_una, also update tp->bytes_acked */
static void tcp_snd_una_update(struct tcp_sock *tp, u32 ack)
{
	u32 delta = ack - tp->snd_una;

	sock_owned_by_me((struct sock *)tp);
	tp->bytes_acked += delta;
	tp->snd_una = ack;
}

/* If we update tp->rcv_nxt, also update tp->bytes_received */
static void tcp_rcv_nxt_update(struct tcp_sock *tp, u32 seq)
{
	u32 delta = seq - tp->rcv_nxt;

	sock_owned_by_me((struct sock *)tp);
	tp->bytes_received += delta;
	WRITE_ONCE(tp->rcv_nxt, seq);
}

/* Update our send window.
 *
 * Window update algorithm, described in RFC793/RFC1122 (used in linux-2.2
 * and in FreeBSD. NetBSD's one is even worse.) is wrong.
 */
static int tcp_ack_update_window(struct sock *sk, const struct sk_buff *skb, u32 ack,
				 u32 ack_seq)
{
	struct tcp_sock *tp = tcp_sk(sk);
	int flag = 0;
	u32 nwin = ntohs(tcp_hdr(skb)->window);

	if (likely(!tcp_hdr(skb)->syn))
		nwin <<= tp->rx_opt.snd_wscale;

	if (tcp_may_update_window(tp, ack, ack_seq, nwin)) {
		flag |= FLAG_WIN_UPDATE;
		tcp_update_wl(tp, ack_seq);

		if (tp->snd_wnd != nwin) {
			tp->snd_wnd = nwin;

			/* Note, it is the only place, where
			 * fast path is recovered for sending TCP.
			 */
			tp->pred_flags = 0;
			tcp_fast_path_check(sk);

			if (!tcp_write_queue_empty(sk))
				tcp_slow_start_after_idle_check(sk);

			if (nwin > tp->max_window) {
				tp->max_window = nwin;
				tcp_sync_mss(sk, inet_csk(sk)->icsk_pmtu_cookie);
			}
		}
	}

	tcp_snd_una_update(tp, ack);

	return flag;
}

static bool __tcp_oow_rate_limited(struct net *net, int mib_idx,
				   u32 *last_oow_ack_time)
{
	if (*last_oow_ack_time) {
		s32 elapsed = (s32)(tcp_jiffies32 - *last_oow_ack_time);

		if (0 <= elapsed &&
		    elapsed < READ_ONCE(net->ipv4.sysctl_tcp_invalid_ratelimit)) {
			NET_INC_STATS(net, mib_idx);
			return true;	/* rate-limited: don't send yet! */
		}
	}

	*last_oow_ack_time = tcp_jiffies32;

	return false;	/* not rate-limited: go ahead, send dupack now! */
}

/* Return true if we're currently rate-limiting out-of-window ACKs and
 * thus shouldn't send a dupack right now. We rate-limit dupacks in
 * response to out-of-window SYNs or ACKs to mitigate ACK loops or DoS
 * attacks that send repeated SYNs or ACKs for the same connection. To
 * do this, we do not send a duplicate SYNACK or ACK if the remote
 * endpoint is sending out-of-window SYNs or pure ACKs at a high rate.
 */
bool tcp_oow_rate_limited(struct net *net, const struct sk_buff *skb,
			  int mib_idx, u32 *last_oow_ack_time)
{
	/* Data packets without SYNs are not likely part of an ACK loop. */
	if ((TCP_SKB_CB(skb)->seq != TCP_SKB_CB(skb)->end_seq) &&
	    !tcp_hdr(skb)->syn)
		return false;

	return __tcp_oow_rate_limited(net, mib_idx, last_oow_ack_time);
}

/* RFC 5961 7 [ACK Throttling] */
static void tcp_send_challenge_ack(struct sock *sk, const struct sk_buff *skb)
{
	/* unprotected vars, we dont care of overwrites */
	static u32 challenge_timestamp;
	static unsigned int challenge_count;
	struct tcp_sock *tp = tcp_sk(sk);
	struct net *net = sock_net(sk);
	u32 count, now;

	/* First check our per-socket dupack rate limit. */
	if (__tcp_oow_rate_limited(net,
				   LINUX_MIB_TCPACKSKIPPEDCHALLENGE,
				   &tp->last_oow_ack_time))
		return;

	/* Then check host-wide RFC 5961 rate limit. */
	now = jiffies / HZ;
	if (now != READ_ONCE(challenge_timestamp)) {
		u32 ack_limit = READ_ONCE(net->ipv4.sysctl_tcp_challenge_ack_limit);
		u32 half = (ack_limit + 1) >> 1;

		WRITE_ONCE(challenge_timestamp, now);
		WRITE_ONCE(challenge_count, half + prandom_u32_max(ack_limit));
	}
	count = READ_ONCE(challenge_count);
	if (count > 0) {
		WRITE_ONCE(challenge_count, count - 1);
		NET_INC_STATS(net, LINUX_MIB_TCPCHALLENGEACK);
		tcp_send_ack(sk);
	}
}

static void tcp_store_ts_recent(struct tcp_sock *tp)
{
	tp->rx_opt.ts_recent = tp->rx_opt.rcv_tsval;
	tp->rx_opt.ts_recent_stamp = ktime_get_seconds();
}

static void tcp_replace_ts_recent(struct tcp_sock *tp, u32 seq)
{
	if (tp->rx_opt.saw_tstamp && !after(seq, tp->rcv_wup)) {
		/* PAWS bug workaround wrt. ACK frames, the PAWS discard
		 * extra check below makes sure this can only happen
		 * for pure ACK frames.  -DaveM
		 *
		 * Not only, also it occurs for expired timestamps.
		 */

		if (tcp_paws_check(&tp->rx_opt, 0))
			tcp_store_ts_recent(tp);
	}
}

/* This routine deals with acks during a TLP episode and ends an episode by
 * resetting tlp_high_seq. Ref: TLP algorithm in draft-ietf-tcpm-rack
 */
static void tcp_process_tlp_ack(struct sock *sk, u32 ack, int flag)
{
	struct tcp_sock *tp = tcp_sk(sk);

	if (before(ack, tp->tlp_high_seq))
		return;

	if (!tp->tlp_retrans) {
		/* TLP of new data has been acknowledged */
		tp->tlp_high_seq = 0;
	} else if (flag & FLAG_DSACKING_ACK) {
		/* This DSACK means original and TLP probe arrived; no loss */
		tp->tlp_high_seq = 0;
	} else if (after(ack, tp->tlp_high_seq)) {
		/* ACK advances: there was a loss, so reduce cwnd. Reset
		 * tlp_high_seq in tcp_init_cwnd_reduction()
		 */
		tcp_init_cwnd_reduction(sk);
		tcp_set_ca_state(sk, TCP_CA_CWR);
		tcp_end_cwnd_reduction(sk);
		tcp_try_keep_open(sk);
		NET_INC_STATS(sock_net(sk),
				LINUX_MIB_TCPLOSSPROBERECOVERY);
	} else if (!(flag & (FLAG_SND_UNA_ADVANCED |
			     FLAG_NOT_DUP | FLAG_DATA_SACKED))) {
		/* Pure dupack: original and TLP probe arrived; no loss */
		tp->tlp_high_seq = 0;
	}
}

static inline void tcp_in_ack_event(struct sock *sk, u32 flags)
{
	const struct inet_connection_sock *icsk = inet_csk(sk);

	if (icsk->icsk_ca_ops->in_ack_event)
		icsk->icsk_ca_ops->in_ack_event(sk, flags);
}

/* Congestion control has updated the cwnd already. So if we're in
 * loss recovery then now we do any new sends (for FRTO) or
 * retransmits (for CA_Loss or CA_recovery) that make sense.
 */
static void tcp_xmit_recovery(struct sock *sk, int rexmit)
{
	struct tcp_sock *tp = tcp_sk(sk);

	if (rexmit == REXMIT_NONE)
		return;

	if (unlikely(rexmit == 2)) {
		__tcp_push_pending_frames(sk, tcp_current_mss(sk),
					  TCP_NAGLE_OFF);
		if (after(tp->snd_nxt, tp->high_seq))
			return;
		tp->frto = 0;
	}
	tcp_xmit_retransmit_queue(sk);
}

/* Returns the number of packets newly acked or sacked by the current ACK */
static u32 tcp_newly_delivered(struct sock *sk, u32 prior_delivered, int flag)
{
	const struct net *net = sock_net(sk);
	struct tcp_sock *tp = tcp_sk(sk);
	u32 delivered;

	delivered = tp->delivered - prior_delivered;
	NET_ADD_STATS(net, LINUX_MIB_TCPDELIVERED, delivered);
	if (flag & FLAG_ECE) {
		tp->delivered_ce += delivered;
		NET_ADD_STATS(net, LINUX_MIB_TCPDELIVEREDCE, delivered);
	}
	return delivered;
}

/* This routine deals with incoming acks, but not outgoing ones. */
#ifdef CONFIG_MPTCP
static int tcp_ack(struct sock *sk, struct sk_buff *skb, int flag)
#else
static int tcp_ack(struct sock *sk, const struct sk_buff *skb, int flag)
#endif
{
	struct inet_connection_sock *icsk = inet_csk(sk);
	struct tcp_sock *tp = tcp_sk(sk);
	struct tcp_sacktag_state sack_state;
	struct rate_sample rs = { .prior_delivered = 0 };
	u32 prior_snd_una = tp->snd_una;
	bool is_sack_reneg = tp->is_sack_reneg;
	u32 ack_seq = TCP_SKB_CB(skb)->seq;
	u32 ack = TCP_SKB_CB(skb)->ack_seq;
	bool is_dupack = false;
	int prior_packets = tp->packets_out;
	u32 delivered = tp->delivered;
	u32 lost = tp->lost;
	int rexmit = REXMIT_NONE; /* Flag to (re)transmit to recover losses */
	u32 prior_fack;

	sack_state.first_sackt = 0;
	sack_state.rate = &rs;

	/* We very likely will need to access rtx queue. */
	prefetch(sk->tcp_rtx_queue.rb_node);

	/* If the ack is older than previous acks
	 * then we can probably ignore it.
	 */
	if (before(ack, prior_snd_una)) {
		/* RFC 5961 5.2 [Blind Data Injection Attack].[Mitigation] */
		if (before(ack, prior_snd_una - tp->max_window)) {
			if (!(flag & FLAG_NO_CHALLENGE_ACK))
				tcp_send_challenge_ack(sk, skb);
			return -1;
		}
		goto old_ack;
	}

	/* If the ack includes data we haven't sent yet, discard
	 * this segment (RFC793 Section 3.9).
	 */
	if (after(ack, tp->snd_nxt))
		goto invalid_ack;

	if (after(ack, prior_snd_una)) {
		flag |= FLAG_SND_UNA_ADVANCED;
		icsk->icsk_retransmits = 0;

#if IS_ENABLED(CONFIG_TLS_DEVICE)
		if (static_branch_unlikely(&clean_acked_data_enabled))
			if (icsk->icsk_clean_acked)
				icsk->icsk_clean_acked(sk, ack);
#endif
	}

	prior_fack = tcp_is_sack(tp) ? tcp_highest_sack_seq(tp) : tp->snd_una;
	rs.prior_in_flight = tcp_packets_in_flight(tp);

	/* ts_recent update must be made after we are sure that the packet
	 * is in window.
	 */
	if (flag & FLAG_UPDATE_TS_RECENT)
		tcp_replace_ts_recent(tp, TCP_SKB_CB(skb)->seq);

	if (!(flag & FLAG_SLOWPATH) && after(ack, prior_snd_una)) {
		/* Window is constant, pure forward advance.
		 * No more checks are required.
		 * Note, we use the fact that SND.UNA>=SND.WL2.
		 */
		tcp_update_wl(tp, ack_seq);
		tcp_snd_una_update(tp, ack);
		flag |= FLAG_WIN_UPDATE;

		tcp_in_ack_event(sk, CA_ACK_WIN_UPDATE);

		NET_INC_STATS(sock_net(sk), LINUX_MIB_TCPHPACKS);
	} else {
		u32 ack_ev_flags = CA_ACK_SLOWPATH;

		if (ack_seq != TCP_SKB_CB(skb)->end_seq)
			flag |= FLAG_DATA;
		else
			NET_INC_STATS(sock_net(sk), LINUX_MIB_TCPPUREACKS);

		flag |= tcp_ack_update_window(sk, skb, ack, ack_seq);

		if (TCP_SKB_CB(skb)->sacked)
			flag |= tcp_sacktag_write_queue(sk, skb, prior_snd_una,
							&sack_state);

		if (tcp_ecn_rcv_ecn_echo(tp, tcp_hdr(skb))) {
			flag |= FLAG_ECE;
			ack_ev_flags |= CA_ACK_ECE;
		}

		if (flag & FLAG_WIN_UPDATE)
			ack_ev_flags |= CA_ACK_WIN_UPDATE;

		tcp_in_ack_event(sk, ack_ev_flags);
	}

	/* This is a deviation from RFC3168 since it states that:
	 * "When the TCP data sender is ready to set the CWR bit after reducing
	 * the congestion window, it SHOULD set the CWR bit only on the first
	 * new data packet that it transmits."
	 * We accept CWR on pure ACKs to be more robust
	 * with widely-deployed TCP implementations that do this.
	 */
	tcp_ecn_accept_cwr(sk, skb);

	/* We passed data and got it acked, remove any soft error
	 * log. Something worked...
	 */
	sk->sk_err_soft = 0;
	icsk->icsk_probes_out = 0;
	tp->rcv_tstamp = tcp_jiffies32;
	if (!prior_packets)
		goto no_queue;

	/* See if we can take anything off of the retransmit queue. */
	flag |= tcp_clean_rtx_queue(sk, prior_fack, prior_snd_una, &sack_state);

	tcp_rack_update_reo_wnd(sk, &rs);
	
#ifdef CONFIG_MPTCP
	if (mptcp(tp)) {
		if (mptcp_fallback_infinite(sk, flag)) {
			pr_debug("%s resetting flow\n", __func__);
			mptcp_send_reset(sk);
			goto invalid_ack;
		}

		mptcp_clean_rtx_infinite(skb, sk);
	}
#endif

	if (tp->tlp_high_seq)
		tcp_process_tlp_ack(sk, ack, flag);

	if (tcp_ack_is_dubious(sk, flag)) {
		is_dupack = !(flag & (FLAG_SND_UNA_ADVANCED | FLAG_NOT_DUP));
		tcp_fastretrans_alert(sk, prior_snd_una, is_dupack, &flag,
				      &rexmit);
	}

	/* If needed, reset TLP/RTO timer when RACK doesn't set. */
	if (flag & FLAG_SET_XMIT_TIMER)
		tcp_set_xmit_timer(sk);

	if ((flag & FLAG_FORWARD_PROGRESS) || !(flag & FLAG_NOT_DUP))
		sk_dst_confirm(sk);

	delivered = tcp_newly_delivered(sk, delivered, flag);
	lost = tp->lost - lost;			/* freshly marked lost */
	rs.is_ack_delayed = !!(flag & FLAG_ACK_MAYBE_DELAYED);
	tcp_rate_gen(sk, delivered, lost, is_sack_reneg, sack_state.rate);
	tcp_cong_control(sk, ack, delivered, flag, sack_state.rate);
	tcp_xmit_recovery(sk, rexmit);
	return 1;

no_queue:
	/* If data was DSACKed, see if we can undo a cwnd reduction. */
	if (flag & FLAG_DSACKING_ACK) {
		tcp_fastretrans_alert(sk, prior_snd_una, is_dupack, &flag,
				      &rexmit);
		tcp_newly_delivered(sk, delivered, flag);
	}
	/* If this ack opens up a zero window, clear backoff.  It was
	 * being used to time the probes, and is probably far higher than
	 * it needs to be for normal retransmission.
	 */
	tcp_ack_probe(sk);

	if (tp->tlp_high_seq)
		tcp_process_tlp_ack(sk, ack, flag);
	return 1;

invalid_ack:
	SOCK_DEBUG(sk, "Ack %u after %u:%u\n", ack, tp->snd_una, tp->snd_nxt);
	return -1;

old_ack:
	/* If data was SACKed, tag it and see if we should send more data.
	 * If data was DSACKed, see if we can undo a cwnd reduction.
	 */
	if (TCP_SKB_CB(skb)->sacked) {
		flag |= tcp_sacktag_write_queue(sk, skb, prior_snd_una,
						&sack_state);
		tcp_fastretrans_alert(sk, prior_snd_una, is_dupack, &flag,
				      &rexmit);
		tcp_newly_delivered(sk, delivered, flag);
		tcp_xmit_recovery(sk, rexmit);
	}

	SOCK_DEBUG(sk, "Ack %u before %u:%u\n", ack, tp->snd_una, tp->snd_nxt);
	return 0;
}

static void tcp_parse_fastopen_option(int len, const unsigned char *cookie,
				      bool syn, struct tcp_fastopen_cookie *foc,
				      bool exp_opt)
{
	/* Valid only in SYN or SYN-ACK with an even length.  */
	if (!foc || !syn || len < 0 || (len & 1))
		return;

	if (len >= TCP_FASTOPEN_COOKIE_MIN &&
	    len <= TCP_FASTOPEN_COOKIE_MAX)
		memcpy(foc->val, cookie, len);
	else if (len != 0)
		len = -1;
	foc->len = len;
	foc->exp = exp_opt;
}

static void smc_parse_options(const struct tcphdr *th,
			      struct tcp_options_received *opt_rx,
			      const unsigned char *ptr,
			      int opsize)
{
#if IS_ENABLED(CONFIG_SMC)
	if (static_branch_unlikely(&tcp_have_smc)) {
		if (th->syn && !(opsize & 1) &&
		    opsize >= TCPOLEN_EXP_SMC_BASE &&
		    get_unaligned_be32(ptr) == TCPOPT_SMC_MAGIC)
			opt_rx->smc_ok = 1;
	}
#endif
}

/* Look for tcp options. Normally only called on SYN and SYNACK packets.
 * But, this can also be called on packets in the established flow when
 * the fast version below fails.
 */
void tcp_parse_options(const struct net *net,
		       const struct sk_buff *skb,
		       struct tcp_options_received *opt_rx, 
#ifdef CONFIG_MPTCP
		       struct mptcp_options_received *mopt,
#endif
				int estab,
		        struct tcp_fastopen_cookie *foc
#ifdef CONFIG_MPTCP
				, struct tcp_sock *tp
#endif
				)
{
	const unsigned char *ptr;
	const struct tcphdr *th = tcp_hdr(skb);
	int length = (th->doff * 4) - sizeof(struct tcphdr);

	ptr = (const unsigned char *)(th + 1);
	opt_rx->saw_tstamp = 0;

	while (length > 0) {
		int opcode = *ptr++;
		int opsize;

		switch (opcode) {
		case TCPOPT_EOL:
			return;
		case TCPOPT_NOP:	/* Ref: RFC 793 section 3.1 */
			length--;
			continue;
		default:
			opsize = *ptr++;
			if (opsize < 2) /* "silly options" */
				return;
			if (opsize > length)
				return;	/* don't parse partial options */
			switch (opcode) {
			case TCPOPT_MSS:
				if (opsize == TCPOLEN_MSS && th->syn && !estab) {
					u16 in_mss = get_unaligned_be16(ptr);
					if (in_mss) {
						if (opt_rx->user_mss &&
						    opt_rx->user_mss < in_mss)
							in_mss = opt_rx->user_mss;
						opt_rx->mss_clamp = in_mss;
					}
				}
				break;
			case TCPOPT_WINDOW:
				if (opsize == TCPOLEN_WINDOW && th->syn &&
				    !estab && net->ipv4.sysctl_tcp_window_scaling) {
					__u8 snd_wscale = *(__u8 *)ptr;
					opt_rx->wscale_ok = 1;
					if (snd_wscale > TCP_MAX_WSCALE) {
						net_info_ratelimited("%s: Illegal window scaling value %d > %u received\n",
								     __func__,
								     snd_wscale,
								     TCP_MAX_WSCALE);
						snd_wscale = TCP_MAX_WSCALE;
					}
					opt_rx->snd_wscale = snd_wscale;
				}
				break;
			case TCPOPT_TIMESTAMP:
				if ((opsize == TCPOLEN_TIMESTAMP) &&
				    ((estab && opt_rx->tstamp_ok) ||
				     (!estab && net->ipv4.sysctl_tcp_timestamps))) {
					opt_rx->saw_tstamp = 1;
					opt_rx->rcv_tsval = get_unaligned_be32(ptr);
					opt_rx->rcv_tsecr = get_unaligned_be32(ptr + 4);
				}
				break;
			case TCPOPT_SACK_PERM:
				if (opsize == TCPOLEN_SACK_PERM && th->syn &&
				    !estab && net->ipv4.sysctl_tcp_sack) {
					opt_rx->sack_ok = TCP_SACK_SEEN;
					tcp_sack_reset(opt_rx);
				}
				break;

			case TCPOPT_SACK:
				if ((opsize >= (TCPOLEN_SACK_BASE + TCPOLEN_SACK_PERBLOCK)) &&
				   !((opsize - TCPOLEN_SACK_BASE) % TCPOLEN_SACK_PERBLOCK) &&
				   opt_rx->sack_ok) {
					TCP_SKB_CB(skb)->sacked = (ptr - 2) - (unsigned char *)th;
				}
				break;
#ifdef CONFIG_TCP_MD5SIG
			case TCPOPT_MD5SIG:
				/*
				 * The MD5 Hash has already been
				 * checked (see tcp_v{4,6}_do_rcv()).
				 */
				break;
#endif
#ifdef CONFIG_MPTCP
			case TCPOPT_MPTCP:
				mptcp_parse_options(ptr - 2, opsize, mopt, skb, tp);
				break;
#endif
			case TCPOPT_FASTOPEN:
				tcp_parse_fastopen_option(
					opsize - TCPOLEN_FASTOPEN_BASE,
					ptr, th->syn, foc, false);
				break;

			case TCPOPT_EXP:
				/* Fast Open option shares code 254 using a
				 * 16 bits magic number.
				 */
				if (opsize >= TCPOLEN_EXP_FASTOPEN_BASE &&
				    get_unaligned_be16(ptr) ==
				    TCPOPT_FASTOPEN_MAGIC)
					tcp_parse_fastopen_option(opsize -
						TCPOLEN_EXP_FASTOPEN_BASE,
						ptr + 2, th->syn, foc, true);
				else
					smc_parse_options(th, opt_rx, ptr,
							  opsize);
				break;

			}
			ptr += opsize-2;
			length -= opsize;
		}
	}
}
EXPORT_SYMBOL(tcp_parse_options);

static bool tcp_parse_aligned_timestamp(struct tcp_sock *tp, const struct tcphdr *th)
{
	const __be32 *ptr = (const __be32 *)(th + 1);

	if (*ptr == htonl((TCPOPT_NOP << 24) | (TCPOPT_NOP << 16)
			  | (TCPOPT_TIMESTAMP << 8) | TCPOLEN_TIMESTAMP)) {
		tp->rx_opt.saw_tstamp = 1;
		++ptr;
		tp->rx_opt.rcv_tsval = ntohl(*ptr);
		++ptr;
		if (*ptr)
			tp->rx_opt.rcv_tsecr = ntohl(*ptr) - tp->tsoffset;
		else
			tp->rx_opt.rcv_tsecr = 0;
		return true;
	}
	return false;
}

/* Fast parse options. This hopes to only see timestamps.
 * If it is wrong it falls back on tcp_parse_options().
 */
static bool tcp_fast_parse_options(const struct net *net,
				   const struct sk_buff *skb,
				   const struct tcphdr *th, struct tcp_sock *tp)
{
	/* In the spirit of fast parsing, compare doff directly to constant
	 * values.  Because equality is used, short doff can be ignored here.
	 */
	if (th->doff == (sizeof(*th) / 4)) {
		tp->rx_opt.saw_tstamp = 0;
		return false;
	} else if (tp->rx_opt.tstamp_ok &&
		   th->doff == ((sizeof(*th) + TCPOLEN_TSTAMP_ALIGNED) / 4)) {
		if (tcp_parse_aligned_timestamp(tp, th))
			return true;
	}

#ifdef CONFIG_MPTCP
	tcp_parse_options(net, skb, &tp->rx_opt,
			  mptcp(tp) ? &tp->mptcp->rx_opt : NULL, 1, NULL, tp);
#else
	tcp_parse_options(net, skb, &tp->rx_opt, 1, NULL);
#endif
	if (tp->rx_opt.saw_tstamp && tp->rx_opt.rcv_tsecr)
		tp->rx_opt.rcv_tsecr -= tp->tsoffset;

	return true;
}

#ifdef CONFIG_TCP_MD5SIG
/*
 * Parse MD5 Signature option
 */
const u8 *tcp_parse_md5sig_option(const struct tcphdr *th)
{
	int length = (th->doff << 2) - sizeof(*th);
	const u8 *ptr = (const u8 *)(th + 1);

	/* If not enough data remaining, we can short cut */
	while (length >= TCPOLEN_MD5SIG) {
		int opcode = *ptr++;
		int opsize;

		switch (opcode) {
		case TCPOPT_EOL:
			return NULL;
		case TCPOPT_NOP:
			length--;
			continue;
		default:
			opsize = *ptr++;
			if (opsize < 2 || opsize > length)
				return NULL;
			if (opcode == TCPOPT_MD5SIG)
				return opsize == TCPOLEN_MD5SIG ? ptr : NULL;
		}
		ptr += opsize - 2;
		length -= opsize;
	}
	return NULL;
}
EXPORT_SYMBOL(tcp_parse_md5sig_option);
#endif

/* Sorry, PAWS as specified is broken wrt. pure-ACKs -DaveM
 *
 * It is not fatal. If this ACK does _not_ change critical state (seqs, window)
 * it can pass through stack. So, the following predicate verifies that
 * this segment is not used for anything but congestion avoidance or
 * fast retransmit. Moreover, we even are able to eliminate most of such
 * second order effects, if we apply some small "replay" window (~RTO)
 * to timestamp space.
 *
 * All these measures still do not guarantee that we reject wrapped ACKs
 * on networks with high bandwidth, when sequence space is recycled fastly,
 * but it guarantees that such events will be very rare and do not affect
 * connection seriously. This doesn't look nice, but alas, PAWS is really
 * buggy extension.
 *
 * [ Later note. Even worse! It is buggy for segments _with_ data. RFC
 * states that events when retransmit arrives after original data are rare.
 * It is a blatant lie. VJ forgot about fast retransmit! 8)8) It is
 * the biggest problem on large power networks even with minor reordering.
 * OK, let's give it small replay window. If peer clock is even 1hz, it is safe
 * up to bandwidth of 18Gigabit/sec. 8) ]
 */

static int tcp_disordered_ack(const struct sock *sk, const struct sk_buff *skb)
{
	const struct tcp_sock *tp = tcp_sk(sk);
	const struct tcphdr *th = tcp_hdr(skb);
	u32 seq = TCP_SKB_CB(skb)->seq;
	u32 ack = TCP_SKB_CB(skb)->ack_seq;

	return (/* 1. Pure ACK with correct sequence number. */
		(th->ack && seq == TCP_SKB_CB(skb)->end_seq && seq == tp->rcv_nxt) &&

		/* 2. ... and duplicate ACK. */
		ack == tp->snd_una &&

		/* 3. ... and does not update window. */
		!tcp_may_update_window(tp, ack, seq, ntohs(th->window) << tp->rx_opt.snd_wscale) &&

		/* 4. ... and sits in replay window. */
		(s32)(tp->rx_opt.ts_recent - tp->rx_opt.rcv_tsval) <= (inet_csk(sk)->icsk_rto * 1024) / HZ);
}

static inline bool tcp_paws_discard(const struct sock *sk,
				   const struct sk_buff *skb)
{
	const struct tcp_sock *tp = tcp_sk(sk);

	return !tcp_paws_check(&tp->rx_opt, TCP_PAWS_WINDOW) &&
	       !tcp_disordered_ack(sk, skb);
}

/* Check segment sequence number for validity.
 *
 * Segment controls are considered valid, if the segment
 * fits to the window after truncation to the window. Acceptability
 * of data (and SYN, FIN, of course) is checked separately.
 * See tcp_data_queue(), for example.
 *
 * Also, controls (RST is main one) are accepted using RCV.WUP instead
 * of RCV.NXT. Peer still did not advance his SND.UNA when we
 * delayed ACK, so that hisSND.UNA<=ourRCV.WUP.
 * (borrowed from freebsd)
 */

static inline bool tcp_sequence(const struct tcp_sock *tp, u32 seq, u32 end_seq)
{
	return	!before(end_seq, tp->rcv_wup) &&
		!after(seq, tp->rcv_nxt + tcp_receive_window(tp));
}

/* When we get a reset we do this. */
void tcp_reset(struct sock *sk)
{
	trace_tcp_receive_reset(sk);

	/* We want the right error as BSD sees it (and indeed as we do). */
	switch (sk->sk_state) {
	case TCP_SYN_SENT:
		sk->sk_err = ECONNREFUSED;
		break;
	case TCP_CLOSE_WAIT:
		sk->sk_err = EPIPE;
		break;
	case TCP_CLOSE:
		return;
	default:
		sk->sk_err = ECONNRESET;
	}
	/* This barrier is coupled with smp_rmb() in tcp_poll() */
	smp_wmb();

	tcp_write_queue_purge(sk);
	tcp_done(sk);

	if (!sock_flag(sk, SOCK_DEAD))
		sk->sk_error_report(sk);
}

/*
 * 	Process the FIN bit. This now behaves as it is supposed to work
 *	and the FIN takes effect when it is validly part of sequence
 *	space. Not before when we get holes.
 *
 *	If we are ESTABLISHED, a received fin moves us to CLOSE-WAIT
 *	(and thence onto LAST-ACK and finally, CLOSE, we never enter
 *	TIME-WAIT)
 *
 *	If we are in FINWAIT-1, a received FIN indicates simultaneous
 *	close and we go into CLOSING (and later onto TIME-WAIT)
 *
 *	If we are in FINWAIT-2, a received FIN moves us to TIME-WAIT.
 */
void tcp_fin(struct sock *sk)
{
	struct tcp_sock *tp = tcp_sk(sk);

#ifdef CONFIG_MPTCP
	if (is_meta_sk(sk)) {
		mptcp_fin(sk);
		return;
	}
#endif

	inet_csk_schedule_ack(sk);

	sk->sk_shutdown |= RCV_SHUTDOWN;
	sock_set_flag(sk, SOCK_DONE);

	switch (sk->sk_state) {
	case TCP_SYN_RECV:
	case TCP_ESTABLISHED:
		/* Move to CLOSE_WAIT */
		tcp_set_state(sk, TCP_CLOSE_WAIT);

#ifdef CONFIG_MPTCP
		if (mptcp(tp))
			mptcp_sub_close_passive(sk);
#endif
		inet_csk(sk)->icsk_ack.pingpong = 1;
		break;

	case TCP_CLOSE_WAIT:
	case TCP_CLOSING:
		/* Received a retransmission of the FIN, do
		 * nothing.
		 */
		break;
	case TCP_LAST_ACK:
		/* RFC793: Remain in the LAST-ACK state. */
		break;

	case TCP_FIN_WAIT1:
		/* This case occurs when a simultaneous close
		 * happens, we must ack the received FIN and
		 * enter the CLOSING state.
		 */
		tcp_send_ack(sk);
		tcp_set_state(sk, TCP_CLOSING);
		break;
	case TCP_FIN_WAIT2:
#ifdef CONFIG_MPTCP
		if (mptcp(tp)) {
			/* The socket will get closed by mptcp_data_ready.
			 * We first have to process all data-sequences.
			 */
			tp->close_it = 1;
			break;
		}
#endif
		/* Received a FIN -- send ACK and enter TIME_WAIT. */
		tcp_send_ack(sk);
#ifdef CONFIG_MPTCP
		tp->ops->time_wait(sk, TCP_TIME_WAIT, 0);
#else
		tcp_time_wait(sk, TCP_TIME_WAIT, 0);
#endif
		break;
	default:
		/* Only TCP_LISTEN and TCP_CLOSE are left, in these
		 * cases we should never reach this piece of code.
		 */
		pr_err("%s: Impossible, sk->sk_state=%d\n",
		       __func__, sk->sk_state);
		break;
	}

	/* It _is_ possible, that we have something out-of-order _after_ FIN.
	 * Probably, we should reset in this case. For now drop them.
	 */
	skb_rbtree_purge(&tp->out_of_order_queue);
	if (tcp_is_sack(tp))
		tcp_sack_reset(&tp->rx_opt);
	sk_mem_reclaim(sk);

	if (!sock_flag(sk, SOCK_DEAD)) {
		sk->sk_state_change(sk);
#ifdef CONFIG_MPTCP
		/* Don't wake up MPTCP-subflows */
		if (mptcp(tp))
			return;
#endif

		/* Do not send POLL_HUP for half duplex close. */
		if (sk->sk_shutdown == SHUTDOWN_MASK ||
		    sk->sk_state == TCP_CLOSE)
			sk_wake_async(sk, SOCK_WAKE_WAITD, POLL_HUP);
		else
			sk_wake_async(sk, SOCK_WAKE_WAITD, POLL_IN);
	}
}

static inline bool tcp_sack_extend(struct tcp_sack_block *sp, u32 seq,
				  u32 end_seq)
{
	if (!after(seq, sp->end_seq) && !after(sp->start_seq, end_seq)) {
		if (before(seq, sp->start_seq))
			sp->start_seq = seq;
		if (after(end_seq, sp->end_seq))
			sp->end_seq = end_seq;
		return true;
	}
	return false;
}

static void tcp_dsack_set(struct sock *sk, u32 seq, u32 end_seq)
{
	struct tcp_sock *tp = tcp_sk(sk);

	if (tcp_is_sack(tp) && READ_ONCE(sock_net(sk)->ipv4.sysctl_tcp_dsack)) {
		int mib_idx;

		if (before(seq, tp->rcv_nxt))
			mib_idx = LINUX_MIB_TCPDSACKOLDSENT;
		else
			mib_idx = LINUX_MIB_TCPDSACKOFOSENT;

		NET_INC_STATS(sock_net(sk), mib_idx);

		tp->rx_opt.dsack = 1;
		tp->duplicate_sack[0].start_seq = seq;
		tp->duplicate_sack[0].end_seq = end_seq;
	}
}

static void tcp_dsack_extend(struct sock *sk, u32 seq, u32 end_seq)
{
	struct tcp_sock *tp = tcp_sk(sk);

	if (!tp->rx_opt.dsack)
		tcp_dsack_set(sk, seq, end_seq);
	else
		tcp_sack_extend(tp->duplicate_sack, seq, end_seq);
}

static void tcp_send_dupack(struct sock *sk, const struct sk_buff *skb)
{
	struct tcp_sock *tp = tcp_sk(sk);

	if (TCP_SKB_CB(skb)->end_seq != TCP_SKB_CB(skb)->seq &&
	    before(TCP_SKB_CB(skb)->seq, tp->rcv_nxt)) {
		NET_INC_STATS(sock_net(sk), LINUX_MIB_DELAYEDACKLOST);
		tcp_enter_quickack_mode(sk, TCP_MAX_QUICKACKS);

		if (tcp_is_sack(tp) && READ_ONCE(sock_net(sk)->ipv4.sysctl_tcp_dsack)) {
			u32 end_seq = TCP_SKB_CB(skb)->end_seq;

			if (after(TCP_SKB_CB(skb)->end_seq, tp->rcv_nxt))
				end_seq = tp->rcv_nxt;
			tcp_dsack_set(sk, TCP_SKB_CB(skb)->seq, end_seq);
		}
	}

	tcp_send_ack(sk);
}

/* These routines update the SACK block as out-of-order packets arrive or
 * in-order packets close up the sequence space.
 */
static void tcp_sack_maybe_coalesce(struct tcp_sock *tp)
{
	int this_sack;
	struct tcp_sack_block *sp = &tp->selective_acks[0];
	struct tcp_sack_block *swalk = sp + 1;

	/* See if the recent change to the first SACK eats into
	 * or hits the sequence space of other SACK blocks, if so coalesce.
	 */
	for (this_sack = 1; this_sack < tp->rx_opt.num_sacks;) {
		if (tcp_sack_extend(sp, swalk->start_seq, swalk->end_seq)) {
			int i;

			/* Zap SWALK, by moving every further SACK up by one slot.
			 * Decrease num_sacks.
			 */
			tp->rx_opt.num_sacks--;
			for (i = this_sack; i < tp->rx_opt.num_sacks; i++)
				sp[i] = sp[i + 1];
			continue;
		}
		this_sack++, swalk++;
	}
}

static void tcp_sack_new_ofo_skb(struct sock *sk, u32 seq, u32 end_seq)
{
	struct tcp_sock *tp = tcp_sk(sk);
	struct tcp_sack_block *sp = &tp->selective_acks[0];
	int cur_sacks = tp->rx_opt.num_sacks;
	int this_sack;

	if (!cur_sacks)
		goto new_sack;

	for (this_sack = 0; this_sack < cur_sacks; this_sack++, sp++) {
		if (tcp_sack_extend(sp, seq, end_seq)) {
			/* Rotate this_sack to the first one. */
			for (; this_sack > 0; this_sack--, sp--)
				swap(*sp, *(sp - 1));
			if (cur_sacks > 1)
				tcp_sack_maybe_coalesce(tp);
			return;
		}
	}

	/* Could not find an adjacent existing SACK, build a new one,
	 * put it at the front, and shift everyone else down.  We
	 * always know there is at least one SACK present already here.
	 *
	 * If the sack array is full, forget about the last one.
	 */
	if (this_sack >= TCP_NUM_SACKS) {
		if (tp->compressed_ack > TCP_FASTRETRANS_THRESH)
			tcp_send_ack(sk);
		this_sack--;
		tp->rx_opt.num_sacks--;
		sp--;
	}
	for (; this_sack > 0; this_sack--, sp--)
		*sp = *(sp - 1);

new_sack:
	/* Build the new head SACK, and we're done. */
	sp->start_seq = seq;
	sp->end_seq = end_seq;
	tp->rx_opt.num_sacks++;
}

/* RCV.NXT advances, some SACKs should be eaten. */

static void tcp_sack_remove(struct tcp_sock *tp)
{
	struct tcp_sack_block *sp = &tp->selective_acks[0];
	int num_sacks = tp->rx_opt.num_sacks;
	int this_sack;

	/* Empty ofo queue, hence, all the SACKs are eaten. Clear. */
	if (RB_EMPTY_ROOT(&tp->out_of_order_queue)) {
		tp->rx_opt.num_sacks = 0;
		return;
	}

	for (this_sack = 0; this_sack < num_sacks;) {
		/* Check if the start of the sack is covered by RCV.NXT. */
		if (!before(tp->rcv_nxt, sp->start_seq)) {
			int i;

			/* RCV.NXT must cover all the block! */
			WARN_ON(before(tp->rcv_nxt, sp->end_seq));

			/* Zap this SACK, by moving forward any other SACKS. */
			for (i = this_sack+1; i < num_sacks; i++)
				tp->selective_acks[i-1] = tp->selective_acks[i];
			num_sacks--;
			continue;
		}
		this_sack++;
		sp++;
	}
	tp->rx_opt.num_sacks = num_sacks;
}

/**
 * tcp_try_coalesce - try to merge skb to prior one
 * @sk: socket
 * @dest: destination queue
 * @to: prior buffer
 * @from: buffer to add in queue
 * @fragstolen: pointer to boolean
 *
 * Before queueing skb @from after @to, try to merge them
 * to reduce overall memory use and queue lengths, if cost is small.
 * Packets in ofo or receive queues can stay a long time.
 * Better try to coalesce them right now to avoid future collapses.
 * Returns true if caller should free @from instead of queueing it
 */
static bool tcp_try_coalesce(struct sock *sk,
			     struct sk_buff *to,
			     struct sk_buff *from,
			     bool *fragstolen)
{
	int delta;

	*fragstolen = false;

#ifdef CONFIG_MPTCP
	if (mptcp(tcp_sk(sk)) && !is_meta_sk(sk))
		return false;
#endif

	/* Its possible this segment overlaps with prior segment in queue */
	if (TCP_SKB_CB(from)->seq != TCP_SKB_CB(to)->end_seq)
		return false;

#ifdef CONFIG_TLS_DEVICE
	if (from->decrypted != to->decrypted)
		return false;
#endif

	if (!skb_try_coalesce(to, from, fragstolen, &delta))
		return false;

	atomic_add(delta, &sk->sk_rmem_alloc);
	sk_mem_charge(sk, delta);
	NET_INC_STATS(sock_net(sk), LINUX_MIB_TCPRCVCOALESCE);
	TCP_SKB_CB(to)->end_seq = TCP_SKB_CB(from)->end_seq;
	TCP_SKB_CB(to)->ack_seq = TCP_SKB_CB(from)->ack_seq;
	TCP_SKB_CB(to)->tcp_flags |= TCP_SKB_CB(from)->tcp_flags;

	if (TCP_SKB_CB(from)->has_rxtstamp) {
		TCP_SKB_CB(to)->has_rxtstamp = true;
		to->tstamp = from->tstamp;
		skb_hwtstamps(to)->hwtstamp = skb_hwtstamps(from)->hwtstamp;
	}

	return true;
}

static bool tcp_ooo_try_coalesce(struct sock *sk,
			     struct sk_buff *to,
			     struct sk_buff *from,
			     bool *fragstolen)
{
	bool res = tcp_try_coalesce(sk, to, from, fragstolen);

	/* In case tcp_drop() is called later, update to->gso_segs */
	if (res) {
		u32 gso_segs = max_t(u16, 1, skb_shinfo(to)->gso_segs) +
			       max_t(u16, 1, skb_shinfo(from)->gso_segs);

		skb_shinfo(to)->gso_segs = min_t(u32, gso_segs, 0xFFFF);
	}
	return res;
}

static void tcp_drop(struct sock *sk, struct sk_buff *skb)
{
	sk_drops_add(sk, skb);
	__kfree_skb(skb);
}

/* This one checks to see if we can put data from the
 * out_of_order queue into the receive_queue.
 */
#ifndef CONFIG_MPTCP
static
#endif
void tcp_ofo_queue(struct sock *sk)
{
	struct tcp_sock *tp = tcp_sk(sk);
	__u32 dsack_high = tp->rcv_nxt;
	bool fin, fragstolen, eaten;
	struct sk_buff *skb, *tail;
	struct rb_node *p;

	p = rb_first(&tp->out_of_order_queue);
	while (p) {
		skb = rb_to_skb(p);
		if (after(TCP_SKB_CB(skb)->seq, tp->rcv_nxt))
			break;

		if (before(TCP_SKB_CB(skb)->seq, dsack_high)) {
			__u32 dsack = dsack_high;
			if (before(TCP_SKB_CB(skb)->end_seq, dsack_high))
				dsack_high = TCP_SKB_CB(skb)->end_seq;
			tcp_dsack_extend(sk, TCP_SKB_CB(skb)->seq, dsack);
		}
		p = rb_next(p);
		rb_erase(&skb->rbnode, &tp->out_of_order_queue);

#ifdef CONFIG_MPTCP
/* In case of MPTCP, the segment may be empty if it's a
		 * non-data DATA_FIN. (see beginning of tcp_data_queue)
		 *
		 * But this only holds true for subflows, not for the
		 * meta-socket.
		 */
		if (unlikely(!after(TCP_SKB_CB(skb)->end_seq, tp->rcv_nxt) &&
			     (is_meta_sk(sk) || !mptcp(tp) || TCP_SKB_CB(skb)->end_seq != TCP_SKB_CB(skb)->seq))) {
#else
		if (unlikely(!after(TCP_SKB_CB(skb)->end_seq, tp->rcv_nxt))) {
#endif
			SOCK_DEBUG(sk, "ofo packet was already received\n");
			tcp_drop(sk, skb);
			continue;
		}
		SOCK_DEBUG(sk, "ofo requeuing : rcv_next %X seq %X - %X\n",
			   tp->rcv_nxt, TCP_SKB_CB(skb)->seq,
			   TCP_SKB_CB(skb)->end_seq);

		tail = skb_peek_tail(&sk->sk_receive_queue);
		eaten = tail && tcp_try_coalesce(sk, tail, skb, &fragstolen);
		tcp_rcv_nxt_update(tp, TCP_SKB_CB(skb)->end_seq);
		fin = TCP_SKB_CB(skb)->tcp_flags & TCPHDR_FIN;
		if (!eaten)
			__skb_queue_tail(&sk->sk_receive_queue, skb);
		else
			kfree_skb_partial(skb, fragstolen);

		if (unlikely(fin)) {
			tcp_fin(sk);
			/* tcp_fin() purges tp->out_of_order_queue,
			 * so we must end this loop right now.
			 */
			break;
		}
	}
}

static bool tcp_prune_ofo_queue(struct sock *sk);
static int tcp_prune_queue(struct sock *sk);

static int tcp_try_rmem_schedule(struct sock *sk, struct sk_buff *skb,
				 unsigned int size)
{
#ifdef CONFIG_MPTCP
	if (mptcp(tcp_sk(sk)))
		sk = mptcp_meta_sk(sk);
#endif
	if (atomic_read(&sk->sk_rmem_alloc) > sk->sk_rcvbuf ||
	    !sk_rmem_schedule(sk, skb, size)) {

		if (tcp_prune_queue(sk) < 0)
			return -1;

		while (!sk_rmem_schedule(sk, skb, size)) {
			if (!tcp_prune_ofo_queue(sk))
				return -1;
		}
	}
	return 0;
}

#ifndef CONFIG_MPTCP
static
#endif
void tcp_data_queue_ofo(struct sock *sk, struct sk_buff *skb)
{
	struct tcp_sock *tp = tcp_sk(sk);
	struct rb_node **p, *parent;
	struct sk_buff *skb1;
	u32 seq, end_seq;
	bool fragstolen;

	tcp_ecn_check_ce(sk, skb);

	if (unlikely(tcp_try_rmem_schedule(sk, skb, skb->truesize))) {
		NET_INC_STATS(sock_net(sk), LINUX_MIB_TCPOFODROP);
		sk->sk_data_ready(sk);
		tcp_drop(sk, skb);
		return;
	}

	/* Disable header prediction. */
	tp->pred_flags = 0;
	inet_csk_schedule_ack(sk);

	NET_INC_STATS(sock_net(sk), LINUX_MIB_TCPOFOQUEUE);
	seq = TCP_SKB_CB(skb)->seq;
	end_seq = TCP_SKB_CB(skb)->end_seq;
	SOCK_DEBUG(sk, "out of order segment: rcv_next %X seq %X - %X\n",
		   tp->rcv_nxt, seq, end_seq);

	p = &tp->out_of_order_queue.rb_node;
	if (RB_EMPTY_ROOT(&tp->out_of_order_queue)) {
		/* Initial out of order segment, build 1 SACK. */
		if (tcp_is_sack(tp)) {
			tp->rx_opt.num_sacks = 1;
			tp->selective_acks[0].start_seq = seq;
			tp->selective_acks[0].end_seq = end_seq;
		}
		rb_link_node(&skb->rbnode, NULL, p);
		rb_insert_color(&skb->rbnode, &tp->out_of_order_queue);
		tp->ooo_last_skb = skb;
		goto end;
	}

	/* In the typical case, we are adding an skb to the end of the list.
	 * Use of ooo_last_skb avoids the O(Log(N)) rbtree lookup.
	 */
	if (tcp_ooo_try_coalesce(sk, tp->ooo_last_skb,
				 skb, &fragstolen)) {
coalesce_done:
		/* For non sack flows, do not grow window to force DUPACK
		 * and trigger fast retransmit.
		 */
		if (tcp_is_sack(tp))
			tcp_grow_window(sk, skb);
		kfree_skb_partial(skb, fragstolen);
		skb = NULL;
		goto add_sack;
	}
	/* Can avoid an rbtree lookup if we are adding skb after ooo_last_skb */
	if (!before(seq, TCP_SKB_CB(tp->ooo_last_skb)->end_seq)) {
		parent = &tp->ooo_last_skb->rbnode;
		p = &parent->rb_right;
		goto insert;
	}

	/* Find place to insert this segment. Handle overlaps on the way. */
	parent = NULL;
	while (*p) {
		parent = *p;
		skb1 = rb_to_skb(parent);
		if (before(seq, TCP_SKB_CB(skb1)->seq)) {
			p = &parent->rb_left;
			continue;
		}
		if (before(seq, TCP_SKB_CB(skb1)->end_seq)) {
			if (!after(end_seq, TCP_SKB_CB(skb1)->end_seq)
#ifdef CONFIG_MPTCP
				&& (is_meta_sk(sk) || !mptcp(tp) || end_seq != seq)
#endif
		) {
				/* All the bits are present. Drop. */
				NET_INC_STATS(sock_net(sk),
					      LINUX_MIB_TCPOFOMERGE);
				tcp_drop(sk, skb);
				skb = NULL;
				tcp_dsack_set(sk, seq, end_seq);
				goto add_sack;
			}
			if (after(seq, TCP_SKB_CB(skb1)->seq)) {
				/* Partial overlap. */
				tcp_dsack_set(sk, seq, TCP_SKB_CB(skb1)->end_seq);
			} else {
				/* skb's seq == skb1's seq and skb covers skb1.
				 * Replace skb1 with skb.
				 */
				rb_replace_node(&skb1->rbnode, &skb->rbnode,
						&tp->out_of_order_queue);
				tcp_dsack_extend(sk,
						 TCP_SKB_CB(skb1)->seq,
						 TCP_SKB_CB(skb1)->end_seq);
				NET_INC_STATS(sock_net(sk),
					      LINUX_MIB_TCPOFOMERGE);
				tcp_drop(sk, skb1);
				goto merge_right;
			}
		} else if (tcp_ooo_try_coalesce(sk, skb1,
						skb, &fragstolen)) {
			goto coalesce_done;
		}
		p = &parent->rb_right;
	}
insert:
	/* Insert segment into RB tree. */
	rb_link_node(&skb->rbnode, parent, p);
	rb_insert_color(&skb->rbnode, &tp->out_of_order_queue);

merge_right:
	/* Remove other segments covered by skb. */
	while ((skb1 = skb_rb_next(skb)) != NULL) {
		if (!after(end_seq, TCP_SKB_CB(skb1)->seq))
			break;
		if (before(end_seq, TCP_SKB_CB(skb1)->end_seq)) {
			tcp_dsack_extend(sk, TCP_SKB_CB(skb1)->seq,
					 end_seq);
			break;
		}
#ifdef CONFIG_MPTCP
		/* MPTCP allows non-data data-fin to be in the ofo-queue */
		if (mptcp(tp) && !is_meta_sk(sk) && TCP_SKB_CB(skb1)->seq == TCP_SKB_CB(skb1)->end_seq) {
			skb = skb1;
			continue;
		}
#endif
		rb_erase(&skb1->rbnode, &tp->out_of_order_queue);
		tcp_dsack_extend(sk, TCP_SKB_CB(skb1)->seq,
				 TCP_SKB_CB(skb1)->end_seq);
		NET_INC_STATS(sock_net(sk), LINUX_MIB_TCPOFOMERGE);
		tcp_drop(sk, skb1);
	}
	/* If there is no skb after us, we are the last_skb ! */
	if (!skb1)
		tp->ooo_last_skb = skb;

add_sack:
#ifdef CONFIG_MPTCP
	if (tcp_is_sack(tp) && seq != end_seq)
#else
	if (tcp_is_sack(tp))
#endif
		tcp_sack_new_ofo_skb(sk, seq, end_seq);
end:
	if (skb) {
		/* For non sack flows, do not grow window to force DUPACK
		 * and trigger fast retransmit.
		 */
		if (tcp_is_sack(tp))
			tcp_grow_window(sk, skb);
		skb_condense(skb);
		skb_set_owner_r(skb, sk);
	}
}

#ifndef CONFIG_MPTCP
static
#endif
int __must_check tcp_queue_rcv(struct sock *sk, struct sk_buff *skb, int hdrlen,
			       bool *fragstolen)
{
	int eaten;
	struct sk_buff *tail = skb_peek_tail(&sk->sk_receive_queue);

	__skb_pull(skb, hdrlen);
	eaten = (tail &&
		 tcp_try_coalesce(sk, tail,
				  skb, fragstolen)) ? 1 : 0;
	tcp_rcv_nxt_update(tcp_sk(sk), TCP_SKB_CB(skb)->end_seq);
	if (!eaten) {
		__skb_queue_tail(&sk->sk_receive_queue, skb);
		skb_set_owner_r(skb, sk);
	}
	return eaten;
}

int tcp_send_rcvq(struct sock *sk, struct msghdr *msg, size_t size)
{
	struct sk_buff *skb;
	int err = -ENOMEM;
	int data_len = 0;
	bool fragstolen;

	if (size == 0)
		return 0;

	if (size > PAGE_SIZE) {
		int npages = min_t(size_t, size >> PAGE_SHIFT, MAX_SKB_FRAGS);

		data_len = npages << PAGE_SHIFT;
		size = data_len + (size & ~PAGE_MASK);
	}
	skb = alloc_skb_with_frags(size - data_len, data_len,
				   PAGE_ALLOC_COSTLY_ORDER,
				   &err, sk->sk_allocation);
	if (!skb)
		goto err;

	skb_put(skb, size - data_len);
	skb->data_len = data_len;
	skb->len = size;

	if (tcp_try_rmem_schedule(sk, skb, skb->truesize)) {
		NET_INC_STATS(sock_net(sk), LINUX_MIB_TCPRCVQDROP);
		goto err_free;
	}

	err = skb_copy_datagram_from_iter(skb, 0, &msg->msg_iter, size);
	if (err)
		goto err_free;

	TCP_SKB_CB(skb)->seq = tcp_sk(sk)->rcv_nxt;
	TCP_SKB_CB(skb)->end_seq = TCP_SKB_CB(skb)->seq + size;
	TCP_SKB_CB(skb)->ack_seq = tcp_sk(sk)->snd_una - 1;

	if (tcp_queue_rcv(sk, skb, 0, &fragstolen)) {
		WARN_ON_ONCE(fragstolen); /* should not happen */
		__kfree_skb(skb);
	}
	return size;

err_free:
	kfree_skb(skb);
err:
	return err;

}

void tcp_data_ready(struct sock *sk)
{
	const struct tcp_sock *tp = tcp_sk(sk);
	int avail = tp->rcv_nxt - tp->copied_seq;

<<<<<<< HEAD
#ifdef CONFIG_MPTCP
	if (avail < sk->sk_rcvlowat && !sock_flag(sk, SOCK_DONE) && !mptcp(tp))
#else
	if (avail < sk->sk_rcvlowat && !sock_flag(sk, SOCK_DONE))
#endif
=======
	if (avail < sk->sk_rcvlowat && !tcp_rmem_pressure(sk) &&
	    !sock_flag(sk, SOCK_DONE) &&
	    tcp_receive_window(tp) > inet_csk(sk)->icsk_ack.rcv_mss)
>>>>>>> 30baa092
		return;

	sk->sk_data_ready(sk);
}

static void tcp_data_queue(struct sock *sk, struct sk_buff *skb)
{
	struct tcp_sock *tp = tcp_sk(sk);
	bool fragstolen;
	int eaten;

	/* If no data is present, but a data_fin is in the options, we still
	 * have to call mptcp_queue_skb later on.
	 */
	if (TCP_SKB_CB(skb)->seq == TCP_SKB_CB(skb)->end_seq
#ifdef CONFIG_MPTCP
	&& !(mptcp(tp) && mptcp_is_data_fin(skb))
#endif
	   ) {
		__kfree_skb(skb);
		return;
	}
	skb_dst_drop(skb);
	__skb_pull(skb, tcp_hdr(skb)->doff * 4);

	tp->rx_opt.dsack = 0;

	/*  Queue data for delivery to the user.
	 *  Packets in sequence go to the receive queue.
	 *  Out of sequence packets to the out_of_order_queue.
	 */
	if (TCP_SKB_CB(skb)->seq == tp->rcv_nxt) {
		if (tcp_receive_window(tp) == 0) {
			NET_INC_STATS(sock_net(sk), LINUX_MIB_TCPZEROWINDOWDROP);
			goto out_of_window;
		}

		/* Ok. In sequence. In window. */
queue_and_out:
		if (skb_queue_len(&sk->sk_receive_queue) == 0)
			sk_forced_mem_schedule(sk, skb->truesize);
		else if (tcp_try_rmem_schedule(sk, skb, skb->truesize)) {
			NET_INC_STATS(sock_net(sk), LINUX_MIB_TCPRCVQDROP);
			sk->sk_data_ready(sk);
			goto drop;
		}

		eaten = tcp_queue_rcv(sk, skb, 0, &fragstolen);
		if (skb->len
#ifdef CONFIG_MPTCP
			|| mptcp_is_data_fin(skb)
#endif
)
			tcp_event_data_recv(sk, skb);
		if (TCP_SKB_CB(skb)->tcp_flags & TCPHDR_FIN)
			tcp_fin(sk);

		if (!RB_EMPTY_ROOT(&tp->out_of_order_queue)) {
			tcp_ofo_queue(sk);

			/* RFC5681. 4.2. SHOULD send immediate ACK, when
			 * gap in queue is filled.
			 */
			if (RB_EMPTY_ROOT(&tp->out_of_order_queue))
				inet_csk(sk)->icsk_ack.pending |= ICSK_ACK_NOW;
		}

		if (tp->rx_opt.num_sacks)
			tcp_sack_remove(tp);

		tcp_fast_path_check(sk);

		if (eaten > 0)
			kfree_skb_partial(skb, fragstolen);
		if (!sock_flag(sk, SOCK_DEAD)
#ifdef CONFIG_MPTCP
		 || mptcp(tp)
#endif
		 )
			/* MPTCP: we always have to call data_ready, because
			 * we may be about to receive a data-fin, which still
			 * must get queued.
			 */
			tcp_data_ready(sk);
		return;
	}

	if (!after(TCP_SKB_CB(skb)->end_seq, tp->rcv_nxt)) {
		/* A retransmit, 2nd most common case.  Force an immediate ack. */
		NET_INC_STATS(sock_net(sk), LINUX_MIB_DELAYEDACKLOST);
		tcp_dsack_set(sk, TCP_SKB_CB(skb)->seq, TCP_SKB_CB(skb)->end_seq);

out_of_window:
		tcp_enter_quickack_mode(sk, TCP_MAX_QUICKACKS);
		inet_csk_schedule_ack(sk);
drop:
		tcp_drop(sk, skb);
		return;
	}

	/* Out of window. F.e. zero window probe. */
	if (!before(TCP_SKB_CB(skb)->seq, tp->rcv_nxt + tcp_receive_window(tp)))
		goto out_of_window;

	if (before(TCP_SKB_CB(skb)->seq, tp->rcv_nxt)) {
		/* Partial packet, seq < rcv_next < end_seq */
		SOCK_DEBUG(sk, "partial packet: rcv_next %X seq %X - %X\n",
			   tp->rcv_nxt, TCP_SKB_CB(skb)->seq,
			   TCP_SKB_CB(skb)->end_seq);

		tcp_dsack_set(sk, TCP_SKB_CB(skb)->seq, tp->rcv_nxt);

		/* If window is closed, drop tail of packet. But after
		 * remembering D-SACK for its head made in previous line.
		 */
		if (!tcp_receive_window(tp)) {
			NET_INC_STATS(sock_net(sk), LINUX_MIB_TCPZEROWINDOWDROP);
			goto out_of_window;
		}
		goto queue_and_out;
	}

	tcp_data_queue_ofo(sk, skb);
}

static struct sk_buff *tcp_skb_next(struct sk_buff *skb, struct sk_buff_head *list)
{
	if (list)
		return !skb_queue_is_last(list, skb) ? skb->next : NULL;

	return skb_rb_next(skb);
}

static struct sk_buff *tcp_collapse_one(struct sock *sk, struct sk_buff *skb,
					struct sk_buff_head *list,
					struct rb_root *root)
{
	struct sk_buff *next = tcp_skb_next(skb, list);

	if (list)
		__skb_unlink(skb, list);
	else
		rb_erase(&skb->rbnode, root);

	__kfree_skb(skb);
	NET_INC_STATS(sock_net(sk), LINUX_MIB_TCPRCVCOLLAPSED);

	return next;
}

/* Insert skb into rb tree, ordered by TCP_SKB_CB(skb)->seq */
void tcp_rbtree_insert(struct rb_root *root, struct sk_buff *skb)
{
	struct rb_node **p = &root->rb_node;
	struct rb_node *parent = NULL;
	struct sk_buff *skb1;

	while (*p) {
		parent = *p;
		skb1 = rb_to_skb(parent);
		if (before(TCP_SKB_CB(skb)->seq, TCP_SKB_CB(skb1)->seq))
			p = &parent->rb_left;
		else
			p = &parent->rb_right;
	}
	rb_link_node(&skb->rbnode, parent, p);
	rb_insert_color(&skb->rbnode, root);
}

/* Collapse contiguous sequence of skbs head..tail with
 * sequence numbers start..end.
 *
 * If tail is NULL, this means until the end of the queue.
 *
 * Segments with FIN/SYN are not collapsed (only because this
 * simplifies code)
 */
static void
tcp_collapse(struct sock *sk, struct sk_buff_head *list, struct rb_root *root,
	     struct sk_buff *head, struct sk_buff *tail, u32 start, u32 end)
{
	struct sk_buff *skb = head, *n;
	struct sk_buff_head tmp;
	bool end_of_skbs;

	/* First, check that queue is collapsible and find
	 * the point where collapsing can be useful.
	 */
restart:
	for (end_of_skbs = true; skb != NULL && skb != tail; skb = n) {
		n = tcp_skb_next(skb, list);

		/* No new bits? It is possible on ofo queue. */
		if (!before(start, TCP_SKB_CB(skb)->end_seq)) {
			skb = tcp_collapse_one(sk, skb, list, root);
			if (!skb)
				break;
			goto restart;
		}

		/* The first skb to collapse is:
		 * - not SYN/FIN and
		 * - bloated or contains data before "start" or
		 *   overlaps to the next one.
		 */
		if (!(TCP_SKB_CB(skb)->tcp_flags & (TCPHDR_SYN | TCPHDR_FIN)) &&
		    (tcp_win_from_space(sk, skb->truesize) > skb->len ||
		     before(TCP_SKB_CB(skb)->seq, start))) {
			end_of_skbs = false;
			break;
		}

		if (n && n != tail &&
		    TCP_SKB_CB(skb)->end_seq != TCP_SKB_CB(n)->seq) {
			end_of_skbs = false;
			break;
		}

		/* Decided to skip this, advance start seq. */
		start = TCP_SKB_CB(skb)->end_seq;
	}
	if (end_of_skbs ||
	    (TCP_SKB_CB(skb)->tcp_flags & (TCPHDR_SYN | TCPHDR_FIN)))
		return;

	__skb_queue_head_init(&tmp);

	while (before(start, end)) {
		int copy = min_t(int, SKB_MAX_ORDER(0, 0), end - start);
		struct sk_buff *nskb;

		nskb = alloc_skb(copy, GFP_ATOMIC);
		if (!nskb)
			break;

		memcpy(nskb->cb, skb->cb, sizeof(skb->cb));
#ifdef CONFIG_TLS_DEVICE
		nskb->decrypted = skb->decrypted;
#endif
		TCP_SKB_CB(nskb)->seq = TCP_SKB_CB(nskb)->end_seq = start;
		if (list)
			__skb_queue_before(list, skb, nskb);
		else
			__skb_queue_tail(&tmp, nskb); /* defer rbtree insertion */
		skb_set_owner_r(nskb, sk);

		/* Copy data, releasing collapsed skbs. */
		while (copy > 0) {
			int offset = start - TCP_SKB_CB(skb)->seq;
			int size = TCP_SKB_CB(skb)->end_seq - start;

			BUG_ON(offset < 0);
			if (size > 0) {
				size = min(copy, size);
				if (skb_copy_bits(skb, offset, skb_put(nskb, size), size))
					BUG();
				TCP_SKB_CB(nskb)->end_seq += size;
				copy -= size;
				start += size;
			}
			if (!before(start, TCP_SKB_CB(skb)->end_seq)) {
				skb = tcp_collapse_one(sk, skb, list, root);
				if (!skb ||
				    skb == tail ||
				    (TCP_SKB_CB(skb)->tcp_flags & (TCPHDR_SYN | TCPHDR_FIN)))
					goto end;
#ifdef CONFIG_TLS_DEVICE
				if (skb->decrypted != nskb->decrypted)
					goto end;
#endif
			}
		}
	}
end:
	skb_queue_walk_safe(&tmp, skb, n)
		tcp_rbtree_insert(root, skb);
}

/* Collapse ofo queue. Algorithm: select contiguous sequence of skbs
 * and tcp_collapse() them until all the queue is collapsed.
 */
static void tcp_collapse_ofo_queue(struct sock *sk)
{
	struct tcp_sock *tp = tcp_sk(sk);
	u32 range_truesize, sum_tiny = 0;
	struct sk_buff *skb, *head;
	u32 start, end;

	skb = skb_rb_first(&tp->out_of_order_queue);
new_range:
	if (!skb) {
		tp->ooo_last_skb = skb_rb_last(&tp->out_of_order_queue);
		return;
	}
	start = TCP_SKB_CB(skb)->seq;
	end = TCP_SKB_CB(skb)->end_seq;
	range_truesize = skb->truesize;

	for (head = skb;;) {
		skb = skb_rb_next(skb);

		/* Range is terminated when we see a gap or when
		 * we are at the queue end.
		 */
		if (!skb ||
		    after(TCP_SKB_CB(skb)->seq, end) ||
		    before(TCP_SKB_CB(skb)->end_seq, start)) {
			/* Do not attempt collapsing tiny skbs */
			if (range_truesize != head->truesize ||
			    end - start >= SKB_WITH_OVERHEAD(SK_MEM_QUANTUM)) {
				tcp_collapse(sk, NULL, &tp->out_of_order_queue,
					     head, skb, start, end);
			} else {
				sum_tiny += range_truesize;
				if (sum_tiny > sk->sk_rcvbuf >> 3)
					return;
			}
			goto new_range;
		}

		range_truesize += skb->truesize;
		if (unlikely(before(TCP_SKB_CB(skb)->seq, start)))
			start = TCP_SKB_CB(skb)->seq;
		if (after(TCP_SKB_CB(skb)->end_seq, end))
			end = TCP_SKB_CB(skb)->end_seq;
	}
}

/*
 * Clean the out-of-order queue to make room.
 * We drop high sequences packets to :
 * 1) Let a chance for holes to be filled.
 * 2) not add too big latencies if thousands of packets sit there.
 *    (But if application shrinks SO_RCVBUF, we could still end up
 *     freeing whole queue here)
 * 3) Drop at least 12.5 % of sk_rcvbuf to avoid malicious attacks.
 *
 * Return true if queue has shrunk.
 */
static bool tcp_prune_ofo_queue(struct sock *sk)
{
	struct tcp_sock *tp = tcp_sk(sk);
	struct rb_node *node, *prev;
	int goal;

	if (RB_EMPTY_ROOT(&tp->out_of_order_queue))
		return false;

	NET_INC_STATS(sock_net(sk), LINUX_MIB_OFOPRUNED);
	goal = sk->sk_rcvbuf >> 3;
	node = &tp->ooo_last_skb->rbnode;
	do {
		prev = rb_prev(node);
		rb_erase(node, &tp->out_of_order_queue);
		goal -= rb_to_skb(node)->truesize;
		tcp_drop(sk, rb_to_skb(node));
		if (!prev || goal <= 0) {
			sk_mem_reclaim(sk);
			if (atomic_read(&sk->sk_rmem_alloc) <= sk->sk_rcvbuf &&
			    !tcp_under_memory_pressure(sk))
				break;
			goal = sk->sk_rcvbuf >> 3;
		}
		node = prev;
	} while (node);
	tp->ooo_last_skb = rb_to_skb(prev);

	/* Reset SACK state.  A conforming SACK implementation will
	 * do the same at a timeout based retransmit.  When a connection
	 * is in a sad state like this, we care only about integrity
	 * of the connection not performance.
	 */
	if (tp->rx_opt.sack_ok)
		tcp_sack_reset(&tp->rx_opt);
	return true;
}

/* Reduce allocated memory if we can, trying to get
 * the socket within its memory limits again.
 *
 * Return less than zero if we should start dropping frames
 * until the socket owning process reads some of the data
 * to stabilize the situation.
 */
static int tcp_prune_queue(struct sock *sk)
{
	struct tcp_sock *tp = tcp_sk(sk);

	SOCK_DEBUG(sk, "prune_queue: c=%x\n", tp->copied_seq);

	NET_INC_STATS(sock_net(sk), LINUX_MIB_PRUNECALLED);

	if (atomic_read(&sk->sk_rmem_alloc) >= sk->sk_rcvbuf)
		tcp_clamp_window(sk);
	else if (tcp_under_memory_pressure(sk))
		tp->rcv_ssthresh = min(tp->rcv_ssthresh, 4U * tp->advmss);

	if (atomic_read(&sk->sk_rmem_alloc) <= sk->sk_rcvbuf)
		return 0;

	tcp_collapse_ofo_queue(sk);
	if (!skb_queue_empty(&sk->sk_receive_queue))
		tcp_collapse(sk, &sk->sk_receive_queue, NULL,
			     skb_peek(&sk->sk_receive_queue),
			     NULL,
			     tp->copied_seq, tp->rcv_nxt);
	sk_mem_reclaim(sk);

	if (atomic_read(&sk->sk_rmem_alloc) <= sk->sk_rcvbuf)
		return 0;

	/* Collapsing did not help, destructive actions follow.
	 * This must not ever occur. */

	tcp_prune_ofo_queue(sk);

	if (atomic_read(&sk->sk_rmem_alloc) <= sk->sk_rcvbuf)
		return 0;

	/* If we are really being abused, tell the caller to silently
	 * drop receive data on the floor.  It will get retransmitted
	 * and hopefully then we'll have sufficient space.
	 */
	NET_INC_STATS(sock_net(sk), LINUX_MIB_RCVPRUNED);

	/* Massive buffer overcommit. */
	tp->pred_flags = 0;
	return -1;
}

#ifndef CONFIG_MPTCP
static
#endif
bool tcp_should_expand_sndbuf(const struct sock *sk)
{
	const struct tcp_sock *tp = tcp_sk(sk);

	/* If the user specified a specific send buffer setting, do
	 * not modify it.
	 */
	if (sk->sk_userlocks & SOCK_SNDBUF_LOCK)
		return false;

	/* If we are under global TCP memory pressure, do not expand.  */
	if (tcp_under_memory_pressure(sk))
		return false;

	/* If we are under soft global TCP memory pressure, do not expand.  */
	if (sk_memory_allocated(sk) >= sk_prot_mem_limits(sk, 0))
		return false;

	/* If we filled the congestion window, do not expand.  */
	if (tcp_packets_in_flight(tp) >= tp->snd_cwnd)
		return false;

	return true;
}

/* When incoming ACK allowed to free some skb from write_queue,
 * we remember this event in flag SOCK_QUEUE_SHRUNK and wake up socket
 * on the exit from tcp input handler.
 *
 * PROBLEM: sndbuf expansion does not work well with largesend.
 */
static void tcp_new_space(struct sock *sk)
{
	struct tcp_sock *tp = tcp_sk(sk);

#ifdef CONFIG_MPTCP
	if (tp->ops->should_expand_sndbuf(sk)) {
#else
	if (tcp_should_expand_sndbuf(sk)) {
#endif
		tcp_sndbuf_expand(sk);
		tp->snd_cwnd_stamp = tcp_jiffies32;
	}

	sk->sk_write_space(sk);
}

/* Caller made space either from:
 * 1) Freeing skbs in rtx queues (after tp->snd_una has advanced)
 * 2) Sent skbs from output queue (and thus advancing tp->snd_nxt)
 *
 * We might be able to generate EPOLLOUT to the application if:
 * 1) Space consumed in output/rtx queues is below sk->sk_sndbuf/2
 * 2) notsent amount (tp->write_seq - tp->snd_nxt) became
 *    small enough that tcp_stream_memory_free() decides it
 *    is time to generate EPOLLOUT.
 */
void tcp_check_space(struct sock *sk)
{
	if (sock_flag(sk, SOCK_QUEUE_SHRUNK)) {
		sock_reset_flag(sk, SOCK_QUEUE_SHRUNK);
		/* pairs with tcp_poll() */
		smp_mb();
if
#ifdef CONFIG_MPTCP
		(mptcp(tcp_sk(sk)) ||
#endif
		  (sk->sk_socket &&
		test_bit(SOCK_NOSPACE, &sk->sk_socket->flags))
#ifdef CONFIG_MPTCP
		){
#else
		{
#endif

			tcp_new_space(sk);
#ifdef CONFIG_MPTCP
	if (sk->sk_socket && !test_bit(SOCK_NOSPACE, &sk->sk_socket->flags))
				tcp_chrono_stop(sk, TCP_CHRONO_SNDBUF_LIMITED);
#else
			if (!test_bit(SOCK_NOSPACE, &sk->sk_socket->flags))
				tcp_chrono_stop(sk, TCP_CHRONO_SNDBUF_LIMITED);
#endif
		}
	}
}

static inline void tcp_data_snd_check(struct sock *sk)
{
	tcp_push_pending_frames(sk);
	tcp_check_space(sk);
}

/*
 * Check if sending an ack is needed.
 */
static void __tcp_ack_snd_check(struct sock *sk, int ofo_possible)
{
	struct tcp_sock *tp = tcp_sk(sk);
	unsigned long rtt, delay;
#ifdef CONFIG_MPTCP
	struct sock *meta_sk = mptcp(tp) ? mptcp_meta_sk(sk) : sk;
	struct tcp_sock *meta_tp = tcp_sk(meta_sk);
#endif

	    /* More than one full frame received... */
	if (((tp->rcv_nxt - tp->rcv_wup) > (inet_csk(sk)->icsk_ack.rcv_mss) *
					sysctl_tcp_delack_seg &&
	     /* ... and right edge of window advances far enough.
	      * (tcp_recvmsg() will send ACK otherwise).
	      * If application uses SO_RCVLOWAT, we want send ack now if
	      * we have not received enough bytes to satisfy the condition.
	      */
	    
#ifdef CONFIG_MPTCP
	     (meta_tp->rcv_nxt - meta_tp->copied_seq < meta_sk->sk_rcvlowat ||
		 tp->ops->__select_window(sk) >= tp->rcv_wnd)) ||
#else
	     (tp->rcv_nxt - tp->copied_seq < sk->sk_rcvlowat ||
		 __tcp_select_window(sk) >= tp->rcv_wnd)) ||
#endif
	    /* We ACK each frame or... */
	    tcp_in_quickack_mode(sk) ||
	    /* Protocol state mandates a one-time immediate ACK */
	    inet_csk(sk)->icsk_ack.pending & ICSK_ACK_NOW) {
send_now:
		tcp_send_ack(sk);
		return;
	}

	if (!ofo_possible || RB_EMPTY_ROOT(&tp->out_of_order_queue)) {
		tcp_send_delayed_ack(sk);
		return;
	}

	if (!tcp_is_sack(tp) ||
	    tp->compressed_ack >= READ_ONCE(sock_net(sk)->ipv4.sysctl_tcp_comp_sack_nr))
		goto send_now;

	if (tp->compressed_ack_rcv_nxt != tp->rcv_nxt) {
		tp->compressed_ack_rcv_nxt = tp->rcv_nxt;
		if (tp->compressed_ack > TCP_FASTRETRANS_THRESH)
			NET_ADD_STATS(sock_net(sk), LINUX_MIB_TCPACKCOMPRESSED,
				      tp->compressed_ack - TCP_FASTRETRANS_THRESH);
		tp->compressed_ack = 0;
	}

	if (++tp->compressed_ack <= TCP_FASTRETRANS_THRESH)
		goto send_now;

	if (hrtimer_is_queued(&tp->compressed_ack_timer))
		return;

	/* compress ack timer : 5 % of rtt, but no more than tcp_comp_sack_delay_ns */

	rtt = tp->rcv_rtt_est.rtt_us;
	if (tp->srtt_us && tp->srtt_us < rtt)
		rtt = tp->srtt_us;

	delay = min_t(unsigned long,
		      READ_ONCE(sock_net(sk)->ipv4.sysctl_tcp_comp_sack_delay_ns),
		      rtt * (NSEC_PER_USEC >> 3)/20);
	sock_hold(sk);
	hrtimer_start(&tp->compressed_ack_timer, ns_to_ktime(delay),
		      HRTIMER_MODE_REL_PINNED_SOFT);
}

static inline void tcp_ack_snd_check(struct sock *sk)
{
	if (!inet_csk_ack_scheduled(sk)) {
		/* We sent a data segment already. */
		return;
	}
	__tcp_ack_snd_check(sk, 1);
}

/*
 *	This routine is only called when we have urgent data
 *	signaled. Its the 'slow' part of tcp_urg. It could be
 *	moved inline now as tcp_urg is only called from one
 *	place. We handle URGent data wrong. We have to - as
 *	BSD still doesn't use the correction from RFC961.
 *	For 1003.1g we should support a new option TCP_STDURG to permit
 *	either form (or just set the sysctl tcp_stdurg).
 */

static void tcp_check_urg(struct sock *sk, const struct tcphdr *th)
{
	struct tcp_sock *tp = tcp_sk(sk);
	u32 ptr = ntohs(th->urg_ptr);

	if (ptr && !READ_ONCE(sock_net(sk)->ipv4.sysctl_tcp_stdurg))
		ptr--;
	ptr += ntohl(th->seq);

	/* Ignore urgent data that we've already seen and read. */
	if (after(tp->copied_seq, ptr))
		return;

	/* Do not replay urg ptr.
	 *
	 * NOTE: interesting situation not covered by specs.
	 * Misbehaving sender may send urg ptr, pointing to segment,
	 * which we already have in ofo queue. We are not able to fetch
	 * such data and will stay in TCP_URG_NOTYET until will be eaten
	 * by recvmsg(). Seems, we are not obliged to handle such wicked
	 * situations. But it is worth to think about possibility of some
	 * DoSes using some hypothetical application level deadlock.
	 */
	if (before(ptr, tp->rcv_nxt))
		return;

	/* Do we already have a newer (or duplicate) urgent pointer? */
	if (tp->urg_data && !after(ptr, tp->urg_seq))
		return;

	/* Tell the world about our new urgent pointer. */
	sk_send_sigurg(sk);

	/* We may be adding urgent data when the last byte read was
	 * urgent. To do this requires some care. We cannot just ignore
	 * tp->copied_seq since we would read the last urgent byte again
	 * as data, nor can we alter copied_seq until this data arrives
	 * or we break the semantics of SIOCATMARK (and thus sockatmark())
	 *
	 * NOTE. Double Dutch. Rendering to plain English: author of comment
	 * above did something sort of 	send("A", MSG_OOB); send("B", MSG_OOB);
	 * and expect that both A and B disappear from stream. This is _wrong_.
	 * Though this happens in BSD with high probability, this is occasional.
	 * Any application relying on this is buggy. Note also, that fix "works"
	 * only in this artificial test. Insert some normal data between A and B and we will
	 * decline of BSD again. Verdict: it is better to remove to trap
	 * buggy users.
	 */
	if (tp->urg_seq == tp->copied_seq && tp->urg_data &&
	    !sock_flag(sk, SOCK_URGINLINE) && tp->copied_seq != tp->rcv_nxt) {
		struct sk_buff *skb = skb_peek(&sk->sk_receive_queue);
		tp->copied_seq++;
		if (skb && !before(tp->copied_seq, TCP_SKB_CB(skb)->end_seq)) {
			__skb_unlink(skb, &sk->sk_receive_queue);
			__kfree_skb(skb);
		}
	}

	tp->urg_data = TCP_URG_NOTYET;
	tp->urg_seq = ptr;

	/* Disable header prediction. */
	tp->pred_flags = 0;
}

/* This is the 'fast' part of urgent handling. */
static void tcp_urg(struct sock *sk, struct sk_buff *skb, const struct tcphdr *th)
{
	struct tcp_sock *tp = tcp_sk(sk);
#ifdef CONFIG_MPTCP
	/* MPTCP urgent data is not yet supported */
	if (mptcp(tp))
		return;
#endif

	/* Check if we get a new urgent pointer - normally not. */
	if (th->urg)
		tcp_check_urg(sk, th);

	/* Do we wait for any urgent data? - normally not... */
	if (tp->urg_data == TCP_URG_NOTYET) {
		u32 ptr = tp->urg_seq - ntohl(th->seq) + (th->doff * 4) -
			  th->syn;

		/* Is the urgent pointer pointing into this packet? */
		if (ptr < skb->len) {
			u8 tmp;
			if (skb_copy_bits(skb, ptr, &tmp, 1))
				BUG();
			tp->urg_data = TCP_URG_VALID | tmp;
			if (!sock_flag(sk, SOCK_DEAD))
				sk->sk_data_ready(sk);
		}
	}
}

/* Accept RST for rcv_nxt - 1 after a FIN.
 * When tcp connections are abruptly terminated from Mac OSX (via ^C), a
 * FIN is sent followed by a RST packet. The RST is sent with the same
 * sequence number as the FIN, and thus according to RFC 5961 a challenge
 * ACK should be sent. However, Mac OSX rate limits replies to challenge
 * ACKs on the closed socket. In addition middleboxes can drop either the
 * challenge ACK or a subsequent RST.
 */
static bool tcp_reset_check(const struct sock *sk, const struct sk_buff *skb)
{
	struct tcp_sock *tp = tcp_sk(sk);

	return unlikely(TCP_SKB_CB(skb)->seq == (tp->rcv_nxt - 1) &&
			(1 << sk->sk_state) & (TCPF_CLOSE_WAIT | TCPF_LAST_ACK |
					       TCPF_CLOSING));
}

/* Does PAWS and seqno based validation of an incoming segment, flags will
 * play significant role here.
 */
static bool tcp_validate_incoming(struct sock *sk, struct sk_buff *skb,
				  const struct tcphdr *th, int syn_inerr)
{
	struct tcp_sock *tp = tcp_sk(sk);
	bool rst_seq_match = false;

	/* RFC1323: H1. Apply PAWS check first. */
	if (tcp_fast_parse_options(sock_net(sk), skb, th, tp) &&
	    tp->rx_opt.saw_tstamp &&
	    tcp_paws_discard(sk, skb)) {
		if (!th->rst) {
			NET_INC_STATS(sock_net(sk), LINUX_MIB_PAWSESTABREJECTED);
			if (!tcp_oow_rate_limited(sock_net(sk), skb,
						  LINUX_MIB_TCPACKSKIPPEDPAWS,
						  &tp->last_oow_ack_time))
				tcp_send_dupack(sk, skb);
			goto discard;
		}
		/* Reset is accepted even if it did not pass PAWS. */
	}

	/* Step 1: check sequence number */
	if (!tcp_sequence(tp, TCP_SKB_CB(skb)->seq, TCP_SKB_CB(skb)->end_seq)) {
		/* RFC793, page 37: "In all states except SYN-SENT, all reset
		 * (RST) segments are validated by checking their SEQ-fields."
		 * And page 69: "If an incoming segment is not acceptable,
		 * an acknowledgment should be sent in reply (unless the RST
		 * bit is set, if so drop the segment and return)".
		 */
		if (!th->rst) {
			if (th->syn)
				goto syn_challenge;
			if (!tcp_oow_rate_limited(sock_net(sk), skb,
						  LINUX_MIB_TCPACKSKIPPEDSEQ,
						  &tp->last_oow_ack_time))
				tcp_send_dupack(sk, skb);
		} else if (tcp_reset_check(sk, skb)) {
			tcp_reset(sk);
		}
		goto discard;
	}

	/* Step 2: check RST bit */
	if (th->rst) {
		/* RFC 5961 3.2 (extend to match against (RCV.NXT - 1) after a
		 * FIN and SACK too if available):
		 * If seq num matches RCV.NXT or (RCV.NXT - 1) after a FIN, or
		 * the right-most SACK block,
		 * then
		 *     RESET the connection
		 * else
		 *     Send a challenge ACK
		 */
		if (TCP_SKB_CB(skb)->seq == tp->rcv_nxt ||
		    tcp_reset_check(sk, skb)) {
			rst_seq_match = true;
		} else if (tcp_is_sack(tp) && tp->rx_opt.num_sacks > 0) {
			struct tcp_sack_block *sp = &tp->selective_acks[0];
			int max_sack = sp[0].end_seq;
			int this_sack;

			for (this_sack = 1; this_sack < tp->rx_opt.num_sacks;
			     ++this_sack) {
				max_sack = after(sp[this_sack].end_seq,
						 max_sack) ?
					sp[this_sack].end_seq : max_sack;
			}

			if (TCP_SKB_CB(skb)->seq == max_sack)
				rst_seq_match = true;
		}

		if (rst_seq_match)
			tcp_reset(sk);
		else {
			/* Disable TFO if RST is out-of-order
			 * and no data has been received
			 * for current active TFO socket
			 */
			if (tp->syn_fastopen && !tp->data_segs_in &&
			    sk->sk_state == TCP_ESTABLISHED)
				tcp_fastopen_active_disable(sk);
			tcp_send_challenge_ack(sk, skb);
		}
		goto discard;
	}

	/* step 3: check security and precedence [ignored] */

	/* step 4: Check for a SYN
	 * RFC 5961 4.2 : Send a challenge ack
	 */
	if (th->syn) {
syn_challenge:
		if (syn_inerr)
			TCP_INC_STATS(sock_net(sk), TCP_MIB_INERRS);
		NET_INC_STATS(sock_net(sk), LINUX_MIB_TCPSYNCHALLENGE);
		tcp_send_challenge_ack(sk, skb);
		goto discard;
	}

#ifdef CONFIG_MPTCP
	/* If valid: post process the received MPTCP options. */
	if (mptcp(tp) && mptcp_handle_options(sk, th, skb))
		goto discard;
#endif
	return true;

discard:
#ifdef CONFIG_MPTCP
	if (mptcp(tp))
		mptcp_reset_mopt(tp);
#endif
	tcp_drop(sk, skb);
	return false;
}

/*
 *	TCP receive function for the ESTABLISHED state.
 *
 *	It is split into a fast path and a slow path. The fast path is
 * 	disabled when:
 *	- A zero window was announced from us - zero window probing
 *        is only handled properly in the slow path.
 *	- Out of order segments arrived.
 *	- Urgent data is expected.
 *	- There is no buffer space left
 *	- Unexpected TCP flags/window values/header lengths are received
 *	  (detected by checking the TCP header against pred_flags)
 *	- Data is sent in both directions. Fast path only supports pure senders
 *	  or pure receivers (this means either the sequence number or the ack
 *	  value must stay constant)
 *	- Unexpected TCP option.
 *
 *	When these conditions are not satisfied it drops into a standard
 *	receive procedure patterned after RFC793 to handle all cases.
 *	The first three cases are guaranteed by proper pred_flags setting,
 *	the rest is checked inline. Fast processing is turned on in
 *	tcp_data_queue when everything is OK.
 */
void tcp_rcv_established(struct sock *sk, struct sk_buff *skb)
{
	const struct tcphdr *th = (const struct tcphdr *)skb->data;
	struct tcp_sock *tp = tcp_sk(sk);
	unsigned int len = skb->len;

	/* TCP congestion window tracking */
	trace_tcp_probe(sk, skb);

	tcp_mstamp_refresh(tp);
	if (unlikely(!rcu_access_pointer(sk->sk_rx_dst)))
		inet_csk(sk)->icsk_af_ops->sk_rx_dst_set(sk, skb);
	/*
	 *	Header prediction.
	 *	The code loosely follows the one in the famous
	 *	"30 instruction TCP receive" Van Jacobson mail.
	 *
	 *	Van's trick is to deposit buffers into socket queue
	 *	on a device interrupt, to call tcp_recv function
	 *	on the receive process context and checksum and copy
	 *	the buffer to user space. smart...
	 *
	 *	Our current scheme is not silly either but we take the
	 *	extra cost of the net_bh soft interrupt processing...
	 *	We do checksum and copy also but from device to kernel.
	 */

	tp->rx_opt.saw_tstamp = 0;
#ifdef CONFIG_MPTCP
	/* MPTCP: force slowpath. */
	if (mptcp(tp))
		goto slow_path;
#endif

	/*	pred_flags is 0xS?10 << 16 + snd_wnd
	 *	if header_prediction is to be made
	 *	'S' will always be tp->tcp_header_len >> 2
	 *	'?' will be 0 for the fast path, otherwise pred_flags is 0 to
	 *  turn it off	(when there are holes in the receive
	 *	 space for instance)
	 *	PSH flag is ignored.
	 */

	if ((tcp_flag_word(th) & TCP_HP_BITS) == tp->pred_flags &&
	    TCP_SKB_CB(skb)->seq == tp->rcv_nxt &&
	    !after(TCP_SKB_CB(skb)->ack_seq, tp->snd_nxt)) {
		int tcp_header_len = tp->tcp_header_len;

		/* Timestamp header prediction: tcp_header_len
		 * is automatically equal to th->doff*4 due to pred_flags
		 * match.
		 */

		/* Check timestamp */
		if (tcp_header_len == sizeof(struct tcphdr) + TCPOLEN_TSTAMP_ALIGNED) {
			/* No? Slow path! */
			if (!tcp_parse_aligned_timestamp(tp, th))
				goto slow_path;

			/* If PAWS failed, check it more carefully in slow path */
			if ((s32)(tp->rx_opt.rcv_tsval - tp->rx_opt.ts_recent) < 0)
				goto slow_path;

			/* DO NOT update ts_recent here, if checksum fails
			 * and timestamp was corrupted part, it will result
			 * in a hung connection since we will drop all
			 * future packets due to the PAWS test.
			 */
		}

		if (len <= tcp_header_len) {
			/* Bulk data transfer: sender */
			if (len == tcp_header_len) {
				/* Predicted packet is in window by definition.
				 * seq == rcv_nxt and rcv_wup <= rcv_nxt.
				 * Hence, check seq<=rcv_wup reduces to:
				 */
				if (tcp_header_len ==
				    (sizeof(struct tcphdr) + TCPOLEN_TSTAMP_ALIGNED) &&
				    tp->rcv_nxt == tp->rcv_wup)
					tcp_store_ts_recent(tp);

				/* We know that such packets are checksummed
				 * on entry.
				 */
				tcp_ack(sk, skb, 0);
				__kfree_skb(skb);
				tcp_data_snd_check(sk);
				/* When receiving pure ack in fast path, update
				 * last ts ecr directly instead of calling
				 * tcp_rcv_rtt_measure_ts()
				 */
				tp->rcv_rtt_last_tsecr = tp->rx_opt.rcv_tsecr;
				return;
			} else { /* Header too small */
				TCP_INC_STATS(sock_net(sk), TCP_MIB_INERRS);
				goto discard;
			}
		} else {
			int eaten = 0;
			bool fragstolen = false;

			if (tcp_checksum_complete(skb))
				goto csum_error;

			if ((int)skb->truesize > sk->sk_forward_alloc)
				goto step5;

			/* Predicted packet is in window by definition.
			 * seq == rcv_nxt and rcv_wup <= rcv_nxt.
			 * Hence, check seq<=rcv_wup reduces to:
			 */
			if (tcp_header_len ==
			    (sizeof(struct tcphdr) + TCPOLEN_TSTAMP_ALIGNED) &&
			    tp->rcv_nxt == tp->rcv_wup)
				tcp_store_ts_recent(tp);

			tcp_rcv_rtt_measure_ts(sk, skb);

			NET_INC_STATS(sock_net(sk), LINUX_MIB_TCPHPHITS);

			/* Bulk data transfer: receiver */
			eaten = tcp_queue_rcv(sk, skb, tcp_header_len,
					      &fragstolen);

			tcp_event_data_recv(sk, skb);

			if (TCP_SKB_CB(skb)->ack_seq != tp->snd_una) {
				/* Well, only one small jumplet in fast path... */
				tcp_ack(sk, skb, FLAG_DATA);
				tcp_data_snd_check(sk);
				if (!inet_csk_ack_scheduled(sk))
					goto no_ack;
			} else {
				tcp_update_wl(tp, TCP_SKB_CB(skb)->seq);
			}

			__tcp_ack_snd_check(sk, 0);
no_ack:
			if (eaten)
				kfree_skb_partial(skb, fragstolen);
			tcp_data_ready(sk);
			return;
		}
	}

slow_path:
	if (len < (th->doff << 2) || tcp_checksum_complete(skb))
		goto csum_error;

	if (!th->ack && !th->rst && !th->syn)
		goto discard;

	/*
	 *	Standard slow path.
	 */

	if (!tcp_validate_incoming(sk, skb, th, 1))
		return;

step5:
	if (tcp_ack(sk, skb, FLAG_SLOWPATH | FLAG_UPDATE_TS_RECENT) < 0)
		goto discard;

	tcp_rcv_rtt_measure_ts(sk, skb);

	/* Process urgent data. */
	tcp_urg(sk, skb, th);

	/* step 7: process the segment text */
	tcp_data_queue(sk, skb);

	tcp_data_snd_check(sk);
	tcp_ack_snd_check(sk);
	return;

csum_error:
	TCP_INC_STATS(sock_net(sk), TCP_MIB_CSUMERRORS);
	TCP_INC_STATS(sock_net(sk), TCP_MIB_INERRS);

discard:
	tcp_drop(sk, skb);
}
EXPORT_SYMBOL(tcp_rcv_established);

void tcp_finish_connect(struct sock *sk, struct sk_buff *skb)
{
	struct tcp_sock *tp = tcp_sk(sk);
	struct inet_connection_sock *icsk = inet_csk(sk);

	tcp_set_state(sk, TCP_ESTABLISHED);
	icsk->icsk_ack.lrcvtime = tcp_jiffies32;

	if (skb) {
		icsk->icsk_af_ops->sk_rx_dst_set(sk, skb);
		security_inet_conn_established(sk, skb);
		sk_mark_napi_id(sk, skb);
	}

	tcp_init_transfer(sk, BPF_SOCK_OPS_ACTIVE_ESTABLISHED_CB);

	/* Prevent spurious tcp_cwnd_restart() on first data
	 * packet.
	 */
	tp->lsndtime = tcp_jiffies32;

	if (sock_flag(sk, SOCK_KEEPOPEN))
		inet_csk_reset_keepalive_timer(sk, keepalive_time_when(tp));

	if (!tp->rx_opt.snd_wscale)
		__tcp_fast_path_on(tp, tp->snd_wnd);
	else
		tp->pred_flags = 0;
}

static bool tcp_rcv_fastopen_synack(struct sock *sk, struct sk_buff *synack,
				    struct tcp_fastopen_cookie *cookie)
{
	struct tcp_sock *tp = tcp_sk(sk);
#ifdef CONFIG_MPTCP
	struct sk_buff *data = NULL;
#else
	struct sk_buff *data = tp->syn_data ? tcp_rtx_queue_head(sk) : NULL;
#endif
	u16 mss = tp->rx_opt.mss_clamp, try_exp = 0;
	bool syn_drop = false;

#ifdef CONFIG_MPTCP
	if (tp->syn_data) {
		if (mptcp(tp))
			data = tcp_write_queue_head(mptcp_meta_sk(sk));
		else
			data = tcp_rtx_queue_head(sk);
	}
#endif

	if (mss == tp->rx_opt.user_mss) {
		struct tcp_options_received opt;

		/* Get original SYNACK MSS value if user MSS sets mss_clamp */
		tcp_clear_options(&opt);
		opt.user_mss = opt.mss_clamp = 0;
#ifdef CONFIG_MPTCP
		tcp_parse_options(sock_net(sk), synack, &opt, NULL, 0, NULL, NULL);
#else
		tcp_parse_options(sock_net(sk), synack, &opt, 0, NULL);
#endif
		mss = opt.mss_clamp;
	}

	if (!tp->syn_fastopen) {
		/* Ignore an unsolicited cookie */
		cookie->len = -1;
	} else if (tp->total_retrans) {
		/* SYN timed out and the SYN-ACK neither has a cookie nor
		 * acknowledges data. Presumably the remote received only
		 * the retransmitted (regular) SYNs: either the original
		 * SYN-data or the corresponding SYN-ACK was dropped.
		 */
		syn_drop = (cookie->len < 0 && data);
	} else if (cookie->len < 0 && !tp->syn_data) {
		/* We requested a cookie but didn't get it. If we did not use
		 * the (old) exp opt format then try so next time (try_exp=1).
		 * Otherwise we go back to use the RFC7413 opt (try_exp=2).
		 */
		try_exp = tp->syn_fastopen_exp ? 2 : 1;
	}

	tcp_fastopen_cache_set(sk, mss, cookie, syn_drop, try_exp);

	/* In mptcp case, we do not rely on "retransmit", but instead on
	 * "transmit", because if fastopen data is not acked, the retransmission
	 * becomes the first MPTCP data (see mptcp_rcv_synsent_fastopen).
	 */
	if (data
#ifdef CONFIG_MPTCP
		&& !mptcp(tp)
#endif
		) { /* Retransmit unacked data in SYN */
		skb_rbtree_walk_from(data) {
			if (__tcp_retransmit_skb(sk, data, 1))
				break;
		}
		tcp_rearm_rto(sk);
		NET_INC_STATS(sock_net(sk),
				LINUX_MIB_TCPFASTOPENACTIVEFAIL);
		return true;
	}
	tp->syn_data_acked = tp->syn_data;
	if (tp->syn_data_acked) {
		NET_INC_STATS(sock_net(sk), LINUX_MIB_TCPFASTOPENACTIVE);
		/* SYN-data is counted as two separate packets in tcp_ack() */
		if (tp->delivered > 1)
			--tp->delivered;
	}

	tcp_fastopen_add_skb(sk, synack);

	return false;
}

static void smc_check_reset_syn(struct tcp_sock *tp)
{
#if IS_ENABLED(CONFIG_SMC)
	if (static_branch_unlikely(&tcp_have_smc)) {
		if (tp->syn_smc && !tp->rx_opt.smc_ok)
			tp->syn_smc = 0;
	}
#endif
}

static int tcp_rcv_synsent_state_process(struct sock *sk, struct sk_buff *skb,
					 const struct tcphdr *th)
{
	struct inet_connection_sock *icsk = inet_csk(sk);
	struct tcp_sock *tp = tcp_sk(sk);
	struct tcp_fastopen_cookie foc = { .len = -1 };
	int saved_clamp = tp->rx_opt.mss_clamp;
#ifdef CONFIG_MPTCP
	struct mptcp_options_received mopt;
	bool fastopen_fail;

	mptcp_init_mp_opt(&mopt);

	tcp_parse_options(sock_net(sk), skb, &tp->rx_opt,
			  mptcp(tp) ? &tp->mptcp->rx_opt : &mopt, 0, &foc, tp);
#else
	bool fastopen_fail;
	tcp_parse_options(sock_net(sk), skb, &tp->rx_opt, 0, &foc);
#endif
	if (tp->rx_opt.saw_tstamp && tp->rx_opt.rcv_tsecr)
		tp->rx_opt.rcv_tsecr -= tp->tsoffset;

	if (th->ack) {
		/* rfc793:
		 * "If the state is SYN-SENT then
		 *    first check the ACK bit
		 *      If the ACK bit is set
		 *	  If SEG.ACK =< ISS, or SEG.ACK > SND.NXT, send
		 *        a reset (unless the RST bit is set, if so drop
		 *        the segment and return)"
		 */
		if (!after(TCP_SKB_CB(skb)->ack_seq, tp->snd_una) ||
		    after(TCP_SKB_CB(skb)->ack_seq, tp->snd_nxt))
			goto reset_and_undo;

		if (tp->rx_opt.saw_tstamp && tp->rx_opt.rcv_tsecr &&
		    !between(tp->rx_opt.rcv_tsecr, tp->retrans_stamp,
			     tcp_time_stamp(tp))) {
			NET_INC_STATS(sock_net(sk),
					LINUX_MIB_PAWSACTIVEREJECTED);
			goto reset_and_undo;
		}

		/* Now ACK is acceptable.
		 *
		 * "If the RST bit is set
		 *    If the ACK was acceptable then signal the user "error:
		 *    connection reset", drop the segment, enter CLOSED state,
		 *    delete TCB, and return."
		 */

		if (th->rst) {
			tcp_reset(sk);
			goto discard;
		}

		/* rfc793:
		 *   "fifth, if neither of the SYN or RST bits is set then
		 *    drop the segment and return."
		 *
		 *    See note below!
		 *                                        --ANK(990513)
		 */
		if (!th->syn)
			goto discard_and_undo;

		/* rfc793:
		 *   "If the SYN bit is on ...
		 *    are acceptable then ...
		 *    (our SYN has been ACKed), change the connection
		 *    state to ESTABLISHED..."
		 */

		tcp_ecn_rcv_synack(tp, th);

		tcp_init_wl(tp, TCP_SKB_CB(skb)->seq);
		tcp_ack(sk, skb, FLAG_SLOWPATH);

#ifdef CONFIG_MPTCP
		if (tp->request_mptcp || mptcp(tp)) {
			int ret;

			rcu_read_lock();
			local_bh_disable();
			ret = mptcp_rcv_synsent_state_process(sk, &sk,
							      skb, &mopt);
			local_bh_enable();
			rcu_read_unlock();

			/* May have changed if we support MPTCP */
			tp = tcp_sk(sk);
			icsk = inet_csk(sk);

			if (ret == 1)
				goto reset_and_undo;
			if (ret == 2)
				goto discard;
		}

		if (mptcp(tp) && !is_master_tp(tp)) {
			/* Timer for repeating the ACK until an answer
			 * arrives. Used only when establishing an additional
			 * subflow inside of an MPTCP connection.
			 */
			sk_reset_timer(sk, &tp->mptcp->mptcp_ack_timer,
				       jiffies + icsk->icsk_rto);
		}
#endif
		/* Ok.. it's good. Set up sequence numbers and
		 * move to established.
		 */
		WRITE_ONCE(tp->rcv_nxt, TCP_SKB_CB(skb)->seq + 1);
		tp->rcv_wup = TCP_SKB_CB(skb)->seq + 1;

		/* RFC1323: The window in SYN & SYN/ACK segments is
		 * never scaled.
		 */
		tp->snd_wnd = ntohs(th->window);

		if (!tp->rx_opt.wscale_ok) {
			tp->rx_opt.snd_wscale = tp->rx_opt.rcv_wscale = 0;
			tp->window_clamp = min(tp->window_clamp, 65535U);
		}

		if (tp->rx_opt.saw_tstamp) {
			tp->rx_opt.tstamp_ok	   = 1;
			tp->tcp_header_len =
				sizeof(struct tcphdr) + TCPOLEN_TSTAMP_ALIGNED;
			tp->advmss	    -= TCPOLEN_TSTAMP_ALIGNED;
			tcp_store_ts_recent(tp);
		} else {
			tp->tcp_header_len = sizeof(struct tcphdr);
		}

#ifdef CONFIG_MPTCP
		if (mptcp(tp)) {
			tp->tcp_header_len += MPTCP_SUB_LEN_DSM_ALIGN;
			tp->advmss -= MPTCP_SUB_LEN_DSM_ALIGN;
		}
#endif
		tcp_sync_mss(sk, icsk->icsk_pmtu_cookie);
		tcp_initialize_rcv_mss(sk);

		/* Remember, tcp_poll() does not lock socket!
		 * Change state from SYN-SENT only after copied_seq
		 * is initialized. */
		WRITE_ONCE(tp->copied_seq, tp->rcv_nxt);

		smc_check_reset_syn(tp);

		smp_mb();

		tcp_finish_connect(sk, skb);

		fastopen_fail = (tp->syn_fastopen || tp->syn_data) &&
				tcp_rcv_fastopen_synack(sk, skb, &foc);

		if (!sock_flag(sk, SOCK_DEAD)) {
			sk->sk_state_change(sk);
			sk_wake_async(sk, SOCK_WAKE_IO, POLL_OUT);
		}
		if (fastopen_fail)
			return -1;

		/* With MPTCP we cannot send data on the third ack due to the
		 * lack of option-space to combine with an MP_CAPABLE.
		 */
		if (
#ifdef CONFIG_MPTCP
			!mptcp(tp) && (
#endif
			sk->sk_write_pending ||
		    icsk->icsk_accept_queue.rskq_defer_accept ||
		    icsk->icsk_ack.pingpong
#ifdef CONFIG_MPTCP
			)
#endif
			) {
			/* Save one ACK. Data will be ready after
			 * several ticks, if write_pending is set.
			 *
			 * It may be deleted, but with this feature tcpdumps
			 * look so _wonderfully_ clever, that I was not able
			 * to stand against the temptation 8)     --ANK
			 */
			inet_csk_schedule_ack(sk);
			tcp_enter_quickack_mode(sk, TCP_MAX_QUICKACKS);
			inet_csk_reset_xmit_timer(sk, ICSK_TIME_DACK,
						  TCP_DELACK_MAX, TCP_RTO_MAX);

discard:
			tcp_drop(sk, skb);
			return 0;
		} else {
			tcp_send_ack(sk);
		}
		return -1;
	}

	/* No ACK in the segment */

	if (th->rst) {
		/* rfc793:
		 * "If the RST bit is set
		 *
		 *      Otherwise (no ACK) drop the segment and return."
		 */

		goto discard_and_undo;
	}

	/* PAWS check. */
	if (tp->rx_opt.ts_recent_stamp && tp->rx_opt.saw_tstamp &&
	    tcp_paws_reject(&tp->rx_opt, 0))
		goto discard_and_undo;

	/* TODO - check this here for MPTCP */
	if (th->syn) {
		/* We see SYN without ACK. It is attempt of
		 * simultaneous connect with crossed SYNs.
		 * Particularly, it can be connect to self.
		 */
		tcp_set_state(sk, TCP_SYN_RECV);

		if (tp->rx_opt.saw_tstamp) {
			tp->rx_opt.tstamp_ok = 1;
			tcp_store_ts_recent(tp);
			tp->tcp_header_len =
				sizeof(struct tcphdr) + TCPOLEN_TSTAMP_ALIGNED;
		} else {
			tp->tcp_header_len = sizeof(struct tcphdr);
		}

#ifdef CONFIG_MPTCP
		if (mptcp(tp)) {
			tp->tcp_header_len += MPTCP_SUB_LEN_DSM_ALIGN;
			tp->advmss -= MPTCP_SUB_LEN_DSM_ALIGN;
		}
#endif
		WRITE_ONCE(tp->rcv_nxt, TCP_SKB_CB(skb)->seq + 1);
		WRITE_ONCE(tp->copied_seq, tp->rcv_nxt);
		tp->rcv_wup = TCP_SKB_CB(skb)->seq + 1;

		/* RFC1323: The window in SYN & SYN/ACK segments is
		 * never scaled.
		 */
		tp->snd_wnd    = ntohs(th->window);
		tp->snd_wl1    = TCP_SKB_CB(skb)->seq;
		tp->max_window = tp->snd_wnd;

		tcp_ecn_rcv_syn(tp, th);

		tcp_mtup_init(sk);
		tcp_sync_mss(sk, icsk->icsk_pmtu_cookie);
		tcp_initialize_rcv_mss(sk);

		tcp_send_synack(sk);
#if 0
		/* Note, we could accept data and URG from this segment.
		 * There are no obstacles to make this (except that we must
		 * either change tcp_recvmsg() to prevent it from returning data
		 * before 3WHS completes per RFC793, or employ TCP Fast Open).
		 *
		 * However, if we ignore data in ACKless segments sometimes,
		 * we have no reasons to accept it sometimes.
		 * Also, seems the code doing it in step6 of tcp_rcv_state_process
		 * is not flawless. So, discard packet for sanity.
		 * Uncomment this return to process the data.
		 */
		return -1;
#else
		goto discard;
#endif
	}
	/* "fifth, if neither of the SYN or RST bits is set then
	 * drop the segment and return."
	 */

discard_and_undo:
	tcp_clear_options(&tp->rx_opt);
	tp->rx_opt.mss_clamp = saved_clamp;
	goto discard;

reset_and_undo:
	tcp_clear_options(&tp->rx_opt);
	tp->rx_opt.mss_clamp = saved_clamp;
	return 1;
}

/*
 *	This function implements the receiving procedure of RFC 793 for
 *	all states except ESTABLISHED and TIME_WAIT.
 *	It's called from both tcp_v4_rcv and tcp_v6_rcv and should be
 *	address independent.
 */

int tcp_rcv_state_process(struct sock *sk, struct sk_buff *skb)
#ifdef CONFIG_MPTCP
	__releases(&sk->sk_lock.slock)
#endif
{
	struct tcp_sock *tp = tcp_sk(sk);
	struct inet_connection_sock *icsk = inet_csk(sk);
	const struct tcphdr *th = tcp_hdr(skb);
	struct request_sock *req;
	int queued = 0;
	bool acceptable;

	switch (sk->sk_state) {
	case TCP_CLOSE:
		goto discard;

	case TCP_LISTEN:
		if (th->ack)
			return 1;

		if (th->rst)
			goto discard;

		if (th->syn) {
			if (th->fin)
				goto discard;
			/* It is possible that we process SYN packets from backlog,
			 * so we need to make sure to disable BH and RCU right there.
			 */
			rcu_read_lock();
			local_bh_disable();
			acceptable = icsk->icsk_af_ops->conn_request(sk, skb) >= 0;
			local_bh_enable();
			rcu_read_unlock();

			if (!acceptable)
				return 1;
			consume_skb(skb);
			return 0;
		}
		goto discard;

	case TCP_SYN_SENT:
		tp->rx_opt.saw_tstamp = 0;
		tcp_mstamp_refresh(tp);
		queued = tcp_rcv_synsent_state_process(sk, skb, th);
#ifdef CONFIG_MPTCP
		if (is_meta_sk(sk)) {
			sk = tcp_sk(sk)->mpcb->master_sk;
			tp = tcp_sk(sk);

			/* Need to call it here, because it will announce new
			 * addresses, which can only be done after the third ack
			 * of the 3-way handshake.
			 */
			mptcp_update_metasocket(tp->meta_sk);
		}
#endif
		if (queued >= 0)
			return queued;

		/* Do step6 onward by hand. */
		tcp_urg(sk, skb, th);
		__kfree_skb(skb);
		tcp_data_snd_check(sk);
		return 0;
	}

	tcp_mstamp_refresh(tp);
	tp->rx_opt.saw_tstamp = 0;
	req = tp->fastopen_rsk;
	if (req) {
		bool req_stolen;

		WARN_ON_ONCE(sk->sk_state != TCP_SYN_RECV &&
		    sk->sk_state != TCP_FIN_WAIT1);

		if (!tcp_check_req(sk, skb, req, true, &req_stolen))
			goto discard;
	}

	if (!th->ack && !th->rst && !th->syn)
		goto discard;

	if (!tcp_validate_incoming(sk, skb, th, 0))
		return 0;

	/* step 5: check the ACK field */
	acceptable = tcp_ack(sk, skb, FLAG_SLOWPATH |
				      FLAG_UPDATE_TS_RECENT |
				      FLAG_NO_CHALLENGE_ACK) > 0;

	if (!acceptable) {
		if (sk->sk_state == TCP_SYN_RECV)
			return 1;	/* send one RST */
		tcp_send_challenge_ack(sk, skb);
		goto discard;
	}
	switch (sk->sk_state) {
	case TCP_SYN_RECV:
		tp->delivered++; /* SYN-ACK delivery isn't tracked in tcp_ack */
		if (!tp->srtt_us)
			tcp_synack_rtt_meas(sk, req);

		/* Once we leave TCP_SYN_RECV, we no longer need req
		 * so release it.
		 */
		if (req) {
			inet_csk(sk)->icsk_retransmits = 0;
			reqsk_fastopen_remove(sk, req, false);
			/* Re-arm the timer because data may have been sent out.
			 * This is similar to the regular data transmission case
			 * when new data has just been ack'ed.
			 *
			 * (TFO) - we could try to be more aggressive and
			 * retransmitting any data sooner based on when they
			 * are sent out.
			 */
			tcp_rearm_rto(sk);
		} else {
			tcp_init_transfer(sk, BPF_SOCK_OPS_PASSIVE_ESTABLISHED_CB);
			WRITE_ONCE(tp->copied_seq, tp->rcv_nxt);
		}
		smp_mb();
		tcp_set_state(sk, TCP_ESTABLISHED);
		sk->sk_state_change(sk);

		/* Note, that this wakeup is only for marginal crossed SYN case.
		 * Passively open sockets are not waked up, because
		 * sk->sk_sleep == NULL and sk->sk_socket == NULL.
		 */
		if (sk->sk_socket)
			sk_wake_async(sk, SOCK_WAKE_IO, POLL_OUT);

		tp->snd_una = TCP_SKB_CB(skb)->ack_seq;
		tp->snd_wnd = ntohs(th->window) << tp->rx_opt.snd_wscale;
		tcp_init_wl(tp, TCP_SKB_CB(skb)->seq);

		if (tp->rx_opt.tstamp_ok)
			tp->advmss -= TCPOLEN_TSTAMP_ALIGNED;
#ifdef CONFIG_MPTCP
		if (mptcp(tp))
			tp->advmss -= MPTCP_SUB_LEN_DSM_ALIGN;
#endif

		if (!inet_csk(sk)->icsk_ca_ops->cong_control)
			tcp_update_pacing_rate(sk);

		/* Prevent spurious tcp_cwnd_restart() on first data packet */
		tp->lsndtime = tcp_jiffies32;

		tcp_initialize_rcv_mss(sk);
		tcp_fast_path_on(tp);
#ifdef CONFIG_MPTCP

		/* Send an ACK when establishing a new  MPTCP subflow, i.e.
		 * using an MP_JOIN subtype.
		 */
		if (mptcp(tp)) {
			if (is_master_tp(tp)) {
				mptcp_update_metasocket(mptcp_meta_sk(sk));
			} else {
				struct sock *meta_sk = mptcp_meta_sk(sk);

				tcp_send_ack(sk);

				/* Update RTO as it might be worse/better */
				mptcp_set_rto(sk);

				/* If the new RTO would fire earlier, pull it in! */
				if (tcp_sk(meta_sk)->packets_out &&
				    icsk->icsk_timeout > inet_csk(meta_sk)->icsk_rto + jiffies) {
					tcp_rearm_rto(meta_sk);
				}

				mptcp_push_pending_frames(mptcp_meta_sk(sk));
			}
		}
#endif
		break;

	case TCP_FIN_WAIT1: {
		int tmo;

		/* If we enter the TCP_FIN_WAIT1 state and we are a
		 * Fast Open socket and this is the first acceptable
		 * ACK we have received, this would have acknowledged
		 * our SYNACK so stop the SYNACK timer.
		 */
		if (req) {
			/* We no longer need the request sock. */
			reqsk_fastopen_remove(sk, req, false);
			tcp_rearm_rto(sk);
		}
		if (tp->snd_una != tp->write_seq)
			break;

		tcp_set_state(sk, TCP_FIN_WAIT2);
		sk->sk_shutdown |= SEND_SHUTDOWN;

		sk_dst_confirm(sk);

		if (!sock_flag(sk, SOCK_DEAD)) {
			/* Wake up lingering close() */
			sk->sk_state_change(sk);
			break;
		}

		if (tp->linger2 < 0) {
			tcp_done(sk);
			NET_INC_STATS(sock_net(sk), LINUX_MIB_TCPABORTONDATA);
			return 1;
		}
		if (TCP_SKB_CB(skb)->end_seq != TCP_SKB_CB(skb)->seq &&
		    after(TCP_SKB_CB(skb)->end_seq - th->fin, tp->rcv_nxt)) {
			/* Receive out of order FIN after close() */
			if (tp->syn_fastopen && th->fin)
				tcp_fastopen_active_disable(sk);
			tcp_done(sk);
			NET_INC_STATS(sock_net(sk), LINUX_MIB_TCPABORTONDATA);
			return 1;
		}

		tmo = tcp_fin_time(sk);
		if (tmo > TCP_TIMEWAIT_LEN) {
			inet_csk_reset_keepalive_timer(sk, tmo - TCP_TIMEWAIT_LEN);
		} else if (th->fin ||
#ifdef CONFIG_MPTCP
		mptcp_is_data_fin(skb) ||
#endif
		sock_owned_by_user(sk)) {
			/* Bad case. We could lose such FIN otherwise.
			 * It is not a big problem, but it looks confusing
			 * and not so rare event. We still can lose it now,
			 * if it spins in bh_lock_sock(), but it is really
			 * marginal case.
			 */
			inet_csk_reset_keepalive_timer(sk, tmo);
		} else {
#ifdef CONFIG_MPTCP
			tp->ops->time_wait(sk, TCP_FIN_WAIT2, tmo);
#else
			tcp_time_wait(sk, TCP_FIN_WAIT2, tmo);
#endif
			goto discard;
		}
		break;
	}

	case TCP_CLOSING:
		if (tp->snd_una == tp->write_seq) {
#ifdef CONFIG_MPTCP
			tp->ops->time_wait(sk, TCP_TIME_WAIT, 0);
#else
			tcp_time_wait(sk, TCP_TIME_WAIT, 0);
#endif
			goto discard;
		}
		break;

	case TCP_LAST_ACK:
		if (tp->snd_una == tp->write_seq) {
			tcp_update_metrics(sk);
			tcp_done(sk);
			goto discard;
		}
		break;
#ifdef CONFIG_MPTCP
	case TCP_CLOSE:
		if (tp->mp_killed)
			goto discard;
#endif
	}

	/* step 6: check the URG bit */
	tcp_urg(sk, skb, th);

	/* step 7: process the segment text */
	switch (sk->sk_state) {
	case TCP_CLOSE_WAIT:
	case TCP_CLOSING:
	case TCP_LAST_ACK:
		if (!before(TCP_SKB_CB(skb)->seq, tp->rcv_nxt))
			break;
		/* fall through */
	case TCP_FIN_WAIT1:
	case TCP_FIN_WAIT2:
		/* RFC 793 says to queue data in these states,
		 * RFC 1122 says we MUST send a reset.
		 * BSD 4.4 also does reset.
		 */
		if (sk->sk_shutdown & RCV_SHUTDOWN) {
			if (TCP_SKB_CB(skb)->end_seq != TCP_SKB_CB(skb)->seq &&
			    after(TCP_SKB_CB(skb)->end_seq - th->fin, tp->rcv_nxt)
#ifdef CONFIG_MPTCP
				&& !mptcp(tp)
#endif
			) {
				NET_INC_STATS(sock_net(sk), LINUX_MIB_TCPABORTONDATA);
				tcp_reset(sk);
				return 1;
			}
		}
		/* Fall through */
	case TCP_ESTABLISHED:
		tcp_data_queue(sk, skb);
		queued = 1;
		break;
	}

	/* tcp_data could move socket to TIME-WAIT */
	if (sk->sk_state != TCP_CLOSE) {
		tcp_data_snd_check(sk);
		tcp_ack_snd_check(sk);
	}

	if (!queued) {
discard:
		tcp_drop(sk, skb);
	}
	return 0;
}
EXPORT_SYMBOL(tcp_rcv_state_process);

static inline void pr_drop_req(struct request_sock *req, __u16 port, int family)
{
	struct inet_request_sock *ireq = inet_rsk(req);

	if (family == AF_INET)
		net_dbg_ratelimited("drop open request from %pI4/%u\n",
				    &ireq->ir_rmt_addr, port);
#if IS_ENABLED(CONFIG_IPV6)
	else if (family == AF_INET6)
		net_dbg_ratelimited("drop open request from %pI6/%u\n",
				    &ireq->ir_v6_rmt_addr, port);
#endif
}

/* RFC3168 : 6.1.1 SYN packets must not have ECT/ECN bits set
 *
 * If we receive a SYN packet with these bits set, it means a
 * network is playing bad games with TOS bits. In order to
 * avoid possible false congestion notifications, we disable
 * TCP ECN negotiation.
 *
 * Exception: tcp_ca wants ECN. This is required for DCTCP
 * congestion control: Linux DCTCP asserts ECT on all packets,
 * including SYN, which is most optimal solution; however,
 * others, such as FreeBSD do not.
 */
static void tcp_ecn_create_request(struct request_sock *req,
				   const struct sk_buff *skb,
				   const struct sock *listen_sk,
				   const struct dst_entry *dst)
{
	const struct tcphdr *th = tcp_hdr(skb);
	const struct net *net = sock_net(listen_sk);
	bool th_ecn = th->ece && th->cwr;
	bool ect, ecn_ok;
	u32 ecn_ok_dst;

	if (!th_ecn)
		return;

	ect = !INET_ECN_is_not_ect(TCP_SKB_CB(skb)->ip_dsfield);
	ecn_ok_dst = dst_feature(dst, DST_FEATURE_ECN_MASK);
	ecn_ok = net->ipv4.sysctl_tcp_ecn || ecn_ok_dst;

	if ((!ect && ecn_ok) || tcp_ca_needs_ecn(listen_sk) ||
	    (ecn_ok_dst & DST_FEATURE_ECN_CA) ||
	    tcp_bpf_ca_needs_ecn((struct sock *)req))
		inet_rsk(req)->ecn_ok = 1;
}

static void tcp_openreq_init(struct request_sock *req,
			     const struct tcp_options_received *rx_opt,
			     struct sk_buff *skb, const struct sock *sk)
{
	struct inet_request_sock *ireq = inet_rsk(req);

	req->rsk_rcv_wnd = 0;		/* So that tcp_send_synack() knows! */
	req->cookie_ts = 0;
	tcp_rsk(req)->rcv_isn = TCP_SKB_CB(skb)->seq;
	tcp_rsk(req)->rcv_nxt = TCP_SKB_CB(skb)->seq + 1;
	tcp_rsk(req)->snt_synack = tcp_clock_us();
	tcp_rsk(req)->last_oow_ack_time = 0;
	req->mss = rx_opt->mss_clamp;
	req->ts_recent = rx_opt->saw_tstamp ? rx_opt->rcv_tsval : 0;
	ireq->tstamp_ok = rx_opt->tstamp_ok;
	ireq->sack_ok = rx_opt->sack_ok;
	ireq->snd_wscale = rx_opt->snd_wscale;
	ireq->wscale_ok = rx_opt->wscale_ok;
	ireq->acked = 0;
	ireq->ecn_ok = 0;
#ifdef CONFIG_MPTCP
	ireq->mptcp_rqsk = 0;
	ireq->saw_mpc = 0;
#endif
	ireq->ir_rmt_port = tcp_hdr(skb)->source;
	ireq->ir_num = ntohs(tcp_hdr(skb)->dest);
	ireq->ir_mark = inet_request_mark(sk, skb);
#if IS_ENABLED(CONFIG_SMC)
	ireq->smc_ok = rx_opt->smc_ok;
#endif
}

struct request_sock *inet_reqsk_alloc(const struct request_sock_ops *ops,
				      struct sock *sk_listener,
				      bool attach_listener)
{
	struct request_sock *req = reqsk_alloc(ops, sk_listener,
					       attach_listener);

	if (req) {
		struct inet_request_sock *ireq = inet_rsk(req);

		ireq->ireq_opt = NULL;
#if IS_ENABLED(CONFIG_IPV6)
		ireq->pktopts = NULL;
#endif
		atomic64_set(&ireq->ir_cookie, 0);
		ireq->ireq_state = TCP_NEW_SYN_RECV;
		write_pnet(&ireq->ireq_net, sock_net(sk_listener));
		ireq->ireq_family = sk_listener->sk_family;
	}

	return req;
}
EXPORT_SYMBOL(inet_reqsk_alloc);

/*
 * Return true if a syncookie should be sent
 */
static bool tcp_syn_flood_action(const struct sock *sk,
				 const struct sk_buff *skb,
				 const char *proto)
{
	struct request_sock_queue *queue = &inet_csk(sk)->icsk_accept_queue;
	const char *msg = "Dropping request";
	bool want_cookie = false;
	struct net *net = sock_net(sk);

#ifdef CONFIG_SYN_COOKIES
	if (net->ipv4.sysctl_tcp_syncookies) {
		msg = "Sending cookies";
		want_cookie = true;
		__NET_INC_STATS(sock_net(sk), LINUX_MIB_TCPREQQFULLDOCOOKIES);
	} else
#endif
		__NET_INC_STATS(sock_net(sk), LINUX_MIB_TCPREQQFULLDROP);

	if (!queue->synflood_warned &&
	    net->ipv4.sysctl_tcp_syncookies != 2 &&
	    xchg(&queue->synflood_warned, 1) == 0)
		net_info_ratelimited("%s: Possible SYN flooding on port %d. %s.  Check SNMP counters.\n",
				     proto, ntohs(tcp_hdr(skb)->dest), msg);

	return want_cookie;
}

static void tcp_reqsk_record_syn(const struct sock *sk,
				 struct request_sock *req,
				 const struct sk_buff *skb)
{
	if (tcp_sk(sk)->save_syn) {
		u32 len = skb_network_header_len(skb) + tcp_hdrlen(skb);
		u32 *copy;

		copy = kmalloc(len + sizeof(u32), GFP_ATOMIC);
		if (copy) {
			copy[0] = len;
			memcpy(&copy[1], skb_network_header(skb), len);
			req->saved_syn = copy;
		}
	}
}

int tcp_conn_request(struct request_sock_ops *rsk_ops,
		     const struct tcp_request_sock_ops *af_ops,
		     struct sock *sk, struct sk_buff *skb)
{
	struct tcp_fastopen_cookie foc = { .len = -1 };
	__u32 isn = TCP_SKB_CB(skb)->tcp_tw_isn;
	struct tcp_options_received tmp_opt;
	struct tcp_sock *tp = tcp_sk(sk);
	struct net *net = sock_net(sk);
	struct sock *fastopen_sk = NULL;
	struct request_sock *req;
	bool want_cookie = false;
	struct dst_entry *dst;
	struct flowi fl;

	/* TW buckets are converted to open requests without
	 * limitations, they conserve resources and peer is
	 * evidently real one.
	 *
	 * MPTCP: new subflows cannot be established in a stateless manner.
	 */
#ifdef CONFIG_MPTCP
	if (((!is_meta_sk(sk) && net->ipv4.sysctl_tcp_syncookies == 2) ||
	     inet_csk_reqsk_queue_is_full(sk)) && !isn) {
#else
	if ((net->ipv4.sysctl_tcp_syncookies == 2 ||
	     inet_csk_reqsk_queue_is_full(sk)) && !isn) {
#endif
		want_cookie = tcp_syn_flood_action(sk, skb, rsk_ops->slab_name);
		if (!want_cookie)
			goto drop;
#ifdef CONFIG_MPTCP
		if (is_meta_sk(sk))
			goto drop;
#endif
	}

	if (sk_acceptq_is_full(sk)) {
		NET_INC_STATS(sock_net(sk), LINUX_MIB_LISTENOVERFLOWS);
		goto drop;
	}

	req = inet_reqsk_alloc(rsk_ops, sk, !want_cookie);
	if (!req)
		goto drop;

	tcp_rsk(req)->af_specific = af_ops;
	tcp_rsk(req)->ts_off = 0;

	tcp_clear_options(&tmp_opt);
	tmp_opt.mss_clamp = af_ops->mss_clamp;
	tmp_opt.user_mss  = tp->rx_opt.user_mss;
#ifdef CONFIG_MPTCP
	tcp_parse_options(sock_net(sk), skb, &tmp_opt, NULL, 0,
			  want_cookie ? NULL : &foc, NULL);
#else
	tcp_parse_options(sock_net(sk), skb, &tmp_opt, 0,
			  want_cookie ? NULL : &foc);
#endif

	if (want_cookie && !tmp_opt.saw_tstamp)
		tcp_clear_options(&tmp_opt);

	if (IS_ENABLED(CONFIG_SMC) && want_cookie)
		tmp_opt.smc_ok = 0;

	tmp_opt.tstamp_ok = tmp_opt.saw_tstamp;
	tcp_openreq_init(req, &tmp_opt, skb, sk);
	inet_rsk(req)->no_srccheck = inet_sk(sk)->transparent;

	/* Note: tcp_v6_init_req() might override ir_iif for link locals */
	inet_rsk(req)->ir_iif = inet_request_bound_dev_if(sk, skb);

#ifdef CONFIG_MPTCP
	if (af_ops->init_req(req, sk, skb, want_cookie))
		goto drop_and_free;
#else
	af_ops->init_req(req, sk, skb);
#endif

	if (security_inet_conn_request(sk, skb, req))
		goto drop_and_free;

	if (tmp_opt.tstamp_ok)
		tcp_rsk(req)->ts_off = af_ops->init_ts_off(net, skb);

	dst = af_ops->route_req(sk, &fl, req);
	if (!dst)
		goto drop_and_free;

	if (!want_cookie && !isn) {
		/* Kill the following clause, if you dislike this way. */
		if (!net->ipv4.sysctl_tcp_syncookies &&
		    (net->ipv4.sysctl_max_syn_backlog - inet_csk_reqsk_queue_len(sk) <
		     (net->ipv4.sysctl_max_syn_backlog >> 2)) &&
		    !tcp_peer_is_proven(req, dst)) {
			/* Without syncookies last quarter of
			 * backlog is filled with destinations,
			 * proven to be alive.
			 * It means that we continue to communicate
			 * to destinations, already remembered
			 * to the moment of synflood.
			 */
			pr_drop_req(req, ntohs(tcp_hdr(skb)->source),
				    rsk_ops->family);
			goto drop_and_release;
		}

		isn = af_ops->init_seq(skb);
	}

	tcp_ecn_create_request(req, skb, sk, dst);

	if (want_cookie) {
#ifdef CONFIG_MPTCP
		isn = cookie_init_sequence(af_ops, req, sk, skb, &req->mss);
#else
		isn = cookie_init_sequence(af_ops, sk, skb, &req->mss);
#endif
		req->cookie_ts = tmp_opt.tstamp_ok;
		if (!tmp_opt.tstamp_ok)
			inet_rsk(req)->ecn_ok = 0;
	}

	tcp_rsk(req)->snt_isn = isn;
	tcp_rsk(req)->txhash = net_tx_rndhash();
	tcp_openreq_init_rwin(req, sk, dst);
	sk_rx_queue_set(req_to_sk(req), skb);
	if (!want_cookie) {
		tcp_reqsk_record_syn(sk, req, skb);
		fastopen_sk = tcp_try_fastopen(sk, skb, req, &foc, dst);
	}
	if (fastopen_sk) {
#ifdef CONFIG_MPTCP
		struct sock *meta_sk = fastopen_sk;

		if (mptcp(tcp_sk(fastopen_sk)))
			meta_sk = mptcp_meta_sk(fastopen_sk);
#endif
		af_ops->send_synack(fastopen_sk, dst, &fl, req,
				    &foc, TCP_SYNACK_FASTOPEN);
		/* Add the child socket directly into the accept queue */
#ifdef CONFIG_MPTCP
		if (!inet_csk_reqsk_queue_add(sk, req, meta_sk)) {
			reqsk_fastopen_remove(fastopen_sk, req, false);
			bh_unlock_sock(fastopen_sk);
			if (meta_sk != fastopen_sk)
				bh_unlock_sock(meta_sk);
			sock_put(fastopen_sk);
			reqsk_put(req);
			goto drop;
		}
#else
		if (!inet_csk_reqsk_queue_add(sk, req, fastopen_sk)) {
			reqsk_fastopen_remove(fastopen_sk, req, false);
			bh_unlock_sock(fastopen_sk);
			sock_put(fastopen_sk);
			reqsk_put(req);
			goto drop;
		}
#endif
		sk->sk_data_ready(sk);
		bh_unlock_sock(fastopen_sk);
#ifdef CONFIG_MPTCP
		if (meta_sk != fastopen_sk)
			bh_unlock_sock(meta_sk);
#endif
		sock_put(fastopen_sk);
	} else {
		tcp_rsk(req)->tfo_listener = false;
		if (!want_cookie)
			inet_csk_reqsk_queue_hash_add(sk, req,
				tcp_timeout_init((struct sock *)req));
		af_ops->send_synack(sk, dst, &fl, req, &foc,
				    !want_cookie ? TCP_SYNACK_NORMAL :
						   TCP_SYNACK_COOKIE);
		if (want_cookie) {
			reqsk_free(req);
			return 0;
		}
	}
	reqsk_put(req);
	return 0;

drop_and_release:
	dst_release(dst);
drop_and_free:
	reqsk_free(req);
drop:
	tcp_listendrop(sk);
	return 0;
}
EXPORT_SYMBOL(tcp_conn_request);<|MERGE_RESOLUTION|>--- conflicted
+++ resolved
@@ -4925,17 +4925,17 @@
 	const struct tcp_sock *tp = tcp_sk(sk);
 	int avail = tp->rcv_nxt - tp->copied_seq;
 
-<<<<<<< HEAD
+
 #ifdef CONFIG_MPTCP
 	if (avail < sk->sk_rcvlowat && !sock_flag(sk, SOCK_DONE) && !mptcp(tp))
 #else
 	if (avail < sk->sk_rcvlowat && !sock_flag(sk, SOCK_DONE))
 #endif
-=======
+
 	if (avail < sk->sk_rcvlowat && !tcp_rmem_pressure(sk) &&
 	    !sock_flag(sk, SOCK_DONE) &&
 	    tcp_receive_window(tp) > inet_csk(sk)->icsk_ack.rcv_mss)
->>>>>>> 30baa092
+
 		return;
 
 	sk->sk_data_ready(sk);

/*
 * DRBG: Deterministic Random Bits Generator
 *       Based on NIST Recommended DRBG from NIST SP800-90A with the following
 *       properties:
 *		* CTR DRBG with DF with AES-128, AES-192, AES-256 cores
 *		* Hash DRBG with DF with SHA-1, SHA-256, SHA-384, SHA-512 cores
 *		* HMAC DRBG with DF with SHA-1, SHA-256, SHA-384, SHA-512 cores
 *		* with and without prediction resistance
 *
 * Copyright Stephan Mueller <smueller@chronox.de>, 2014
 *
 * Redistribution and use in source and binary forms, with or without
 * modification, are permitted provided that the following conditions
 * are met:
 * 1. Redistributions of source code must retain the above copyright
 *    notice, and the entire permission notice in its entirety,
 *    including the disclaimer of warranties.
 * 2. Redistributions in binary form must reproduce the above copyright
 *    notice, this list of conditions and the following disclaimer in the
 *    documentation and/or other materials provided with the distribution.
 * 3. The name of the author may not be used to endorse or promote
 *    products derived from this software without specific prior
 *    written permission.
 *
 * ALTERNATIVELY, this product may be distributed under the terms of
 * the GNU General Public License, in which case the provisions of the GPL are
 * required INSTEAD OF the above restrictions.  (This clause is
 * necessary due to a potential bad interaction between the GPL and
 * the restrictions contained in a BSD-style copyright.)
 *
 * THIS SOFTWARE IS PROVIDED ``AS IS'' AND ANY EXPRESS OR IMPLIED
 * WARRANTIES, INCLUDING, BUT NOT LIMITED TO, THE IMPLIED WARRANTIES
 * OF MERCHANTABILITY AND FITNESS FOR A PARTICULAR PURPOSE, ALL OF
 * WHICH ARE HEREBY DISCLAIMED.  IN NO EVENT SHALL THE AUTHOR BE
 * LIABLE FOR ANY DIRECT, INDIRECT, INCIDENTAL, SPECIAL, EXEMPLARY, OR
 * CONSEQUENTIAL DAMAGES (INCLUDING, BUT NOT LIMITED TO, PROCUREMENT
 * OF SUBSTITUTE GOODS OR SERVICES; LOSS OF USE, DATA, OR PROFITS; OR
 * BUSINESS INTERRUPTION) HOWEVER CAUSED AND ON ANY THEORY OF
 * LIABILITY, WHETHER IN CONTRACT, STRICT LIABILITY, OR TORT
 * (INCLUDING NEGLIGENCE OR OTHERWISE) ARISING IN ANY WAY OUT OF THE
 * USE OF THIS SOFTWARE, EVEN IF NOT ADVISED OF THE POSSIBILITY OF SUCH
 * DAMAGE.
 *
 * DRBG Usage
 * ==========
 * The SP 800-90A DRBG allows the user to specify a personalization string
 * for initialization as well as an additional information string for each
 * random number request. The following code fragments show how a caller
 * uses the kernel crypto API to use the full functionality of the DRBG.
 *
 * Usage without any additional data
 * ---------------------------------
 * struct crypto_rng *drng;
 * int err;
 * char data[DATALEN];
 *
 * drng = crypto_alloc_rng(drng_name, 0, 0);
 * err = crypto_rng_get_bytes(drng, &data, DATALEN);
 * crypto_free_rng(drng);
 *
 *
 * Usage with personalization string during initialization
 * -------------------------------------------------------
 * struct crypto_rng *drng;
 * int err;
 * char data[DATALEN];
 * struct drbg_string pers;
 * char personalization[11] = "some-string";
 *
 * drbg_string_fill(&pers, personalization, strlen(personalization));
 * drng = crypto_alloc_rng(drng_name, 0, 0);
 * // The reset completely re-initializes the DRBG with the provided
 * // personalization string
 * err = crypto_rng_reset(drng, &personalization, strlen(personalization));
 * err = crypto_rng_get_bytes(drng, &data, DATALEN);
 * crypto_free_rng(drng);
 *
 *
 * Usage with additional information string during random number request
 * ---------------------------------------------------------------------
 * struct crypto_rng *drng;
 * int err;
 * char data[DATALEN];
 * char addtl_string[11] = "some-string";
 * string drbg_string addtl;
 *
 * drbg_string_fill(&addtl, addtl_string, strlen(addtl_string));
 * drng = crypto_alloc_rng(drng_name, 0, 0);
 * // The following call is a wrapper to crypto_rng_get_bytes() and returns
 * // the same error codes.
 * err = crypto_drbg_get_bytes_addtl(drng, &data, DATALEN, &addtl);
 * crypto_free_rng(drng);
 *
 *
 * Usage with personalization and additional information strings
 * -------------------------------------------------------------
 * Just mix both scenarios above.
 */

#include <crypto/drbg.h>
#include <linux/kernel.h>

#ifdef CONFIG_CRYPTO_FIPS /* FIPS_140_2 */
#include "fips140.h"
#define ENTROPY_BLOCK_LEN 20
#endif

/***************************************************************
 * Backend cipher definitions available to DRBG
 ***************************************************************/

/*
 * The order of the DRBG definitions here matter: every DRBG is registered
 * as stdrng. Each DRBG receives an increasing cra_priority values the later
 * they are defined in this array (see drbg_fill_array).
 *
 * HMAC DRBGs are favored over Hash DRBGs over CTR DRBGs, and
 * the SHA256 / AES 256 over other ciphers. Thus, the favored
 * DRBGs are the latest entries in this array.
 */
static const struct drbg_core drbg_cores[] = {
#ifdef CONFIG_CRYPTO_DRBG_CTR
	{
		.flags = DRBG_CTR | DRBG_STRENGTH128,
		.statelen = 32, /* 256 bits as defined in 10.2.1 */
		.blocklen_bytes = 16,
		.cra_name = "ctr_aes128",
		.backend_cra_name = "aes",
	}, {
		.flags = DRBG_CTR | DRBG_STRENGTH192,
		.statelen = 40, /* 320 bits as defined in 10.2.1 */
		.blocklen_bytes = 16,
		.cra_name = "ctr_aes192",
		.backend_cra_name = "aes",
	}, {
		.flags = DRBG_CTR | DRBG_STRENGTH256,
		.statelen = 48, /* 384 bits as defined in 10.2.1 */
		.blocklen_bytes = 16,
		.cra_name = "ctr_aes256",
		.backend_cra_name = "aes",
	},
#endif /* CONFIG_CRYPTO_DRBG_CTR */
#ifdef CONFIG_CRYPTO_DRBG_HASH
	{
		.flags = DRBG_HASH | DRBG_STRENGTH128,
		.statelen = 55, /* 440 bits */
		.blocklen_bytes = 20,
		.cra_name = "sha1",
		.backend_cra_name = "sha1",
	}, {
		.flags = DRBG_HASH | DRBG_STRENGTH256,
		.statelen = 111, /* 888 bits */
		.blocklen_bytes = 48,
		.cra_name = "sha384",
		.backend_cra_name = "sha384",
	}, {
		.flags = DRBG_HASH | DRBG_STRENGTH256,
		.statelen = 111, /* 888 bits */
		.blocklen_bytes = 64,
		.cra_name = "sha512",
		.backend_cra_name = "sha512",
	}, {
		.flags = DRBG_HASH | DRBG_STRENGTH256,
		.statelen = 55, /* 440 bits */
		.blocklen_bytes = 32,
		.cra_name = "sha256",
		.backend_cra_name = "sha256",
	},
#endif /* CONFIG_CRYPTO_DRBG_HASH */
#ifdef CONFIG_CRYPTO_DRBG_HMAC
	{
		.flags = DRBG_HMAC | DRBG_STRENGTH128,
		.statelen = 20, /* block length of cipher */
		.blocklen_bytes = 20,
		.cra_name = "hmac_sha1",
#if defined(CONFIG_CRYPTO_FIPS) && defined(CONFIG_CRYPTO_SHA1_ARM64_CE) /* FIPS_140_2 */
		.backend_cra_name = "hmac(sha1-ce)",
#else
		.backend_cra_name = "hmac(sha1)",
#endif
	}, {
		.flags = DRBG_HMAC | DRBG_STRENGTH256,
		.statelen = 48, /* block length of cipher */
		.blocklen_bytes = 48,
		.cra_name = "hmac_sha384",
#ifdef CONFIG_CRYPTO_FIPS /* FIPS_140_2 */
		.backend_cra_name = "hmac(sha384-generic)",
#else
		.backend_cra_name = "hmac(sha384)",
#endif
	}, {
		.flags = DRBG_HMAC | DRBG_STRENGTH256,
		.statelen = 64, /* block length of cipher */
		.blocklen_bytes = 64,
		.cra_name = "hmac_sha512",
#ifdef CONFIG_CRYPTO_FIPS /* FIPS_140_2 */
		.backend_cra_name = "hmac(sha512-generic)",
#else
		.backend_cra_name = "hmac(sha512)",
#endif
	}, {
		.flags = DRBG_HMAC | DRBG_STRENGTH256,
		.statelen = 32, /* block length of cipher */
		.blocklen_bytes = 32,
		.cra_name = "hmac_sha256",
#if defined(CONFIG_CRYPTO_FIPS) && defined(CONFIG_CRYPTO_SHA2_ARM64_CE) /* FIPS_140_2 */
		.backend_cra_name = "hmac(sha256-ce)",
#else
		.backend_cra_name = "hmac(sha256)",
#endif
	},
#endif /* CONFIG_CRYPTO_DRBG_HMAC */
};

static int drbg_uninstantiate(struct drbg_state *drbg);

/******************************************************************
 * Generic helper functions
 ******************************************************************/

/*
 * Return strength of DRBG according to SP800-90A section 8.4
 *
 * @flags DRBG flags reference
 *
 * Return: normalized strength in *bytes* value or 32 as default
 *	   to counter programming errors
 */
static inline unsigned short drbg_sec_strength(drbg_flag_t flags)
{
	switch (flags & DRBG_STRENGTH_MASK) {
	case DRBG_STRENGTH128:
		return 16;
	case DRBG_STRENGTH192:
		return 24;
	case DRBG_STRENGTH256:
		return 32;
	default:
		return 32;
	}
}

/*
 * FIPS 140-2 continuous self test for the noise source
 * The test is performed on the noise source input data. Thus, the function
 * implicitly knows the size of the buffer to be equal to the security
 * strength.
 *
 * Note, this function disregards the nonce trailing the entropy data during
 * initial seeding.
 *
 * drbg->drbg_mutex must have been taken.
 *
 * @drbg DRBG handle
 * @entropy buffer of seed data to be checked
 *
 * return:
 *	0 on success
 *	-EAGAIN on when the CTRNG is not yet primed
 *	< 0 on error
 */
static int drbg_fips_continuous_test(struct drbg_state *drbg,
				     const unsigned char *entropy)
{
	unsigned short entropylen = drbg_sec_strength(drbg->core->flags);
	int ret = 0;

	if (!IS_ENABLED(CONFIG_CRYPTO_FIPS))
		return 0;

	/* skip test if we test the overall system */
	if (list_empty(&drbg->test_data.list))
		return 0;
	/* only perform test in FIPS mode */
	if (!fips_enabled)
		return 0;

	if (!drbg->fips_primed) {
		/* Priming of FIPS test */
		memcpy(drbg->prev, entropy, entropylen);
		drbg->fips_primed = true;
		/* priming: another round is needed */
		return -EAGAIN;
	}
	ret = memcmp(drbg->prev, entropy, entropylen);
	if (!ret)
		panic("DRBG continuous self test failed\n");
	memcpy(drbg->prev, entropy, entropylen);

	/* the test shall pass when the two values are not equal */
	return 0;
}

/*
 * Convert an integer into a byte representation of this integer.
 * The byte representation is big-endian
 *
 * @val value to be converted
 * @buf buffer holding the converted integer -- caller must ensure that
 *      buffer size is at least 32 bit
 */
#if (defined(CONFIG_CRYPTO_DRBG_HASH) || defined(CONFIG_CRYPTO_DRBG_CTR))
static inline void drbg_cpu_to_be32(__u32 val, unsigned char *buf)
{
	struct s {
		__be32 conv;
	};
	struct s *conversion = (struct s *) buf;

	conversion->conv = cpu_to_be32(val);
}
#endif /* defined(CONFIG_CRYPTO_DRBG_HASH) || defined(CONFIG_CRYPTO_DRBG_CTR) */

/******************************************************************
 * CTR DRBG callback functions
 ******************************************************************/

#ifdef CONFIG_CRYPTO_DRBG_CTR
#define CRYPTO_DRBG_CTR_STRING "CTR "
MODULE_ALIAS_CRYPTO("drbg_pr_ctr_aes256");
MODULE_ALIAS_CRYPTO("drbg_nopr_ctr_aes256");
MODULE_ALIAS_CRYPTO("drbg_pr_ctr_aes192");
MODULE_ALIAS_CRYPTO("drbg_nopr_ctr_aes192");
MODULE_ALIAS_CRYPTO("drbg_pr_ctr_aes128");
MODULE_ALIAS_CRYPTO("drbg_nopr_ctr_aes128");

static void drbg_kcapi_symsetkey(struct drbg_state *drbg,
				 const unsigned char *key);
static int drbg_kcapi_sym(struct drbg_state *drbg, unsigned char *outval,
			  const struct drbg_string *in);
static int drbg_init_sym_kernel(struct drbg_state *drbg);
static int drbg_fini_sym_kernel(struct drbg_state *drbg);
static int drbg_kcapi_sym_ctr(struct drbg_state *drbg,
			      u8 *inbuf, u32 inbuflen,
			      u8 *outbuf, u32 outlen);
#define DRBG_OUTSCRATCHLEN 256

/* BCC function for CTR DRBG as defined in 10.4.3 */
static int drbg_ctr_bcc(struct drbg_state *drbg,
			unsigned char *out, const unsigned char *key,
			struct list_head *in)
{
	int ret = 0;
	struct drbg_string *curr = NULL;
	struct drbg_string data;
	short cnt = 0;

	drbg_string_fill(&data, out, drbg_blocklen(drbg));

	/* 10.4.3 step 2 / 4 */
	drbg_kcapi_symsetkey(drbg, key);
	list_for_each_entry(curr, in, list) {
		const unsigned char *pos = curr->buf;
		size_t len = curr->len;
		/* 10.4.3 step 4.1 */
		while (len) {
			/* 10.4.3 step 4.2 */
			if (drbg_blocklen(drbg) == cnt) {
				cnt = 0;
				ret = drbg_kcapi_sym(drbg, out, &data);
				if (ret)
					return ret;
			}
			out[cnt] ^= *pos;
			pos++;
			cnt++;
			len--;
		}
	}
	/* 10.4.3 step 4.2 for last block */
	if (cnt)
		ret = drbg_kcapi_sym(drbg, out, &data);

	return ret;
}

/*
 * scratchpad usage: drbg_ctr_update is interlinked with drbg_ctr_df
 * (and drbg_ctr_bcc, but this function does not need any temporary buffers),
 * the scratchpad is used as follows:
 * drbg_ctr_update:
 *	temp
 *		start: drbg->scratchpad
 *		length: drbg_statelen(drbg) + drbg_blocklen(drbg)
 *			note: the cipher writing into this variable works
 *			blocklen-wise. Now, when the statelen is not a multiple
 *			of blocklen, the generateion loop below "spills over"
 *			by at most blocklen. Thus, we need to give sufficient
 *			memory.
 *	df_data
 *		start: drbg->scratchpad +
 *				drbg_statelen(drbg) + drbg_blocklen(drbg)
 *		length: drbg_statelen(drbg)
 *
 * drbg_ctr_df:
 *	pad
 *		start: df_data + drbg_statelen(drbg)
 *		length: drbg_blocklen(drbg)
 *	iv
 *		start: pad + drbg_blocklen(drbg)
 *		length: drbg_blocklen(drbg)
 *	temp
 *		start: iv + drbg_blocklen(drbg)
 *		length: drbg_satelen(drbg) + drbg_blocklen(drbg)
 *			note: temp is the buffer that the BCC function operates
 *			on. BCC operates blockwise. drbg_statelen(drbg)
 *			is sufficient when the DRBG state length is a multiple
 *			of the block size. For AES192 (and maybe other ciphers)
 *			this is not correct and the length for temp is
 *			insufficient (yes, that also means for such ciphers,
 *			the final output of all BCC rounds are truncated).
 *			Therefore, add drbg_blocklen(drbg) to cover all
 *			possibilities.
 */

/* Derivation Function for CTR DRBG as defined in 10.4.2 */
static int drbg_ctr_df(struct drbg_state *drbg,
		       unsigned char *df_data, size_t bytes_to_return,
		       struct list_head *seedlist)
{
	int ret = -EFAULT;
	unsigned char L_N[8];
	/* S3 is input */
	struct drbg_string S1, S2, S4, cipherin;
	LIST_HEAD(bcc_list);
	unsigned char *pad = df_data + drbg_statelen(drbg);
	unsigned char *iv = pad + drbg_blocklen(drbg);
	unsigned char *temp = iv + drbg_blocklen(drbg);
	size_t padlen = 0;
	unsigned int templen = 0;
	/* 10.4.2 step 7 */
	unsigned int i = 0;
	/* 10.4.2 step 8 */
	const unsigned char *K = (unsigned char *)
			   "\x00\x01\x02\x03\x04\x05\x06\x07"
			   "\x08\x09\x0a\x0b\x0c\x0d\x0e\x0f"
			   "\x10\x11\x12\x13\x14\x15\x16\x17"
			   "\x18\x19\x1a\x1b\x1c\x1d\x1e\x1f";
	unsigned char *X;
	size_t generated_len = 0;
	size_t inputlen = 0;
	struct drbg_string *seed = NULL;

	memset(pad, 0, drbg_blocklen(drbg));
	memset(iv, 0, drbg_blocklen(drbg));

	/* 10.4.2 step 1 is implicit as we work byte-wise */

	/* 10.4.2 step 2 */
	if ((512/8) < bytes_to_return)
		return -EINVAL;

	/* 10.4.2 step 2 -- calculate the entire length of all input data */
	list_for_each_entry(seed, seedlist, list)
		inputlen += seed->len;
	drbg_cpu_to_be32(inputlen, &L_N[0]);

	/* 10.4.2 step 3 */
	drbg_cpu_to_be32(bytes_to_return, &L_N[4]);

	/* 10.4.2 step 5: length is L_N, input_string, one byte, padding */
	padlen = (inputlen + sizeof(L_N) + 1) % (drbg_blocklen(drbg));
	/* wrap the padlen appropriately */
	if (padlen)
		padlen = drbg_blocklen(drbg) - padlen;
	/*
	 * pad / padlen contains the 0x80 byte and the following zero bytes.
	 * As the calculated padlen value only covers the number of zero
	 * bytes, this value has to be incremented by one for the 0x80 byte.
	 */
	padlen++;
	pad[0] = 0x80;

	/* 10.4.2 step 4 -- first fill the linked list and then order it */
	drbg_string_fill(&S1, iv, drbg_blocklen(drbg));
	list_add_tail(&S1.list, &bcc_list);
	drbg_string_fill(&S2, L_N, sizeof(L_N));
	list_add_tail(&S2.list, &bcc_list);
	list_splice_tail(seedlist, &bcc_list);
	drbg_string_fill(&S4, pad, padlen);
	list_add_tail(&S4.list, &bcc_list);

	/* 10.4.2 step 9 */
	while (templen < (drbg_keylen(drbg) + (drbg_blocklen(drbg)))) {
		/*
		 * 10.4.2 step 9.1 - the padding is implicit as the buffer
		 * holds zeros after allocation -- even the increment of i
		 * is irrelevant as the increment remains within length of i
		 */
		drbg_cpu_to_be32(i, iv);
		/* 10.4.2 step 9.2 -- BCC and concatenation with temp */
		ret = drbg_ctr_bcc(drbg, temp + templen, K, &bcc_list);
		if (ret)
			goto out;
		/* 10.4.2 step 9.3 */
		i++;
		templen += drbg_blocklen(drbg);
	}

	/* 10.4.2 step 11 */
	X = temp + (drbg_keylen(drbg));
	drbg_string_fill(&cipherin, X, drbg_blocklen(drbg));

	/* 10.4.2 step 12: overwriting of outval is implemented in next step */

	/* 10.4.2 step 13 */
	drbg_kcapi_symsetkey(drbg, temp);
	while (generated_len < bytes_to_return) {
		short blocklen = 0;
		/*
		 * 10.4.2 step 13.1: the truncation of the key length is
		 * implicit as the key is only drbg_blocklen in size based on
		 * the implementation of the cipher function callback
		 */
		ret = drbg_kcapi_sym(drbg, X, &cipherin);
		if (ret)
			goto out;
		blocklen = (drbg_blocklen(drbg) <
				(bytes_to_return - generated_len)) ?
			    drbg_blocklen(drbg) :
				(bytes_to_return - generated_len);
		/* 10.4.2 step 13.2 and 14 */
		memcpy(df_data + generated_len, X, blocklen);
		generated_len += blocklen;
	}

	ret = 0;

out:
	memset(iv, 0, drbg_blocklen(drbg));
	memset(temp, 0, drbg_statelen(drbg) + drbg_blocklen(drbg));
	memset(pad, 0, drbg_blocklen(drbg));
	return ret;
}

/*
 * update function of CTR DRBG as defined in 10.2.1.2
 *
 * The reseed variable has an enhanced meaning compared to the update
 * functions of the other DRBGs as follows:
 * 0 => initial seed from initialization
 * 1 => reseed via drbg_seed
 * 2 => first invocation from drbg_ctr_update when addtl is present. In
 *      this case, the df_data scratchpad is not deleted so that it is
 *      available for another calls to prevent calling the DF function
 *      again.
 * 3 => second invocation from drbg_ctr_update. When the update function
 *      was called with addtl, the df_data memory already contains the
 *      DFed addtl information and we do not need to call DF again.
 */
static int drbg_ctr_update(struct drbg_state *drbg, struct list_head *seed,
			   int reseed)
{
	int ret = -EFAULT;
	/* 10.2.1.2 step 1 */
	unsigned char *temp = drbg->scratchpad;
	unsigned char *df_data = drbg->scratchpad + drbg_statelen(drbg) +
				 drbg_blocklen(drbg);

	if (3 > reseed)
		memset(df_data, 0, drbg_statelen(drbg));

	if (!reseed) {
		/*
		 * The DRBG uses the CTR mode of the underlying AES cipher. The
		 * CTR mode increments the counter value after the AES operation
		 * but SP800-90A requires that the counter is incremented before
		 * the AES operation. Hence, we increment it at the time we set
		 * it by one.
		 */
		crypto_inc(drbg->V, drbg_blocklen(drbg));

		ret = crypto_skcipher_setkey(drbg->ctr_handle, drbg->C,
					     drbg_keylen(drbg));
		if (ret)
			goto out;
	}

	/* 10.2.1.3.2 step 2 and 10.2.1.4.2 step 2 */
	if (seed) {
		ret = drbg_ctr_df(drbg, df_data, drbg_statelen(drbg), seed);
		if (ret)
			goto out;
	}

	ret = drbg_kcapi_sym_ctr(drbg, df_data, drbg_statelen(drbg),
				 temp, drbg_statelen(drbg));
	if (ret)
		return ret;

	/* 10.2.1.2 step 5 */
	ret = crypto_skcipher_setkey(drbg->ctr_handle, temp,
				     drbg_keylen(drbg));
	if (ret)
		goto out;
	/* 10.2.1.2 step 6 */
	memcpy(drbg->V, temp + drbg_keylen(drbg), drbg_blocklen(drbg));
	/* See above: increment counter by one to compensate timing of CTR op */
	crypto_inc(drbg->V, drbg_blocklen(drbg));
	ret = 0;

out:
	memset(temp, 0, drbg_statelen(drbg) + drbg_blocklen(drbg));
	if (2 != reseed)
		memset(df_data, 0, drbg_statelen(drbg));
	return ret;
}

/*
 * scratchpad use: drbg_ctr_update is called independently from
 * drbg_ctr_extract_bytes. Therefore, the scratchpad is reused
 */
/* Generate function of CTR DRBG as defined in 10.2.1.5.2 */
static int drbg_ctr_generate(struct drbg_state *drbg,
			     unsigned char *buf, unsigned int buflen,
			     struct list_head *addtl)
{
	int ret;
	int len = min_t(int, buflen, INT_MAX);

#ifdef CONFIG_CRYPTO_FIPS /* FIPS_140_2 */
	if (unlikely(in_fips_err())) {
		pr_err("FIPS : drbg.c:%s FIPS in Error!!!\n", __func__);
		return -EACCES;
	}
#endif

	/* 10.2.1.5.2 step 2 */
	if (addtl && !list_empty(addtl)) {
		ret = drbg_ctr_update(drbg, addtl, 2);
		if (ret)
			return 0;
	}

	/* 10.2.1.5.2 step 4.1 */
	ret = drbg_kcapi_sym_ctr(drbg, NULL, 0, buf, len);
	if (ret)
		return ret;

	/* 10.2.1.5.2 step 6 */
	ret = drbg_ctr_update(drbg, NULL, 3);
	if (ret)
		len = ret;

	return len;
}

static const struct drbg_state_ops drbg_ctr_ops = {
	.update		= drbg_ctr_update,
	.generate	= drbg_ctr_generate,
	.crypto_init	= drbg_init_sym_kernel,
	.crypto_fini	= drbg_fini_sym_kernel,
};
#endif /* CONFIG_CRYPTO_DRBG_CTR */

/******************************************************************
 * HMAC DRBG callback functions
 ******************************************************************/

#if defined(CONFIG_CRYPTO_DRBG_HASH) || defined(CONFIG_CRYPTO_DRBG_HMAC)
static int drbg_kcapi_hash(struct drbg_state *drbg, unsigned char *outval,
			   const struct list_head *in);
static void drbg_kcapi_hmacsetkey(struct drbg_state *drbg,
				  const unsigned char *key);
static int drbg_init_hash_kernel(struct drbg_state *drbg);
static int drbg_fini_hash_kernel(struct drbg_state *drbg);
#endif /* (CONFIG_CRYPTO_DRBG_HASH || CONFIG_CRYPTO_DRBG_HMAC) */

#ifdef CONFIG_CRYPTO_DRBG_HMAC
#define CRYPTO_DRBG_HMAC_STRING "HMAC "
MODULE_ALIAS_CRYPTO("drbg_pr_hmac_sha512");
MODULE_ALIAS_CRYPTO("drbg_nopr_hmac_sha512");
MODULE_ALIAS_CRYPTO("drbg_pr_hmac_sha384");
MODULE_ALIAS_CRYPTO("drbg_nopr_hmac_sha384");
MODULE_ALIAS_CRYPTO("drbg_pr_hmac_sha256");
MODULE_ALIAS_CRYPTO("drbg_nopr_hmac_sha256");
MODULE_ALIAS_CRYPTO("drbg_pr_hmac_sha1");
MODULE_ALIAS_CRYPTO("drbg_nopr_hmac_sha1");

/* update function of HMAC DRBG as defined in 10.1.2.2 */
static int drbg_hmac_update(struct drbg_state *drbg, struct list_head *seed,
			    int reseed)
{
	int ret = -EFAULT;
	int i = 0;
	struct drbg_string seed1, seed2, vdata;
	LIST_HEAD(seedlist);
	LIST_HEAD(vdatalist);

	if (!reseed) {
		/* 10.1.2.3 step 2 -- memset(0) of C is implicit with kzalloc */
		memset(drbg->V, 1, drbg_statelen(drbg));
		drbg_kcapi_hmacsetkey(drbg, drbg->C);
	}

	drbg_string_fill(&seed1, drbg->V, drbg_statelen(drbg));
	list_add_tail(&seed1.list, &seedlist);
	/* buffer of seed2 will be filled in for loop below with one byte */
	drbg_string_fill(&seed2, NULL, 1);
	list_add_tail(&seed2.list, &seedlist);
	/* input data of seed is allowed to be NULL at this point */
	if (seed)
		list_splice_tail(seed, &seedlist);

	drbg_string_fill(&vdata, drbg->V, drbg_statelen(drbg));
	list_add_tail(&vdata.list, &vdatalist);
	for (i = 2; 0 < i; i--) {
		/* first round uses 0x0, second 0x1 */
		unsigned char prefix = DRBG_PREFIX0;
		if (1 == i)
			prefix = DRBG_PREFIX1;
		/* 10.1.2.2 step 1 and 4 -- concatenation and HMAC for key */
		seed2.buf = &prefix;
		ret = drbg_kcapi_hash(drbg, drbg->C, &seedlist);
		if (ret)
			return ret;
		drbg_kcapi_hmacsetkey(drbg, drbg->C);

		/* 10.1.2.2 step 2 and 5 -- HMAC for V */
		ret = drbg_kcapi_hash(drbg, drbg->V, &vdatalist);
		if (ret)
			return ret;

		/* 10.1.2.2 step 3 */
		if (!seed)
			return ret;
	}

	return 0;
}

/* generate function of HMAC DRBG as defined in 10.1.2.5 */
static int drbg_hmac_generate(struct drbg_state *drbg,
			      unsigned char *buf,
			      unsigned int buflen,
			      struct list_head *addtl)
{
	int len = 0;
	int ret = 0;
	struct drbg_string data;
	LIST_HEAD(datalist);

#ifdef CONFIG_CRYPTO_FIPS /* FIPS_140_2 */
	if (unlikely(in_fips_err())) {
		pr_err("FIPS : drbg.c:%s FIPS in Error!!!\n", __func__);
		return -EACCES;
	}
#endif

	/* 10.1.2.5 step 2 */
	if (addtl && !list_empty(addtl)) {
		ret = drbg_hmac_update(drbg, addtl, 1);
		if (ret)
			return ret;
	}

	drbg_string_fill(&data, drbg->V, drbg_statelen(drbg));
	list_add_tail(&data.list, &datalist);
	while (len < buflen) {
		unsigned int outlen = 0;
		/* 10.1.2.5 step 4.1 */
		ret = drbg_kcapi_hash(drbg, drbg->V, &datalist);
		if (ret)
			return ret;
		outlen = (drbg_blocklen(drbg) < (buflen - len)) ?
			  drbg_blocklen(drbg) : (buflen - len);

		/* 10.1.2.5 step 4.2 */
		memcpy(buf + len, drbg->V, outlen);
		len += outlen;
	}

	/* 10.1.2.5 step 6 */
	if (addtl && !list_empty(addtl))
		ret = drbg_hmac_update(drbg, addtl, 1);
	else
		ret = drbg_hmac_update(drbg, NULL, 1);
	if (ret)
		return ret;

	return len;
}

static const struct drbg_state_ops drbg_hmac_ops = {
	.update		= drbg_hmac_update,
	.generate	= drbg_hmac_generate,
	.crypto_init	= drbg_init_hash_kernel,
	.crypto_fini	= drbg_fini_hash_kernel,
};
#endif /* CONFIG_CRYPTO_DRBG_HMAC */

/******************************************************************
 * Hash DRBG callback functions
 ******************************************************************/

#ifdef CONFIG_CRYPTO_DRBG_HASH
#define CRYPTO_DRBG_HASH_STRING "HASH "
MODULE_ALIAS_CRYPTO("drbg_pr_sha512");
MODULE_ALIAS_CRYPTO("drbg_nopr_sha512");
MODULE_ALIAS_CRYPTO("drbg_pr_sha384");
MODULE_ALIAS_CRYPTO("drbg_nopr_sha384");
MODULE_ALIAS_CRYPTO("drbg_pr_sha256");
MODULE_ALIAS_CRYPTO("drbg_nopr_sha256");
MODULE_ALIAS_CRYPTO("drbg_pr_sha1");
MODULE_ALIAS_CRYPTO("drbg_nopr_sha1");

/*
 * Increment buffer
 *
 * @dst buffer to increment
 * @add value to add
 */
static inline void drbg_add_buf(unsigned char *dst, size_t dstlen,
				const unsigned char *add, size_t addlen)
{
	/* implied: dstlen > addlen */
	unsigned char *dstptr;
	const unsigned char *addptr;
	unsigned int remainder = 0;
	size_t len = addlen;

	dstptr = dst + (dstlen-1);
	addptr = add + (addlen-1);
	while (len) {
		remainder += *dstptr + *addptr;
		*dstptr = remainder & 0xff;
		remainder >>= 8;
		len--; dstptr--; addptr--;
	}
	len = dstlen - addlen;
	while (len && remainder > 0) {
		remainder = *dstptr + 1;
		*dstptr = remainder & 0xff;
		remainder >>= 8;
		len--; dstptr--;
	}
}

/*
 * scratchpad usage: as drbg_hash_update and drbg_hash_df are used
 * interlinked, the scratchpad is used as follows:
 * drbg_hash_update
 *	start: drbg->scratchpad
 *	length: drbg_statelen(drbg)
 * drbg_hash_df:
 *	start: drbg->scratchpad + drbg_statelen(drbg)
 *	length: drbg_blocklen(drbg)
 *
 * drbg_hash_process_addtl uses the scratchpad, but fully completes
 * before either of the functions mentioned before are invoked. Therefore,
 * drbg_hash_process_addtl does not need to be specifically considered.
 */

/* Derivation Function for Hash DRBG as defined in 10.4.1 */
static int drbg_hash_df(struct drbg_state *drbg,
			unsigned char *outval, size_t outlen,
			struct list_head *entropylist)
{
	int ret = 0;
	size_t len = 0;
	unsigned char input[5];
	unsigned char *tmp = drbg->scratchpad + drbg_statelen(drbg);
	struct drbg_string data;

	/* 10.4.1 step 3 */
	input[0] = 1;
	drbg_cpu_to_be32((outlen * 8), &input[1]);

	/* 10.4.1 step 4.1 -- concatenation of data for input into hash */
	drbg_string_fill(&data, input, 5);
	list_add(&data.list, entropylist);

	/* 10.4.1 step 4 */
	while (len < outlen) {
		short blocklen = 0;
		/* 10.4.1 step 4.1 */
		ret = drbg_kcapi_hash(drbg, tmp, entropylist);
		if (ret)
			goto out;
		/* 10.4.1 step 4.2 */
		input[0]++;
		blocklen = (drbg_blocklen(drbg) < (outlen - len)) ?
			    drbg_blocklen(drbg) : (outlen - len);
		memcpy(outval + len, tmp, blocklen);
		len += blocklen;
	}

out:
	memset(tmp, 0, drbg_blocklen(drbg));
	return ret;
}

/* update function for Hash DRBG as defined in 10.1.1.2 / 10.1.1.3 */
static int drbg_hash_update(struct drbg_state *drbg, struct list_head *seed,
			    int reseed)
{
	int ret = 0;
	struct drbg_string data1, data2;
	LIST_HEAD(datalist);
	LIST_HEAD(datalist2);
	unsigned char *V = drbg->scratchpad;
	unsigned char prefix = DRBG_PREFIX1;

	if (!seed)
		return -EINVAL;

	if (reseed) {
		/* 10.1.1.3 step 1 */
		memcpy(V, drbg->V, drbg_statelen(drbg));
		drbg_string_fill(&data1, &prefix, 1);
		list_add_tail(&data1.list, &datalist);
		drbg_string_fill(&data2, V, drbg_statelen(drbg));
		list_add_tail(&data2.list, &datalist);
	}
	list_splice_tail(seed, &datalist);

	/* 10.1.1.2 / 10.1.1.3 step 2 and 3 */
	ret = drbg_hash_df(drbg, drbg->V, drbg_statelen(drbg), &datalist);
	if (ret)
		goto out;

	/* 10.1.1.2 / 10.1.1.3 step 4  */
	prefix = DRBG_PREFIX0;
	drbg_string_fill(&data1, &prefix, 1);
	list_add_tail(&data1.list, &datalist2);
	drbg_string_fill(&data2, drbg->V, drbg_statelen(drbg));
	list_add_tail(&data2.list, &datalist2);
	/* 10.1.1.2 / 10.1.1.3 step 4 */
	ret = drbg_hash_df(drbg, drbg->C, drbg_statelen(drbg), &datalist2);

out:
	memset(drbg->scratchpad, 0, drbg_statelen(drbg));
	return ret;
}

/* processing of additional information string for Hash DRBG */
static int drbg_hash_process_addtl(struct drbg_state *drbg,
				   struct list_head *addtl)
{
	int ret = 0;
	struct drbg_string data1, data2;
	LIST_HEAD(datalist);
	unsigned char prefix = DRBG_PREFIX2;

	/* 10.1.1.4 step 2 */
	if (!addtl || list_empty(addtl))
		return 0;

	/* 10.1.1.4 step 2a */
	drbg_string_fill(&data1, &prefix, 1);
	drbg_string_fill(&data2, drbg->V, drbg_statelen(drbg));
	list_add_tail(&data1.list, &datalist);
	list_add_tail(&data2.list, &datalist);
	list_splice_tail(addtl, &datalist);
	ret = drbg_kcapi_hash(drbg, drbg->scratchpad, &datalist);
	if (ret)
		goto out;

	/* 10.1.1.4 step 2b */
	drbg_add_buf(drbg->V, drbg_statelen(drbg),
		     drbg->scratchpad, drbg_blocklen(drbg));

out:
	memset(drbg->scratchpad, 0, drbg_blocklen(drbg));
	return ret;
}

/* Hashgen defined in 10.1.1.4 */
static int drbg_hash_hashgen(struct drbg_state *drbg,
			     unsigned char *buf,
			     unsigned int buflen)
{
	int len = 0;
	int ret = 0;
	unsigned char *src = drbg->scratchpad;
	unsigned char *dst = drbg->scratchpad + drbg_statelen(drbg);
	struct drbg_string data;
	LIST_HEAD(datalist);

#ifdef CONFIG_CRYPTO_FIPS /* FIPS_140_2 */
	if (unlikely(in_fips_err())) {
		pr_err("FIPS : drbg.c:%s FIPS in Error!!!\n", __func__);
		return -EACCES;
	}
#endif

	/* 10.1.1.4 step hashgen 2 */
	memcpy(src, drbg->V, drbg_statelen(drbg));

	drbg_string_fill(&data, src, drbg_statelen(drbg));
	list_add_tail(&data.list, &datalist);
	while (len < buflen) {
		unsigned int outlen = 0;
		/* 10.1.1.4 step hashgen 4.1 */
		ret = drbg_kcapi_hash(drbg, dst, &datalist);
		if (ret) {
			len = ret;
			goto out;
		}
		outlen = (drbg_blocklen(drbg) < (buflen - len)) ?
			  drbg_blocklen(drbg) : (buflen - len);
		/* 10.1.1.4 step hashgen 4.2 */
		memcpy(buf + len, dst, outlen);
		len += outlen;
		/* 10.1.1.4 hashgen step 4.3 */
		if (len < buflen)
			crypto_inc(src, drbg_statelen(drbg));
	}

out:
	memset(drbg->scratchpad, 0,
	       (drbg_statelen(drbg) + drbg_blocklen(drbg)));
	return len;
}

/* generate function for Hash DRBG as defined in  10.1.1.4 */
static int drbg_hash_generate(struct drbg_state *drbg,
			      unsigned char *buf, unsigned int buflen,
			      struct list_head *addtl)
{
	int len = 0;
	int ret = 0;
	union {
		unsigned char req[8];
		__be64 req_int;
	} u;
	unsigned char prefix = DRBG_PREFIX3;
	struct drbg_string data1, data2;
	LIST_HEAD(datalist);

	/* 10.1.1.4 step 2 */
	ret = drbg_hash_process_addtl(drbg, addtl);
	if (ret)
		return ret;
	/* 10.1.1.4 step 3 */
	len = drbg_hash_hashgen(drbg, buf, buflen);

	/* this is the value H as documented in 10.1.1.4 */
	/* 10.1.1.4 step 4 */
	drbg_string_fill(&data1, &prefix, 1);
	list_add_tail(&data1.list, &datalist);
	drbg_string_fill(&data2, drbg->V, drbg_statelen(drbg));
	list_add_tail(&data2.list, &datalist);
	ret = drbg_kcapi_hash(drbg, drbg->scratchpad, &datalist);
	if (ret) {
		len = ret;
		goto out;
	}

	/* 10.1.1.4 step 5 */
	drbg_add_buf(drbg->V, drbg_statelen(drbg),
		     drbg->scratchpad, drbg_blocklen(drbg));
	drbg_add_buf(drbg->V, drbg_statelen(drbg),
		     drbg->C, drbg_statelen(drbg));
	u.req_int = cpu_to_be64(drbg->reseed_ctr);
	drbg_add_buf(drbg->V, drbg_statelen(drbg), u.req, 8);

out:
	memset(drbg->scratchpad, 0, drbg_blocklen(drbg));
	return len;
}

/*
 * scratchpad usage: as update and generate are used isolated, both
 * can use the scratchpad
 */
static const struct drbg_state_ops drbg_hash_ops = {
	.update		= drbg_hash_update,
	.generate	= drbg_hash_generate,
	.crypto_init	= drbg_init_hash_kernel,
	.crypto_fini	= drbg_fini_hash_kernel,
};
#endif /* CONFIG_CRYPTO_DRBG_HASH */

/******************************************************************
 * Functions common for DRBG implementations
 ******************************************************************/

#ifdef CONFIG_CRYPTO_FIPS /* FIPS_140_2 */
#define NUM_MAX_READ_COUNT 16
static int get_blocking_random_bytes(u8 *entropy, unsigned int len)
{
	struct file *filp = NULL;
	u8 *buf = entropy;
	int length_req = len;
	int length_read = 0;
	int length_ret = 0;
	int i = NUM_MAX_READ_COUNT;
	mm_segment_t oldfs;

	if (!buf || length_req == 0)
		return -EINVAL;

	filp = filp_open("/dev/random", O_RDONLY, 0);
	if (IS_ERR(filp)) {
		pr_info("FIPS : DRBG cannot open blocking pool as entropy\n");
		return -ENOENT;
	}

	oldfs = get_fs();
	set_fs(KERNEL_DS);

	memset((void *)buf, 0, length_req);

	do {
		length_ret = (int)filp->f_op->read(filp, &(buf[length_read]), length_req-length_read,
											&filp->f_pos);
		if (length_ret > 0)
			length_read += length_ret;
		if (length_read < length_req)
			i--;
		else
			break;
	} while (i);
	set_fs(oldfs);

	if (filp)
		filp_close(filp, NULL);

	if (length_read < length_req) {
		pr_info("FIPS : DRBG cannot collect enough entropy\n");
		return -EAGAIN;
	}
	return 0;
}

static void drbg_read_entropy(struct drbg_state *drbg, u8 *entropy, unsigned int len)
{
	int ret = -1;
	static DEFINE_MUTEX(entropyLock);

	// Try /dev/random first
	// Prevent concurrently reading /dev/random 
	mutex_lock_interruptible(&entropyLock);
	ret = get_blocking_random_bytes(entropy, len);
	mutex_unlock(&entropyLock);

	if (ret < 0) {
		// Reading in kernel /dev/urandom, never fails.
		pr_info("FIPS : DRBG uses non-blocking pool\n");
		get_random_bytes(entropy, len);
		drbg->hw_entropy = false;
	} else
		drbg->hw_entropy = true;
}
#endif

static inline int __drbg_seed(struct drbg_state *drbg, struct list_head *seed,
			      int reseed, enum drbg_seed_state new_seed_state)
{
	int ret = drbg->d_ops->update(drbg, seed, reseed);

	if (ret)
		return ret;

	drbg->seeded = new_seed_state;
	/* 10.1.1.2 / 10.1.1.3 step 5 */
	drbg->reseed_ctr = 1;

	switch (drbg->seeded) {
	case DRBG_SEED_STATE_UNSEEDED:
		/* Impossible, but handle it to silence compiler warnings. */
	case DRBG_SEED_STATE_PARTIAL:
		/*
		 * Require frequent reseeds until the seed source is
		 * fully initialized.
		 */
		drbg->reseed_threshold = 50;
		break;

	case DRBG_SEED_STATE_FULL:
		/*
		 * Seed source has become fully initialized, frequent
		 * reseeds no longer required.
		 */
		drbg->reseed_threshold = drbg_max_requests(drbg);
		break;
	}

	return ret;
}

static inline int drbg_get_random_bytes(struct drbg_state *drbg,
					unsigned char *entropy,
					unsigned int entropylen)
{
	int ret;

	do {
		get_random_bytes(entropy, entropylen);
		ret = drbg_fips_continuous_test(drbg, entropy);
		if (ret && ret != -EAGAIN)
			return ret;
	} while (ret);

	return 0;
}

static int drbg_seed_from_random(struct drbg_state *drbg)
{
	struct drbg_string data;
	LIST_HEAD(seedlist);
	unsigned int entropylen = drbg_sec_strength(drbg->core->flags);
	unsigned char entropy[32];
	int ret;

	BUG_ON(!entropylen);
	BUG_ON(entropylen > sizeof(entropy));
<<<<<<< HEAD
#ifdef CONFIG_CRYPTO_FIPS /* FIPS_140_2 */
	drbg_read_entropy(drbg, entropy, entropylen);
#else
	get_random_bytes(entropy, entropylen);
#endif
=======
>>>>>>> 30baa092

	drbg_string_fill(&data, entropy, entropylen);
	list_add_tail(&data.list, &seedlist);

	ret = drbg_get_random_bytes(drbg, entropy, entropylen);
	if (ret)
		goto out;

	ret = __drbg_seed(drbg, &seedlist, true, DRBG_SEED_STATE_FULL);

out:
	memzero_explicit(entropy, entropylen);
	return ret;
}

/*
 * Seeding or reseeding of the DRBG
 *
 * @drbg: DRBG state struct
 * @pers: personalization / additional information buffer
 * @reseed: 0 for initial seed process, 1 for reseeding
 *
 * return:
 *	0 on success
 *	error value otherwise
 */
static int drbg_seed(struct drbg_state *drbg, struct drbg_string *pers,
		     bool reseed)
{
	int ret;
	unsigned char entropy[((32 + 16) * 2)];

#ifdef CONFIG_CRYPTO_FIPS /* FIPS_140_2 */
	unsigned char *p;
	unsigned char buf[((32 + 16) * 2) + 4 + ENTROPY_BLOCK_LEN];
	unsigned int buflen;
#endif

	unsigned int entropylen = drbg_sec_strength(drbg->core->flags);
	struct drbg_string data1;
	LIST_HEAD(seedlist);
	enum drbg_seed_state new_seed_state = DRBG_SEED_STATE_FULL;

	/* 9.1 / 9.2 / 9.3.1 step 3 */
	if (pers && pers->len > (drbg_max_addtl(drbg))) {
		pr_devel("DRBG: personalization string too long %zu\n",
			 pers->len);
		return -EINVAL;
	}

	if (list_empty(&drbg->test_data.list)) {
		drbg_string_fill(&data1, drbg->test_data.buf,
				 drbg->test_data.len);
		pr_devel("DRBG: using test entropy\n");
	} else {
		/*
		 * Gather entropy equal to the security strength of the DRBG.
		 * With a derivation function, a nonce is required in addition
		 * to the entropy. A nonce must be at least 1/2 of the security
		 * strength of the DRBG in size. Thus, entropy + nonce is 3/2
		 * of the strength. The consideration of a nonce is only
		 * applicable during initial seeding.
		 */
		BUG_ON(!entropylen);
		if (!reseed)
			entropylen = ((entropylen + 1) / 2) * 3;
		BUG_ON((entropylen * 2) > sizeof(entropy));

#ifdef CONFIG_CRYPTO_FIPS /* FIPS_140_2 */
		buflen = (((entropylen + ENTROPY_BLOCK_LEN - 1) / ENTROPY_BLOCK_LEN) + 1) * ENTROPY_BLOCK_LEN;
		/* Get seed from /dev/random if available, o.w /dev/urandom */
		drbg_read_entropy(drbg, buf, buflen);
#ifdef CONFIG_CRYPTO_FIPS_FUNC_TEST
		if (!strcmp("ndrng_crngt", get_fips_functest_mode()))
			memcpy(buf, buf + ENTROPY_BLOCK_LEN, ENTROPY_BLOCK_LEN);
#endif
		for (p = buf; p < buf + buflen - ENTROPY_BLOCK_LEN; p += ENTROPY_BLOCK_LEN) {
			if (!memcmp(p, p + ENTROPY_BLOCK_LEN, ENTROPY_BLOCK_LEN)) {
				pr_err("FIPS : DRBG - CRNGT failures on reading entropy\n");
				return -EINVAL;
			}
		}
		memcpy(entropy, buf + ENTROPY_BLOCK_LEN, entropylen);
#else
		/* Get seed from in-kernel /dev/urandom */
<<<<<<< HEAD
		get_random_bytes(entropy, entropylen);
#endif
=======
		if (!rng_is_initialized())
			new_seed_state = DRBG_SEED_STATE_PARTIAL;

		ret = drbg_get_random_bytes(drbg, entropy, entropylen);
		if (ret)
			goto out;

>>>>>>> 30baa092
		if (!drbg->jent) {
			drbg_string_fill(&data1, entropy, entropylen);
			pr_devel("DRBG: (re)seeding with %u bytes of entropy\n",
				 entropylen);
		} else {
			/* Get seed from Jitter RNG */
			ret = crypto_rng_get_bytes(drbg->jent,
						   entropy + entropylen,
						   entropylen);
			if (ret) {
				pr_devel("DRBG: jent failed with %d\n", ret);

				/*
				 * Do not treat the transient failure of the
				 * Jitter RNG as an error that needs to be
				 * reported. The combined number of the
				 * maximum reseed threshold times the maximum
				 * number of Jitter RNG transient errors is
				 * less than the reseed threshold required by
				 * SP800-90A allowing us to treat the
				 * transient errors as such.
				 *
				 * However, we mandate that at least the first
				 * seeding operation must succeed with the
				 * Jitter RNG.
				 */
				if (!reseed || ret != -EAGAIN)
					goto out;
			}

			drbg_string_fill(&data1, entropy, entropylen * 2);
			pr_devel("DRBG: (re)seeding with %u bytes of entropy\n",
				 entropylen * 2);
		}
	}
	list_add_tail(&data1.list, &seedlist);

	/*
	 * concatenation of entropy with personalization str / addtl input)
	 * the variable pers is directly handed in by the caller, so check its
	 * contents whether it is appropriate
	 */
	if (pers && pers->buf && 0 < pers->len) {
		list_add_tail(&pers->list, &seedlist);
		pr_devel("DRBG: using personalization string\n");
	}

	if (!reseed) {
		memset(drbg->V, 0, drbg_statelen(drbg));
		memset(drbg->C, 0, drbg_statelen(drbg));
	}

	ret = __drbg_seed(drbg, &seedlist, reseed, new_seed_state);

out:
	memzero_explicit(entropy, entropylen * 2);

	return ret;
}

/* Free all substructures in a DRBG state without the DRBG state structure */
static inline void drbg_dealloc_state(struct drbg_state *drbg)
{
	if (!drbg)
		return;
	kzfree(drbg->Vbuf);
	drbg->Vbuf = NULL;
	drbg->V = NULL;
	kzfree(drbg->Cbuf);
	drbg->Cbuf = NULL;
	drbg->C = NULL;
	kzfree(drbg->scratchpadbuf);
	drbg->scratchpadbuf = NULL;
	drbg->reseed_ctr = 0;
	drbg->d_ops = NULL;
	drbg->core = NULL;
	if (IS_ENABLED(CONFIG_CRYPTO_FIPS)) {
		kzfree(drbg->prev);
		drbg->prev = NULL;
		drbg->fips_primed = false;
	}
}

/*
 * Allocate all sub-structures for a DRBG state.
 * The DRBG state structure must already be allocated.
 */
static inline int drbg_alloc_state(struct drbg_state *drbg)
{
	int ret = -ENOMEM;
	unsigned int sb_size = 0;

	switch (drbg->core->flags & DRBG_TYPE_MASK) {
#ifdef CONFIG_CRYPTO_DRBG_HMAC
	case DRBG_HMAC:
		drbg->d_ops = &drbg_hmac_ops;
		break;
#endif /* CONFIG_CRYPTO_DRBG_HMAC */
#ifdef CONFIG_CRYPTO_DRBG_HASH
	case DRBG_HASH:
		drbg->d_ops = &drbg_hash_ops;
		break;
#endif /* CONFIG_CRYPTO_DRBG_HASH */
#ifdef CONFIG_CRYPTO_DRBG_CTR
	case DRBG_CTR:
		drbg->d_ops = &drbg_ctr_ops;
		break;
#endif /* CONFIG_CRYPTO_DRBG_CTR */
	default:
		ret = -EOPNOTSUPP;
		goto err;
	}

	ret = drbg->d_ops->crypto_init(drbg);
	if (ret < 0)
		goto err;

	drbg->Vbuf = kmalloc(drbg_statelen(drbg) + ret, GFP_KERNEL);
	if (!drbg->Vbuf) {
		ret = -ENOMEM;
		goto fini;
	}
	drbg->V = PTR_ALIGN(drbg->Vbuf, ret + 1);
	drbg->Cbuf = kmalloc(drbg_statelen(drbg) + ret, GFP_KERNEL);
	if (!drbg->Cbuf) {
		ret = -ENOMEM;
		goto fini;
	}
	drbg->C = PTR_ALIGN(drbg->Cbuf, ret + 1);
	/* scratchpad is only generated for CTR and Hash */
	if (drbg->core->flags & DRBG_HMAC)
		sb_size = 0;
	else if (drbg->core->flags & DRBG_CTR)
		sb_size = drbg_statelen(drbg) + drbg_blocklen(drbg) + /* temp */
			  drbg_statelen(drbg) +	/* df_data */
			  drbg_blocklen(drbg) +	/* pad */
			  drbg_blocklen(drbg) +	/* iv */
			  drbg_statelen(drbg) + drbg_blocklen(drbg); /* temp */
	else
		sb_size = drbg_statelen(drbg) + drbg_blocklen(drbg);

	if (0 < sb_size) {
		drbg->scratchpadbuf = kzalloc(sb_size + ret, GFP_KERNEL);
		if (!drbg->scratchpadbuf) {
			ret = -ENOMEM;
			goto fini;
		}
		drbg->scratchpad = PTR_ALIGN(drbg->scratchpadbuf, ret + 1);
	}

	if (IS_ENABLED(CONFIG_CRYPTO_FIPS)) {
		drbg->prev = kzalloc(drbg_sec_strength(drbg->core->flags),
				     GFP_KERNEL);
		if (!drbg->prev)
			goto fini;
		drbg->fips_primed = false;
	}

	return 0;

fini:
	drbg->d_ops->crypto_fini(drbg);
err:
	drbg_dealloc_state(drbg);
	return ret;
}

/*************************************************************************
 * DRBG interface functions
 *************************************************************************/

/*
 * DRBG generate function as required by SP800-90A - this function
 * generates random numbers
 *
 * @drbg DRBG state handle
 * @buf Buffer where to store the random numbers -- the buffer must already
 *      be pre-allocated by caller
 * @buflen Length of output buffer - this value defines the number of random
 *	   bytes pulled from DRBG
 * @addtl Additional input that is mixed into state, may be NULL -- note
 *	  the entropy is pulled by the DRBG internally unconditionally
 *	  as defined in SP800-90A. The additional input is mixed into
 *	  the state in addition to the pulled entropy.
 *
 * return: 0 when all bytes are generated; < 0 in case of an error
 */
static int drbg_generate(struct drbg_state *drbg,
			 unsigned char *buf, unsigned int buflen,
			 struct drbg_string *addtl)
{
	int len = 0;
	LIST_HEAD(addtllist);

	if (!drbg->core) {
		pr_devel("DRBG: not yet seeded\n");
		return -EINVAL;
	}
	if (0 == buflen || !buf) {
		pr_devel("DRBG: no output buffer provided\n");
		return -EINVAL;
	}
	if (addtl && NULL == addtl->buf && 0 < addtl->len) {
		pr_devel("DRBG: wrong format of additional information\n");
		return -EINVAL;
	}

	/* 9.3.1 step 2 */
	len = -EINVAL;
	if (buflen > (drbg_max_request_bytes(drbg))) {
		pr_devel("DRBG: requested random numbers too large %u\n",
			 buflen);
		goto err;
	}

	/* 9.3.1 step 3 is implicit with the chosen DRBG */

	/* 9.3.1 step 4 */
	if (addtl && addtl->len > (drbg_max_addtl(drbg))) {
		pr_devel("DRBG: additional information string too long %zu\n",
			 addtl->len);
		goto err;
	}
	/* 9.3.1 step 5 is implicit with the chosen DRBG */

	/*
	 * 9.3.1 step 6 and 9 supplemented by 9.3.2 step c is implemented
	 * here. The spec is a bit convoluted here, we make it simpler.
	 */
	if (drbg->reseed_threshold < drbg->reseed_ctr)
		drbg->seeded = DRBG_SEED_STATE_UNSEEDED;

	if (drbg->pr || drbg->seeded == DRBG_SEED_STATE_UNSEEDED) {
		pr_devel("DRBG: reseeding before generation (prediction "
			 "resistance: %s, state %s)\n",
			 drbg->pr ? "true" : "false",
			 (drbg->seeded ==  DRBG_SEED_STATE_FULL ?
			  "seeded" : "unseeded"));
		/* 9.3.1 steps 7.1 through 7.3 */
		len = drbg_seed(drbg, addtl, true);
		if (len)
			goto err;
		/* 9.3.1 step 7.4 */
		addtl = NULL;
	} else if (rng_is_initialized() &&
		   drbg->seeded == DRBG_SEED_STATE_PARTIAL) {
		len = drbg_seed_from_random(drbg);
		if (len)
			goto err;
	}

	if (addtl && 0 < addtl->len)
		list_add_tail(&addtl->list, &addtllist);
	/* 9.3.1 step 8 and 10 */
	len = drbg->d_ops->generate(drbg, buf, buflen, &addtllist);

	/* 10.1.1.4 step 6, 10.1.2.5 step 7, 10.2.1.5.2 step 7 */
	drbg->reseed_ctr++;
	if (0 >= len)
		goto err;

	/*
	 * Section 11.3.3 requires to re-perform self tests after some
	 * generated random numbers. The chosen value after which self
	 * test is performed is arbitrary, but it should be reasonable.
	 * However, we do not perform the self tests because of the following
	 * reasons: it is mathematically impossible that the initial self tests
	 * were successfully and the following are not. If the initial would
	 * pass and the following would not, the kernel integrity is violated.
	 * In this case, the entire kernel operation is questionable and it
	 * is unlikely that the integrity violation only affects the
	 * correct operation of the DRBG.
	 *
	 * Albeit the following code is commented out, it is provided in
	 * case somebody has a need to implement the test of 11.3.3.
	 */
#if 0
	if (drbg->reseed_ctr && !(drbg->reseed_ctr % 4096)) {
		int err = 0;
		pr_devel("DRBG: start to perform self test\n");
		if (drbg->core->flags & DRBG_HMAC)
			err = alg_test("drbg_pr_hmac_sha256",
				       "drbg_pr_hmac_sha256", 0, 0);
		else if (drbg->core->flags & DRBG_CTR)
			err = alg_test("drbg_pr_ctr_aes128",
				       "drbg_pr_ctr_aes128", 0, 0);
		else
			err = alg_test("drbg_pr_sha256",
				       "drbg_pr_sha256", 0, 0);
		if (err) {
			pr_err("DRBG: periodical self test failed\n");
			/*
			 * uninstantiate implies that from now on, only errors
			 * are returned when reusing this DRBG cipher handle
			 */
			drbg_uninstantiate(drbg);
			return 0;
		} else {
			pr_devel("DRBG: self test successful\n");
		}
	}
#endif

	/*
	 * All operations were successful, return 0 as mandated by
	 * the kernel crypto API interface.
	 */
	len = 0;
err:
	return len;
}

/*
 * Wrapper around drbg_generate which can pull arbitrary long strings
 * from the DRBG without hitting the maximum request limitation.
 *
 * Parameters: see drbg_generate
 * Return codes: see drbg_generate -- if one drbg_generate request fails,
 *		 the entire drbg_generate_long request fails
 */
static int drbg_generate_long(struct drbg_state *drbg,
			      unsigned char *buf, unsigned int buflen,
			      struct drbg_string *addtl)
{
	unsigned int len = 0;
	unsigned int slice = 0;
	do {
		int err = 0;
		unsigned int chunk = 0;
		slice = ((buflen - len) / drbg_max_request_bytes(drbg));
		chunk = slice ? drbg_max_request_bytes(drbg) : (buflen - len);
		mutex_lock(&drbg->drbg_mutex);
		err = drbg_generate(drbg, buf + len, chunk, addtl);
		mutex_unlock(&drbg->drbg_mutex);
		if (0 > err)
			return err;
		len += chunk;
	} while (slice > 0 && (len < buflen));
	return 0;
}

static int drbg_prepare_hrng(struct drbg_state *drbg)
{
	/* We do not need an HRNG in test mode. */
	if (list_empty(&drbg->test_data.list))
		return 0;

	drbg->jent = crypto_alloc_rng("jitterentropy_rng", 0, 0);

	return 0;
}

/*
 * DRBG instantiation function as required by SP800-90A - this function
 * sets up the DRBG handle, performs the initial seeding and all sanity
 * checks required by SP800-90A
 *
 * @drbg memory of state -- if NULL, new memory is allocated
 * @pers Personalization string that is mixed into state, may be NULL -- note
 *	 the entropy is pulled by the DRBG internally unconditionally
 *	 as defined in SP800-90A. The additional input is mixed into
 *	 the state in addition to the pulled entropy.
 * @coreref reference to core
 * @pr prediction resistance enabled
 *
 * return
 *	0 on success
 *	error value otherwise
 */
static int drbg_instantiate(struct drbg_state *drbg, struct drbg_string *pers,
			    int coreref, bool pr)
{
	int ret;
	bool reseed = true;

	pr_devel("DRBG: Initializing DRBG core %d with prediction resistance "
		 "%s\n", coreref, pr ? "enabled" : "disabled");
	mutex_lock(&drbg->drbg_mutex);

	/* 9.1 step 1 is implicit with the selected DRBG type */

	/*
	 * 9.1 step 2 is implicit as caller can select prediction resistance
	 * and the flag is copied into drbg->flags --
	 * all DRBG types support prediction resistance
	 */

	/* 9.1 step 4 is implicit in  drbg_sec_strength */

	if (!drbg->core) {
		drbg->core = &drbg_cores[coreref];
		drbg->pr = pr;
<<<<<<< HEAD
		drbg->seeded = false;
#ifdef CONFIG_CRYPTO_FIPS /* FIPS_140_2 */
		drbg->hw_entropy = false;
#endif
=======
		drbg->seeded = DRBG_SEED_STATE_UNSEEDED;
>>>>>>> 30baa092
		drbg->reseed_threshold = drbg_max_requests(drbg);

		ret = drbg_alloc_state(drbg);
		if (ret)
			goto unlock;

		ret = drbg_prepare_hrng(drbg);
		if (ret)
			goto free_everything;

		if (IS_ERR(drbg->jent)) {
			ret = PTR_ERR(drbg->jent);
			drbg->jent = NULL;
			if (fips_enabled || ret != -ENOENT)
				goto free_everything;
			pr_info("DRBG: Continuing without Jitter RNG\n");
		}

		reseed = false;
	}

	ret = drbg_seed(drbg, pers, reseed);

	if (ret && !reseed)
		goto free_everything;

	mutex_unlock(&drbg->drbg_mutex);
	return ret;

unlock:
	mutex_unlock(&drbg->drbg_mutex);
	return ret;

free_everything:
	mutex_unlock(&drbg->drbg_mutex);
	drbg_uninstantiate(drbg);
	return ret;
}

/*
 * DRBG uninstantiate function as required by SP800-90A - this function
 * frees all buffers and the DRBG handle
 *
 * @drbg DRBG state handle
 *
 * return
 *	0 on success
 */
static int drbg_uninstantiate(struct drbg_state *drbg)
{
	if (!IS_ERR_OR_NULL(drbg->jent))
		crypto_free_rng(drbg->jent);
	drbg->jent = NULL;

	if (drbg->d_ops)
		drbg->d_ops->crypto_fini(drbg);
	drbg_dealloc_state(drbg);
	/* no scrubbing of test_data -- this shall survive an uninstantiate */
	return 0;
}

/*
 * Helper function for setting the test data in the DRBG
 *
 * @drbg DRBG state handle
 * @data test data
 * @len test data length
 */
static void drbg_kcapi_set_entropy(struct crypto_rng *tfm,
				   const u8 *data, unsigned int len)
{
	struct drbg_state *drbg = crypto_rng_ctx(tfm);

	mutex_lock(&drbg->drbg_mutex);
	drbg_string_fill(&drbg->test_data, data, len);
	mutex_unlock(&drbg->drbg_mutex);
}

/***************************************************************
 * Kernel crypto API cipher invocations requested by DRBG
 ***************************************************************/

#if defined(CONFIG_CRYPTO_DRBG_HASH) || defined(CONFIG_CRYPTO_DRBG_HMAC)
struct sdesc {
	struct shash_desc shash;
	char ctx[];
};

static int drbg_init_hash_kernel(struct drbg_state *drbg)
{
	struct sdesc *sdesc;
	struct crypto_shash *tfm;

	tfm = crypto_alloc_shash(drbg->core->backend_cra_name, 0, 0);
	if (IS_ERR(tfm)) {
		pr_info("DRBG: could not allocate digest TFM handle: %s\n",
				drbg->core->backend_cra_name);
		return PTR_ERR(tfm);
	}
	BUG_ON(drbg_blocklen(drbg) != crypto_shash_digestsize(tfm));
	sdesc = kzalloc(sizeof(struct shash_desc) + crypto_shash_descsize(tfm),
			GFP_KERNEL);
	if (!sdesc) {
		crypto_free_shash(tfm);
		return -ENOMEM;
	}

	sdesc->shash.tfm = tfm;
	sdesc->shash.flags = 0;
	drbg->priv_data = sdesc;

	return crypto_shash_alignmask(tfm);
}

static int drbg_fini_hash_kernel(struct drbg_state *drbg)
{
	struct sdesc *sdesc = (struct sdesc *)drbg->priv_data;
	if (sdesc) {
		crypto_free_shash(sdesc->shash.tfm);
		kzfree(sdesc);
	}
	drbg->priv_data = NULL;
	return 0;
}

static void drbg_kcapi_hmacsetkey(struct drbg_state *drbg,
				  const unsigned char *key)
{
	struct sdesc *sdesc = (struct sdesc *)drbg->priv_data;

	crypto_shash_setkey(sdesc->shash.tfm, key, drbg_statelen(drbg));
}

static int drbg_kcapi_hash(struct drbg_state *drbg, unsigned char *outval,
			   const struct list_head *in)
{
	struct sdesc *sdesc = (struct sdesc *)drbg->priv_data;
	struct drbg_string *input = NULL;

	crypto_shash_init(&sdesc->shash);
	list_for_each_entry(input, in, list)
		crypto_shash_update(&sdesc->shash, input->buf, input->len);
	return crypto_shash_final(&sdesc->shash, outval);
}
#endif /* (CONFIG_CRYPTO_DRBG_HASH || CONFIG_CRYPTO_DRBG_HMAC) */

#ifdef CONFIG_CRYPTO_DRBG_CTR
static int drbg_fini_sym_kernel(struct drbg_state *drbg)
{
	struct crypto_cipher *tfm =
		(struct crypto_cipher *)drbg->priv_data;
	if (tfm)
		crypto_free_cipher(tfm);
	drbg->priv_data = NULL;

	if (drbg->ctr_handle)
		crypto_free_skcipher(drbg->ctr_handle);
	drbg->ctr_handle = NULL;

	if (drbg->ctr_req)
		skcipher_request_free(drbg->ctr_req);
	drbg->ctr_req = NULL;

	kfree(drbg->outscratchpadbuf);
	drbg->outscratchpadbuf = NULL;

	return 0;
}

static int drbg_init_sym_kernel(struct drbg_state *drbg)
{
	struct crypto_cipher *tfm;
	struct crypto_skcipher *sk_tfm;
	struct skcipher_request *req;
	unsigned int alignmask;
	char ctr_name[CRYPTO_MAX_ALG_NAME];

	tfm = crypto_alloc_cipher(drbg->core->backend_cra_name, 0, 0);
	if (IS_ERR(tfm)) {
		pr_info("DRBG: could not allocate cipher TFM handle: %s\n",
				drbg->core->backend_cra_name);
		return PTR_ERR(tfm);
	}
	BUG_ON(drbg_blocklen(drbg) != crypto_cipher_blocksize(tfm));
	drbg->priv_data = tfm;

	if (snprintf(ctr_name, CRYPTO_MAX_ALG_NAME, "ctr(%s)",
	    drbg->core->backend_cra_name) >= CRYPTO_MAX_ALG_NAME) {
		drbg_fini_sym_kernel(drbg);
		return -EINVAL;
	}
	sk_tfm = crypto_alloc_skcipher(ctr_name, 0, 0);
	if (IS_ERR(sk_tfm)) {
		pr_info("DRBG: could not allocate CTR cipher TFM handle: %s\n",
				ctr_name);
		drbg_fini_sym_kernel(drbg);
		return PTR_ERR(sk_tfm);
	}
	drbg->ctr_handle = sk_tfm;
	crypto_init_wait(&drbg->ctr_wait);

	req = skcipher_request_alloc(sk_tfm, GFP_KERNEL);
	if (!req) {
		pr_info("DRBG: could not allocate request queue\n");
		drbg_fini_sym_kernel(drbg);
		return -ENOMEM;
	}
	drbg->ctr_req = req;
	skcipher_request_set_callback(req, CRYPTO_TFM_REQ_MAY_BACKLOG |
						CRYPTO_TFM_REQ_MAY_SLEEP,
					crypto_req_done, &drbg->ctr_wait);

	alignmask = crypto_skcipher_alignmask(sk_tfm);
	drbg->outscratchpadbuf = kmalloc(DRBG_OUTSCRATCHLEN + alignmask,
					 GFP_KERNEL);
	if (!drbg->outscratchpadbuf) {
		drbg_fini_sym_kernel(drbg);
		return -ENOMEM;
	}
	drbg->outscratchpad = (u8 *)PTR_ALIGN(drbg->outscratchpadbuf,
					      alignmask + 1);

	sg_init_table(&drbg->sg_in, 1);
	sg_init_one(&drbg->sg_out, drbg->outscratchpad, DRBG_OUTSCRATCHLEN);

	return alignmask;
}

static void drbg_kcapi_symsetkey(struct drbg_state *drbg,
				 const unsigned char *key)
{
	struct crypto_cipher *tfm =
		(struct crypto_cipher *)drbg->priv_data;

	crypto_cipher_setkey(tfm, key, (drbg_keylen(drbg)));
}

static int drbg_kcapi_sym(struct drbg_state *drbg, unsigned char *outval,
			  const struct drbg_string *in)
{
	struct crypto_cipher *tfm =
		(struct crypto_cipher *)drbg->priv_data;

	/* there is only component in *in */
	BUG_ON(in->len < drbg_blocklen(drbg));
	crypto_cipher_encrypt_one(tfm, outval, in->buf);
	return 0;
}

static int drbg_kcapi_sym_ctr(struct drbg_state *drbg,
			      u8 *inbuf, u32 inlen,
			      u8 *outbuf, u32 outlen)
{
	struct scatterlist *sg_in = &drbg->sg_in, *sg_out = &drbg->sg_out;
	u32 scratchpad_use = min_t(u32, outlen, DRBG_OUTSCRATCHLEN);
	int ret;

	if (inbuf) {
		/* Use caller-provided input buffer */
		sg_set_buf(sg_in, inbuf, inlen);
	} else {
		/* Use scratchpad for in-place operation */
		inlen = scratchpad_use;
		memset(drbg->outscratchpad, 0, scratchpad_use);
		sg_set_buf(sg_in, drbg->outscratchpad, scratchpad_use);
	}

	while (outlen) {
		u32 cryptlen = min3(inlen, outlen, (u32)DRBG_OUTSCRATCHLEN);

		/* Output buffer may not be valid for SGL, use scratchpad */
		skcipher_request_set_crypt(drbg->ctr_req, sg_in, sg_out,
					   cryptlen, drbg->V);
		ret = crypto_wait_req(crypto_skcipher_encrypt(drbg->ctr_req),
					&drbg->ctr_wait);
		if (ret)
			goto out;

		crypto_init_wait(&drbg->ctr_wait);

		memcpy(outbuf, drbg->outscratchpad, cryptlen);
		memzero_explicit(drbg->outscratchpad, cryptlen);

		outlen -= cryptlen;
		outbuf += cryptlen;
	}
	ret = 0;

out:
	return ret;
}
#endif /* CONFIG_CRYPTO_DRBG_CTR */

/***************************************************************
 * Kernel crypto API interface to register DRBG
 ***************************************************************/

/*
 * Look up the DRBG flags by given kernel crypto API cra_name
 * The code uses the drbg_cores definition to do this
 *
 * @cra_name kernel crypto API cra_name
 * @coreref reference to integer which is filled with the pointer to
 *  the applicable core
 * @pr reference for setting prediction resistance
 *
 * return: flags
 */
static inline void drbg_convert_tfm_core(const char *cra_driver_name,
					 int *coreref, bool *pr)
{
	int i = 0;
	size_t start = 0;
	int len = 0;

	*pr = true;
	/* disassemble the names */
	if (!memcmp(cra_driver_name, "drbg_nopr_", 10)) {
		start = 10;
		*pr = false;
	} else if (!memcmp(cra_driver_name, "drbg_pr_", 8)) {
		start = 8;
	} else {
		return;
	}

	/* remove the first part */
	len = strlen(cra_driver_name) - start;
	for (i = 0; ARRAY_SIZE(drbg_cores) > i; i++) {
		if (!memcmp(cra_driver_name + start, drbg_cores[i].cra_name,
			    len)) {
			*coreref = i;
			return;
		}
	}
}

static int drbg_kcapi_init(struct crypto_tfm *tfm)
{
	struct drbg_state *drbg = crypto_tfm_ctx(tfm);

	mutex_init(&drbg->drbg_mutex);

	return 0;
}

static void drbg_kcapi_cleanup(struct crypto_tfm *tfm)
{
	drbg_uninstantiate(crypto_tfm_ctx(tfm));
}

/*
 * Generate random numbers invoked by the kernel crypto API:
 * The API of the kernel crypto API is extended as follows:
 *
 * src is additional input supplied to the RNG.
 * slen is the length of src.
 * dst is the output buffer where random data is to be stored.
 * dlen is the length of dst.
 */
static int drbg_kcapi_random(struct crypto_rng *tfm,
			     const u8 *src, unsigned int slen,
			     u8 *dst, unsigned int dlen)
{
	struct drbg_state *drbg = crypto_rng_ctx(tfm);
	struct drbg_string *addtl = NULL;
	struct drbg_string string;

	if (slen) {
		/* linked list variable is now local to allow modification */
		drbg_string_fill(&string, src, slen);
		addtl = &string;
	}

	return drbg_generate_long(drbg, dst, dlen, addtl);
}

/*
 * Seed the DRBG invoked by the kernel crypto API
 */
static int drbg_kcapi_seed(struct crypto_rng *tfm,
			   const u8 *seed, unsigned int slen)
{
	struct drbg_state *drbg = crypto_rng_ctx(tfm);
	struct crypto_tfm *tfm_base = crypto_rng_tfm(tfm);
	bool pr = false;
	struct drbg_string string;
	struct drbg_string *seed_string = NULL;
	int coreref = 0;

	drbg_convert_tfm_core(crypto_tfm_alg_driver_name(tfm_base), &coreref,
			      &pr);
	if (0 < slen) {
		drbg_string_fill(&string, seed, slen);
		seed_string = &string;
	}

	return drbg_instantiate(drbg, seed_string, coreref, pr);
}

/***************************************************************
 * Kernel module: code to load the module
 ***************************************************************/

/*
 * Tests as defined in 11.3.2 in addition to the cipher tests: testing
 * of the error handling.
 *
 * Note: testing of failing seed source as defined in 11.3.2 is not applicable
 * as seed source of get_random_bytes does not fail.
 *
 * Note 2: There is no sensible way of testing the reseed counter
 * enforcement, so skip it.
 */
static inline int __init drbg_healthcheck_sanity(void)
{
	int len = 0;
#define OUTBUFLEN 16
	unsigned char buf[OUTBUFLEN];
	struct drbg_state *drbg = NULL;
	int ret = -EFAULT;
	int rc = -EFAULT;
	bool pr = false;
	int coreref = 0;
	struct drbg_string addtl;
	size_t max_addtllen, max_request_bytes;

	/* only perform test in FIPS mode */
	if (!fips_enabled)
		return 0;

#ifdef CONFIG_CRYPTO_DRBG_CTR
	drbg_convert_tfm_core("drbg_nopr_ctr_aes128", &coreref, &pr);
#elif defined CONFIG_CRYPTO_DRBG_HASH
	drbg_convert_tfm_core("drbg_nopr_sha256", &coreref, &pr);
#else
	drbg_convert_tfm_core("drbg_nopr_hmac_sha256", &coreref, &pr);
#endif

	drbg = kzalloc(sizeof(struct drbg_state), GFP_KERNEL);
	if (!drbg)
		return -ENOMEM;

	mutex_init(&drbg->drbg_mutex);
	drbg->core = &drbg_cores[coreref];
	drbg->reseed_threshold = drbg_max_requests(drbg);

	/*
	 * if the following tests fail, it is likely that there is a buffer
	 * overflow as buf is much smaller than the requested or provided
	 * string lengths -- in case the error handling does not succeed
	 * we may get an OOPS. And we want to get an OOPS as this is a
	 * grave bug.
	 */

	max_addtllen = drbg_max_addtl(drbg);
	max_request_bytes = drbg_max_request_bytes(drbg);
	drbg_string_fill(&addtl, buf, max_addtllen + 1);
	/* overflow addtllen with additonal info string */
	len = drbg_generate(drbg, buf, OUTBUFLEN, &addtl);
	BUG_ON(0 < len);
	/* overflow max_bits */
	len = drbg_generate(drbg, buf, (max_request_bytes + 1), NULL);
	BUG_ON(0 < len);

	/* overflow max addtllen with personalization string */
	ret = drbg_seed(drbg, &addtl, false);
	BUG_ON(0 == ret);
	/* all tests passed */
	rc = 0;

	pr_devel("DRBG: Sanity tests for failure code paths successfully "
		 "completed\n");

	kfree(drbg);
	return rc;
}

static struct rng_alg drbg_algs[22];

/*
 * Fill the array drbg_algs used to register the different DRBGs
 * with the kernel crypto API. To fill the array, the information
 * from drbg_cores[] is used.
 */
static inline void __init drbg_fill_array(struct rng_alg *alg,
					  const struct drbg_core *core, int pr)
{
	int pos = 0;
	static int priority = 200;

	memcpy(alg->base.cra_name, "stdrng", 6);
	if (pr) {
		memcpy(alg->base.cra_driver_name, "drbg_pr_", 8);
		pos = 8;
	} else {
		memcpy(alg->base.cra_driver_name, "drbg_nopr_", 10);
		pos = 10;
	}
	memcpy(alg->base.cra_driver_name + pos, core->cra_name,
	       strlen(core->cra_name));

	alg->base.cra_priority = priority;
	priority++;
	/*
	 * If FIPS mode enabled, the selected DRBG shall have the
	 * highest cra_priority over other stdrng instances to ensure
	 * it is selected.
	 */
	if (fips_enabled)
		alg->base.cra_priority += 200;

	alg->base.cra_ctxsize 	= sizeof(struct drbg_state);
	alg->base.cra_module	= THIS_MODULE;
	alg->base.cra_init	= drbg_kcapi_init;
	alg->base.cra_exit	= drbg_kcapi_cleanup;
	alg->generate		= drbg_kcapi_random;
	alg->seed		= drbg_kcapi_seed;
	alg->set_ent		= drbg_kcapi_set_entropy;
	alg->seedsize		= 0;
}

static int __init drbg_init(void)
{
	unsigned int i = 0; /* pointer to drbg_algs */
	unsigned int j = 0; /* pointer to drbg_cores */
	int ret;

	ret = drbg_healthcheck_sanity();
	if (ret)
		return ret;

	if (ARRAY_SIZE(drbg_cores) * 2 > ARRAY_SIZE(drbg_algs)) {
		pr_info("DRBG: Cannot register all DRBG types"
			"(slots needed: %zu, slots available: %zu)\n",
			ARRAY_SIZE(drbg_cores) * 2, ARRAY_SIZE(drbg_algs));
		return -EFAULT;
	}

	/*
	 * each DRBG definition can be used with PR and without PR, thus
	 * we instantiate each DRBG in drbg_cores[] twice.
	 *
	 * As the order of placing them into the drbg_algs array matters
	 * (the later DRBGs receive a higher cra_priority) we register the
	 * prediction resistance DRBGs first as the should not be too
	 * interesting.
	 */
	for (j = 0; ARRAY_SIZE(drbg_cores) > j; j++, i++)
		drbg_fill_array(&drbg_algs[i], &drbg_cores[j], 1);
	for (j = 0; ARRAY_SIZE(drbg_cores) > j; j++, i++)
		drbg_fill_array(&drbg_algs[i], &drbg_cores[j], 0);
	return crypto_register_rngs(drbg_algs, (ARRAY_SIZE(drbg_cores) * 2));
}

static void __exit drbg_exit(void)
{
	crypto_unregister_rngs(drbg_algs, (ARRAY_SIZE(drbg_cores) * 2));
}

module_init(drbg_init);
module_exit(drbg_exit);
#ifndef CRYPTO_DRBG_HASH_STRING
#define CRYPTO_DRBG_HASH_STRING ""
#endif
#ifndef CRYPTO_DRBG_HMAC_STRING
#define CRYPTO_DRBG_HMAC_STRING ""
#endif
#ifndef CRYPTO_DRBG_CTR_STRING
#define CRYPTO_DRBG_CTR_STRING ""
#endif
MODULE_LICENSE("GPL");
MODULE_AUTHOR("Stephan Mueller <smueller@chronox.de>");
MODULE_DESCRIPTION("NIST SP800-90A Deterministic Random Bit Generator (DRBG) "
		   "using following cores: "
		   CRYPTO_DRBG_HASH_STRING
		   CRYPTO_DRBG_HMAC_STRING
		   CRYPTO_DRBG_CTR_STRING);
MODULE_ALIAS_CRYPTO("stdrng");<|MERGE_RESOLUTION|>--- conflicted
+++ resolved
@@ -42,7 +42,7 @@
  * DAMAGE.
  *
  * DRBG Usage
- * ==========
+ * 
  * The SP 800-90A DRBG allows the user to specify a personalization string
  * for initialization as well as an additional information string for each
  * random number request. The following code fragments show how a caller
@@ -1206,14 +1206,14 @@
 
 	BUG_ON(!entropylen);
 	BUG_ON(entropylen > sizeof(entropy));
-<<<<<<< HEAD
+
 #ifdef CONFIG_CRYPTO_FIPS /* FIPS_140_2 */
 	drbg_read_entropy(drbg, entropy, entropylen);
 #else
 	get_random_bytes(entropy, entropylen);
 #endif
-=======
->>>>>>> 30baa092
+
+
 
 	drbg_string_fill(&data, entropy, entropylen);
 	list_add_tail(&data.list, &seedlist);
@@ -1299,10 +1299,10 @@
 		memcpy(entropy, buf + ENTROPY_BLOCK_LEN, entropylen);
 #else
 		/* Get seed from in-kernel /dev/urandom */
-<<<<<<< HEAD
+
 		get_random_bytes(entropy, entropylen);
 #endif
-=======
+
 		if (!rng_is_initialized())
 			new_seed_state = DRBG_SEED_STATE_PARTIAL;
 
@@ -1310,7 +1310,7 @@
 		if (ret)
 			goto out;
 
->>>>>>> 30baa092
+
 		if (!drbg->jent) {
 			drbg_string_fill(&data1, entropy, entropylen);
 			pr_devel("DRBG: (re)seeding with %u bytes of entropy\n",
@@ -1703,14 +1703,14 @@
 	if (!drbg->core) {
 		drbg->core = &drbg_cores[coreref];
 		drbg->pr = pr;
-<<<<<<< HEAD
+
 		drbg->seeded = false;
 #ifdef CONFIG_CRYPTO_FIPS /* FIPS_140_2 */
 		drbg->hw_entropy = false;
 #endif
-=======
+
 		drbg->seeded = DRBG_SEED_STATE_UNSEEDED;
->>>>>>> 30baa092
+
 		drbg->reseed_threshold = drbg_max_requests(drbg);
 
 		ret = drbg_alloc_state(drbg);

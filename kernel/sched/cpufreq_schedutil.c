--- conflicted
+++ resolved
@@ -1297,7 +1297,7 @@
 	return tunables;
 }
 
-<<<<<<< HEAD
+
 static void sugov_tunables_save(struct cpufreq_policy *policy,
 		struct sugov_tunables *tunables)
 {
@@ -1328,9 +1328,9 @@
 }
 
 static void sugov_tunables_free(struct sugov_tunables *tunables)
-=======
+
 static void sugov_clear_global_tunables(void)
->>>>>>> 30baa092
+
 {
 	if (!have_governor_per_policy())
 		global_tunables = NULL;
@@ -1473,15 +1473,15 @@
 
 	count = gov_attr_set_put(&tunables->attr_set, &sg_policy->tunables_hook);
 	policy->governor_data = NULL;
-<<<<<<< HEAD
+
 	if (!count) {
 		sugov_tunables_save(policy, tunables);
 		sugov_tunables_free(tunables);
 	}
-=======
+
 	if (!count)
 		sugov_clear_global_tunables();
->>>>>>> 30baa092
+
 
 	mutex_unlock(&global_tunables_lock);
 

--- conflicted
+++ resolved
@@ -6844,13 +6844,13 @@
 	for_each_cpu_wrap(cpu, cpus, target) {
 		if (!--nr)
 			return -1;
-<<<<<<< HEAD
+
 		if (!cpumask_test_cpu(cpu, &p->cpus_allowed))
 			continue;
 		if (cpu_isolated(cpu))
 			continue;
-=======
->>>>>>> 30baa092
+
+
 		if (available_idle_cpu(cpu))
 			break;
 	}

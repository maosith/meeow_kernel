--- conflicted
+++ resolved
@@ -555,7 +555,7 @@
 			break;
 
 		case 's':
-<<<<<<< HEAD
+
 		{
 			int rc;
 
@@ -570,7 +570,7 @@
 					return rc;
 			} else
 				*mode = REBOOT_SOFT;
-=======
+
 			if (isdigit(*(str+1)))
 				reboot_cpu = simple_strtoul(str+1, NULL, 0);
 			else if (str[1] == 'm' && str[2] == 'p' &&
@@ -585,7 +585,7 @@
 				reboot_cpu = 0;
 				break;
 			}
->>>>>>> 30baa092
+
 			break;
 
 		case 'g':

--- conflicted
+++ resolved
@@ -199,11 +199,11 @@
 	int old_cpu, this_cpu;
 	bool _crash_kexec_post_notifiers = crash_kexec_post_notifiers;
 
-<<<<<<< HEAD
+
 	sec_debug_store_extc_idx(false);
 	/*To prevent watchdog reset during panic handling. */
 	emerg_pet_watchdog();
-=======
+
 	if (panic_on_warn) {
 		/*
 		 * This thread may hit another WARN() in the panic path.
@@ -213,7 +213,7 @@
 		 */
 		panic_on_warn = 0;
 	}
->>>>>>> 30baa092
+
 
 	/*
 	 * Disable local interrupts. This will prevent panic_smp_self_stop

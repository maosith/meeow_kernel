--- conflicted
+++ resolved
@@ -1769,7 +1769,7 @@
 		free_task(tsk);
 }
 
-<<<<<<< HEAD
+
 static int pidfd_release(struct inode *inode, struct file *file)
 {
 	struct pid *pid = file->private_data;
@@ -1846,7 +1846,7 @@
 		put_pid(pid);
 
 	return fd;
-=======
+	
 static void copy_oom_score_adj(u64 clone_flags, struct task_struct *tsk)
 {
 	/* Skip if kernel thread */
@@ -1864,7 +1864,7 @@
 	tsk->signal->oom_score_adj = current->signal->oom_score_adj;
 	tsk->signal->oom_score_adj_min = current->signal->oom_score_adj_min;
 	mutex_unlock(&oom_adj_mutex);
->>>>>>> 30baa092
+
 }
 
 /*
@@ -2353,16 +2353,16 @@
 
 	trace_task_newtask(p, clone_flags);
 	uprobe_copy_process(p, clone_flags);
-<<<<<<< HEAD
+
 #ifdef CONFIG_KDP_CRED
 	if(rkp_cred_enable)
 		rkp_assign_pgd(p);
 #endif
-=======
+
 
 	copy_oom_score_adj(clone_flags, p);
 
->>>>>>> 30baa092
+
 	return p;
 
 bad_fork_cancel_cgroup:

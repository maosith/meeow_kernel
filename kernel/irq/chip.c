// SPDX-License-Identifier: GPL-2.0
/*
 * Copyright (C) 1992, 1998-2006 Linus Torvalds, Ingo Molnar
 * Copyright (C) 2005-2006, Thomas Gleixner, Russell King
 *
 * This file contains the core interrupt handling code, for irq-chip based
 * architectures. Detailed information is available in
 * Documentation/core-api/genericirq.rst
 */

#include <linux/irq.h>
#include <linux/msi.h>
#include <linux/module.h>
#include <linux/interrupt.h>
#include <linux/kernel_stat.h>
#include <linux/irqdomain.h>

#include <trace/events/irq.h>

#include "internals.h"

#include <linux/sec_debug.h>

static irqreturn_t bad_chained_irq(int irq, void *dev_id)
{
	WARN_ONCE(1, "Chained irq %d should not call an action\n", irq);
	return IRQ_NONE;
}

/*
 * Chained handlers should never call action on their IRQ. This default
 * action will emit warning if such thing happens.
 */
struct irqaction chained_action = {
	.handler = bad_chained_irq,
};

/**
 *	irq_set_chip - set the irq chip for an irq
 *	@irq:	irq number
 *	@chip:	pointer to irq chip description structure
 */
int irq_set_chip(unsigned int irq, struct irq_chip *chip)
{
	unsigned long flags;
	struct irq_desc *desc = irq_get_desc_lock(irq, &flags, 0);

	if (!desc)
		return -EINVAL;

	if (!chip)
		chip = &no_irq_chip;

	desc->irq_data.chip = chip;
	irq_put_desc_unlock(desc, flags);
	/*
	 * For !CONFIG_SPARSE_IRQ make the irq show up in
	 * allocated_irqs.
	 */
	irq_mark_irq(irq);
	return 0;
}
EXPORT_SYMBOL(irq_set_chip);

/**
 *	irq_set_type - set the irq trigger type for an irq
 *	@irq:	irq number
 *	@type:	IRQ_TYPE_{LEVEL,EDGE}_* value - see include/linux/irq.h
 */
int irq_set_irq_type(unsigned int irq, unsigned int type)
{
	unsigned long flags;
	struct irq_desc *desc = irq_get_desc_buslock(irq, &flags, IRQ_GET_DESC_CHECK_GLOBAL);
	int ret = 0;

	if (!desc)
		return -EINVAL;

	ret = __irq_set_trigger(desc, type);
	irq_put_desc_busunlock(desc, flags);
	return ret;
}
EXPORT_SYMBOL(irq_set_irq_type);

/**
 *	irq_set_handler_data - set irq handler data for an irq
 *	@irq:	Interrupt number
 *	@data:	Pointer to interrupt specific data
 *
 *	Set the hardware irq controller data for an irq
 */
int irq_set_handler_data(unsigned int irq, void *data)
{
	unsigned long flags;
	struct irq_desc *desc = irq_get_desc_lock(irq, &flags, 0);

	if (!desc)
		return -EINVAL;
	desc->irq_common_data.handler_data = data;
	irq_put_desc_unlock(desc, flags);
	return 0;
}
EXPORT_SYMBOL(irq_set_handler_data);

/**
 *	irq_set_msi_desc_off - set MSI descriptor data for an irq at offset
 *	@irq_base:	Interrupt number base
 *	@irq_offset:	Interrupt number offset
 *	@entry:		Pointer to MSI descriptor data
 *
 *	Set the MSI descriptor entry for an irq at offset
 */
int irq_set_msi_desc_off(unsigned int irq_base, unsigned int irq_offset,
			 struct msi_desc *entry)
{
	unsigned long flags;
	struct irq_desc *desc = irq_get_desc_lock(irq_base + irq_offset, &flags, IRQ_GET_DESC_CHECK_GLOBAL);

	if (!desc)
		return -EINVAL;
	desc->irq_common_data.msi_desc = entry;
	if (entry && !irq_offset)
		entry->irq = irq_base;
	irq_put_desc_unlock(desc, flags);
	return 0;
}

/**
 *	irq_set_msi_desc - set MSI descriptor data for an irq
 *	@irq:	Interrupt number
 *	@entry:	Pointer to MSI descriptor data
 *
 *	Set the MSI descriptor entry for an irq
 */
int irq_set_msi_desc(unsigned int irq, struct msi_desc *entry)
{
	return irq_set_msi_desc_off(irq, 0, entry);
}

/**
 *	irq_set_chip_data - set irq chip data for an irq
 *	@irq:	Interrupt number
 *	@data:	Pointer to chip specific data
 *
 *	Set the hardware irq chip data for an irq
 */
int irq_set_chip_data(unsigned int irq, void *data)
{
	unsigned long flags;
	struct irq_desc *desc = irq_get_desc_lock(irq, &flags, 0);

	if (!desc)
		return -EINVAL;
	desc->irq_data.chip_data = data;
	irq_put_desc_unlock(desc, flags);
	return 0;
}
EXPORT_SYMBOL(irq_set_chip_data);

struct irq_data *irq_get_irq_data(unsigned int irq)
{
	struct irq_desc *desc = irq_to_desc(irq);

	return desc ? &desc->irq_data : NULL;
}
EXPORT_SYMBOL_GPL(irq_get_irq_data);

static void irq_state_clr_disabled(struct irq_desc *desc)
{
	irqd_clear(&desc->irq_data, IRQD_IRQ_DISABLED);
}

static void irq_state_clr_masked(struct irq_desc *desc)
{
	irqd_clear(&desc->irq_data, IRQD_IRQ_MASKED);
}

static void irq_state_clr_started(struct irq_desc *desc)
{
	irqd_clear(&desc->irq_data, IRQD_IRQ_STARTED);
}

static void irq_state_set_started(struct irq_desc *desc)
{
	irqd_set(&desc->irq_data, IRQD_IRQ_STARTED);
}

enum {
	IRQ_STARTUP_NORMAL,
	IRQ_STARTUP_MANAGED,
	IRQ_STARTUP_ABORT,
};

#ifdef CONFIG_SMP
static int
__irq_startup_managed(struct irq_desc *desc, struct cpumask *aff, bool force)
{
	struct irq_data *d = irq_desc_get_irq_data(desc);

	if (!irqd_affinity_is_managed(d))
		return IRQ_STARTUP_NORMAL;

	irqd_clr_managed_shutdown(d);

	if (cpumask_any_and(aff, cpu_online_mask) >= nr_cpu_ids) {
		/*
		 * Catch code which fiddles with enable_irq() on a managed
		 * and potentially shutdown IRQ. Chained interrupt
		 * installment or irq auto probing should not happen on
		 * managed irqs either.
		 */
		if (WARN_ON_ONCE(force))
			return IRQ_STARTUP_ABORT;
		/*
		 * The interrupt was requested, but there is no online CPU
		 * in it's affinity mask. Put it into managed shutdown
		 * state and let the cpu hotplug mechanism start it up once
		 * a CPU in the mask becomes available.
		 */
		return IRQ_STARTUP_ABORT;
	}
	/*
	 * Managed interrupts have reserved resources, so this should not
	 * happen.
	 */
	if (WARN_ON(irq_domain_activate_irq(d, false)))
		return IRQ_STARTUP_ABORT;
	return IRQ_STARTUP_MANAGED;
}
#else
static __always_inline int
__irq_startup_managed(struct irq_desc *desc, struct cpumask *aff, bool force)
{
	return IRQ_STARTUP_NORMAL;
}
#endif

static int __irq_startup(struct irq_desc *desc)
{
	struct irq_data *d = irq_desc_get_irq_data(desc);
	int ret = 0;

	/* Warn if this interrupt is not activated but try nevertheless */
	WARN_ON_ONCE(!irqd_is_activated(d));

	if (d->chip->irq_startup) {
		ret = d->chip->irq_startup(d);
		irq_state_clr_disabled(desc);
		irq_state_clr_masked(desc);
	} else {
		irq_enable(desc);
	}
	irq_state_set_started(desc);
	return ret;
}

int irq_startup(struct irq_desc *desc, bool resend, bool force)
{
	struct irq_data *d = irq_desc_get_irq_data(desc);
	struct cpumask *aff = irq_data_get_affinity_mask(d);
	int ret = 0;

	desc->depth = 0;

	if (irqd_is_started(d)) {
		irq_enable(desc);
	} else {
		switch (__irq_startup_managed(desc, aff, force)) {
		case IRQ_STARTUP_NORMAL:
			if (d->chip->flags & IRQCHIP_AFFINITY_PRE_STARTUP)
				irq_setup_affinity(desc);
			ret = __irq_startup(desc);
<<<<<<< HEAD
			if (irqd_has_set(&desc->irq_data, IRQD_PERF_CRITICAL))
				setup_perf_irq_locked(desc, desc->action->flags);
			else
=======
			if (!(d->chip->flags & IRQCHIP_AFFINITY_PRE_STARTUP))
>>>>>>> 30baa092
				irq_setup_affinity(desc);
			break;
		case IRQ_STARTUP_MANAGED:
			irq_do_set_affinity(d, aff, false);
			ret = __irq_startup(desc);
			break;
		case IRQ_STARTUP_ABORT:
			irqd_set_managed_shutdown(d);
			return 0;
		}
	}
	if (resend)
		check_irq_resend(desc);

	return ret;
}

int irq_activate(struct irq_desc *desc)
{
	struct irq_data *d = irq_desc_get_irq_data(desc);

	if (!irqd_affinity_is_managed(d))
		return irq_domain_activate_irq(d, false);
	return 0;
}

int irq_activate_and_startup(struct irq_desc *desc, bool resend)
{
	if (WARN_ON(irq_activate(desc)))
		return 0;
	return irq_startup(desc, resend, IRQ_START_FORCE);
}

static void __irq_disable(struct irq_desc *desc, bool mask);

void irq_shutdown(struct irq_desc *desc)
{
	if (irqd_is_started(&desc->irq_data)) {
		desc->depth = 1;
		if (desc->irq_data.chip->irq_shutdown) {
			desc->irq_data.chip->irq_shutdown(&desc->irq_data);
			irq_state_set_disabled(desc);
			irq_state_set_masked(desc);
		} else {
			__irq_disable(desc, true);
		}
		irq_state_clr_started(desc);
	}
}


void irq_shutdown_and_deactivate(struct irq_desc *desc)
{
	irq_shutdown(desc);
	/*
	 * This must be called even if the interrupt was never started up,
	 * because the activation can happen before the interrupt is
	 * available for request/startup. It has it's own state tracking so
	 * it's safe to call it unconditionally.
	 */
	irq_domain_deactivate_irq(&desc->irq_data);
}

void irq_enable(struct irq_desc *desc)
{
	if (!irqd_irq_disabled(&desc->irq_data)) {
		unmask_irq(desc);
	} else {
		irq_state_clr_disabled(desc);
		if (desc->irq_data.chip->irq_enable) {
			desc->irq_data.chip->irq_enable(&desc->irq_data);
			irq_state_clr_masked(desc);
		} else {
			unmask_irq(desc);
		}
	}
}

static void __irq_disable(struct irq_desc *desc, bool mask)
{
	if (irqd_irq_disabled(&desc->irq_data)) {
		if (mask)
			mask_irq(desc);
	} else {
		irq_state_set_disabled(desc);
		if (desc->irq_data.chip->irq_disable) {
			desc->irq_data.chip->irq_disable(&desc->irq_data);
			irq_state_set_masked(desc);
		} else if (mask) {
			mask_irq(desc);
		}
	}
}

/**
 * irq_disable - Mark interrupt disabled
 * @desc:	irq descriptor which should be disabled
 *
 * If the chip does not implement the irq_disable callback, we
 * use a lazy disable approach. That means we mark the interrupt
 * disabled, but leave the hardware unmasked. That's an
 * optimization because we avoid the hardware access for the
 * common case where no interrupt happens after we marked it
 * disabled. If an interrupt happens, then the interrupt flow
 * handler masks the line at the hardware level and marks it
 * pending.
 *
 * If the interrupt chip does not implement the irq_disable callback,
 * a driver can disable the lazy approach for a particular irq line by
 * calling 'irq_set_status_flags(irq, IRQ_DISABLE_UNLAZY)'. This can
 * be used for devices which cannot disable the interrupt at the
 * device level under certain circumstances and have to use
 * disable_irq[_nosync] instead.
 */
void irq_disable(struct irq_desc *desc)
{
	__irq_disable(desc, irq_settings_disable_unlazy(desc));
}

void irq_percpu_enable(struct irq_desc *desc, unsigned int cpu)
{
	if (desc->irq_data.chip->irq_enable)
		desc->irq_data.chip->irq_enable(&desc->irq_data);
	else
		desc->irq_data.chip->irq_unmask(&desc->irq_data);
	cpumask_set_cpu(cpu, desc->percpu_enabled);
}

void irq_percpu_disable(struct irq_desc *desc, unsigned int cpu)
{
	if (desc->irq_data.chip->irq_disable)
		desc->irq_data.chip->irq_disable(&desc->irq_data);
	else
		desc->irq_data.chip->irq_mask(&desc->irq_data);
	cpumask_clear_cpu(cpu, desc->percpu_enabled);
}

static inline void mask_ack_irq(struct irq_desc *desc)
{
	if (desc->irq_data.chip->irq_mask_ack) {
		desc->irq_data.chip->irq_mask_ack(&desc->irq_data);
		irq_state_set_masked(desc);
	} else {
		mask_irq(desc);
		if (desc->irq_data.chip->irq_ack)
			desc->irq_data.chip->irq_ack(&desc->irq_data);
	}
}

void mask_irq(struct irq_desc *desc)
{
	if (irqd_irq_masked(&desc->irq_data))
		return;

	if (desc->irq_data.chip->irq_mask) {
		desc->irq_data.chip->irq_mask(&desc->irq_data);
		irq_state_set_masked(desc);
	}
}

void unmask_irq(struct irq_desc *desc)
{
	if (!irqd_irq_masked(&desc->irq_data))
		return;

	if (desc->irq_data.chip->irq_unmask) {
		desc->irq_data.chip->irq_unmask(&desc->irq_data);
		irq_state_clr_masked(desc);
	}
}

void unmask_threaded_irq(struct irq_desc *desc)
{
	struct irq_chip *chip = desc->irq_data.chip;

	if (chip->flags & IRQCHIP_EOI_THREADED)
		chip->irq_eoi(&desc->irq_data);

	unmask_irq(desc);
}

/*
 *	handle_nested_irq - Handle a nested irq from a irq thread
 *	@irq:	the interrupt number
 *
 *	Handle interrupts which are nested into a threaded interrupt
 *	handler. The handler function is called inside the calling
 *	threads context.
 */
void handle_nested_irq(unsigned int irq)
{
	struct irq_desc *desc = irq_to_desc(irq);
	struct irqaction *action;
	irqreturn_t action_ret;

	might_sleep();

	raw_spin_lock_irq(&desc->lock);

	desc->istate &= ~(IRQS_REPLAY | IRQS_WAITING);

	action = desc->action;
	if (unlikely(!action || irqd_irq_disabled(&desc->irq_data))) {
		desc->istate |= IRQS_PENDING;
		goto out_unlock;
	}

	kstat_incr_irqs_this_cpu(desc);
	irqd_set(&desc->irq_data, IRQD_IRQ_INPROGRESS);
	raw_spin_unlock_irq(&desc->lock);

	action_ret = IRQ_NONE;
	for_each_action_of_desc(desc, action)
		action_ret |= action->thread_fn(action->irq, action->dev_id);

	if (!noirqdebug)
		note_interrupt(desc, action_ret);

	raw_spin_lock_irq(&desc->lock);
	irqd_clear(&desc->irq_data, IRQD_IRQ_INPROGRESS);

out_unlock:
	raw_spin_unlock_irq(&desc->lock);
}
EXPORT_SYMBOL_GPL(handle_nested_irq);

static bool irq_check_poll(struct irq_desc *desc)
{
	if (!(desc->istate & IRQS_POLL_INPROGRESS))
		return false;
	return irq_wait_for_poll(desc);
}

static bool irq_may_run(struct irq_desc *desc)
{
	unsigned int mask = IRQD_IRQ_INPROGRESS | IRQD_WAKEUP_ARMED;

	/*
	 * If the interrupt is not in progress and is not an armed
	 * wakeup interrupt, proceed.
	 */
	if (!irqd_has_set(&desc->irq_data, mask))
		return true;

	/*
	 * If the interrupt is an armed wakeup source, mark it pending
	 * and suspended, disable it and notify the pm core about the
	 * event.
	 */
	if (irq_pm_check_wakeup(desc))
		return false;

	/*
	 * Handle a potential concurrent poll on a different core.
	 */
	return irq_check_poll(desc);
}

/**
 *	handle_simple_irq - Simple and software-decoded IRQs.
 *	@desc:	the interrupt description structure for this irq
 *
 *	Simple interrupts are either sent from a demultiplexing interrupt
 *	handler or come from hardware, where no interrupt hardware control
 *	is necessary.
 *
 *	Note: The caller is expected to handle the ack, clear, mask and
 *	unmask issues if necessary.
 */
void handle_simple_irq(struct irq_desc *desc)
{
	raw_spin_lock(&desc->lock);

	if (!irq_may_run(desc))
		goto out_unlock;

	desc->istate &= ~(IRQS_REPLAY | IRQS_WAITING);

	if (unlikely(!desc->action || irqd_irq_disabled(&desc->irq_data))) {
		desc->istate |= IRQS_PENDING;
		goto out_unlock;
	}

	kstat_incr_irqs_this_cpu(desc);
	handle_irq_event(desc);

out_unlock:
	raw_spin_unlock(&desc->lock);
}
EXPORT_SYMBOL_GPL(handle_simple_irq);

/**
 *	handle_untracked_irq - Simple and software-decoded IRQs.
 *	@desc:	the interrupt description structure for this irq
 *
 *	Untracked interrupts are sent from a demultiplexing interrupt
 *	handler when the demultiplexer does not know which device it its
 *	multiplexed irq domain generated the interrupt. IRQ's handled
 *	through here are not subjected to stats tracking, randomness, or
 *	spurious interrupt detection.
 *
 *	Note: Like handle_simple_irq, the caller is expected to handle
 *	the ack, clear, mask and unmask issues if necessary.
 */
void handle_untracked_irq(struct irq_desc *desc)
{
	unsigned int flags = 0;

	raw_spin_lock(&desc->lock);

	if (!irq_may_run(desc))
		goto out_unlock;

	desc->istate &= ~(IRQS_REPLAY | IRQS_WAITING);

	if (unlikely(!desc->action || irqd_irq_disabled(&desc->irq_data))) {
		desc->istate |= IRQS_PENDING;
		goto out_unlock;
	}

	desc->istate &= ~IRQS_PENDING;
	irqd_set(&desc->irq_data, IRQD_IRQ_INPROGRESS);
	raw_spin_unlock(&desc->lock);

	__handle_irq_event_percpu(desc, &flags);

	raw_spin_lock(&desc->lock);
	irqd_clear(&desc->irq_data, IRQD_IRQ_INPROGRESS);

out_unlock:
	raw_spin_unlock(&desc->lock);
}
EXPORT_SYMBOL_GPL(handle_untracked_irq);

/*
 * Called unconditionally from handle_level_irq() and only for oneshot
 * interrupts from handle_fasteoi_irq()
 */
static void cond_unmask_irq(struct irq_desc *desc)
{
	/*
	 * We need to unmask in the following cases:
	 * - Standard level irq (IRQF_ONESHOT is not set)
	 * - Oneshot irq which did not wake the thread (caused by a
	 *   spurious interrupt or a primary handler handling it
	 *   completely).
	 */
	if (!irqd_irq_disabled(&desc->irq_data) &&
	    irqd_irq_masked(&desc->irq_data) && !desc->threads_oneshot)
		unmask_irq(desc);
}

/**
 *	handle_level_irq - Level type irq handler
 *	@desc:	the interrupt description structure for this irq
 *
 *	Level type interrupts are active as long as the hardware line has
 *	the active level. This may require to mask the interrupt and unmask
 *	it after the associated handler has acknowledged the device, so the
 *	interrupt line is back to inactive.
 */
void handle_level_irq(struct irq_desc *desc)
{
	raw_spin_lock(&desc->lock);
	mask_ack_irq(desc);

	if (!irq_may_run(desc))
		goto out_unlock;

	desc->istate &= ~(IRQS_REPLAY | IRQS_WAITING);

	/*
	 * If its disabled or no action available
	 * keep it masked and get out of here
	 */
	if (unlikely(!desc->action || irqd_irq_disabled(&desc->irq_data))) {
		desc->istate |= IRQS_PENDING;
		goto out_unlock;
	}

	kstat_incr_irqs_this_cpu(desc);
	handle_irq_event(desc);

	cond_unmask_irq(desc);

out_unlock:
	raw_spin_unlock(&desc->lock);
}
EXPORT_SYMBOL_GPL(handle_level_irq);

#ifdef CONFIG_IRQ_PREFLOW_FASTEOI
static inline void preflow_handler(struct irq_desc *desc)
{
	if (desc->preflow_handler)
		desc->preflow_handler(&desc->irq_data);
}
#else
static inline void preflow_handler(struct irq_desc *desc) { }
#endif

static void cond_unmask_eoi_irq(struct irq_desc *desc, struct irq_chip *chip)
{
	if (!(desc->istate & IRQS_ONESHOT)) {
		chip->irq_eoi(&desc->irq_data);
		return;
	}
	/*
	 * We need to unmask in the following cases:
	 * - Oneshot irq which did not wake the thread (caused by a
	 *   spurious interrupt or a primary handler handling it
	 *   completely).
	 */
	if (!irqd_irq_disabled(&desc->irq_data) &&
	    irqd_irq_masked(&desc->irq_data) && !desc->threads_oneshot) {
		chip->irq_eoi(&desc->irq_data);
		unmask_irq(desc);
	} else if (!(chip->flags & IRQCHIP_EOI_THREADED)) {
		chip->irq_eoi(&desc->irq_data);
	}
}

/**
 *	handle_fasteoi_irq - irq handler for transparent controllers
 *	@desc:	the interrupt description structure for this irq
 *
 *	Only a single callback will be issued to the chip: an ->eoi()
 *	call when the interrupt has been serviced. This enables support
 *	for modern forms of interrupt handlers, which handle the flow
 *	details in hardware, transparently.
 */
void handle_fasteoi_irq(struct irq_desc *desc)
{
	struct irq_chip *chip = desc->irq_data.chip;

	raw_spin_lock(&desc->lock);

	if (!irq_may_run(desc))
		goto out;

	desc->istate &= ~(IRQS_REPLAY | IRQS_WAITING);

	/*
	 * If its disabled or no action available
	 * then mask it and get out of here:
	 */
	if (unlikely(!desc->action || irqd_irq_disabled(&desc->irq_data))) {
		desc->istate |= IRQS_PENDING;
		mask_irq(desc);
		goto out;
	}

	kstat_incr_irqs_this_cpu(desc);
	if (desc->istate & IRQS_ONESHOT)
		mask_irq(desc);

	preflow_handler(desc);
	handle_irq_event(desc);

	cond_unmask_eoi_irq(desc, chip);

	raw_spin_unlock(&desc->lock);
	return;
out:
	if (!(chip->flags & IRQCHIP_EOI_IF_HANDLED))
		chip->irq_eoi(&desc->irq_data);
	raw_spin_unlock(&desc->lock);
}
EXPORT_SYMBOL_GPL(handle_fasteoi_irq);

/**
 *	handle_edge_irq - edge type IRQ handler
 *	@desc:	the interrupt description structure for this irq
 *
 *	Interrupt occures on the falling and/or rising edge of a hardware
 *	signal. The occurrence is latched into the irq controller hardware
 *	and must be acked in order to be reenabled. After the ack another
 *	interrupt can happen on the same source even before the first one
 *	is handled by the associated event handler. If this happens it
 *	might be necessary to disable (mask) the interrupt depending on the
 *	controller hardware. This requires to reenable the interrupt inside
 *	of the loop which handles the interrupts which have arrived while
 *	the handler was running. If all pending interrupts are handled, the
 *	loop is left.
 */
void handle_edge_irq(struct irq_desc *desc)
{
	raw_spin_lock(&desc->lock);

	desc->istate &= ~(IRQS_REPLAY | IRQS_WAITING);

	if (!irq_may_run(desc)) {
		desc->istate |= IRQS_PENDING;
		mask_ack_irq(desc);
		goto out_unlock;
	}

	/*
	 * If its disabled or no action available then mask it and get
	 * out of here.
	 */
	if (irqd_irq_disabled(&desc->irq_data) || !desc->action) {
		desc->istate |= IRQS_PENDING;
		mask_ack_irq(desc);
		goto out_unlock;
	}

	kstat_incr_irqs_this_cpu(desc);

	/* Start handling the irq */
	desc->irq_data.chip->irq_ack(&desc->irq_data);

	do {
		if (unlikely(!desc->action)) {
			mask_irq(desc);
			goto out_unlock;
		}

		/*
		 * When another irq arrived while we were handling
		 * one, we could have masked the irq.
		 * Renable it, if it was not disabled in meantime.
		 */
		if (unlikely(desc->istate & IRQS_PENDING)) {
			if (!irqd_irq_disabled(&desc->irq_data) &&
			    irqd_irq_masked(&desc->irq_data))
				unmask_irq(desc);
		}

		handle_irq_event(desc);

	} while ((desc->istate & IRQS_PENDING) &&
		 !irqd_irq_disabled(&desc->irq_data));

out_unlock:
	raw_spin_unlock(&desc->lock);
}
EXPORT_SYMBOL(handle_edge_irq);

#ifdef CONFIG_IRQ_EDGE_EOI_HANDLER
/**
 *	handle_edge_eoi_irq - edge eoi type IRQ handler
 *	@desc:	the interrupt description structure for this irq
 *
 * Similar as the above handle_edge_irq, but using eoi and w/o the
 * mask/unmask logic.
 */
void handle_edge_eoi_irq(struct irq_desc *desc)
{
	struct irq_chip *chip = irq_desc_get_chip(desc);

	raw_spin_lock(&desc->lock);

	desc->istate &= ~(IRQS_REPLAY | IRQS_WAITING);

	if (!irq_may_run(desc)) {
		desc->istate |= IRQS_PENDING;
		goto out_eoi;
	}

	/*
	 * If its disabled or no action available then mask it and get
	 * out of here.
	 */
	if (irqd_irq_disabled(&desc->irq_data) || !desc->action) {
		desc->istate |= IRQS_PENDING;
		goto out_eoi;
	}

	kstat_incr_irqs_this_cpu(desc);

	do {
		if (unlikely(!desc->action))
			goto out_eoi;

		handle_irq_event(desc);

	} while ((desc->istate & IRQS_PENDING) &&
		 !irqd_irq_disabled(&desc->irq_data));

out_eoi:
	chip->irq_eoi(&desc->irq_data);
	raw_spin_unlock(&desc->lock);
}
#endif

/**
 *	handle_percpu_irq - Per CPU local irq handler
 *	@desc:	the interrupt description structure for this irq
 *
 *	Per CPU interrupts on SMP machines without locking requirements
 */
void handle_percpu_irq(struct irq_desc *desc)
{
	struct irq_chip *chip = irq_desc_get_chip(desc);

	/*
	 * PER CPU interrupts are not serialized. Do not touch
	 * desc->tot_count.
	 */
	__kstat_incr_irqs_this_cpu(desc);

	if (chip->irq_ack)
		chip->irq_ack(&desc->irq_data);

	handle_irq_event_percpu(desc);

	if (chip->irq_eoi)
		chip->irq_eoi(&desc->irq_data);
}

/**
 * handle_percpu_devid_irq - Per CPU local irq handler with per cpu dev ids
 * @desc:	the interrupt description structure for this irq
 *
 * Per CPU interrupts on SMP machines without locking requirements. Same as
 * handle_percpu_irq() above but with the following extras:
 *
 * action->percpu_dev_id is a pointer to percpu variables which
 * contain the real device id for the cpu on which this handler is
 * called
 */
void handle_percpu_devid_irq(struct irq_desc *desc)
{
	struct irq_chip *chip = irq_desc_get_chip(desc);
	struct irqaction *action = desc->action;
	unsigned int irq = irq_desc_get_irq(desc);
	irqreturn_t res;

	/*
	 * PER CPU interrupts are not serialized. Do not touch
	 * desc->tot_count.
	 */
	__kstat_incr_irqs_this_cpu(desc);

	if (chip->irq_ack)
		chip->irq_ack(&desc->irq_data);

	if (likely(action)) {
		sec_debug_irq_sched_log(irq, action->handler,
					(char *)action->name, IRQ_ENTRY);
		trace_irq_handler_entry(irq, action);
		res = action->handler(irq, raw_cpu_ptr(action->percpu_dev_id));
		trace_irq_handler_exit(irq, action, res);
		sec_debug_irq_sched_log(irq, action->handler,
					(char *)action->name, IRQ_EXIT);
	} else {
		unsigned int cpu = smp_processor_id();
		bool enabled = cpumask_test_cpu(cpu, desc->percpu_enabled);

		if (enabled)
			irq_percpu_disable(desc, cpu);

		pr_err_once("Spurious%s percpu IRQ%u on CPU%u\n",
			    enabled ? " and unmasked" : "", irq, cpu);
	}

	if (chip->irq_eoi)
		chip->irq_eoi(&desc->irq_data);
}

static void
__irq_do_set_handler(struct irq_desc *desc, irq_flow_handler_t handle,
		     int is_chained, const char *name)
{
	if (!handle) {
		handle = handle_bad_irq;
	} else {
		struct irq_data *irq_data = &desc->irq_data;
#ifdef CONFIG_IRQ_DOMAIN_HIERARCHY
		/*
		 * With hierarchical domains we might run into a
		 * situation where the outermost chip is not yet set
		 * up, but the inner chips are there.  Instead of
		 * bailing we install the handler, but obviously we
		 * cannot enable/startup the interrupt at this point.
		 */
		while (irq_data) {
			if (irq_data->chip != &no_irq_chip)
				break;
			/*
			 * Bail out if the outer chip is not set up
			 * and the interrrupt supposed to be started
			 * right away.
			 */
			if (WARN_ON(is_chained))
				return;
			/* Try the parent */
			irq_data = irq_data->parent_data;
		}
#endif
		if (WARN_ON(!irq_data || irq_data->chip == &no_irq_chip))
			return;
	}

	/* Uninstall? */
	if (handle == handle_bad_irq) {
		if (desc->irq_data.chip != &no_irq_chip)
			mask_ack_irq(desc);
		irq_state_set_disabled(desc);
		if (is_chained)
			desc->action = NULL;
		desc->depth = 1;
	}
	desc->handle_irq = handle;
	desc->name = name;

	if (handle != handle_bad_irq && is_chained) {
		unsigned int type = irqd_get_trigger_type(&desc->irq_data);

		/*
		 * We're about to start this interrupt immediately,
		 * hence the need to set the trigger configuration.
		 * But the .set_type callback may have overridden the
		 * flow handler, ignoring that we're dealing with a
		 * chained interrupt. Reset it immediately because we
		 * do know better.
		 */
		if (type != IRQ_TYPE_NONE) {
			__irq_set_trigger(desc, type);
			desc->handle_irq = handle;
		}

		irq_settings_set_noprobe(desc);
		irq_settings_set_norequest(desc);
		irq_settings_set_nothread(desc);
		desc->action = &chained_action;
		irq_activate_and_startup(desc, IRQ_RESEND);
	}
}

void
__irq_set_handler(unsigned int irq, irq_flow_handler_t handle, int is_chained,
		  const char *name)
{
	unsigned long flags;
	struct irq_desc *desc = irq_get_desc_buslock(irq, &flags, 0);

	if (!desc)
		return;

	__irq_do_set_handler(desc, handle, is_chained, name);
	irq_put_desc_busunlock(desc, flags);
}
EXPORT_SYMBOL_GPL(__irq_set_handler);

void
irq_set_chained_handler_and_data(unsigned int irq, irq_flow_handler_t handle,
				 void *data)
{
	unsigned long flags;
	struct irq_desc *desc = irq_get_desc_buslock(irq, &flags, 0);

	if (!desc)
		return;

	desc->irq_common_data.handler_data = data;
	__irq_do_set_handler(desc, handle, 1, NULL);

	irq_put_desc_busunlock(desc, flags);
}
EXPORT_SYMBOL_GPL(irq_set_chained_handler_and_data);

void
irq_set_chip_and_handler_name(unsigned int irq, struct irq_chip *chip,
			      irq_flow_handler_t handle, const char *name)
{
	irq_set_chip(irq, chip);
	__irq_set_handler(irq, handle, 0, name);
}
EXPORT_SYMBOL_GPL(irq_set_chip_and_handler_name);

void irq_modify_status(unsigned int irq, unsigned long clr, unsigned long set)
{
	unsigned long flags, trigger, tmp;
	struct irq_desc *desc = irq_get_desc_lock(irq, &flags, 0);

	if (!desc)
		return;

	/*
	 * Warn when a driver sets the no autoenable flag on an already
	 * active interrupt.
	 */
	WARN_ON_ONCE(!desc->depth && (set & _IRQ_NOAUTOEN));

	irq_settings_clr_and_set(desc, clr, set);

	trigger = irqd_get_trigger_type(&desc->irq_data);

	irqd_clear(&desc->irq_data, IRQD_NO_BALANCING | IRQD_PER_CPU |
		   IRQD_TRIGGER_MASK | IRQD_LEVEL | IRQD_MOVE_PCNTXT);
	if (irq_settings_has_no_balance_set(desc))
		irqd_set(&desc->irq_data, IRQD_NO_BALANCING);
	if (irq_settings_is_per_cpu(desc))
		irqd_set(&desc->irq_data, IRQD_PER_CPU);
	if (irq_settings_can_move_pcntxt(desc))
		irqd_set(&desc->irq_data, IRQD_MOVE_PCNTXT);
	if (irq_settings_is_level(desc))
		irqd_set(&desc->irq_data, IRQD_LEVEL);

	tmp = irq_settings_get_trigger_mask(desc);
	if (tmp != IRQ_TYPE_NONE)
		trigger = tmp;

	irqd_set(&desc->irq_data, trigger);

	irq_put_desc_unlock(desc, flags);
}
EXPORT_SYMBOL_GPL(irq_modify_status);

/**
 *	irq_cpu_online - Invoke all irq_cpu_online functions.
 *
 *	Iterate through all irqs and invoke the chip.irq_cpu_online()
 *	for each.
 */
void irq_cpu_online(void)
{
	struct irq_desc *desc;
	struct irq_chip *chip;
	unsigned long flags;
	unsigned int irq;

	for_each_active_irq(irq) {
		desc = irq_to_desc(irq);
		if (!desc)
			continue;

		raw_spin_lock_irqsave(&desc->lock, flags);

		chip = irq_data_get_irq_chip(&desc->irq_data);
		if (chip && chip->irq_cpu_online &&
		    (!(chip->flags & IRQCHIP_ONOFFLINE_ENABLED) ||
		     !irqd_irq_disabled(&desc->irq_data)))
			chip->irq_cpu_online(&desc->irq_data);

		raw_spin_unlock_irqrestore(&desc->lock, flags);
	}
}

/**
 *	irq_cpu_offline - Invoke all irq_cpu_offline functions.
 *
 *	Iterate through all irqs and invoke the chip.irq_cpu_offline()
 *	for each.
 */
void irq_cpu_offline(void)
{
	struct irq_desc *desc;
	struct irq_chip *chip;
	unsigned long flags;
	unsigned int irq;

	for_each_active_irq(irq) {
		desc = irq_to_desc(irq);
		if (!desc)
			continue;

		raw_spin_lock_irqsave(&desc->lock, flags);

		chip = irq_data_get_irq_chip(&desc->irq_data);
		if (chip && chip->irq_cpu_offline &&
		    (!(chip->flags & IRQCHIP_ONOFFLINE_ENABLED) ||
		     !irqd_irq_disabled(&desc->irq_data)))
			chip->irq_cpu_offline(&desc->irq_data);

		raw_spin_unlock_irqrestore(&desc->lock, flags);
	}
}

#ifdef	CONFIG_IRQ_DOMAIN_HIERARCHY

#ifdef CONFIG_IRQ_FASTEOI_HIERARCHY_HANDLERS
/**
 *	handle_fasteoi_ack_irq - irq handler for edge hierarchy
 *	stacked on transparent controllers
 *
 *	@desc:	the interrupt description structure for this irq
 *
 *	Like handle_fasteoi_irq(), but for use with hierarchy where
 *	the irq_chip also needs to have its ->irq_ack() function
 *	called.
 */
void handle_fasteoi_ack_irq(struct irq_desc *desc)
{
	struct irq_chip *chip = desc->irq_data.chip;

	raw_spin_lock(&desc->lock);

	if (!irq_may_run(desc))
		goto out;

	desc->istate &= ~(IRQS_REPLAY | IRQS_WAITING);

	/*
	 * If its disabled or no action available
	 * then mask it and get out of here:
	 */
	if (unlikely(!desc->action || irqd_irq_disabled(&desc->irq_data))) {
		desc->istate |= IRQS_PENDING;
		mask_irq(desc);
		goto out;
	}

	kstat_incr_irqs_this_cpu(desc);
	if (desc->istate & IRQS_ONESHOT)
		mask_irq(desc);

	/* Start handling the irq */
	desc->irq_data.chip->irq_ack(&desc->irq_data);

	preflow_handler(desc);
	handle_irq_event(desc);

	cond_unmask_eoi_irq(desc, chip);

	raw_spin_unlock(&desc->lock);
	return;
out:
	if (!(chip->flags & IRQCHIP_EOI_IF_HANDLED))
		chip->irq_eoi(&desc->irq_data);
	raw_spin_unlock(&desc->lock);
}
EXPORT_SYMBOL_GPL(handle_fasteoi_ack_irq);

/**
 *	handle_fasteoi_mask_irq - irq handler for level hierarchy
 *	stacked on transparent controllers
 *
 *	@desc:	the interrupt description structure for this irq
 *
 *	Like handle_fasteoi_irq(), but for use with hierarchy where
 *	the irq_chip also needs to have its ->irq_mask_ack() function
 *	called.
 */
void handle_fasteoi_mask_irq(struct irq_desc *desc)
{
	struct irq_chip *chip = desc->irq_data.chip;

	raw_spin_lock(&desc->lock);
	mask_ack_irq(desc);

	if (!irq_may_run(desc))
		goto out;

	desc->istate &= ~(IRQS_REPLAY | IRQS_WAITING);

	/*
	 * If its disabled or no action available
	 * then mask it and get out of here:
	 */
	if (unlikely(!desc->action || irqd_irq_disabled(&desc->irq_data))) {
		desc->istate |= IRQS_PENDING;
		mask_irq(desc);
		goto out;
	}

	kstat_incr_irqs_this_cpu(desc);
	if (desc->istate & IRQS_ONESHOT)
		mask_irq(desc);

	preflow_handler(desc);
	handle_irq_event(desc);

	cond_unmask_eoi_irq(desc, chip);

	raw_spin_unlock(&desc->lock);
	return;
out:
	if (!(chip->flags & IRQCHIP_EOI_IF_HANDLED))
		chip->irq_eoi(&desc->irq_data);
	raw_spin_unlock(&desc->lock);
}
EXPORT_SYMBOL_GPL(handle_fasteoi_mask_irq);

#endif /* CONFIG_IRQ_FASTEOI_HIERARCHY_HANDLERS */

/**
 *	irq_chip_set_parent_state - set the state of a parent interrupt.
 *	@data: Pointer to interrupt specific data
 *	@which: State to be restored (one of IRQCHIP_STATE_*)
 *	@val: Value corresponding to @which
 *
 */
int irq_chip_set_parent_state(struct irq_data *data,
			      enum irqchip_irq_state which,
			      bool val)
{
	data = data->parent_data;
	if (!data)
		return 0;

	if (data->chip->irq_set_irqchip_state)
		return data->chip->irq_set_irqchip_state(data, which, val);

	return 0;
}
EXPORT_SYMBOL(irq_chip_set_parent_state);

/**
 *	irq_chip_get_parent_state - get the state of a parent interrupt.
 *	@data: Pointer to interrupt specific data
 *	@which: one of IRQCHIP_STATE_* the caller wants to know
 *	@state: a pointer to a boolean where the state is to be stored
 *
 */
int irq_chip_get_parent_state(struct irq_data *data,
			      enum irqchip_irq_state which,
			      bool *state)
{
	data = data->parent_data;
	if (!data)
		return 0;

	if (data->chip->irq_get_irqchip_state)
		return data->chip->irq_get_irqchip_state(data, which, state);

	return 0;
}
EXPORT_SYMBOL(irq_chip_get_parent_state);

/**
 * irq_chip_enable_parent - Enable the parent interrupt (defaults to unmask if
 * NULL)
 * @data:	Pointer to interrupt specific data
 */
void irq_chip_enable_parent(struct irq_data *data)
{
	data = data->parent_data;
	if (data->chip->irq_enable)
		data->chip->irq_enable(data);
	else
		data->chip->irq_unmask(data);
}
EXPORT_SYMBOL_GPL(irq_chip_enable_parent);

/**
 * irq_chip_disable_parent - Disable the parent interrupt (defaults to mask if
 * NULL)
 * @data:	Pointer to interrupt specific data
 */
void irq_chip_disable_parent(struct irq_data *data)
{
	data = data->parent_data;
	if (data->chip->irq_disable)
		data->chip->irq_disable(data);
	else
		data->chip->irq_mask(data);
}
EXPORT_SYMBOL_GPL(irq_chip_disable_parent);

/**
 * irq_chip_ack_parent - Acknowledge the parent interrupt
 * @data:	Pointer to interrupt specific data
 */
void irq_chip_ack_parent(struct irq_data *data)
{
	data = data->parent_data;
	data->chip->irq_ack(data);
}
EXPORT_SYMBOL_GPL(irq_chip_ack_parent);

/**
 * irq_chip_mask_parent - Mask the parent interrupt
 * @data:	Pointer to interrupt specific data
 */
void irq_chip_mask_parent(struct irq_data *data)
{
	data = data->parent_data;
	data->chip->irq_mask(data);
}
EXPORT_SYMBOL_GPL(irq_chip_mask_parent);

/**
 * irq_chip_unmask_parent - Unmask the parent interrupt
 * @data:	Pointer to interrupt specific data
 */
void irq_chip_unmask_parent(struct irq_data *data)
{
	data = data->parent_data;
	data->chip->irq_unmask(data);
}
EXPORT_SYMBOL_GPL(irq_chip_unmask_parent);

/**
 * irq_chip_eoi_parent - Invoke EOI on the parent interrupt
 * @data:	Pointer to interrupt specific data
 */
void irq_chip_eoi_parent(struct irq_data *data)
{
	data = data->parent_data;
	data->chip->irq_eoi(data);
}
EXPORT_SYMBOL_GPL(irq_chip_eoi_parent);

/**
 * irq_chip_set_affinity_parent - Set affinity on the parent interrupt
 * @data:	Pointer to interrupt specific data
 * @dest:	The affinity mask to set
 * @force:	Flag to enforce setting (disable online checks)
 *
 * Conditinal, as the underlying parent chip might not implement it.
 */
int irq_chip_set_affinity_parent(struct irq_data *data,
				 const struct cpumask *dest, bool force)
{
	data = data->parent_data;
	if (data->chip->irq_set_affinity)
		return data->chip->irq_set_affinity(data, dest, force);

	return -ENOSYS;
}
EXPORT_SYMBOL_GPL(irq_chip_set_affinity_parent);

/**
 * irq_chip_set_type_parent - Set IRQ type on the parent interrupt
 * @data:	Pointer to interrupt specific data
 * @type:	IRQ_TYPE_{LEVEL,EDGE}_* value - see include/linux/irq.h
 *
 * Conditional, as the underlying parent chip might not implement it.
 */
int irq_chip_set_type_parent(struct irq_data *data, unsigned int type)
{
	data = data->parent_data;

	if (data->chip->irq_set_type)
		return data->chip->irq_set_type(data, type);

	return -ENOSYS;
}
EXPORT_SYMBOL_GPL(irq_chip_set_type_parent);

/**
 * irq_chip_retrigger_hierarchy - Retrigger an interrupt in hardware
 * @data:	Pointer to interrupt specific data
 *
 * Iterate through the domain hierarchy of the interrupt and check
 * whether a hw retrigger function exists. If yes, invoke it.
 */
int irq_chip_retrigger_hierarchy(struct irq_data *data)
{
	for (data = data->parent_data; data; data = data->parent_data)
		if (data->chip && data->chip->irq_retrigger)
			return data->chip->irq_retrigger(data);

	return 0;
}
EXPORT_SYMBOL_GPL(irq_chip_retrigger_hierarchy);

/**
 * irq_chip_set_vcpu_affinity_parent - Set vcpu affinity on the parent interrupt
 * @data:	Pointer to interrupt specific data
 * @vcpu_info:	The vcpu affinity information
 */
int irq_chip_set_vcpu_affinity_parent(struct irq_data *data, void *vcpu_info)
{
	data = data->parent_data;
	if (data->chip->irq_set_vcpu_affinity)
		return data->chip->irq_set_vcpu_affinity(data, vcpu_info);

	return -ENOSYS;
}
EXPORT_SYMBOL_GPL(irq_chip_set_vcpu_affinity_parent);

/**
 * irq_chip_set_wake_parent - Set/reset wake-up on the parent interrupt
 * @data:	Pointer to interrupt specific data
 * @on:		Whether to set or reset the wake-up capability of this irq
 *
 * Conditional, as the underlying parent chip might not implement it.
 */
int irq_chip_set_wake_parent(struct irq_data *data, unsigned int on)
{
	data = data->parent_data;

	if (data->chip->flags & IRQCHIP_SKIP_SET_WAKE)
		return 0;

	if (data->chip->irq_set_wake)
		return data->chip->irq_set_wake(data, on);

	return -ENOSYS;
}
EXPORT_SYMBOL_GPL(irq_chip_set_wake_parent);
#endif

/**
 * irq_chip_compose_msi_msg - Componse msi message for a irq chip
 * @data:	Pointer to interrupt specific data
 * @msg:	Pointer to the MSI message
 *
 * For hierarchical domains we find the first chip in the hierarchy
 * which implements the irq_compose_msi_msg callback. For non
 * hierarchical we use the top level chip.
 */
int irq_chip_compose_msi_msg(struct irq_data *data, struct msi_msg *msg)
{
	struct irq_data *pos = NULL;

#ifdef	CONFIG_IRQ_DOMAIN_HIERARCHY
	for (; data; data = data->parent_data)
#endif
		if (data->chip && data->chip->irq_compose_msi_msg)
			pos = data;
	if (!pos)
		return -ENOSYS;

	pos->chip->irq_compose_msi_msg(pos, msg);

	return 0;
}

/**
 * irq_chip_pm_get - Enable power for an IRQ chip
 * @data:	Pointer to interrupt specific data
 *
 * Enable the power to the IRQ chip referenced by the interrupt data
 * structure.
 */
int irq_chip_pm_get(struct irq_data *data)
{
	int retval;

	if (IS_ENABLED(CONFIG_PM) && data->chip->parent_device) {
		retval = pm_runtime_get_sync(data->chip->parent_device);
		if (retval < 0) {
			pm_runtime_put_noidle(data->chip->parent_device);
			return retval;
		}
	}

	return 0;
}

/**
 * irq_chip_pm_put - Disable power for an IRQ chip
 * @data:	Pointer to interrupt specific data
 *
 * Disable the power to the IRQ chip referenced by the interrupt data
 * structure, belongs. Note that power will only be disabled, once this
 * function has been called for all IRQs that have called irq_chip_pm_get().
 */
int irq_chip_pm_put(struct irq_data *data)
{
	int retval = 0;

	if (IS_ENABLED(CONFIG_PM) && data->chip->parent_device)
		retval = pm_runtime_put(data->chip->parent_device);

	return (retval < 0) ? retval : 0;
}<|MERGE_RESOLUTION|>--- conflicted
+++ resolved
@@ -270,13 +270,13 @@
 			if (d->chip->flags & IRQCHIP_AFFINITY_PRE_STARTUP)
 				irq_setup_affinity(desc);
 			ret = __irq_startup(desc);
-<<<<<<< HEAD
+
 			if (irqd_has_set(&desc->irq_data, IRQD_PERF_CRITICAL))
 				setup_perf_irq_locked(desc, desc->action->flags);
 			else
-=======
+
 			if (!(d->chip->flags & IRQCHIP_AFFINITY_PRE_STARTUP))
->>>>>>> 30baa092
+
 				irq_setup_affinity(desc);
 			break;
 		case IRQ_STARTUP_MANAGED:
